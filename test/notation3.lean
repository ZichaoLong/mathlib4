import Std.Tactic.GuardMsgs
import Mathlib.Mathport.Notation
import Mathlib.Init.Data.Nat.Lemmas

set_option pp.unicode.fun true
set_option autoImplicit true

namespace Test

-- set_option trace.notation3 true

def Filter (α : Type) : Type := (α → Prop) → Prop
def Filter.atTop [Preorder α] : Filter α := fun _ => True
def Filter.eventually (p : α → Prop) (f : Filter α) := f p

notation3 "∀ᶠ " (...) " in " f ", " r:(scoped p => Filter.eventually p f) => r

/-- info: ∀ᶠ (x : ℕ) (y : ℕ) in Filter.atTop, x < y : Prop -/
#guard_msgs in #check ∀ᶠ (x : Nat) (y) in Filter.atTop, x < y
/-- info: ∀ᶠ (x : ℕ) in Filter.atTop, x < 3 : Prop -/
#guard_msgs in #check ∀ᶠ x in Filter.atTop, x < 3

-- Testing lambda expressions:
notation3 "∀ᶠ' " f ", " p => Filter.eventually (fun x => (p : _ → _) x) f
/-- info: ∀ᶠ' Filter.atTop, fun x ↦ x < 3 : Prop -/
#guard_msgs in #check ∀ᶠ' Filter.atTop, fun x => x < 3

def foobar (p : α → Prop) (f : Prop) := ∀ x, p x = f

notation3 "∀ᶠᶠ " (...) " in " f ": "
  r1:(scoped p => Filter.eventually p f) ", " r2:(scoped p => foobar p r1) => r2

/-- info: ∀ᶠᶠ (x : ℕ) (y : ℕ) in Filter.atTop: x < y, x = y : Prop -/
#guard_msgs in #check ∀ᶠᶠ (x : Nat) (y) in Filter.atTop: x < y, x = y
/-- info: ∀ᶠᶠ (x : ℕ) in Filter.atTop: x < 3, x = 1 : Prop -/
#guard_msgs in #check ∀ᶠᶠ x in Filter.atTop: x < 3, x = 1
/-- info: ∀ᶠᶠ (x : ℕ) in Filter.atTop: x < 3, x = 1 : Prop -/
#guard_msgs in #check foobar (fun x ↦ Eq x 1) (Filter.atTop.eventually fun x ↦ LT.lt x 3)
/-- info: foobar (fun y ↦ y = 1) (∀ᶠ (x : ℕ) in Filter.atTop, x < 3) : Prop -/
#guard_msgs in #check foobar (fun y ↦ Eq y 1) (Filter.atTop.eventually fun x ↦ LT.lt x 3)

notation3 "∃' " (...) ", " r:(scoped p => Exists p) => r
/-- info: ∃' (x : ℕ) (_ : x < 3), x < 3 : Prop -/
#guard_msgs in #check ∃' x < 3, x < 3

def func (x : α) : α := x
notation3 "func! " (...) ", " r:(scoped p => func p) => r
-- Make sure it handles additional arguments. Should not consume `(· * 2)`.
-- Note: right now this causes the notation to not pretty print at all.
/-- info: func (fun x ↦ x) fun x ↦ x * 2 : ℕ → ℕ -/
#guard_msgs in #check (func! (x : Nat → Nat), x) (· * 2)

structure MyUnit where
notation3 "~{" (x"; "* => foldl (a b => (a, b)) MyUnit) "}~" => x
/-- info: ~{1; true; ~{2}~}~ : ((Type × ℕ) × Bool) × Type × ℕ -/
#guard_msgs in #check ~{1; true; ~{2}~}~
/-- info: ~{}~ : Type -/
#guard_msgs in #check ~{}~

structure MyUnit' where
instance : OfNat MyUnit' (nat_lit 0) := ⟨{}⟩
notation3 "MyUnit'0" => (0 : MyUnit')
/-- info: MyUnit'0 : MyUnit' -/
#guard_msgs in #check (0 : MyUnit')
/-- info: 0 : ℕ -/
#guard_msgs in #check 0

notation3 "%[" (x", "* => foldr (a b => a :: b) []) "]" => x
/-- info: %[1, 2, 3] : List ℕ -/
#guard_msgs in #check %[1, 2, 3]

def foo (a : Nat) (f : Nat → Nat) := a + f a
def bar (a b : Nat) := a * b
notation3 "*[" x "] " (...) ", " v:(scoped c => bar x (foo x c)) => v
/-- info: *[1] (x : ℕ) (y : ℕ), x + y : ℕ -/
#guard_msgs in #check *[1] (x) (y), x + y
/-- info: bar 1 : ℕ → ℕ -/
#guard_msgs in #check bar 1

-- Checking that the `<|` macro is expanded when making matcher
def foo' (a : Nat) (f : Nat → Nat) := a + f a
def bar' (a b : Nat) := a * b
notation3 "*'[" x "] " (...) ", " v:(scoped c => bar' x <| foo' x c) => v
/-- info: *'[1] (x : ℕ) (y : ℕ), x + y : ℕ -/
#guard_msgs in #check *'[1] (x) (y), x + y
/-- info: bar' 1 : ℕ → ℕ -/
#guard_msgs in #check bar' 1

-- Need to give type ascription to `p` so that `p x` elaborates when making matcher
notation3 "MyPi " (...) ", " r:(scoped p => (x : _) → (p : _ → _) x) => r
/-- info: MyPi (x : ℕ) (y : ℕ), x < y : Prop -/
#guard_msgs in #check MyPi (x : Nat) (y : Nat), x < y

-- The notation parses fine, but the delaborator never succeeds, which is expected
def myId (x : α) := x
notation3 "BAD " c "; " (x", "* => foldl (a b => b) c) " DAB" => myId x
/-- info: myId 3 : ℕ -/
#guard_msgs in #check BAD 1; 2, 3 DAB

section
<<<<<<< HEAD
variable (x : Nat)
local notation3 "y" => x + 1
/-- info: y : ℕ -/
#guard_msgs in #check y
/-- info: y : ℕ -/
#guard_msgs in #check x + 1
end

section
variable (α : Type u) [Add α]
local notation3 x " +α " y => (x + y : α)
variable (x y : α)
/-- info: x +α y : α -/
#guard_msgs in #check x +α y
/-- info: x +α y : α -/
#guard_msgs in #check x + y
/-- info: 1 + 2 : ℕ -/
#guard_msgs in #check 1 + 2
end

def idStr : String → String := id

/--
error: application type mismatch
  idStr Nat.zero
argument
  Nat.zero
has type
  ℕ : Type
but is expected to have type
  String : Type
-/
#guard_msgs in
notation3 "error" => idStr Nat.zero
=======
/--
warning: Could not generate matchers for a delaborator, so notation will not be pretty printed.
Consider either adjusting the expansions or use `notation3 (prettyPrint := false)`.
-/
#guard_msgs in local notation3 "#" n => Fin.mk n (by decide)
end

section
local notation3 (prettyPrint := false) "#" n => Fin.mk n (by decide)

example : Fin 5 := #1

/--
error: failed to reduce to 'true'
  false
-/
#guard_msgs in example : Fin 5 := #6

end
>>>>>>> 7891de94
<|MERGE_RESOLUTION|>--- conflicted
+++ resolved
@@ -98,7 +98,6 @@
 #guard_msgs in #check BAD 1; 2, 3 DAB
 
 section
-<<<<<<< HEAD
 variable (x : Nat)
 local notation3 "y" => x + 1
 /-- info: y : ℕ -/
@@ -133,7 +132,8 @@
 -/
 #guard_msgs in
 notation3 "error" => idStr Nat.zero
-=======
+
+section
 /--
 warning: Could not generate matchers for a delaborator, so notation will not be pretty printed.
 Consider either adjusting the expansions or use `notation3 (prettyPrint := false)`.
@@ -152,5 +152,4 @@
 -/
 #guard_msgs in example : Fin 5 := #6
 
-end
->>>>>>> 7891de94
+end