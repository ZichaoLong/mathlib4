import Mathlib.Tactic.DefEqTransformations
import Mathlib.Init.Logic

set_option autoImplicit true

private axiom test_sorry : ∀ {α}, α
namespace Tests

example : id (1 = 1) := by
  with_reducible whnf
  guard_target =ₛ id (1 = 1)
  whnf
  guard_target =ₛ 1 = 1
  rfl

example : (fun x => 1 + x) 1 = 2 := by
  beta_reduce
  guard_target =ₛ 1 + 1 = 2
  rfl

example : (fun x => 1 + x) 2 = (fun y => 2 + y) 3 := by
  conv =>
    lhs
    beta_reduce
    guard_target =ₛ 1 + 2
  guard_target =ₛ 1 + 2 = (fun y => 2 + y) 3
  exact test_sorry

example : 1 + 2 * 3 = 7 := by
  reduce
  guard_target =ₛ nat_lit 7 = nat_lit 7
  rfl

example : let x := 1; let y := 2; x + y = y + x := by
  intro x y
  unfold_let x
  guard_target =ₛ 1 + y = y + 1
  let z := 3
  have h : z - 3 = 0 := rfl
  unfold_let z at h
  guard_hyp h :ₛ 3 - 3 = 0
  unfold_let y
  guard_target =ₛ 1 + 2 = 2 + 1
  rfl

example : let x := 1; let y := 2; x + y = y + x := by
  intro x y
  unfold_let x y
  guard_target =ₛ 1 + 2 = 2 + 1
  rfl

example : let x := 1; let y := 2; x + y = y + x := by
  intro x y
  unfold_let
  guard_target =ₛ 1 + 2 = 2 + 1
  rfl

example : let x := 1; let y := 2 + x; y = 3 := by
  intro x y
  unfold_let x
  guard_target =ₛ y = 3
  unfold_let y
  guard_target =ₛ 2 + x = 3
  unfold_let x
  guard_target =ₛ 2 + 1 = 3
  rfl

example : let x := 1; let y := 2 + x; y = 3 := by
  intro x y
  unfold_let x y
  guard_target =ₛ 2 + 1 = 3
  rfl

/-!
Do not reorder hypotheses. (`unfold_let` makes a change)
-/
example : let ty := Int; ty → Nat → Nat := by
  intro _ a a
  unfold_let at *
  exact a

/-!
Do not reorder hypotheses. (`unfold_let` does not make a change)
-/
set_option linter.unusedVariables false in
example (a : Int) (a : Nat) : Nat := by
  unfold_let at *
  exact a

<<<<<<< HEAD
=======
set_option linter.unusedVariables false in
example : let x := 1; let y := 2 + x; 2 + 1 = 3 := by
  intro x y
  refold_let x
  guard_target =ₛ 2 + x = 3
  refold_let y
  guard_target =ₛ y = 3
  rfl

example : 5 = 5 := by
  let x := 5
  refold_let x
  guard_target =ₛ x = x
  rfl

example : 2 + 1 = 3 := by
  let a : Fin 1 := 0
  let x := 1
  let b : Fin 1 := 0
  refold_let x at *
  guard_hyp a :ₛ Fin 1 := 0
  guard_hyp b :ₛ Fin x := 0
  rfl

>>>>>>> 59de845a
example : 1 + 2 = 2 + 1 := by
  unfold_projs
  guard_target =ₛ Nat.add (nat_lit 1) (nat_lit 2) = Nat.add (nat_lit 2) (nat_lit 1)
  rfl

example (m n : Nat) : (m == n) = true := by
  unfold_projs
  guard_target =ₛ Nat.beq m n = true
  exact test_sorry

example {α : Type u} (f : α → α) (a : α) :
    (fun x => (fun x => f x) x) a = f a := by
  eta_reduce
  guard_target =ₛ f a = f a
  rfl

example (f : Nat → Nat) : (fun a => f a) = (fun a => f (f a)) := by
  eta_expand
  guard_target =ₛ (fun a => f a) = (fun a => f (f a))
  eta_reduce
  guard_target =ₛ f = fun a => f (f a)
  eta_expand
  guard_target =ₛ (fun a => f a) = (fun a => f (f a))
  exact test_sorry

example : (fun (a b : Nat) => a + b) = (· + ·) := by
  eta_reduce
  guard_target =ₛ (HAdd.hAdd : Nat → Nat → Nat) = HAdd.hAdd
  eta_expand
  guard_target =ₛ (fun (a b : Nat) => a + b) = fun a b => a + b
  rfl

example : (fun (a : Nat) => 1 + a) = (1 + ·) := by
  eta_reduce
  guard_target =ₛ (HAdd.hAdd 1) = HAdd.hAdd 1
  eta_expand
  guard_target =ₛ (fun a ↦ 1 + a) = fun a ↦ 1 + a
  rfl

example (f : Nat → Nat → Nat) : (fun x => f 1 x) 2 = 3 := by
  eta_expand
  guard_target =ₛ f 1 2 = 3
  exact test_sorry

example : (fun (a : Nat) => 1 + a) 2 = (1 + ·) 2 := by
  eta_expand
  guard_target =ₛ 1 + 2 = 1 + 2
  rfl

example (p : Nat × Nat) : (p.1, p.2) = (p.2, p.1) := by
  eta_struct
  guard_target =ₛ p = (p.2, p.1)
  exact test_sorry

example (p : Nat × Nat) : ((p.1, p.2).1, (p.1, p.2).2) = ((p.1, p.2).2, (p.1, p.2).1) := by
  eta_struct
  guard_target =ₛ p = (p.2, p.1)
  exact test_sorry

example (n : Fin 5) : n = ⟨n.1, n.2⟩ := by
  eta_struct
  guard_target =ₛ n = n
  rfl

abbrev _root_.Fin.val2 : Fin n → Nat := Fin.val
abbrev _root_.Fin.prop2 (x : Fin n) : (x : Nat) < n := x.isLt

example (n : Fin 5) : n = ⟨n.val2, n.prop2⟩ := by
  eta_struct
  guard_target =ₛ n = n
  rfl<|MERGE_RESOLUTION|>--- conflicted
+++ resolved
@@ -87,8 +87,6 @@
   unfold_let at *
   exact a
 
-<<<<<<< HEAD
-=======
 set_option linter.unusedVariables false in
 example : let x := 1; let y := 2 + x; 2 + 1 = 3 := by
   intro x y
@@ -113,7 +111,6 @@
   guard_hyp b :ₛ Fin x := 0
   rfl
 
->>>>>>> 59de845a
 example : 1 + 2 = 2 + 1 := by
   unfold_projs
   guard_target =ₛ Nat.add (nat_lit 1) (nat_lit 2) = Nat.add (nat_lit 2) (nat_lit 1)
