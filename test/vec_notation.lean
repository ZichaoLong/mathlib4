/-
Manually ported from
https://github.com/leanprover-community/mathlib/blob/fee91d74414e681a8b72cb7160e6b5ef0ec2cc0b/test/vec_notation.lean
-/
import Mathlib.Data.Fin.VecNotation

open Lean
open Lean.Meta
open Qq

<<<<<<< HEAD
=======
set_option linter.style.setOption false in
>>>>>>> 99508fb5
set_option pp.unicode.fun false

/-! These tests are testing `PiFin.toExpr` and fail with
`local attribute [-instance] PiFin.toExpr` -/

run_cmd Elab.Command.liftTermElabM do
  let x : Fin 0 → ℕ := ![]
  guard (← isDefEq (toExpr x) q((![] : Fin 0 → ℕ)))

run_cmd Elab.Command.liftTermElabM do
  let x := ![1, 2, 3]
  guard (← isDefEq (toExpr x) q(![1, 2, 3]))

run_cmd Elab.Command.liftTermElabM do
  let x := ![![1, 2], ![3, 4]]
  guard (← isDefEq (toExpr x) q(![![1, 2], ![3, 4]]))

/-! These tests are testing `PiFin.repr` -/

#guard (toString (repr (![] : _ → ℕ)) = "![]")
#guard (toString (repr ![1, 2, 3]) = "![1, 2, 3]")
#guard (toString (repr ![![1, 2], ![3, 4]]) = "![![1, 2], ![3, 4]]")

/-! These tests are testing delaborators -/

/-- info: fun x => ![0, 1] x : Fin 2 → ℕ -/
#guard_msgs in #check fun x : Fin 2 => (![0, 1] : Fin 2 → ℕ) x
/-- info: fun x => ![] x : Fin 0 → ℕ -/
#guard_msgs in #check fun x : Fin 0 => (![] : Fin 0 → ℕ) x<|MERGE_RESOLUTION|>--- conflicted
+++ resolved
@@ -8,10 +8,7 @@
 open Lean.Meta
 open Qq
 
-<<<<<<< HEAD
-=======
 set_option linter.style.setOption false in
->>>>>>> 99508fb5
 set_option pp.unicode.fun false
 
 /-! These tests are testing `PiFin.toExpr` and fail with
