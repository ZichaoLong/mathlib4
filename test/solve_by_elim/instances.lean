/-
Copyright (c) 2021 Scott Morrison. All rights reserved.
Released under Apache 2.0 license as described in the file LICENSE.
Authors: Scott Morrison
-/
<<<<<<< HEAD
import Mathlib.Algebra.GroupWithZero.Basic
=======
import Mathlib.Algebra.Order.GroupWithZero.Synonym
>>>>>>> 59de845a
import Mathlib.Algebra.Order.Ring.Nat

lemma foo (a b : ℕ) (ha : a ≠ 0) (hb : b ≠ 0) : a * b ≠ 0 := by
  apply_rules [mul_ne_zero]<|MERGE_RESOLUTION|>--- conflicted
+++ resolved
@@ -3,11 +3,7 @@
 Released under Apache 2.0 license as described in the file LICENSE.
 Authors: Scott Morrison
 -/
-<<<<<<< HEAD
-import Mathlib.Algebra.GroupWithZero.Basic
-=======
 import Mathlib.Algebra.Order.GroupWithZero.Synonym
->>>>>>> 59de845a
 import Mathlib.Algebra.Order.Ring.Nat
 
 lemma foo (a b : ℕ) (ha : a ≠ 0) (hb : b ≠ 0) : a * b ≠ 0 := by
