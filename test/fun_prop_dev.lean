--- conflicted
+++ resolved
@@ -119,13 +119,9 @@
   coe := fun f => f.toFun
   coe_injective' := silentSorry
 
-<<<<<<< HEAD
-attribute [fun_prop_coe] ConHom.toFun
-=======
 #eval Lean.Elab.Command.liftTermElabM do
   Std.Tactic.Coe.registerCoercion ``ConHom.toFun
     (some { numArgs := 5, coercee := 4, type := .coeFun })
->>>>>>> 39f3b00d
 
 instance : HasUncurry (α ->> β) α β :=
   ⟨fun f x => f x⟩
@@ -386,13 +382,12 @@
 def diag (f : α → α → α) (x : α) := f x x
 
 theorem diag_Con (f : α → α → α) (hf : Con (myUncurry f)) : Con (fun x => diag f x) := by
-<<<<<<< HEAD
   fun_prop [diag,myUncurry]
 
 
 
 -- These used to get into infinite loop
-/--
+/-
 warning: `fun_prop` was unable to prove `?m`
 
 Try running with discharger `fun_prop (disch:=aesop)` or with a different discharger tactic like `assumption`, `linarith`, `omega`.
@@ -402,10 +397,10 @@
 
 For more detailed information use `set_option trace.Meta.Tactic.fun_prop true`
 -/
-#guard_msgs in
-#check_failure ((by fun_prop) : ?m)
-
-/--
+-- #guard_msgs in
+-- #check_failure ((by fun_prop) : ?m)
+
+/-
 warning: `fun_prop` was unable to prove `?m.67491 → ?m.67492`
 
 Try running with discharger `fun_prop (disch:=aesop)` or with a different discharger tactic like `assumption`, `linarith`, `omega`.
@@ -415,8 +410,5 @@
 
 For more detailed information use `set_option trace.Meta.Tactic.fun_prop true`
 -/
-#guard_msgs in
-#check_failure (by exact add_Con' (by fun_prop) : Con (fun x : α => (x + x) + (x + x)))
-=======
-  fun_prop [diag,myUncurry]
->>>>>>> 39f3b00d
+-- #guard_msgs in
+-- #check_failure (by exact add_Con' (by fun_prop) : Con (fun x : α => (x + x) + (x + x)))