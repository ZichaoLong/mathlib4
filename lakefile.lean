import Lake

open Lake DSL


/-!
## Mathlib dependencies on upstream projects
-/

<<<<<<< HEAD
require "leanprover-community" / "batteries" from git "https://github.com/fgdorais/batteries" @ "mersenne-twister"
require "leanprover-community" / "Qq" @ git "master"
=======
require "leanprover-community" / "batteries" @ git "main"
require "leanprover-community" / "Qq" @ git "v4.14.0"
>>>>>>> fa6c3c4d
require "leanprover-community" / "aesop" @ git "master"
require "leanprover-community" / "proofwidgets" @ git "v0.0.48"
require "leanprover-community" / "importGraph" @ git "v4.15.0-rc1"
require "leanprover-community" / "LeanSearchClient" @ git "main"
require "leanprover-community" / "plausible" @ git "v4.15.0-rc1"

/-!
## Options for building mathlib
-/

/-- These options are used
* as `leanOptions`, prefixed by `` `weak``, so that `lake build` uses them;
* as `moreServerArgs`, to set their default value in mathlib
  (as well as `Archive`, `Counterexamples` and `test`). -/
abbrev mathlibOnlyLinters : Array LeanOption := #[
  ⟨`linter.docPrime, true⟩,
  ⟨`linter.hashCommand, true⟩,
  ⟨`linter.oldObtain, true,⟩,
  ⟨`linter.refine, true⟩,
  ⟨`linter.style.cdot, true⟩,
  ⟨`linter.style.dollarSyntax, true⟩,
  ⟨`linter.style.header, true⟩,
  ⟨`linter.style.lambdaSyntax, true⟩,
  ⟨`linter.style.longLine, true⟩,
  ⟨`linter.style.longFile, .ofNat 1500⟩,
  -- `latest_import.yml` uses this comment: if you edit it, make sure that the workflow still works
  ⟨`linter.style.missingEnd, true⟩,
  ⟨`linter.style.multiGoal, true⟩,
  ⟨`linter.style.setOption, true⟩
]

/-- These options are passed as `leanOptions` to building mathlib, as well as the
`Archive` and `Counterexamples`. (`tests` omits the first two options.) -/
abbrev mathlibLeanOptions := #[
    ⟨`pp.unicode.fun, true⟩, -- pretty-prints `fun a ↦ b`
    ⟨`autoImplicit, false⟩
  ] ++ -- options that are used in `lake build`
    mathlibOnlyLinters.map fun s ↦ { s with name := `weak ++ s.name }

package mathlib where
  testDriver := "MathlibTest"
  -- These are additional settings which do not affect the lake hash,
  -- so they can be enabled in CI and disabled locally or vice versa.
  -- Warning: Do not put any options here that actually change the olean files,
  -- or inconsistent behavior may result
  -- weakLeanArgs := #[]

/-!
## Mathlib libraries
-/

@[default_target]
lean_lib Mathlib where
  leanOptions := mathlibLeanOptions
  -- Mathlib also enforces these linter options, which are not active by default.
  moreServerOptions := mathlibOnlyLinters

-- NB. When adding further libraries, check if they should be excluded from `getLeanLibs` in
-- `scripts/mk_all.lean`.
lean_lib Cache
lean_lib LongestPole

lean_lib MathlibTest where
  globs := #[.submodules `MathlibTest]

lean_lib Archive where
  leanOptions := mathlibLeanOptions
  moreServerOptions := mathlibOnlyLinters

lean_lib Counterexamples where
  leanOptions := mathlibLeanOptions
  moreServerOptions := mathlibOnlyLinters

/-- Additional documentation in the form of modules that only contain module docstrings. -/
lean_lib docs where
  roots := #[`docs]

/-!
## Executables provided by Mathlib
-/

/--
`lake exe autolabel 150100` adds a topic label to PR `150100` if there is a unique choice.
This requires GitHub CLI `gh` to be installed!

Calling `lake exe autolabel` without a PR number will print the result without applying
any labels online.
-/
lean_exe autolabel where
  srcDir := "scripts"

/-- `lake exe cache get` retrieves precompiled `.olean` files from a central server. -/
lean_exe cache where
  root := `Cache.Main

/-- `lake exe check-yaml` verifies that all declarations referred to in `docs/*.yaml` files exist. -/
lean_exe «check-yaml» where
  srcDir := "scripts"
  supportInterpreter := true

/-- `lake exe mk_all` constructs the files containing all imports for a project. -/
lean_exe mk_all where
  srcDir := "scripts"
  supportInterpreter := true
  -- Executables which import `Lake` must set `-lLake`.
  weakLinkArgs := #["-lLake"]

/-- `lake exe shake` checks files for unnecessary imports. -/
lean_exe shake where
  root := `Shake.Main
  supportInterpreter := true

/-- `lake exe lint-style` runs text-based style linters. -/
lean_exe «lint-style» where
  srcDir := "scripts"

/--
`lake exe pole` queries the Mathlib speedcenter for build times for the current commit,
and then calculates the longest pole
(i.e. the sequence of files you would be waiting for during a infinite parallelism build).
-/
lean_exe pole where
  root := `LongestPole.Main
  supportInterpreter := true
  -- Executables which import `Lake` must set `-lLake`.
  weakLinkArgs := #["-lLake"]

/--
`lake exe unused module_1 ... module_n` will analyze unused transitive imports in a given sequence.
The script expects the sequence to be in "reverse order", i.e. files imported later in `Mathlib` should
come earlier in the sequence.

Outputs a markdown file (called  `unused.md` by default) and a number of `lake exe graph` commands
highlighting particular ranges of transitively unused imports.

Typically this should be run via `scripts/unused_in_pole.sh`.
-/
lean_exe unused where
  root := `LongestPole.Unused
  supportInterpreter := true
  -- Executables which import `Lake` must set `-lLake`.
  weakLinkArgs := #["-lLake"]

lean_exe mathlib_test_executable where
  root := `MathlibTest.MathlibTestExecutable

/-!
## Other configuration
-/

/--
When a package depending on Mathlib updates its dependencies,
update its toolchain to match Mathlib's and fetch the new cache.
-/
post_update pkg do
  let rootPkg ← getRootPackage
  if rootPkg.name = pkg.name then
    return -- do not run in Mathlib itself
  /-
  Once Lake updates the toolchains,
  this toolchain copy will be unnecessary.
  https://github.com/leanprover/lean4/issues/2752
  -/
  let wsToolchainFile := rootPkg.dir / "lean-toolchain"
  let mathlibToolchain := ← IO.FS.readFile <| pkg.dir / "lean-toolchain"
  IO.FS.writeFile wsToolchainFile mathlibToolchain
  if (← IO.getEnv "MATHLIB_NO_CACHE_ON_UPDATE") != some "1" then
    /-
    Instead of building and running cache via the Lake API,
    spawn a new `lake` since the toolchain may have changed.
    -/
    let exitCode ← IO.Process.spawn {
      cmd := "elan"
      args := #["run", "--install", mathlibToolchain.trim, "lake", "exe", "cache", "get"]
    } >>= (·.wait)
    if exitCode ≠ 0 then
      logError s!"{pkg.name}: failed to fetch cache"<|MERGE_RESOLUTION|>--- conflicted
+++ resolved
@@ -7,13 +7,8 @@
 ## Mathlib dependencies on upstream projects
 -/
 
-<<<<<<< HEAD
 require "leanprover-community" / "batteries" from git "https://github.com/fgdorais/batteries" @ "mersenne-twister"
 require "leanprover-community" / "Qq" @ git "master"
-=======
-require "leanprover-community" / "batteries" @ git "main"
-require "leanprover-community" / "Qq" @ git "v4.14.0"
->>>>>>> fa6c3c4d
 require "leanprover-community" / "aesop" @ git "master"
 require "leanprover-community" / "proofwidgets" @ git "v0.0.48"
 require "leanprover-community" / "importGraph" @ git "v4.15.0-rc1"
