--- conflicted
+++ resolved
@@ -5,11 +5,7 @@
    "type": "git",
    "subDir": null,
    "scope": "leanprover-community",
-<<<<<<< HEAD
-   "rev": "3b6b61fe50f8564096fc7888f42217ba19b4edc1",
-=======
-   "rev": "daf1ed91789811cf6bbb7bf2f4dad6b3bad8fbf4",
->>>>>>> 5017a681
+   "rev": "fa20374cd9dfeb2111ed95683aaa69971cfd7ce5",
    "name": "batteries",
    "manifestFile": "lake-manifest.json",
    "inputRev": "nightly-testing",
