--- conflicted
+++ resolved
@@ -65,14 +65,10 @@
    "type": "git",
    "subDir": null,
    "scope": "leanprover-community",
-<<<<<<< HEAD
-   "rev": "220f518842372e0ee5747482f9d13cf3fa499e96",
-=======
-   "rev": "07d6e1c0dc621c47aa7cc9e8b9d8ba814d26ece5",
->>>>>>> d2f2a6b9
+   "rev": "4a0cc9424af7acd48ce2e156e1257b718ccb79cf",
    "name": "batteries",
    "manifestFile": "lake-manifest.json",
-   "inputRev": "lean-pr-testing-6125",
+   "inputRev": "nightly-testing",
    "inherited": false,
    "configFile": "lakefile.toml"},
   {"url": "https://github.com/leanprover/lean4-cli",
