--- conflicted
+++ resolved
@@ -65,11 +65,7 @@
    "type": "git",
    "subDir": null,
    "scope": "leanprover-community",
-<<<<<<< HEAD
    "rev": "493818efb321c49ca724c48412a369dfac259736",
-=======
-   "rev": "9b9f4d0406d00baaae62d1a717b5aa854a2ae51d",
->>>>>>> 33e7503d
    "name": "batteries",
    "manifestFile": "lake-manifest.json",
    "inputRev": "lean-pr-testing-6123",
