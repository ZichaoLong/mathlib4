{"version": "1.1.0",
 "packagesDir": ".lake/packages",
 "packages":
 [{"url": "https://github.com/leanprover-community/batteries",
   "type": "git",
   "subDir": null,
   "scope": "leanprover-community",
<<<<<<< HEAD
   "rev": "010ac2c7495c943383e920f315c43d898dacc330",
=======
   "rev": "694e39de5f615c412404a174ab1d4286923cbc52",
>>>>>>> 865d4a1c
   "name": "batteries",
   "manifestFile": "lake-manifest.json",
   "inputRev": "nightly-testing",
   "inherited": false,
   "configFile": "lakefile.lean"},
  {"url": "https://github.com/leanprover-community/quote4",
   "type": "git",
   "subDir": null,
   "scope": "leanprover-community",
   "rev": "61cc01564763dc5650ff5576575eb7bc5d84809f",
   "name": "Qq",
   "manifestFile": "lake-manifest.json",
   "inputRev": "nightly-testing",
   "inherited": false,
   "configFile": "lakefile.lean"},
  {"url": "https://github.com/leanprover-community/aesop",
   "type": "git",
   "subDir": null,
   "scope": "leanprover-community",
   "rev": "ed1c351d261df66c33b6739b753102550017dbce",
   "name": "aesop",
   "manifestFile": "lake-manifest.json",
   "inputRev": "nightly-testing",
   "inherited": false,
   "configFile": "lakefile.toml"},
  {"url": "https://github.com/leanprover-community/ProofWidgets4",
   "type": "git",
   "subDir": null,
   "scope": "leanprover-community",
   "rev": "6f9a1b99e76899a578a6ca0fd1d435f00428014b",
   "name": "proofwidgets",
   "manifestFile": "lake-manifest.json",
   "inputRev": "v0.0.42-pre2",
   "inherited": false,
   "configFile": "lakefile.lean"},
  {"url": "https://github.com/leanprover/lean4-cli",
   "type": "git",
   "subDir": null,
   "scope": "",
   "rev": "2cf1030dc2ae6b3632c84a09350b675ef3e347d0",
   "name": "Cli",
   "manifestFile": "lake-manifest.json",
   "inputRev": "main",
   "inherited": true,
   "configFile": "lakefile.toml"},
  {"url": "https://github.com/leanprover-community/import-graph",
   "type": "git",
   "subDir": null,
   "scope": "leanprover-community",
   "rev": "57bd2065f1dbea5e9235646fb836c7cea9ab03b6",
   "name": "importGraph",
   "manifestFile": "lake-manifest.json",
   "inputRev": "main",
   "inherited": false,
   "configFile": "lakefile.toml"}],
 "name": "mathlib",
 "lakeDir": ".lake"}<|MERGE_RESOLUTION|>--- conflicted
+++ resolved
@@ -5,11 +5,7 @@
    "type": "git",
    "subDir": null,
    "scope": "leanprover-community",
-<<<<<<< HEAD
-   "rev": "010ac2c7495c943383e920f315c43d898dacc330",
-=======
    "rev": "694e39de5f615c412404a174ab1d4286923cbc52",
->>>>>>> 865d4a1c
    "name": "batteries",
    "manifestFile": "lake-manifest.json",
    "inputRev": "nightly-testing",
