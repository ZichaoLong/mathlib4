--- conflicted
+++ resolved
@@ -2,17 +2,6 @@
  "packagesDir": "lake-packages",
  "packages":
  [{"git":
-<<<<<<< HEAD
-=======
-   {"url": "https://github.com/leanprover/std4",
-    "subDir?": null,
-    "rev": "d83bd039e6e26efc721cd51929659418ad0329df",
-    "opts": {},
-    "name": "std",
-    "inputRev?": "main",
-    "inherited": false}},
-  {"git":
->>>>>>> f51f9ac4
    {"url": "https://github.com/leanprover-community/quote4",
     "subDir?": null,
     "rev": "a387c0eb611857e2460cf97a8e861c944286e6b2",
@@ -37,19 +26,19 @@
     "inputRev?": "v0.0.18",
     "inherited": false}},
   {"git":
-   {"url": "https://github.com/leanprover/std4",
-    "subDir?": null,
-    "rev": "76dc5e1595f69352a027f87d608abae37716b923",
-    "opts": {},
-    "name": "std",
-    "inputRev?": "lean-pr-testing-2734",
-    "inherited": false}},
-  {"git":
    {"url": "https://github.com/leanprover-community/aesop",
     "subDir?": null,
     "rev": "2aee43b304036f988bab4f1a493e5adb852c64cb",
     "opts": {},
     "name": "aesop",
     "inputRev?": "lean-pr-testing-2734",
+    "inherited": false}},
+  {"git":
+   {"url": "https://github.com/leanprover/std4",
+    "subDir?": null,
+    "rev": "961c6b2cbdfda26d8f86c270a167146094d90b28",
+    "opts": {},
+    "name": "std",
+    "inputRev?": "lean-pr-testing-2734",
     "inherited": false}}],
  "name": "mathlib"}