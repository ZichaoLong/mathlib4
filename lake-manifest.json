{"version": 7,
 "packagesDir": ".lake/packages",
 "packages":
 [{"url": "https://github.com/leanprover/std4",
   "type": "git",
   "subDir": null,
<<<<<<< HEAD
   "rev": "0ef13c5c8fade0b7be276f0f74cbf4935e20ba5f",
=======
   "rev": "63e50b7099ce9ffea7a1526ee3f045d5d6514999",
>>>>>>> 14fbc487
   "name": "std",
   "manifestFile": "lake-manifest.json",
   "inputRev": "bump/v4.8.0",
   "inherited": false,
   "configFile": "lakefile.lean"},
  {"url": "https://github.com/leanprover-community/quote4",
   "type": "git",
   "subDir": null,
   "rev": "fd760831487e6835944e7eeed505522c9dd47563",
   "name": "Qq",
   "manifestFile": "lake-manifest.json",
   "inputRev": "master",
   "inherited": false,
   "configFile": "lakefile.lean"},
  {"url": "https://github.com/leanprover-community/aesop",
   "type": "git",
   "subDir": null,
<<<<<<< HEAD
   "rev": "fffde1ea9f76fd9cab9fb14c3c0b16b9f2f9aaff",
=======
   "rev": "adaf62adf22094734e9088351dcd684f86c8f48f",
>>>>>>> 14fbc487
   "name": "aesop",
   "manifestFile": "lake-manifest.json",
   "inputRev": "bump/nightly-2024-03-11",
   "inherited": false,
   "configFile": "lakefile.lean"},
  {"url": "https://github.com/leanprover-community/ProofWidgets4",
   "type": "git",
   "subDir": null,
   "rev": "fb65c476595a453a9b8ffc4a1cea2db3a89b9cd8",
   "name": "proofwidgets",
   "manifestFile": "lake-manifest.json",
   "inputRev": "v0.0.30",
   "inherited": false,
   "configFile": "lakefile.lean"},
  {"url": "https://github.com/leanprover/lean4-cli",
   "type": "git",
   "subDir": null,
   "rev": "be8fa79a28b8b6897dce0713ef50e89c4a0f6ef5",
   "name": "Cli",
   "manifestFile": "lake-manifest.json",
   "inputRev": "main",
   "inherited": false,
   "configFile": "lakefile.lean"},
  {"url": "https://github.com/leanprover-community/import-graph.git",
   "type": "git",
   "subDir": null,
   "rev": "bbcffbcc19d69e13d5eea716283c76169db524ba",
   "name": "importGraph",
   "manifestFile": "lake-manifest.json",
   "inputRev": "main",
   "inherited": false,
   "configFile": "lakefile.lean"}],
 "name": "mathlib",
 "lakeDir": ".lake"}<|MERGE_RESOLUTION|>--- conflicted
+++ resolved
@@ -4,11 +4,7 @@
  [{"url": "https://github.com/leanprover/std4",
    "type": "git",
    "subDir": null,
-<<<<<<< HEAD
    "rev": "0ef13c5c8fade0b7be276f0f74cbf4935e20ba5f",
-=======
-   "rev": "63e50b7099ce9ffea7a1526ee3f045d5d6514999",
->>>>>>> 14fbc487
    "name": "std",
    "manifestFile": "lake-manifest.json",
    "inputRev": "bump/v4.8.0",
@@ -26,11 +22,7 @@
   {"url": "https://github.com/leanprover-community/aesop",
    "type": "git",
    "subDir": null,
-<<<<<<< HEAD
    "rev": "fffde1ea9f76fd9cab9fb14c3c0b16b9f2f9aaff",
-=======
-   "rev": "adaf62adf22094734e9088351dcd684f86c8f48f",
->>>>>>> 14fbc487
    "name": "aesop",
    "manifestFile": "lake-manifest.json",
    "inputRev": "bump/nightly-2024-03-11",
