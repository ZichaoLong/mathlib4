{"version": "1.1.0",
 "packagesDir": ".lake/packages",
 "packages":
 [{"url": "https://github.com/leanprover-community/plausible",
   "type": "git",
   "subDir": null,
   "scope": "leanprover-community",
   "rev": "31347da4152838b5d10cc2401eb51dfcf12472d4",
   "name": "plausible",
   "manifestFile": "lake-manifest.json",
   "inputRev": "nightly-testing",
   "inherited": false,
   "configFile": "lakefile.toml"},
  {"url": "https://github.com/leanprover-community/LeanSearchClient",
   "type": "git",
   "subDir": null,
   "scope": "leanprover-community",
   "rev": "d7caecce0d0f003fd5e9cce9a61f1dd6ba83142b",
   "name": "LeanSearchClient",
   "manifestFile": "lake-manifest.json",
   "inputRev": "main",
   "inherited": false,
   "configFile": "lakefile.toml"},
  {"url": "https://github.com/leanprover-community/import-graph",
   "type": "git",
   "subDir": null,
   "scope": "leanprover-community",
   "rev": "a75e35f6cb83e773231f793d1cd8112e41804934",
   "name": "importGraph",
   "manifestFile": "lake-manifest.json",
   "inputRev": "nightly-testing",
   "inherited": false,
   "configFile": "lakefile.toml"},
  {"url": "https://github.com/leanprover-community/ProofWidgets4",
   "type": "git",
   "subDir": null,
   "scope": "leanprover-community",
   "rev": "5f1a4a085063afd0d0d0fd5dae37d7233a00c0fb",
   "name": "proofwidgets",
   "manifestFile": "lake-manifest.json",
   "inputRev": "v0.0.47-pre",
   "inherited": false,
   "configFile": "lakefile.lean"},
  {"url": "https://github.com/leanprover-community/aesop",
   "type": "git",
   "subDir": null,
   "scope": "leanprover-community",
   "rev": "0c995c64c9c8e4186e24f85d5d61bc404b378ba6",
   "name": "aesop",
   "manifestFile": "lake-manifest.json",
   "inputRev": "nightly-testing",
   "inherited": false,
   "configFile": "lakefile.toml"},
  {"url": "https://github.com/leanprover-community/quote4",
   "type": "git",
   "subDir": null,
   "scope": "leanprover-community",
   "rev": "2adf619a966509c4e2fe129787f4b1e89601ce64",
   "name": "Qq",
   "manifestFile": "lake-manifest.json",
   "inputRev": "nightly-testing",
   "inherited": false,
   "configFile": "lakefile.lean"},
  {"url": "https://github.com/leanprover-community/batteries",
   "type": "git",
   "subDir": null,
   "scope": "leanprover-community",
<<<<<<< HEAD
   "rev": "2076057d018822a2583e6238c157f684708d11ed",
=======
   "rev": "994cc7f9945a217d8d115054aba1a6aab90f6d3b",
>>>>>>> 1051dd99
   "name": "batteries",
   "manifestFile": "lake-manifest.json",
   "inputRev": "lean-pr-testing-6112",
   "inherited": false,
   "configFile": "lakefile.toml"},
  {"url": "https://github.com/leanprover/lean4-cli",
   "type": "git",
   "subDir": null,
   "scope": "leanprover",
   "rev": "0c8ea32a15a4f74143e4e1e107ba2c412adb90fd",
   "name": "Cli",
   "manifestFile": "lake-manifest.json",
   "inputRev": "main",
   "inherited": true,
   "configFile": "lakefile.toml"}],
 "name": "mathlib",
 "lakeDir": ".lake"}<|MERGE_RESOLUTION|>--- conflicted
+++ resolved
@@ -65,11 +65,7 @@
    "type": "git",
    "subDir": null,
    "scope": "leanprover-community",
-<<<<<<< HEAD
    "rev": "2076057d018822a2583e6238c157f684708d11ed",
-=======
-   "rev": "994cc7f9945a217d8d115054aba1a6aab90f6d3b",
->>>>>>> 1051dd99
    "name": "batteries",
    "manifestFile": "lake-manifest.json",
    "inputRev": "lean-pr-testing-6112",
