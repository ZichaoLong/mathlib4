--- conflicted
+++ resolved
@@ -3,8 +3,6 @@
 # Make this script robust against unintentional errors.
 # See e.g. http://redsymbol.net/articles/unofficial-bash-strict-mode/ for explanation.
 set -euo pipefail
-<<<<<<< HEAD
-=======
 
 # We need to make the script robust against changes on disk
 # that might have happened during the script execution, e.g. from switching branches.
@@ -18,7 +16,6 @@
 # So please do not delete the following line, or the final two lines of this script.
 {
 
->>>>>>> d0df76bd
 IFS=$'\n\t'
 
 # `./scripts/technical-debt-metrics.sh` returns a tally of some technical debts in current Mathlib,
@@ -28,10 +25,6 @@
 # the script takes two optional arguments `<optCurrCommit> <optReferenceCommit>`
 # and tallies the same technical debts on `<optCurrCommit>` using `<optReferenceCommit>`
 # as a reference.
-<<<<<<< HEAD
-currCommit="${1:-"$(git rev-parse HEAD)"}"
-refCommit="${2:-"$(git log --pretty=%H --since="$(date -I -d 'last week')" | tail -n -1)"}"
-=======
 # If `$1` is supplied and is not `pr_summary`, then we use it; otherwise, we fall back to
 # `$(git rev-parse HEAD)`.
 # Similarly for the second argument: if `$1` (note the 1, not 2!) is `pr_summary`, then we use
@@ -71,7 +64,6 @@
       printf("|%s|%s|%s|\n", curr[val], rdict[val], val)}
   }' "${1}"
 }
->>>>>>> d0df76bd
 
 # `tdc` produces a semi-formatted output of the form
 # ...
@@ -107,22 +99,9 @@
 done
 
 printf '%s|%s\n' "$(grep -c 'docBlame' scripts/nolints.json)" "documentation nolint entries"
-<<<<<<< HEAD
-# We count the number of large files, making sure to avoid counting the test file `test/Lint.lean`.
-printf '%s|%s\n' "$(git grep '^set_option linter.style.longFile [0-9]*' Mathlib | wc -l)" "large files"
-printf '%s|%s\n' "$(git grep "^open .*Classical" | grep -v " in$" -c)" "bare open (scoped) Classical"
-# We print the number of files, not the number of matches --- hence, the nested grep.
-printf '%s|%s\n' "$(git grep -c 'autoImplicit true' | grep -c -v 'test')" "non-test files with autoImplicit true"
-
-deprecatedFiles="$(git ls-files '**/Deprecated/*.lean' | xargs wc -l | sed 's=^ *==')"
-
-printf '%s|%s\n' "$(printf '%s' "${deprecatedFiles}" | wc -l)" "\`Deprecated\` files"
-printf '%s|%s\n' "$(printf '%s\n' "${deprecatedFiles}" | grep total | sed 's= total==')"  'total LoC in `Deprecated` files'
-=======
 # We count the number of large files, making sure to avoid counting the test file `MathlibTest/Lint.lean`.
 printf '%s|%s\n' "$(git grep '^set_option linter.style.longFile [0-9]*' Mathlib | wc -l)" "large files"
 printf '%s|%s\n' "$(git grep "^open .*Classical" | grep -v " in$" -c)" "bare open (scoped) Classical"
->>>>>>> d0df76bd
 
 printf '%s|%s\n' "$(wc -l < scripts/no_lints_prime_decls.txt)" "exceptions for the docPrime linter"
 
