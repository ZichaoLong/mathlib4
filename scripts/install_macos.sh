--- conflicted
+++ resolved
@@ -14,19 +14,6 @@
 elan toolchain install stable
 elan default stable
 
-<<<<<<< HEAD
-# Install the universal darwin build of VS Code
-curl -L https://update.code.visualstudio.com/latest/darwin-universal/stable -o ~/Downloads/VSCode-darwin-universal.zip
-
-# Unzip the downloaded file to the Applications folder
-unzip -o ~/Downloads/VSCode-darwin-universal.zip -d /Applications
-
-# Add the VS Code binary to the PATH to enable launching from the terminal
-cat << EOF >> ~/.zprofile
-# Add Visual Studio Code (code)
-export PATH="\$PATH:/Applications/Visual Studio Code.app/Contents/Resources/app/bin"
-EOF
-=======
 # Check if VS Code is available on the command line
 if ! command -v code &> /dev/null; then
     # Install the universal darwin build of VS Code
@@ -43,7 +30,6 @@
 else
     echo "VS Code is already installed."
 fi
->>>>>>> d0df76bd
 
 # Install the Lean4 VS Code extension
 code --install-extension leanprover.lean4