--- conflicted
+++ resolved
@@ -81,22 +81,14 @@
       -H "Accept: application/vnd.github+json" \
       -H "Authorization: Bearer $TOKEN" \
       -H "X-GitHub-Api-Version: 2022-11-28" \
-<<<<<<< HEAD
-      https://api.github.com/repos/leanprover/lean4/issues/$pr_number/labels/builds-mathlib
-=======
       $repo_url/issues/$pr_number/labels/builds-mathlib
->>>>>>> d0df76bd
     echo "Adding label breaks-mathlib"
     curl -L -s \
       -X POST \
       -H "Accept: application/vnd.github+json" \
       -H "Authorization: Bearer $TOKEN" \
       -H "X-GitHub-Api-Version: 2022-11-28" \
-<<<<<<< HEAD
-      https://api.github.com/repos/leanprover/lean4/issues/$pr_number/labels \
-=======
       $repo_url/issues/$pr_number/labels \
->>>>>>> d0df76bd
       -d '{"labels":["breaks-mathlib"]}'
   fi
 
