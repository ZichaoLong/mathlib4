/-
Copyright (c) 2020 Heather Macbeth, Patrick Massot. All rights reserved.
Released under Apache 2.0 license as described in the file LICENSE.
Authors: Heather Macbeth, Patrick Massot
-/
import Mathlib.Algebra.Group.Subgroup.Order
import Mathlib.Algebra.Group.Subgroup.Pointwise
import Mathlib.Algebra.Order.Archimedean.Basic
import Mathlib.Algebra.Group.Equiv.TypeTags
import Mathlib.Algebra.Order.Group.TypeTags
import Mathlib.Algebra.Order.Hom.Monoid

/-!
# Archimedean groups

This file proves a few facts about ordered groups which satisfy the `Archimedean` property, that is:
`class Archimedean (α) [OrderedAddCommMonoid α] : Prop :=`
`(arch : ∀ (x : α) {y}, 0 < y → ∃ n : ℕ, x ≤ n • y)`

They are placed here in a separate file (rather than incorporated as a continuation of
`Algebra.Order.Archimedean`) because they rely on some imports from `GroupTheory` -- bundled
subgroups in particular.

The main result is `AddSubgroup.cyclic_of_min`:  a subgroup of a decidable archimedean abelian
group is cyclic, if its set of positive elements has a minimal element.

This result is used in this file to deduce `Int.subgroup_cyclic`, proving that every subgroup of `ℤ`
is cyclic.  (There are several other methods one could use to prove this fact, including more purely
algebraic methods, but none seem to exist in mathlib as of writing.  The closest is
`Subgroup.is_cyclic`, but that has not been transferred to `AddSubgroup`.)

The file also supports multiplicative groups via `MulArchimedean`.

The result is also used in `Topology.Instances.Real` as an ingredient in the classification of
subgroups of `ℝ`.
-/

open Set
variable {G : Type*} [LinearOrderedCommGroup G]

-- no earlier file imports the necessary requirements for the next two

/-- The subgroup generated by an element of a group equals the set of
integer powers of the element, such that each power is a unique element.
This is the stronger version of `Subgroup.mem_closure_singleton`. -/
@[to_additive "The additive subgroup generated by an element of an additive group equals the set of
integer multiples of the element, such that each multiple is a unique element.
This is the stronger version of `AddSubgroup.mem_closure_singleton`."]
lemma Subgroup.mem_closure_singleton_iff_existsUnique_zpow {G : Type*}
    [LinearOrderedCommGroup G] {a b : G} (ha : a ≠ 1) :
    b ∈ closure {a} ↔ ∃! k : ℤ, a ^ k = b := by
  constructor <;> intro h
  · wlog ha : 1 < a generalizing a b
    · simp only [not_lt] at ha
      rcases ha.eq_or_lt with rfl|ha
      · contradiction
      specialize @this a⁻¹ b (by simpa) (by simpa) (by simpa)
      simp only [inv_zpow'] at this
      obtain ⟨k, rfl, hk'⟩ := this
      refine ⟨-k, rfl, ?_⟩
      intro y hy
      rw [← neg_eq_iff_eq_neg]
      exact hk' _ (by simpa using hy)
    · rw [mem_closure_singleton] at h
      obtain ⟨k, hk⟩ := h
      refine ⟨k, hk, ?_⟩
      rintro l rfl
      rwa [← zpow_right_inj ha, eq_comm]
  · rw [mem_closure_singleton]
    exact h.exists

open Subgroup in
/-- In two linearly ordered groups, the closure of an element of one group
is isomorphic (and order-isomorphic) to the closure of an element in the other group. -/
@[to_additive "In two linearly ordered additive groups, the closure of an element of one group
is isomorphic (and order-isomorphic) to the closure of an element in the other group."]
noncomputable def LinearOrderedCommGroup.closure_equiv_closure {G G' : Type*}
    [LinearOrderedCommGroup G] [LinearOrderedCommGroup G'] (x : G) (y : G') (hxy : x = 1 ↔ y = 1) :
    closure ({x} : Set G) ≃*o closure ({y} : Set G') :=
  if hx : x = 1 then by
    refine ⟨⟨⟨fun _ ↦ ⟨1, by simp [hxy.mp hx]⟩, fun _ ↦ ⟨1, by simp [hx]⟩, ?_, ?_⟩, ?_⟩, ?_⟩
    · intro ⟨a, ha⟩
      simpa [hx, closure_singleton_one, eq_comm] using ha
    · intro ⟨a, ha⟩
      simpa [hxy.mp hx, closure_singleton_one, eq_comm] using ha
    · intros
      simp
    · intro ⟨a, ha⟩ ⟨b, hb⟩
      simp only [hx, closure_singleton_one, mem_bot] at ha hb
      simp [ha, hb]
  else by
    set x' := max x x⁻¹ with hx'
    have xpos : 1 < x' := by
      simp [hx', eq_comm, hx]
    set y' := max y y⁻¹ with hy'
    have ypos : 1 < y' := by
      simp [hy', eq_comm, ← hxy, hx]
    have hxc : closure {x} = closure {x'} := by
      rcases max_cases x x⁻¹ with H|H <;>
      simp [hx', H.left]
    have hyc : closure {y} = closure {y'} := by
      rcases max_cases y y⁻¹ with H|H <;>
      simp [hy', H.left]
    refine ⟨⟨⟨
      fun a ↦ ⟨y' ^ ((mem_closure_singleton).mp
        (by simpa [hxc] using a.prop)).choose, ?_⟩,
      fun a ↦ ⟨x' ^ ((mem_closure_singleton).mp
        (by simpa [hyc] using a.prop)).choose, ?_⟩,
        ?_, ?_⟩, ?_⟩, ?_⟩
    · rw [hyc, mem_closure_singleton]
      exact ⟨_, rfl⟩
    · rw [hxc, mem_closure_singleton]
      exact ⟨_, rfl⟩
    · intro a
      generalize_proofs A B C D
      rw [Subtype.ext_iff, ← (C a).choose_spec, zpow_right_inj xpos,
          ← zpow_right_inj ypos, (A ⟨_, D a⟩).choose_spec]
    · intro a
      generalize_proofs A B C D
      rw [Subtype.ext_iff, ← (C a).choose_spec, zpow_right_inj ypos,
          ← zpow_right_inj xpos, (A ⟨_, D a⟩).choose_spec]
    · intro a b
      generalize_proofs A B C D E F
      simp only [Submonoid.coe_mul, coe_toSubmonoid, Submonoid.mk_mul_mk, Subtype.mk.injEq]
      rw [← zpow_add, zpow_right_inj ypos, ← zpow_right_inj xpos, zpow_add,
          (A a).choose_spec, (A b).choose_spec, (A (a * b)).choose_spec]
      simp
    · intro a b
      simp only [MulEquiv.coe_mk, Equiv.coe_fn_mk, Subtype.mk_le_mk]
      generalize_proofs A B C D
      simp [zpow_le_zpow_iff ypos, ← zpow_le_zpow_iff xpos, A.choose_spec, B.choose_spec]

variable [MulArchimedean G]

/-- Given a subgroup `H` of a decidable linearly ordered mul-archimedean abelian group `G`, if there
exists a minimal element `a` of `H ∩ G_{>1}` then `H` is generated by `a`. -/
@[to_additive AddSubgroup.cyclic_of_min "Given a subgroup `H` of a decidable linearly ordered
archimedean abelian group `G`, if there exists a minimal element `a` of `H ∩ G_{>0}` then `H` is
generated by `a`. "]
theorem Subgroup.cyclic_of_min {H : Subgroup G} {a : G}
    (ha : IsLeast { g : G | g ∈ H ∧ 1 < g } a) : H = closure {a} := by
  obtain ⟨⟨a_in, a_pos⟩, a_min⟩ := ha
  refine le_antisymm ?_ (H.closure_le.mpr <| by simp [a_in])
  intro g g_in
  obtain ⟨k, ⟨nonneg, lt⟩, _⟩ := existsUnique_zpow_near_of_one_lt a_pos g
  have h_zero : g / (a ^ k) = 1 := by
    by_contra h
    have h : a ≤ g / (a ^ k) := by
      refine a_min ⟨?_, ?_⟩
      · exact Subgroup.div_mem H g_in (Subgroup.zpow_mem H a_in k)
      · exact lt_of_le_of_ne (by simpa using nonneg) (Ne.symm h)
    have h' : ¬a ≤ g / (a ^ k) := not_le.mpr (by simpa [zpow_add_one, div_lt_iff_lt_mul'] using lt)
    contradiction
  simp [div_eq_one.mp h_zero, mem_closure_singleton]

/-- If a nontrivial subgroup of a linear ordered commutative group is disjoint
with the interval `Set.Ioo 1 a` for some `1 < a`, then the set of elements greater than 1 of this
group admits the least element. -/
@[to_additive "If a nontrivial additive subgroup of a linear ordered additive commutative group is
disjoint with the interval `Set.Ioo 0 a` for some positive `a`, then the set of positive elements of
this group admits the least element."]
theorem Subgroup.exists_isLeast_one_lt {H : Subgroup G} (hbot : H ≠ ⊥) {a : G} (h₀ : 1 < a)
    (hd : Disjoint (H : Set G) (Ioo 1 a)) : ∃ b, IsLeast { g : G | g ∈ H ∧ 1 < g } b := by
  -- todo: move to a lemma?
  have hex : ∀ g > 1, ∃ n : ℕ, g ∈ Ioc (a ^ n) (a ^ (n + 1)) := fun g hg => by
    rcases existsUnique_mul_zpow_mem_Ico h₀ 1 (g / a) with ⟨m, ⟨hm, hm'⟩, -⟩
    simp only [one_mul, div_le_iff_le_mul, div_mul_cancel, ← zpow_add_one] at hm hm'
    lift m to ℕ
    · rw [← Int.lt_add_one_iff, ← zpow_lt_zpow_iff h₀, zpow_zero]
      exact hg.trans_le hm
    · simp only [← Nat.cast_succ, zpow_natCast] at hm hm'
      exact ⟨m, hm', hm⟩
  have : ∃ n : ℕ, Set.Nonempty (H ∩ Ioc (a ^ n) (a ^ (n + 1))) := by
    rcases (bot_or_exists_ne_one H).resolve_left hbot with ⟨g, hgH, hg₀⟩
    rcases hex |g|ₘ (one_lt_mabs.2 hg₀) with ⟨n, hn⟩
    exact ⟨n, _, (@mabs_mem_iff (Subgroup G) G _ _).2 hgH, hn⟩
  classical rcases Nat.findX this with ⟨n, ⟨x, hxH, hnx, hxn⟩, hmin⟩
  by_contra hxmin
  simp only [IsLeast, not_and, mem_setOf_eq, mem_lowerBounds, not_exists, not_forall,
    not_le] at hxmin
  rcases hxmin x ⟨hxH, (one_le_pow_of_one_le'  h₀.le _).trans_lt hnx⟩ with ⟨y, ⟨hyH, hy₀⟩, hxy⟩
  rcases hex y hy₀ with ⟨m, hm⟩
  cases' lt_or_le m n with hmn hnm
  · exact hmin m hmn ⟨y, hyH, hm⟩
  · refine disjoint_left.1 hd (div_mem hxH hyH) ⟨one_lt_div'.2 hxy, div_lt_iff_lt_mul'.2 ?_⟩
    calc x ≤ a^ (n + 1) := hxn
    _ ≤ a ^ (m + 1) := pow_le_pow_right' h₀.le (add_le_add_right hnm _)
    _ = a ^ m * a := pow_succ _ _
    _ < y * a := mul_lt_mul_right' hm.1 _

/-- If a subgroup of a linear ordered commutative group is disjoint with the
interval `Set.Ioo 1 a` for some `1 < a`, then this is a cyclic subgroup. -/
@[to_additive AddSubgroup.cyclic_of_isolated_zero "If an additive subgroup of a linear ordered
additive commutative group is disjoint with the interval `Set.Ioo 0 a` for some positive `a`, then
this is a cyclic subgroup."]
theorem Subgroup.cyclic_of_isolated_one {H : Subgroup G} {a : G} (h₀ : 1 < a)
    (hd : Disjoint (H : Set G) (Ioo 1 a)) : ∃ b, H = closure {b} := by
  rcases eq_or_ne H ⊥ with rfl | hbot
  · exact ⟨1, closure_singleton_one.symm⟩
  · exact (exists_isLeast_one_lt hbot h₀ hd).imp fun _ => cyclic_of_min

@[to_additive]
lemma Subgroup.isLeast_of_closure_iff_eq_mabs {a b : G} :
    IsLeast {y : G | y ∈ closure ({a} : Set G) ∧ 1 < y} b ↔ b = |a|ₘ ∧ 1 < b := by
  constructor <;> intro h
  · have := Subgroup.cyclic_of_min h
    have ha : a ∈ closure ({b} : Set G) := by
      simp [← this]
    rw [mem_closure_singleton] at ha
    obtain ⟨n, rfl⟩ := ha
    have := h.left
    simp only [mem_closure_singleton, mem_setOf_eq, ← mul_zsmul] at this
    obtain ⟨m, hm⟩ := this.left
    have key : m * n = 1 := by
<<<<<<< HEAD
      rw [← (zpow_right_strictMono this.right).injective.eq_iff, zpow_mul', hm, zpow_one]
=======
      rw [← zsmul_left_inj this.right, hm, one_zsmul]
>>>>>>> 506bbc61
    rw [Int.mul_eq_one_iff_eq_one_or_neg_one] at key
    rw [eq_comm]
    rcases key with ⟨rfl, rfl⟩|⟨rfl, rfl⟩ <;>
    simp [this.right.le, this.right, mabs]
  · wlog ha : 1 ≤ a generalizing a
    · convert @this (a⁻¹) ?_ (by simpa using le_of_not_le ha) using 4
      · simp
      · rwa [mabs_inv]
    rw [mabs, sup_eq_left.mpr ((inv_le_one'.mpr ha).trans ha)] at h
    rcases h with ⟨rfl, h⟩
    refine ⟨?_, ?_⟩
    · simp [h]
    · intro x
      simp only [mem_closure_singleton, mem_setOf_eq, and_imp, forall_exists_index]
      rintro k rfl hk
      rw [← zpow_one b, ← zpow_mul, one_mul, zpow_le_zpow_iff h, ← zero_add 1,
          ← Int.lt_iff_add_one_le]
      contrapose! hk
      rw [← Left.one_le_inv_iff, ← zpow_neg]
      exact one_le_zpow ha (by simp [hk])

/-- Every subgroup of `ℤ` is cyclic. -/
theorem Int.subgroup_cyclic (H : AddSubgroup ℤ) : ∃ a, H = AddSubgroup.closure {a} :=
  have : Ioo (0 : ℤ) 1 = ∅ := eq_empty_of_forall_not_mem fun m hm =>
    hm.1.not_le (lt_add_one_iff.1 hm.2)
  AddSubgroup.cyclic_of_isolated_zero one_pos <| by simp [this]

/-- If an element of a linearly ordered archimedean additive group is the least positive element,
then the whole group is isomorphic (and order-isomorphic) to the integers. -/
noncomputable def LinearOrderedAddCommGroup.int_orderAddMonoidIso_of_isLeast_pos {G : Type*}
    [LinearOrderedAddCommGroup G] [Archimedean G] {x : G}
    (h : IsLeast {y : G | 0 < y} x) : G ≃+o ℤ := by
  have : IsLeast {y : G | y ∈ (⊤ : AddSubgroup G) ∧ 0 < y} x := by simpa using h
  replace this := AddSubgroup.cyclic_of_min this
  let e : G ≃+o (⊤ : AddSubgroup G) := ⟨AddSubsemigroup.topEquiv.symm,
    (AddEquiv.strictMono_symm AddSubsemigroup.strictMono_topEquiv).le_iff_le⟩
  let e' : (⊤ : AddSubgroup G) ≃+o AddSubgroup.closure {x} :=
    ⟨AddEquiv.subsemigroupCongr (by simp [this]),
     (AddEquiv.strictMono_subsemigroupCongr _).le_iff_le⟩
  let g : (⊤ : AddSubgroup ℤ) ≃+o ℤ := ⟨AddSubsemigroup.topEquiv,
    (AddSubsemigroup.strictMono_topEquiv).le_iff_le⟩
  let g' : AddSubgroup.closure ({1} : Set ℤ) ≃+o (⊤ : AddSubgroup ℤ) :=
    ⟨(.subsemigroupCongr (by simp [AddSubgroup.closure_singleton_int_one_eq_top])),
     (AddEquiv.strictMono_subsemigroupCongr _).le_iff_le⟩
  let f := closure_equiv_closure x (1 : ℤ) (by simp [h.left.ne'])
  exact ((((e.trans e').trans f).trans g').trans g : G ≃+o ℤ)

<<<<<<< HEAD
/-- If an element of a linearly ordered mul-archimedean group is the least element greater than 1,
then the whole group is isomorphic (and order-isomorphic) to the multiplicative integers. -/
@[to_additive existing LinearOrderedAddCommGroup.int_orderAddMonoidIso_of_isLeast_pos]
noncomputable def LinearOrderedCommGroup.multiplicative_int_orderMonoidIso_of_isLeast_one_lt
    {x : G} (h : IsLeast {y : G | 1 < y} x) : G ≃*o Multiplicative ℤ := by
  have : IsLeast {y : Additive G | 0 < y} (.ofMul x) := h
  let f' := LinearOrderedAddCommGroup.int_orderAddMonoidIso_of_isLeast_pos (G := Additive G) this
  exact ⟨AddEquiv.toMultiplicative' f', by simp⟩

=======
>>>>>>> 506bbc61
/-- Any linearly ordered archimedean additive group is either isomorphic (and order-isomorphic)
to the integers, or is densely ordered. -/
lemma LinearOrderedAddCommGroup.discrete_or_denselyOrdered (G : Type*)
    [LinearOrderedAddCommGroup G] [Archimedean G] :
    Nonempty (G ≃+o ℤ) ∨ DenselyOrdered G := by
  by_cases H : ∃ x, IsLeast {y : G | 0 < y} x
  · obtain ⟨x, hx⟩ := H
    exact Or.inl ⟨(int_orderAddMonoidIso_of_isLeast_pos hx)⟩
  · push_neg at H
    refine Or.inr ⟨?_⟩
    intro x y hxy
    specialize H (y - x)
    obtain ⟨z, hz⟩ : ∃ z : G, 0 < z ∧ z < y - x := by
      contrapose! H
      refine ⟨by simp [hxy], fun _ ↦ H _⟩
    refine ⟨x + z, ?_, ?_⟩
    · simp [hz.left]
    · simpa [lt_sub_iff_add_lt'] using hz.right

variable (G) in
/-- Any linearly ordered mul-archimedean group is either isomorphic (and order-isomorphic)
to the multiplicative integers, or is densely ordered. -/
@[to_additive existing]
lemma LinearOrderedCommGroup.discrete_or_denselyOrdered :
    Nonempty (G ≃*o Multiplicative ℤ) ∨ DenselyOrdered G := by
  refine (LinearOrderedAddCommGroup.discrete_or_denselyOrdered (Additive G)).imp ?_ id
  rintro ⟨f, hf⟩
  exact ⟨AddEquiv.toMultiplicative' f, hf⟩<|MERGE_RESOLUTION|>--- conflicted
+++ resolved
@@ -212,11 +212,7 @@
     simp only [mem_closure_singleton, mem_setOf_eq, ← mul_zsmul] at this
     obtain ⟨m, hm⟩ := this.left
     have key : m * n = 1 := by
-<<<<<<< HEAD
-      rw [← (zpow_right_strictMono this.right).injective.eq_iff, zpow_mul', hm, zpow_one]
-=======
-      rw [← zsmul_left_inj this.right, hm, one_zsmul]
->>>>>>> 506bbc61
+      rw [← zpow_right_inj this.right, zpow_mul', hm, zpow_one]
     rw [Int.mul_eq_one_iff_eq_one_or_neg_one] at key
     rw [eq_comm]
     rcases key with ⟨rfl, rfl⟩|⟨rfl, rfl⟩ <;>
@@ -264,7 +260,6 @@
   let f := closure_equiv_closure x (1 : ℤ) (by simp [h.left.ne'])
   exact ((((e.trans e').trans f).trans g').trans g : G ≃+o ℤ)
 
-<<<<<<< HEAD
 /-- If an element of a linearly ordered mul-archimedean group is the least element greater than 1,
 then the whole group is isomorphic (and order-isomorphic) to the multiplicative integers. -/
 @[to_additive existing LinearOrderedAddCommGroup.int_orderAddMonoidIso_of_isLeast_pos]
@@ -274,8 +269,6 @@
   let f' := LinearOrderedAddCommGroup.int_orderAddMonoidIso_of_isLeast_pos (G := Additive G) this
   exact ⟨AddEquiv.toMultiplicative' f', by simp⟩
 
-=======
->>>>>>> 506bbc61
 /-- Any linearly ordered archimedean additive group is either isomorphic (and order-isomorphic)
 to the integers, or is densely ordered. -/
 lemma LinearOrderedAddCommGroup.discrete_or_denselyOrdered (G : Type*)
