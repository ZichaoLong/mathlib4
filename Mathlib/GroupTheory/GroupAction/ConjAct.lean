--- conflicted
+++ resolved
@@ -265,11 +265,8 @@
     Subgroup.centralizer {g} = Subgroup.comap ConjAct.toConjAct.toMonoidHom
       (MulAction.stabilizer (ConjAct G) g) := by
   ext k
-<<<<<<< HEAD
-=======
 -- NOTE: `Subgroup.mem_centralizer_iff` should probably be stated
 -- with the equality in the other direction
->>>>>>> c2ac85e6
   simp only [mem_centralizer_iff, Set.mem_singleton_iff, forall_eq, ConjAct.toConjAct_smul]
   rw [eq_comm]
   exact Iff.symm mul_inv_eq_iff_eq_mul
