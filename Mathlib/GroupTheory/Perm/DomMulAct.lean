/-
Copyright (c) 2023 Junyan Xu, Antoine Chambert-Loir. All rights reserved.
Released under Apache 2.0 license as described in the file LICENSE.
Authors: Junyan Xu, Antoine Chambert-Loir
-/
import Mathlib.Algebra.Group.Subgroup.Basic
import Mathlib.GroupTheory.GroupAction.DomAct.Basic
import Mathlib.GroupTheory.GroupAction.Basic
import Mathlib.Data.Fintype.Basic
import Mathlib.Data.Fintype.Perm
import Mathlib.Data.Set.Card
import Mathlib.SetTheory.Cardinal.Finite


/-!  Subgroup of `Equiv.Perm α` preserving a function

Let `α` and `ι` by types and let `f : α → ι`

* `DomMulAct.mem_stabilizer_iff` proves that the stabilizer of `f : α → ι`
  in `(Equiv.Perm α)ᵈᵐᵃ` is the set of `g : (Equiv.Perm α)ᵈᵐᵃ` such that `f ∘ (mk.symm g) = f`.

  The natural equivalence from `stabilizer (Perm α)ᵈᵐᵃ f` to `{ g : Perm α // p ∘ g = f }`
  can be obtained as `subtypeEquiv mk.symm (fun _ => mem_stabilizer_iff)`

* `DomMulAct.stabilizerMulEquiv` is the `MulEquiv` from
  the MulOpposite of this stabilizer to the product,
  for `i : ι`, of `Equiv.Perm {a // f a = i}`.

* Under `Fintype α` and `Fintype ι`, `DomMulAct.stabilizer_card p` computes
  the cardinality of the type of permutations preserving `p` :
  `Fintype.card {g : Perm α // f ∘ g = f} = ∏ i, (Fintype.card {a // f a = i})!`.

* Without `Fintype ι`, `DomMulAct.stabilizer_card' p` gives an equivalent
  formula, where the product is restricted to `Finset.univ.image f`.
-/

variable {α ι : Type*} {f : α → ι}

open Equiv MulAction

namespace DomMulAct

lemma mem_stabilizer_iff {g : (Perm α)ᵈᵐᵃ} :
    g ∈ stabilizer (Perm α)ᵈᵐᵃ f ↔ f ∘ (mk.symm g :) = f := by
  simp only [MulAction.mem_stabilizer_iff]; rfl

/-- The `invFun` component of `MulEquiv` from `MulAction.stabilizer (Perm α) f`
  to the product of the `Equiv.Perm {a // f a = i} -/
def stabilizerEquiv_invFun (g : ∀ i, Perm {a // f a = i}) (a : α) : α := g (f a) ⟨a, rfl⟩

lemma stabilizerEquiv_invFun_eq (g : ∀ i, Perm {a // f a = i}) {a : α} {i : ι} (h : f a = i) :
    stabilizerEquiv_invFun g a = g i ⟨a, h⟩ := by subst h; rfl

lemma comp_stabilizerEquiv_invFun (g : ∀ i, Perm {a // f a = i}) (a : α) :
    f (stabilizerEquiv_invFun g a) = f a :=
  (g (f a) ⟨a, rfl⟩).prop

/-- The `invFun` component of `MulEquiv` from `MulAction.stabilizer (Perm α) p`
  to the product of the `Equiv.Perm {a | f a = i} (as an `Equiv.Perm α`) -/
def stabilizerEquiv_invFun_aux (g : ∀ i, Perm {a // f a = i}) : Perm α where
  toFun := stabilizerEquiv_invFun g
  invFun := stabilizerEquiv_invFun (fun i ↦ (g i).symm)
  left_inv a := by
    rw [stabilizerEquiv_invFun_eq _ (comp_stabilizerEquiv_invFun g a)]
    exact congr_arg Subtype.val ((g <| f a).left_inv _)
  right_inv a := by
    rw [stabilizerEquiv_invFun_eq _ (comp_stabilizerEquiv_invFun _ a)]
    exact congr_arg Subtype.val ((g <| f a).right_inv _)

variable (f)

/-- The `MulEquiv` from the `MulOpposite` of `MulAction.stabilizer (Perm α)ᵈᵐᵃ f`
  to the product of the `Equiv.Perm {a // f a = i}` -/
def stabilizerMulEquiv : (stabilizer (Perm α)ᵈᵐᵃ f)ᵐᵒᵖ ≃* (∀ i, Perm {a // f a = i}) where
  toFun g i := Perm.subtypePerm (mk.symm g.unop) fun a ↦ by
    rw [← Function.comp_apply (f := f), mem_stabilizer_iff.mp g.unop.prop]
  invFun g := ⟨mk (stabilizerEquiv_invFun_aux g), by
    ext a
    rw [smul_apply, symm_apply_apply, Perm.smul_def]
    apply comp_stabilizerEquiv_invFun⟩
  left_inv g := rfl
  right_inv g := by ext i a; apply stabilizerEquiv_invFun_eq
  map_mul' g h := rfl

variable {f}

lemma stabilizerMulEquiv_apply (g : (stabilizer (Perm α)ᵈᵐᵃ f)ᵐᵒᵖ) {a : α} {i : ι} (h : f a = i) :
    ((stabilizerMulEquiv f)) g i ⟨a, h⟩ = (mk.symm g.unop : Equiv.Perm α) a := rfl


section Fintype

variable [Fintype α] [DecidableEq α] [DecidableEq ι]

open Nat

variable (f)

/-- The cardinality of the type of permutations preserving a function -/
<<<<<<< HEAD
theorem stabilizer_card [Fintype ι] :
=======
theorem stabilizer_card :
>>>>>>> 59de845a
    Fintype.card {g : Perm α // f ∘ g = f} = ∏ i, (Fintype.card {a // f a = i})! := by
  -- rewriting via Nat.card because Fintype instance is not found
  rw [← Nat.card_eq_fintype_card,
    Nat.card_congr (subtypeEquiv mk fun _ ↦ ?_),
    Nat.card_congr MulOpposite.opEquiv,
    Nat.card_congr (DomMulAct.stabilizerMulEquiv f).toEquiv, Nat.card_pi]
  · exact Finset.prod_congr rfl fun i _ ↦ by rw [Nat.card_eq_fintype_card, Fintype.card_perm]
  · rfl

/-- The cardinality of the set of permutations preserving a function -/
theorem stabilizer_ncard [Fintype ι] :
    Set.ncard {g : Perm α | f ∘ g = f} = ∏ i, (Set.ncard {a | f a = i})! := by
  simp only [← Set.Nat.card_coe_set_eq, Set.coe_setOf, card_eq_fintype_card]
  exact stabilizer_card f

/-- The cardinality of the type of permutations preserving a function
  (without the finiteness assumption on target)-/
theorem stabilizer_card':
    Fintype.card {g : Perm α // f ∘ g = f} =
      ∏ i in Finset.univ.image f, (Fintype.card ({a // f a = i}))! := by
  set φ : α → Finset.univ.image f :=
    Set.codRestrict f (Finset.univ.image f) (fun a => by simp)
  suffices ∀ g : Perm α, f ∘ g = f ↔ φ ∘ g = φ by
    simp only [this, stabilizer_card]
    apply Finset.prod_bij (fun g _ => g.val)
    · exact fun g _ => Finset.coe_mem g
    · exact fun g _ g' _ =>  SetCoe.ext
    · exact fun g hg => by
        rw [Finset.mem_image] at hg
        obtain ⟨a, _, rfl⟩ := hg
        use ⟨f a, by simp only [Finset.mem_image, Finset.mem_univ, true_and, exists_apply_eq_apply]⟩
        simp only [Finset.univ_eq_attach, Finset.mem_attach, exists_const]
    · intro i _
      apply congr_arg
      apply Fintype.card_congr
      apply Equiv.subtypeEquiv (Equiv.refl α)
      intro a
      rw [refl_apply, ← Subtype.coe_inj]
      simp only [φ, Set.val_codRestrict_apply]
  · intro g
    simp only [Function.funext_iff]
    apply forall_congr'
    intro a
    simp only [Function.comp_apply, φ, ← Subtype.coe_inj, Set.val_codRestrict_apply]

end Fintype

end DomMulAct<|MERGE_RESOLUTION|>--- conflicted
+++ resolved
@@ -97,11 +97,7 @@
 variable (f)
 
 /-- The cardinality of the type of permutations preserving a function -/
-<<<<<<< HEAD
-theorem stabilizer_card [Fintype ι] :
-=======
-theorem stabilizer_card :
->>>>>>> 59de845a
+theorem stabilizer_card : -- TODO : need Fintype ? Finite ?
     Fintype.card {g : Perm α // f ∘ g = f} = ∏ i, (Fintype.card {a // f a = i})! := by
   -- rewriting via Nat.card because Fintype instance is not found
   rw [← Nat.card_eq_fintype_card,
