/-
Copyright (c) 2021 Yakov Pechersky. All rights reserved.
Released under Apache 2.0 license as described in the file LICENSE.
Authors: Yakov Pechersky
-/
import Mathlib.Data.List.Cycle
import Mathlib.GroupTheory.Perm.Cycle.Type
import Mathlib.GroupTheory.Perm.List

#align_import group_theory.perm.cycle.concrete from "leanprover-community/mathlib"@"00638177efd1b2534fc5269363ebf42a7871df9a"

/-!

# Properties of cyclic permutations constructed from lists/cycles

In the following, `{α : Type*} [Fintype α] [DecidableEq α]`.

## Main definitions

* `Cycle.formPerm`: the cyclic permutation created by looping over a `Cycle α`
* `Equiv.Perm.toList`: the list formed by iterating application of a permutation
* `Equiv.Perm.toCycle`: the cycle formed by iterating application of a permutation
* `Equiv.Perm.isoCycle`: the equivalence between cyclic permutations `f : Perm α`
  and the terms of `Cycle α` that correspond to them
* `Equiv.Perm.isoCycle'`: the same equivalence as `Equiv.Perm.isoCycle`
  but with evaluation via choosing over fintypes
* The notation `c[1, 2, 3]` to emulate notation of cyclic permutations `(1 2 3)`
* A `Repr` instance for any `Perm α`, by representing the `Finset` of
  `Cycle α` that correspond to the cycle factors.

## Main results

* `List.isCycle_formPerm`: a nontrivial list without duplicates, when interpreted as
  a permutation, is cyclic
* `Equiv.Perm.IsCycle.existsUnique_cycle`: there is only one nontrivial `Cycle α`
  corresponding to each cyclic `f : Perm α`

## Implementation details

The forward direction of `Equiv.Perm.isoCycle'` uses `Fintype.choose` of the uniqueness
result, relying on the `Fintype` instance of a `Cycle.nodup` subtype.
It is unclear if this works faster than the `Equiv.Perm.toCycle`, which relies
on recursion over `Finset.univ`.

-/


open Equiv Equiv.Perm List

variable {α : Type*}

namespace List

variable [DecidableEq α] {l l' : List α}

theorem formPerm_disjoint_iff (hl : Nodup l) (hl' : Nodup l') (hn : 2 ≤ l.length)
    (hn' : 2 ≤ l'.length) : Perm.Disjoint (formPerm l) (formPerm l') ↔ l.Disjoint l' := by
  rw [disjoint_iff_eq_or_eq, List.Disjoint]
  constructor
  · rintro h x hx hx'
    specialize h x
    rw [formPerm_apply_mem_eq_self_iff _ hl _ hx, formPerm_apply_mem_eq_self_iff _ hl' _ hx'] at h
    omega
  · intro h x
    by_cases hx : x ∈ l
    on_goal 1 => by_cases hx' : x ∈ l'
    · exact (h hx hx').elim
    all_goals have := formPerm_eq_self_of_not_mem _ _ ‹_›; tauto
#align list.form_perm_disjoint_iff List.formPerm_disjoint_iff

theorem isCycle_formPerm (hl : Nodup l) (hn : 2 ≤ l.length) : IsCycle (formPerm l) := by
  cases' l with x l
  · set_option tactic.skipAssignedInstances false in norm_num at hn
  induction' l with y l generalizing x
  · set_option tactic.skipAssignedInstances false in norm_num at hn
  · use x
    constructor
    · rwa [formPerm_apply_mem_ne_self_iff _ hl _ (mem_cons_self _ _)]
    · intro w hw
      have : w ∈ x::y::l := mem_of_formPerm_ne_self _ _ hw
      obtain ⟨k, hk⟩ := get_of_mem this
      use k
      rw [← hk]
      simp only [zpow_natCast, formPerm_pow_apply_head _ _ hl k, Nat.mod_eq_of_lt k.isLt]
#align list.is_cycle_form_perm List.isCycle_formPerm

theorem pairwise_sameCycle_formPerm (hl : Nodup l) (hn : 2 ≤ l.length) :
    Pairwise l.formPerm.SameCycle l :=
  Pairwise.imp_mem.mpr
    (pairwise_of_forall fun _ _ hx hy =>
      (isCycle_formPerm hl hn).sameCycle ((formPerm_apply_mem_ne_self_iff _ hl _ hx).mpr hn)
        ((formPerm_apply_mem_ne_self_iff _ hl _ hy).mpr hn))
#align list.pairwise_same_cycle_form_perm List.pairwise_sameCycle_formPerm

theorem cycleOf_formPerm (hl : Nodup l) (hn : 2 ≤ l.length) (x) :
    cycleOf l.attach.formPerm x = l.attach.formPerm :=
  have hn : 2 ≤ l.attach.length := by rwa [← length_attach] at hn
  have hl : l.attach.Nodup := by rwa [← nodup_attach] at hl
  (isCycle_formPerm hl hn).cycleOf_eq
    ((formPerm_apply_mem_ne_self_iff _ hl _ (mem_attach _ _)).mpr hn)
#align list.cycle_of_form_perm List.cycleOf_formPerm

theorem cycleType_formPerm (hl : Nodup l) (hn : 2 ≤ l.length) :
    cycleType l.attach.formPerm = {l.length} := by
  rw [← length_attach] at hn
  rw [← nodup_attach] at hl
  rw [cycleType_eq [l.attach.formPerm]]
  · simp only [map, Function.comp_apply]
    rw [support_formPerm_of_nodup _ hl, card_toFinset, dedup_eq_self.mpr hl]
    · simp
    · intro x h
      simp [h, Nat.succ_le_succ_iff] at hn
  · simp
  · simpa using isCycle_formPerm hl hn
  · simp
#align list.cycle_type_form_perm List.cycleType_formPerm

theorem formPerm_apply_mem_eq_next (hl : Nodup l) (x : α) (hx : x ∈ l) :
    formPerm l x = next l x hx := by
  obtain ⟨k, rfl⟩ := get_of_mem hx
  rw [next_get _ hl, formPerm_apply_get _ hl]
#align list.form_perm_apply_mem_eq_next List.formPerm_apply_mem_eq_next

end List

namespace Cycle

variable [DecidableEq α] (s s' : Cycle α)

/-- A cycle `s : Cycle α`, given `Nodup s` can be interpreted as an `Equiv.Perm α`
where each element in the list is permuted to the next one, defined as `formPerm`.
-/
def formPerm : ∀ s : Cycle α, Nodup s → Equiv.Perm α :=
  fun s => Quotient.hrecOn s (fun l _ => List.formPerm l) fun l₁ l₂ (h : l₁ ~r l₂) => by
    apply Function.hfunext
    · ext
      exact h.nodup_iff
    · intro h₁ h₂ _
      exact heq_of_eq (formPerm_eq_of_isRotated h₁ h)
#align cycle.form_perm Cycle.formPerm

@[simp]
theorem formPerm_coe (l : List α) (hl : l.Nodup) : formPerm (l : Cycle α) hl = l.formPerm :=
  rfl
#align cycle.form_perm_coe Cycle.formPerm_coe

theorem formPerm_subsingleton (s : Cycle α) (h : Subsingleton s) : formPerm s h.nodup = 1 := by
  induction' s using Quot.inductionOn with s
  simp only [formPerm_coe, mk_eq_coe]
  simp only [length_subsingleton_iff, length_coe, mk_eq_coe] at h
  cases' s with hd tl
  · simp
  · simp only [length_eq_zero, add_le_iff_nonpos_left, List.length, nonpos_iff_eq_zero] at h
    simp [h]
#align cycle.form_perm_subsingleton Cycle.formPerm_subsingleton

theorem isCycle_formPerm (s : Cycle α) (h : Nodup s) (hn : Nontrivial s) :
    IsCycle (formPerm s h) := by
  induction s using Quot.inductionOn
  exact List.isCycle_formPerm h (length_nontrivial hn)
#align cycle.is_cycle_form_perm Cycle.isCycle_formPerm

theorem support_formPerm [Fintype α] (s : Cycle α) (h : Nodup s) (hn : Nontrivial s) :
    support (formPerm s h) = s.toFinset := by
  induction' s using Quot.inductionOn with s
  refine support_formPerm_of_nodup s h ?_
  rintro _ rfl
  simpa [Nat.succ_le_succ_iff] using length_nontrivial hn
#align cycle.support_form_perm Cycle.support_formPerm

theorem formPerm_eq_self_of_not_mem (s : Cycle α) (h : Nodup s) (x : α) (hx : x ∉ s) :
    formPerm s h x = x := by
  induction s using Quot.inductionOn
  simpa using List.formPerm_eq_self_of_not_mem _ _ hx
#align cycle.form_perm_eq_self_of_not_mem Cycle.formPerm_eq_self_of_not_mem

theorem formPerm_apply_mem_eq_next (s : Cycle α) (h : Nodup s) (x : α) (hx : x ∈ s) :
    formPerm s h x = next s h x hx := by
  induction s using Quot.inductionOn
  simpa using List.formPerm_apply_mem_eq_next h _ (by simp_all)
#align cycle.form_perm_apply_mem_eq_next Cycle.formPerm_apply_mem_eq_next

nonrec theorem formPerm_reverse (s : Cycle α) (h : Nodup s) :
    formPerm s.reverse (nodup_reverse_iff.mpr h) = (formPerm s h)⁻¹ := by
  induction s using Quot.inductionOn
  simpa using formPerm_reverse _
#align cycle.form_perm_reverse Cycle.formPerm_reverse

nonrec theorem formPerm_eq_formPerm_iff {α : Type*} [DecidableEq α] {s s' : Cycle α} {hs : s.Nodup}
    {hs' : s'.Nodup} :
    s.formPerm hs = s'.formPerm hs' ↔ s = s' ∨ s.Subsingleton ∧ s'.Subsingleton := by
  rw [Cycle.length_subsingleton_iff, Cycle.length_subsingleton_iff]
  revert s s'
  intro s s'
  apply @Quotient.inductionOn₂' _ _ _ _ _ s s'
  intro l l'
  -- Porting note: was `simpa using formPerm_eq_formPerm_iff`
  simp_all
  intro hs hs'
  constructor <;> intro h <;> simp_all only [formPerm_eq_formPerm_iff]
#align cycle.form_perm_eq_form_perm_iff Cycle.formPerm_eq_formPerm_iff

end Cycle

namespace Equiv.Perm

section Fintype

variable [Fintype α] [DecidableEq α] (p : Equiv.Perm α) (x : α)

/-- `Equiv.Perm.toList (f : Perm α) (x : α)` generates the list `[x, f x, f (f x), ...]`
until looping. That means when `f x = x`, `toList f x = []`.
-/
def toList : List α :=
  List.iterate p x (cycleOf p x).support.card
#align equiv.perm.to_list Equiv.Perm.toList

@[simp]
theorem toList_one : toList (1 : Perm α) x = [] := by simp [toList, cycleOf_one]
#align equiv.perm.to_list_one Equiv.Perm.toList_one

@[simp]
theorem toList_eq_nil_iff {p : Perm α} {x} : toList p x = [] ↔ x ∉ p.support := by simp [toList]
#align equiv.perm.to_list_eq_nil_iff Equiv.Perm.toList_eq_nil_iff

@[simp]
theorem length_toList : length (toList p x) = (cycleOf p x).support.card := by simp [toList]
#align equiv.perm.length_to_list Equiv.Perm.length_toList

theorem toList_ne_singleton (y : α) : toList p x ≠ [y] := by
  intro H
  simpa [card_support_ne_one] using congr_arg length H
#align equiv.perm.to_list_ne_singleton Equiv.Perm.toList_ne_singleton

theorem two_le_length_toList_iff_mem_support {p : Perm α} {x : α} :
    2 ≤ length (toList p x) ↔ x ∈ p.support := by simp
#align equiv.perm.two_le_length_to_list_iff_mem_support Equiv.Perm.two_le_length_toList_iff_mem_support

theorem length_toList_pos_of_mem_support (h : x ∈ p.support) : 0 < length (toList p x) :=
  zero_lt_two.trans_le (two_le_length_toList_iff_mem_support.mpr h)
#align equiv.perm.length_to_list_pos_of_mem_support Equiv.Perm.length_toList_pos_of_mem_support

theorem get_toList (i : Fin (length (toList p x))) : (toList p x).get i = (p ^ i.1) x :=
  by simp [toList]
#align equiv.perm.nth_le_to_list Equiv.Perm.get_toList

theorem toList_get_zero (h : x ∈ p.support) :
    (toList p x).get ⟨0, length_toList_pos_of_mem_support _ _ h⟩ = x := by simp [toList]
#align equiv.perm.to_list_nth_le_zero Equiv.Perm.toList_get_zero

variable {p} {x}

theorem mem_toList_iff {y : α} : y ∈ toList p x ↔ SameCycle p x y ∧ x ∈ p.support := by
  simp only [toList, mem_iterate, iterate_eq_pow, eq_comm (a := y)]
  constructor
  · rintro ⟨n, hx, rfl⟩
    refine ⟨⟨n, rfl⟩, ?_⟩
    contrapose! hx
    rw [← support_cycleOf_eq_nil_iff] at hx
    simp [hx]
  · rintro ⟨h, hx⟩
    simpa using h.exists_pow_eq_of_mem_support hx
#align equiv.perm.mem_to_list_iff Equiv.Perm.mem_toList_iff

theorem nodup_toList (p : Perm α) (x : α) : Nodup (toList p x) := by
  by_cases hx : p x = x
  · rw [← not_mem_support, ← toList_eq_nil_iff] at hx
    simp [hx]
  have hc : IsCycle (cycleOf p x) := isCycle_cycleOf p hx
  rw [nodup_iff_injective_get]
  rintro ⟨n, hn⟩ ⟨m, hm⟩
  rw [length_toList, ← hc.orderOf] at hm hn
  rw [← cycleOf_apply_self, ← Ne, ← mem_support] at hx
  rw [Fin.mk.inj_iff, get_toList, get_toList, ← cycleOf_pow_apply_self p x n, ←
    cycleOf_pow_apply_self p x m]
  cases' n with n <;> cases' m with m
  · simp
  · rw [← hc.support_pow_of_pos_of_lt_orderOf m.zero_lt_succ hm, mem_support,
      cycleOf_pow_apply_self] at hx
    simp [hx.symm]
  · rw [← hc.support_pow_of_pos_of_lt_orderOf n.zero_lt_succ hn, mem_support,
      cycleOf_pow_apply_self] at hx
    simp [hx]
  intro h
  have hn' : ¬orderOf (p.cycleOf x) ∣ n.succ := Nat.not_dvd_of_pos_of_lt n.zero_lt_succ hn
  have hm' : ¬orderOf (p.cycleOf x) ∣ m.succ := Nat.not_dvd_of_pos_of_lt m.zero_lt_succ hm
  rw [← hc.support_pow_eq_iff] at hn' hm'
  rw [← Nat.mod_eq_of_lt hn, ← Nat.mod_eq_of_lt hm, ← pow_inj_mod]
  refine' support_congr _ _
  · rw [hm', hn']
  · rw [hm']
    intro y hy
    obtain ⟨k, rfl⟩ := hc.exists_pow_eq (mem_support.mp hx) (mem_support.mp hy)
    rw [← mul_apply, (Commute.pow_pow_self _ _ _).eq, mul_apply, h, ← mul_apply, ← mul_apply,
      (Commute.pow_pow_self _ _ _).eq]
#align equiv.perm.nodup_to_list Equiv.Perm.nodup_toList

theorem next_toList_eq_apply (p : Perm α) (x y : α) (hy : y ∈ toList p x) :
    next (toList p x) y hy = p y := by
  rw [mem_toList_iff] at hy
  obtain ⟨k, hk, hk'⟩ := hy.left.exists_pow_eq_of_mem_support hy.right
  rw [← get_toList p x ⟨k, by simpa using hk⟩] at hk'
  simp_rw [← hk']
  rw [next_get _ (nodup_toList _ _), get_toList, Fin.val_mk, get_toList, Fin.val_mk, ← mul_apply,
    ← pow_succ', length_toList, ← pow_mod_orderOf_cycleOf_apply p (k + 1), IsCycle.orderOf]
  exact isCycle_cycleOf _ (mem_support.mp hy.right)
#align equiv.perm.next_to_list_eq_apply Equiv.Perm.next_toList_eq_apply

theorem toList_pow_apply_eq_rotate (p : Perm α) (x : α) (k : ℕ) :
    p.toList ((p ^ k) x) = (p.toList x).rotate k := by
  apply ext_get
  · simp only [length_toList, cycleOf_self_apply_pow, length_rotate]
  · intro n hn hn'
    rw [get_toList, Fin.val_mk, get_rotate, get_toList, Fin.val_mk, length_toList,
      pow_mod_card_support_cycleOf_self_apply, pow_add, mul_apply]
#align equiv.perm.to_list_pow_apply_eq_rotate Equiv.Perm.toList_pow_apply_eq_rotate

theorem SameCycle.toList_isRotated {f : Perm α} {x y : α} (h : SameCycle f x y) :
    toList f x ~r toList f y := by
  by_cases hx : x ∈ f.support
  · obtain ⟨_ | k, _, hy⟩ := h.exists_pow_eq_of_mem_support hx
    · simp only [coe_one, id, pow_zero, Nat.zero_eq] at hy
      -- Porting note: added `IsRotated.refl`
      simp [hy, IsRotated.refl]
    use k.succ
    rw [← toList_pow_apply_eq_rotate, hy]
  · rw [toList_eq_nil_iff.mpr hx, isRotated_nil_iff', eq_comm, toList_eq_nil_iff]
    rwa [← h.mem_support_iff]
#align equiv.perm.same_cycle.to_list_is_rotated Equiv.Perm.SameCycle.toList_isRotated

theorem pow_apply_mem_toList_iff_mem_support {n : ℕ} : (p ^ n) x ∈ p.toList x ↔ x ∈ p.support := by
  rw [mem_toList_iff, and_iff_right_iff_imp]
  refine fun _ => SameCycle.symm ?_
  rw [sameCycle_pow_left]
#align equiv.perm.pow_apply_mem_to_list_iff_mem_support Equiv.Perm.pow_apply_mem_toList_iff_mem_support

theorem toList_formPerm_nil (x : α) : toList (formPerm ([] : List α)) x = [] := by simp
#align equiv.perm.to_list_form_perm_nil Equiv.Perm.toList_formPerm_nil

theorem toList_formPerm_singleton (x y : α) : toList (formPerm [x]) y = [] := by simp
#align equiv.perm.to_list_form_perm_singleton Equiv.Perm.toList_formPerm_singleton

theorem toList_formPerm_nontrivial (l : List α) (hl : 2 ≤ l.length) (hn : Nodup l) :
    toList (formPerm l) (l.get ⟨0, (zero_lt_two.trans_le hl)⟩) = l := by
  have hc : l.formPerm.IsCycle := List.isCycle_formPerm hn hl
  have hs : l.formPerm.support = l.toFinset := by
    refine support_formPerm_of_nodup _ hn ?_
    rintro _ rfl
    simp [Nat.succ_le_succ_iff] at hl
  rw [toList, hc.cycleOf_eq (mem_support.mp _), hs, card_toFinset, dedup_eq_self.mpr hn]
<<<<<<< HEAD
  · refine' ext_get (by simp) fun k hk hk' => _
=======
  · refine ext_get (by simp) fun k hk hk' => ?_
>>>>>>> ef58906b
    simp only [Nat.zero_eq, get_iterate, iterate_eq_pow, formPerm_pow_apply_get _ hn, zero_add,
      Nat.mod_eq_of_lt hk']
  · simpa [hs] using get_mem _ _ _
#align equiv.perm.to_list_form_perm_nontrivial Equiv.Perm.toList_formPerm_nontrivial

theorem toList_formPerm_isRotated_self (l : List α) (hl : 2 ≤ l.length) (hn : Nodup l) (x : α)
    (hx : x ∈ l) : toList (formPerm l) x ~r l := by
  obtain ⟨k, hk, rfl⟩ := get_of_mem hx
  have hr : l ~r l.rotate k := ⟨k, rfl⟩
  rw [formPerm_eq_of_isRotated hn hr]
  rw [get_eq_get_rotate l k k]
  simp only [Nat.mod_eq_of_lt k.2, tsub_add_cancel_of_le (le_of_lt k.2), Nat.mod_self]
  erw [toList_formPerm_nontrivial]
  · simp
  · simpa using hl
  · simpa using hn
#align equiv.perm.to_list_form_perm_is_rotated_self Equiv.Perm.toList_formPerm_isRotated_self

theorem formPerm_toList (f : Perm α) (x : α) : formPerm (toList f x) = f.cycleOf x := by
  by_cases hx : f x = x
  · rw [(cycleOf_eq_one_iff f).mpr hx, toList_eq_nil_iff.mpr (not_mem_support.mpr hx),
      formPerm_nil]
  ext y
  by_cases hy : SameCycle f x y
  · obtain ⟨k, _, rfl⟩ := hy.exists_pow_eq_of_mem_support (mem_support.mpr hx)
    rw [cycleOf_apply_apply_pow_self, List.formPerm_apply_mem_eq_next (nodup_toList f x),
      next_toList_eq_apply, pow_succ', mul_apply]
    rw [mem_toList_iff]
    exact ⟨⟨k, rfl⟩, mem_support.mpr hx⟩
  · rw [cycleOf_apply_of_not_sameCycle hy, formPerm_apply_of_not_mem]
    simp [mem_toList_iff, hy]
#align equiv.perm.form_perm_to_list Equiv.Perm.formPerm_toList

/-- Given a cyclic `f : Perm α`, generate the `Cycle α` in the order
of application of `f`. Implemented by finding an element `x : α`
in the support of `f` in `Finset.univ`, and iterating on using
`Equiv.Perm.toList f x`.
-/
def toCycle (f : Perm α) (hf : IsCycle f) : Cycle α :=
  Multiset.recOn (Finset.univ : Finset α).val (Quot.mk _ [])
    (fun x _ l => if f x = x then l else toList f x)
    (by
      intro x y _ s
      refine' heq_of_eq _
      split_ifs with hx hy hy <;> try rfl
      have hc : SameCycle f x y := IsCycle.sameCycle hf hx hy
      exact Quotient.sound' hc.toList_isRotated)
#align equiv.perm.to_cycle Equiv.Perm.toCycle

theorem toCycle_eq_toList (f : Perm α) (hf : IsCycle f) (x : α) (hx : f x ≠ x) :
    toCycle f hf = toList f x := by
  have key : (Finset.univ : Finset α).val = x ::ₘ Finset.univ.val.erase x := by simp
  rw [toCycle, key]
  simp [hx]
#align equiv.perm.to_cycle_eq_to_list Equiv.Perm.toCycle_eq_toList

theorem nodup_toCycle (f : Perm α) (hf : IsCycle f) : (toCycle f hf).Nodup := by
  obtain ⟨x, hx, -⟩ := id hf
  simpa [toCycle_eq_toList f hf x hx] using nodup_toList _ _
#align equiv.perm.nodup_to_cycle Equiv.Perm.nodup_toCycle

theorem nontrivial_toCycle (f : Perm α) (hf : IsCycle f) : (toCycle f hf).Nontrivial := by
  obtain ⟨x, hx, -⟩ := id hf
  simp [toCycle_eq_toList f hf x hx, hx, Cycle.nontrivial_coe_nodup_iff (nodup_toList _ _)]
#align equiv.perm.nontrivial_to_cycle Equiv.Perm.nontrivial_toCycle

/-- Any cyclic `f : Perm α` is isomorphic to the nontrivial `Cycle α`
that corresponds to repeated application of `f`.
The forward direction is implemented by `Equiv.Perm.toCycle`.
-/
def isoCycle : { f : Perm α // IsCycle f } ≃ { s : Cycle α // s.Nodup ∧ s.Nontrivial } where
  toFun f := ⟨toCycle (f : Perm α) f.prop, nodup_toCycle f f.prop, nontrivial_toCycle _ f.prop⟩
  invFun s := ⟨(s : Cycle α).formPerm s.prop.left, (s : Cycle α).isCycle_formPerm _ s.prop.right⟩
  left_inv f := by
    obtain ⟨x, hx, -⟩ := id f.prop
    simpa [toCycle_eq_toList (f : Perm α) f.prop x hx, formPerm_toList, Subtype.ext_iff] using
      f.prop.cycleOf_eq hx
  right_inv s := by
    rcases s with ⟨⟨s⟩, hn, ht⟩
    obtain ⟨x, -, -, hx, -⟩ := id ht
    have hl : 2 ≤ s.length := by simpa using Cycle.length_nontrivial ht
    simp only [Cycle.mk_eq_coe, Cycle.nodup_coe_iff, Cycle.mem_coe_iff, Subtype.coe_mk,
      Cycle.formPerm_coe] at hn hx ⊢
    apply Subtype.ext
    dsimp
    rw [toCycle_eq_toList _ _ x]
    · refine' Quotient.sound' _
      exact toList_formPerm_isRotated_self _ hl hn _ hx
    · rw [← mem_support, support_formPerm_of_nodup _ hn]
      · simpa using hx
      · rintro _ rfl
        simp [Nat.succ_le_succ_iff] at hl
#align equiv.perm.iso_cycle Equiv.Perm.isoCycle

end Fintype

section Finite

variable [Finite α] [DecidableEq α]

theorem IsCycle.existsUnique_cycle {f : Perm α} (hf : IsCycle f) :
    ∃! s : Cycle α, ∃ h : s.Nodup, s.formPerm h = f := by
  cases nonempty_fintype α
  obtain ⟨x, hx, hy⟩ := id hf
  refine ⟨f.toList x, ⟨nodup_toList f x, ?_⟩, ?_⟩
  · simp [formPerm_toList, hf.cycleOf_eq hx]
  · rintro ⟨l⟩ ⟨hn, rfl⟩
    simp only [Cycle.mk_eq_coe, Cycle.coe_eq_coe, Subtype.coe_mk, Cycle.formPerm_coe]
    refine (toList_formPerm_isRotated_self _ ?_ hn _ ?_).symm
    · contrapose! hx
      suffices formPerm l = 1 by simp [this]
      rw [formPerm_eq_one_iff _ hn]
      exact Nat.le_of_lt_succ hx
    · rw [← mem_toFinset]
      refine support_formPerm_le l ?_
      simpa using hx
#align equiv.perm.is_cycle.exists_unique_cycle Equiv.Perm.IsCycle.existsUnique_cycle

theorem IsCycle.existsUnique_cycle_subtype {f : Perm α} (hf : IsCycle f) :
    ∃! s : { s : Cycle α // s.Nodup }, (s : Cycle α).formPerm s.prop = f := by
  obtain ⟨s, ⟨hs, rfl⟩, hs'⟩ := hf.existsUnique_cycle
  refine ⟨⟨s, hs⟩, rfl, ?_⟩
  rintro ⟨t, ht⟩ ht'
  simpa using hs' _ ⟨ht, ht'⟩
#align equiv.perm.is_cycle.exists_unique_cycle_subtype Equiv.Perm.IsCycle.existsUnique_cycle_subtype

theorem IsCycle.existsUnique_cycle_nontrivial_subtype {f : Perm α} (hf : IsCycle f) :
    ∃! s : { s : Cycle α // s.Nodup ∧ s.Nontrivial }, (s : Cycle α).formPerm s.prop.left = f := by
  obtain ⟨⟨s, hn⟩, hs, hs'⟩ := hf.existsUnique_cycle_subtype
  refine ⟨⟨s, hn, ?_⟩, ?_, ?_⟩
  · rw [hn.nontrivial_iff]
    subst f
    intro H
    refine hf.ne_one ?_
    simpa using Cycle.formPerm_subsingleton _ H
  · simpa using hs
  · rintro ⟨t, ht, ht'⟩ ht''
    simpa using hs' ⟨t, ht⟩ ht''
#align equiv.perm.is_cycle.exists_unique_cycle_nontrivial_subtype Equiv.Perm.IsCycle.existsUnique_cycle_nontrivial_subtype

end Finite

variable [Fintype α] [DecidableEq α]

/-- Any cyclic `f : Perm α` is isomorphic to the nontrivial `Cycle α`
that corresponds to repeated application of `f`.
The forward direction is implemented by finding this `Cycle α` using `Fintype.choose`.
-/
def isoCycle' : { f : Perm α // IsCycle f } ≃ { s : Cycle α // s.Nodup ∧ s.Nontrivial } :=
  let f : { s : Cycle α // s.Nodup ∧ s.Nontrivial } → { f : Perm α // IsCycle f } :=
    fun s => ⟨(s : Cycle α).formPerm s.prop.left, (s : Cycle α).isCycle_formPerm _ s.prop.right⟩
  { toFun := Fintype.bijInv (show Function.Bijective f by
      rw [Function.bijective_iff_existsUnique]
      rintro ⟨f, hf⟩
      simp only [Subtype.ext_iff]
      exact hf.existsUnique_cycle_nontrivial_subtype)
    invFun := f
    left_inv := Fintype.rightInverse_bijInv _
    right_inv := Fintype.leftInverse_bijInv _ }
#align equiv.perm.iso_cycle' Equiv.Perm.isoCycle'

notation3 (prettyPrint := false) "c["(l", "* => foldr (h t => List.cons h t) List.nil)"]" =>
  Cycle.formPerm (Cycle.ofList l) (Iff.mpr Cycle.nodup_coe_iff (by decide))

<<<<<<< HEAD
unsafe instance instRepr [Repr α] : Repr (Perm α) where
  reprPrec f prec :=
    letI l := Quot.unquot <| Multiset.map repr <| Multiset.pmap toCycle
      (Perm.cycleFactorsFinset f).val
      fun _ hg => (mem_cycleFactorsFinset_iff.mp (Finset.mem_def.mpr hg)).left
    match l with
    | []  => "1"
    | [f] => f
    | l   =>
      -- multiple terms, use `*` precedence
      (if prec ≥ 70 then Lean.Format.paren else id)
      (Lean.Format.fill
        (Lean.Format.joinSep l (" *" ++ Lean.Format.line)))
=======
unsafe instance instRepr [Repr α] : Repr (Perm α) :=
  ⟨fun f _ => repr (Multiset.pmap toCycle
    (Perm.cycleFactorsFinset f).val
    fun _ hg => (mem_cycleFactorsFinset_iff.mp (Finset.mem_def.mpr hg)).left)⟩
>>>>>>> ef58906b
#align equiv.perm.repr_perm Equiv.Perm.instRepr

end Equiv.Perm<|MERGE_RESOLUTION|>--- conflicted
+++ resolved
@@ -348,11 +348,7 @@
     rintro _ rfl
     simp [Nat.succ_le_succ_iff] at hl
   rw [toList, hc.cycleOf_eq (mem_support.mp _), hs, card_toFinset, dedup_eq_self.mpr hn]
-<<<<<<< HEAD
-  · refine' ext_get (by simp) fun k hk hk' => _
-=======
   · refine ext_get (by simp) fun k hk hk' => ?_
->>>>>>> ef58906b
     simp only [Nat.zero_eq, get_iterate, iterate_eq_pow, formPerm_pow_apply_get _ hn, zero_add,
       Nat.mod_eq_of_lt hk']
   · simpa [hs] using get_mem _ _ _
@@ -517,7 +513,6 @@
 notation3 (prettyPrint := false) "c["(l", "* => foldr (h t => List.cons h t) List.nil)"]" =>
   Cycle.formPerm (Cycle.ofList l) (Iff.mpr Cycle.nodup_coe_iff (by decide))
 
-<<<<<<< HEAD
 unsafe instance instRepr [Repr α] : Repr (Perm α) where
   reprPrec f prec :=
     letI l := Quot.unquot <| Multiset.map repr <| Multiset.pmap toCycle
@@ -531,12 +526,6 @@
       (if prec ≥ 70 then Lean.Format.paren else id)
       (Lean.Format.fill
         (Lean.Format.joinSep l (" *" ++ Lean.Format.line)))
-=======
-unsafe instance instRepr [Repr α] : Repr (Perm α) :=
-  ⟨fun f _ => repr (Multiset.pmap toCycle
-    (Perm.cycleFactorsFinset f).val
-    fun _ hg => (mem_cycleFactorsFinset_iff.mp (Finset.mem_def.mpr hg)).left)⟩
->>>>>>> ef58906b
 #align equiv.perm.repr_perm Equiv.Perm.instRepr
 
 end Equiv.Perm