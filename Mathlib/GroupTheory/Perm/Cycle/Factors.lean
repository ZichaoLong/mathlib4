/-
Copyright (c) 2019 Chris Hughes. All rights reserved.
Released under Apache 2.0 license as described in the file LICENSE.
Authors: Chris Hughes, Yaël Dillies
-/

import Mathlib.Data.List.Iterate
import Mathlib.GroupTheory.Perm.Cycle.Basic

/-!
# Cycle factors of a permutation

Let `β` be a `Fintype` and `f : Equiv.Perm β`.

* `Equiv.Perm.cycleOf`: `f.cycleOf x` is the cycle of `f` that `x` belongs to.
* `Equiv.Perm.cycleFactors`: `f.cycleFactors` is a list of disjoint cyclic permutations
  that multiply to `f`.
-/

open Equiv Function Finset

variable {ι α β : Type*}

namespace Equiv.Perm

/-!
### `cycleOf`
-/

section CycleOf

variable {f g : Perm α} {x y : α} [DecidableRel f.SameCycle] [DecidableRel g.SameCycle]

/-- `f.cycleOf x` is the cycle of the permutation `f` to which `x` belongs. -/
def cycleOf (f : Perm α) [DecidableRel f.SameCycle] (x : α) : Perm α :=
  ofSubtype (subtypePerm f fun _ => sameCycle_apply_right.symm : Perm { y // SameCycle f x y })

theorem cycleOf_apply (f : Perm α) [DecidableRel f.SameCycle] (x y : α) :
    cycleOf f x y = if SameCycle f x y then f y else y := by
  dsimp only [cycleOf]
  split_ifs with h
  · apply ofSubtype_apply_of_mem
    exact h
  · apply ofSubtype_apply_of_not_mem
    exact h

theorem cycleOf_inv (f : Perm α) [DecidableRel f.SameCycle] (x : α) :
    (cycleOf f x)⁻¹ = cycleOf f⁻¹ x :=
  Equiv.ext fun y => by
    rw [inv_eq_iff_eq, cycleOf_apply, cycleOf_apply]
    split_ifs <;> simp_all [sameCycle_inv, sameCycle_inv_apply_right]

@[simp]
theorem cycleOf_pow_apply_self (f : Perm α) [DecidableRel f.SameCycle] (x : α) :
    ∀ n : ℕ, (cycleOf f x ^ n) x = (f ^ n) x := by
  intro n
  induction' n with n hn
  · rfl
  · rw [pow_succ', mul_apply, cycleOf_apply, hn, if_pos, pow_succ', mul_apply]
    exact ⟨n, rfl⟩

@[simp]
theorem cycleOf_zpow_apply_self (f : Perm α) [DecidableRel f.SameCycle] (x : α) :
    ∀ n : ℤ, (cycleOf f x ^ n) x = (f ^ n) x := by
  intro z
  induction' z with z hz
  · exact cycleOf_pow_apply_self f x z
  · rw [zpow_negSucc, ← inv_pow, cycleOf_inv, zpow_negSucc, ← inv_pow, cycleOf_pow_apply_self]

theorem SameCycle.cycleOf_apply : SameCycle f x y → cycleOf f x y = f y :=
  ofSubtype_apply_of_mem _

theorem cycleOf_apply_of_not_sameCycle : ¬SameCycle f x y → cycleOf f x y = y :=
  ofSubtype_apply_of_not_mem _

theorem SameCycle.cycleOf_eq (h : SameCycle f x y) : cycleOf f x = cycleOf f y := by
  ext z
  rw [Equiv.Perm.cycleOf_apply]
  split_ifs with hz
  · exact (h.symm.trans hz).cycleOf_apply.symm
  · exact (cycleOf_apply_of_not_sameCycle (mt h.trans hz)).symm

@[simp]
theorem cycleOf_apply_apply_zpow_self (f : Perm α) [DecidableRel f.SameCycle] (x : α) (k : ℤ) :
    cycleOf f x ((f ^ k) x) = (f ^ (k + 1) : Perm α) x := by
  rw [SameCycle.cycleOf_apply]
  · rw [add_comm, zpow_add, zpow_one, mul_apply]
  · exact ⟨k, rfl⟩

@[simp]
theorem cycleOf_apply_apply_pow_self (f : Perm α) [DecidableRel f.SameCycle] (x : α) (k : ℕ) :
    cycleOf f x ((f ^ k) x) = (f ^ (k + 1) : Perm α) x := by
  convert cycleOf_apply_apply_zpow_self f x k using 1

@[simp]
theorem cycleOf_apply_apply_self (f : Perm α) [DecidableRel f.SameCycle] (x : α) :
    cycleOf f x (f x) = f (f x) := by
  convert cycleOf_apply_apply_pow_self f x 1 using 1

@[simp]
theorem cycleOf_apply_self (f : Perm α) [DecidableRel f.SameCycle] (x : α) : cycleOf f x x = f x :=
  SameCycle.rfl.cycleOf_apply

theorem IsCycle.cycleOf_eq (hf : IsCycle f) (hx : f x ≠ x) : cycleOf f x = f :=
  Equiv.ext fun y =>
    if h : SameCycle f x y then by rw [h.cycleOf_apply]
    else by
      rw [cycleOf_apply_of_not_sameCycle h,
        Classical.not_not.1 (mt ((isCycle_iff_sameCycle hx).1 hf).2 h)]

@[simp]
theorem cycleOf_eq_one_iff (f : Perm α) [DecidableRel f.SameCycle] : cycleOf f x = 1 ↔ f x = x := by
  simp_rw [ext_iff, cycleOf_apply, one_apply]
  refine ⟨fun h => (if_pos (SameCycle.refl f x)).symm.trans (h x), fun h y => ?_⟩
  by_cases hy : f y = y
  · rw [hy, ite_self]
  · exact if_neg (mt SameCycle.apply_eq_self_iff (by tauto))

@[simp]
theorem cycleOf_self_apply (f : Perm α) [DecidableRel f.SameCycle] (x : α) :
    cycleOf f (f x) = cycleOf f x :=
  (sameCycle_apply_right.2 SameCycle.rfl).symm.cycleOf_eq

@[simp]
theorem cycleOf_self_apply_pow (f : Perm α) [DecidableRel f.SameCycle] (n : ℕ) (x : α) :
    cycleOf f ((f ^ n) x) = cycleOf f x :=
  SameCycle.rfl.pow_left.cycleOf_eq

@[simp]
theorem cycleOf_self_apply_zpow (f : Perm α) [DecidableRel f.SameCycle] (n : ℤ) (x : α) :
    cycleOf f ((f ^ n) x) = cycleOf f x :=
  SameCycle.rfl.zpow_left.cycleOf_eq

protected theorem IsCycle.cycleOf [DecidableEq α] (hf : IsCycle f) :
    cycleOf f x = if f x = x then 1 else f := by
  by_cases hx : f x = x
  · rwa [if_pos hx, cycleOf_eq_one_iff]
  · rwa [if_neg hx, hf.cycleOf_eq]

theorem cycleOf_one [DecidableRel (1 : Perm α).SameCycle] (x : α) :
    cycleOf 1 x = 1 := (cycleOf_eq_one_iff 1).mpr rfl

theorem isCycle_cycleOf (f : Perm α) [DecidableRel f.SameCycle] (hx : f x ≠ x) :
    IsCycle (cycleOf f x) :=
  have : cycleOf f x x ≠ x := by rwa [SameCycle.rfl.cycleOf_apply]
  (isCycle_iff_sameCycle this).2 @fun y =>
    ⟨fun h => mt h.apply_eq_self_iff.2 this, fun h =>
      if hxy : SameCycle f x y then
        let ⟨i, hi⟩ := hxy
        ⟨i, by rw [cycleOf_zpow_apply_self, hi]⟩
      else by
        rw [cycleOf_apply_of_not_sameCycle hxy] at h
        exact (h rfl).elim⟩

@[simp]
theorem two_le_card_support_cycleOf_iff [DecidableEq α] [Fintype α] :
    2 ≤ card (cycleOf f x).support ↔ f x ≠ x := by
  refine ⟨fun h => ?_, fun h => by simpa using (isCycle_cycleOf _ h).two_le_card_support⟩
  contrapose! h
  rw [← cycleOf_eq_one_iff] at h
  simp [h]

@[simp] lemma support_cycleOf_nonempty [DecidableEq α] [Fintype α] :
    (cycleOf f x).support.Nonempty ↔ f x ≠ x := by
  rw [← two_le_card_support_cycleOf_iff, ← card_pos, ← Nat.succ_le_iff]
  exact ⟨fun h => Or.resolve_left h.eq_or_lt (card_support_ne_one _).symm, zero_lt_two.trans_le⟩

@[deprecated support_cycleOf_nonempty (since := "2024-06-16")]
theorem card_support_cycleOf_pos_iff [DecidableEq α] [Fintype α] :
    0 < card (cycleOf f x).support ↔ f x ≠ x := by
  rw [card_pos, support_cycleOf_nonempty]

theorem pow_mod_orderOf_cycleOf_apply (f : Perm α) [DecidableRel f.SameCycle] (n : ℕ) (x : α) :
    (f ^ (n % orderOf (cycleOf f x))) x = (f ^ n) x := by
  rw [← cycleOf_pow_apply_self f, ← cycleOf_pow_apply_self f, pow_mod_orderOf]

theorem cycleOf_mul_of_apply_right_eq_self [DecidableRel (f * g).SameCycle]
    (h : Commute f g) (x : α) (hx : g x = x) : (f * g).cycleOf x = f.cycleOf x := by
  ext y
  by_cases hxy : (f * g).SameCycle x y
  · obtain ⟨z, rfl⟩ := hxy
    rw [cycleOf_apply_apply_zpow_self]
    simp [h.mul_zpow, zpow_apply_eq_self_of_apply_eq_self hx]
  · rw [cycleOf_apply_of_not_sameCycle hxy, cycleOf_apply_of_not_sameCycle]
    contrapose! hxy
    obtain ⟨z, rfl⟩ := hxy
    refine ⟨z, ?_⟩
    simp [h.mul_zpow, zpow_apply_eq_self_of_apply_eq_self hx]

theorem Disjoint.cycleOf_mul_distrib [DecidableRel (f * g).SameCycle]
    [DecidableRel (g * f).SameCycle]  (h : f.Disjoint g) (x : α) :
    (f * g).cycleOf x = f.cycleOf x * g.cycleOf x := by
  cases' (disjoint_iff_eq_or_eq.mp h) x with hfx hgx
  · simp [h.commute.eq, cycleOf_mul_of_apply_right_eq_self h.symm.commute, hfx]
  · simp [cycleOf_mul_of_apply_right_eq_self h.commute, hgx]

theorem support_cycleOf_eq_nil_iff [DecidableEq α] [Fintype α] :
    (f.cycleOf x).support = ∅ ↔ x ∉ f.support := by simp

<<<<<<< HEAD
=======
theorem support_cycleOf_le [DecidableEq α] [Fintype α] (f : Perm α) (x : α) :
    support (f.cycleOf x) ≤ support f := by
  intro y hy
  rw [mem_support, cycleOf_apply] at hy
  split_ifs at hy
  · exact mem_support.mpr hy
  · exact absurd rfl hy
>>>>>>> e64157db

theorem mem_support_cycleOf_iff [DecidableEq α] [Fintype α] :
    y ∈ support (f.cycleOf x) ↔ SameCycle f x y ∧ x ∈ support f := by
  by_cases hx : f x = x
  · rw [(cycleOf_eq_one_iff _).mpr hx]
    simp [hx]
  · rw [mem_support, cycleOf_apply]
    split_ifs with hy
    · simp only [hx, hy, iff_true_iff, Ne, not_false_iff, and_self_iff, mem_support]
      rcases hy with ⟨k, rfl⟩
      rw [← not_mem_support]
      simpa using hx
    · simpa [hx] using hy

theorem mem_support_cycleOf_iff' (hx : f x ≠ x) [DecidableEq α] [Fintype α] :
    y ∈ support (f.cycleOf x) ↔ SameCycle f x y := by
  rw [mem_support_cycleOf_iff, and_iff_left (mem_support.2 hx)]
<<<<<<< HEAD
#align equiv.perm.mem_support_cycle_of_iff' Equiv.Perm.mem_support_cycleOf_iff'
=======

theorem SameCycle.mem_support_iff {f} [DecidableEq α] [Fintype α] (h : SameCycle f x y) :
    x ∈ support f ↔ y ∈ support f :=
  ⟨fun hx => support_cycleOf_le f x (mem_support_cycleOf_iff.mpr ⟨h, hx⟩), fun hy =>
    support_cycleOf_le f y (mem_support_cycleOf_iff.mpr ⟨h.symm, hy⟩)⟩

theorem pow_mod_card_support_cycleOf_self_apply [DecidableEq α] [Fintype α]
    (f : Perm α) (n : ℕ) (x : α) : (f ^ (n % (f.cycleOf x).support.card)) x = (f ^ n) x := by
  by_cases hx : f x = x
  · rw [pow_apply_eq_self_of_apply_eq_self hx, pow_apply_eq_self_of_apply_eq_self hx]
  · rw [← cycleOf_pow_apply_self, ← cycleOf_pow_apply_self f, ← (isCycle_cycleOf f hx).orderOf,
      pow_mod_orderOf]

>>>>>>> e64157db
/-- `x` is in the support of `f` iff `Equiv.Perm.cycle_of f x` is a cycle. -/
theorem isCycle_cycleOf_iff (f : Perm α) [DecidableRel f.SameCycle] :
    IsCycle (cycleOf f x) ↔ f x ≠ x := by
  refine ⟨fun hx => ?_, f.isCycle_cycleOf⟩
  rw [Ne, ← cycleOf_eq_one_iff f]
  exact hx.ne_one

private theorem isCycleOn_support_cycleOf_aux [DecidableEq α] [Fintype α] (f : Perm α)
    [DecidableRel f.SameCycle] (x : α) : f.IsCycleOn (f.cycleOf x).support :=
  ⟨f.bijOn <| by
    refine fun _ ↦ ⟨fun h ↦ mem_support_cycleOf_iff.2 ?_, fun h ↦ mem_support_cycleOf_iff.2 ?_⟩
    · exact ⟨sameCycle_apply_right.1 (mem_support_cycleOf_iff.1 h).1,
      (mem_support_cycleOf_iff.1 h).2⟩
    · exact ⟨sameCycle_apply_right.2 (mem_support_cycleOf_iff.1 h).1,
      (mem_support_cycleOf_iff.1 h).2⟩
    , fun a ha b hb =>
      by
        rw [mem_coe, mem_support_cycleOf_iff] at ha hb
        exact ha.1.symm.trans hb.1⟩

private theorem SameCycle.exists_pow_eq_of_mem_support_aux {f} [DecidableEq α] [Fintype α]
    [DecidableRel f.SameCycle] (h : SameCycle f x y) (hx : x ∈ f.support) :
    ∃ i < (f.cycleOf x).support.card, (f ^ i) x = y := by
  rw [mem_support] at hx
  exact Equiv.Perm.IsCycleOn.exists_pow_eq (b := y) (f.isCycleOn_support_cycleOf_aux x)
    (by rw [mem_support_cycleOf_iff' hx]) (by rwa [mem_support_cycleOf_iff' hx])
<<<<<<< HEAD

instance instDecidableRelSameCycle [DecidableEq α] [Fintype α] (f : Perm α) :
    DecidableRel (SameCycle f) := fun x y =>
  decidable_of_iff (y ∈ List.iterate f x (Fintype.card α)) <| by
    simp only [List.mem_iterate, iterate_eq_pow, eq_comm (a := y)]
    constructor
    · rintro ⟨n, _, hn⟩
      exact ⟨n, hn⟩
    · intro hxy
      by_cases hx : x ∈ f.support
      case pos =>
        -- we can't invoke the GDR lemmas above without obtaining the decidable instance we are
        -- already building; but now we've left the data, so we can do this non-constructively
        -- without sacrificing computability.
        let _inst (f : Perm α) : DecidableRel (SameCycle f) := Classical.decRel _
        rcases hxy.exists_pow_eq_of_mem_support_aux hx with ⟨i, hixy, hi⟩
        refine ⟨i, lt_of_lt_of_le hixy (card_le_univ _), hi⟩
      case neg =>
        haveI : Nonempty α := ⟨x⟩
        rw [not_mem_support] at hx
        exact ⟨0, Fintype.card_pos, hxy.eq_of_left hx⟩
#align equiv.perm.same_cycle.decidable_rel Equiv.Perm.instDecidableRelSameCycle

theorem isCycleOn_support_cycleOf [DecidableEq α] [Fintype α] (f : Perm α) (x : α) :
    f.IsCycleOn (f.cycleOf x).support :=
  isCycleOn_support_cycleOf_aux f x
#align equiv.perm.is_cycle_on_support_cycle_of Equiv.Perm.isCycleOn_support_cycleOf

theorem SameCycle.exists_pow_eq_of_mem_support {f} [DecidableEq α] [Fintype α] (h : SameCycle f x y)
    (hx : x ∈ f.support) : ∃ i < (f.cycleOf x).support.card, (f ^ i) x = y :=
  h.exists_pow_eq_of_mem_support_aux hx
#align equiv.perm.same_cycle.exists_pow_eq_of_mem_support Equiv.Perm.SameCycle.exists_pow_eq_of_mem_support
=======
>>>>>>> e64157db

theorem support_cycleOf_le [DecidableEq α] [Fintype α] (f : Perm α) (x : α) :
    support (f.cycleOf x) ≤ support f := by
  intro y hy
  rw [mem_support, cycleOf_apply] at hy
  split_ifs at hy
  · exact mem_support.mpr hy
  · exact absurd rfl hy
#align equiv.perm.support_cycle_of_le Equiv.Perm.support_cycleOf_le

theorem SameCycle.mem_support_iff {f} [DecidableEq α] [Fintype α] (h : SameCycle f x y) :
    x ∈ support f ↔ y ∈ support f :=
  ⟨fun hx => support_cycleOf_le f x (mem_support_cycleOf_iff.mpr ⟨h, hx⟩), fun hy =>
    support_cycleOf_le f y (mem_support_cycleOf_iff.mpr ⟨h.symm, hy⟩)⟩
#align equiv.perm.same_cycle.mem_support_iff Equiv.Perm.SameCycle.mem_support_iff

theorem pow_mod_card_support_cycleOf_self_apply [DecidableEq α] [Fintype α]
    (f : Perm α) (n : ℕ) (x : α) : (f ^ (n % (f.cycleOf x).support.card)) x = (f ^ n) x := by
  by_cases hx : f x = x
  · rw [pow_apply_eq_self_of_apply_eq_self hx, pow_apply_eq_self_of_apply_eq_self hx]
  · rw [← cycleOf_pow_apply_self, ← cycleOf_pow_apply_self f, ← (isCycle_cycleOf f hx).orderOf,
      pow_mod_orderOf]
#align equiv.perm.pow_mod_card_support_cycle_of_self_apply Equiv.Perm.pow_mod_card_support_cycleOf_self_apply

theorem SameCycle.exists_pow_eq [DecidableEq α] [Fintype α] (f : Perm α) (h : SameCycle f x y) :
    ∃ i : ℕ, 0 < i ∧ i ≤ (f.cycleOf x).support.card + 1 ∧ (f ^ i) x = y := by
  by_cases hx : x ∈ f.support
  · obtain ⟨k, hk, hk'⟩ := h.exists_pow_eq_of_mem_support hx
    cases' k with k
    · refine ⟨(f.cycleOf x).support.card, ?_, self_le_add_right _ _, ?_⟩
      · refine zero_lt_one.trans (one_lt_card_support_of_ne_one ?_)
        simpa using hx
      · simp only [Nat.zero_eq, pow_zero, coe_one, id_eq] at hk'
        subst hk'
        rw [← (isCycle_cycleOf _ <| mem_support.1 hx).orderOf, ← cycleOf_pow_apply_self,
          pow_orderOf_eq_one, one_apply]
    · exact ⟨k + 1, by simp, Nat.le_succ_of_le hk.le, hk'⟩
  · refine ⟨1, zero_lt_one, by simp, ?_⟩
    obtain ⟨k, rfl⟩ := h
    rw [not_mem_support] at hx
    rw [pow_apply_eq_self_of_apply_eq_self hx, zpow_apply_eq_self_of_apply_eq_self hx]

end CycleOf


/-!
### `cycleFactors`
-/

section cycleFactors

open scoped List in
/-- Given a list `l : List α` and a permutation `f : Perm α` whose nonfixed points are all in `l`,
  recursively factors `f` into cycles. -/
def cycleFactorsAux [DecidableEq α] [Fintype α]
    (l : List α) (f : Perm α) (h : ∀ {x}, f x ≠ x → x ∈ l) :
    { pl : List (Perm α) // pl.prod = f ∧ (∀ g ∈ pl, IsCycle g) ∧ pl.Pairwise Disjoint } :=
  go l f h (fun _ => rfl)
where
  /-- The auxiliary of `cycleFactorsAux`. This functions separates cycles from `f` instead of `g`
  to prevent the process of a cycle gets complex. -/
  go (l : List α) (g : Perm α) (hg : ∀ {x}, g x ≠ x → x ∈ l)
    (hfg : ∀ {x}, g x ≠ x → cycleOf f x = cycleOf g x) :
    { pl : List (Perm α) // pl.prod = g ∧ (∀ g' ∈ pl, IsCycle g') ∧ pl.Pairwise Disjoint } :=
  match l with
  | [] => ⟨[], by
      { simp only [imp_false, List.Pairwise.nil, List.not_mem_nil, forall_const, and_true_iff,
          forall_prop_of_false, Classical.not_not, not_false_iff, List.prod_nil] at *
        ext
        simp [*]}⟩
  | x :: l =>
    if hx : g x = x then go l g (by
        intro y hy; exact List.mem_of_ne_of_mem (fun h => hy (by rwa [h])) (hg hy)) hfg
    else
      let ⟨m, hm₁, hm₂, hm₃⟩ :=
<<<<<<< HEAD
        go l ((cycleOf f x)⁻¹ * g) (by
            rw [hfg hx]
            intro y hy
            exact List.mem_of_ne_of_mem
              (fun h : y = x => by
                rw [h, mul_apply, Ne, inv_eq_iff_eq, cycleOf_apply_self] at hy
                exact hy rfl)
              (hg fun h : g y = y => by
                rw [mul_apply, h, Ne, inv_eq_iff_eq, cycleOf_apply] at hy
                split_ifs at hy <;> tauto))
          (by
            rw [hfg hx]
            intro y hy
            simp [inv_eq_iff_eq, cycleOf_apply, eq_comm (a := g y)] at hy
            rw [hfg (Ne.symm hy.right), ← mul_inv_eq_one (a := g.cycleOf y), cycleOf_inv]
            simp_rw [mul_inv_rev]
            rw [inv_inv, cycleOf_mul_of_apply_right_eq_self, ← cycleOf_inv, mul_inv_eq_one]
            · rw [Commute.inv_left_iff, commute_iff_eq]
              ext z; by_cases hz : SameCycle g x z
              · simp [cycleOf_apply, hz]
              · simp [cycleOf_apply_of_not_sameCycle, hz]
            · exact cycleOf_apply_of_not_sameCycle hy.left)
      ⟨cycleOf f x :: m, by
        rw [hfg hx] at hm₁ ⊢
        constructor
        · rw [List.prod_cons, hm₁]
          simp
        · exact
            ⟨fun g' hg' =>
              ((List.mem_cons).1 hg').elim (fun hg' => hg'.symm ▸ isCycle_cycleOf _ hx) (hm₂ g'),
              List.pairwise_cons.2
                ⟨fun g' hg' y =>
                  or_iff_not_imp_left.2 fun hgy =>
                    have hxy : SameCycle g x y :=
                      Classical.not_not.1 (mt cycleOf_apply_of_not_sameCycle hgy)
                    have hg'm : (g' :: m.erase g') ~ m :=
                      List.cons_perm_iff_perm_erase.2 ⟨hg', List.Perm.refl _⟩
                    have : ∀ h ∈ m.erase g', Disjoint g' h :=
                      (List.pairwise_cons.1 ((hg'm.pairwise_iff Disjoint.symm).2 hm₃)).1
                    by_cases id fun hg'y : g' y ≠ y =>
                      (disjoint_prod_right _ this y).resolve_right <| by
                        have hsc : SameCycle g⁻¹ x (g y) := by
                          rwa [sameCycle_inv, sameCycle_apply_right]
                        rw [disjoint_prod_perm hm₃ hg'm.symm, List.prod_cons,
                            ← eq_inv_mul_iff_mul_eq] at hm₁
                        rwa [hm₁, mul_apply, mul_apply, cycleOf_inv, hsc.cycleOf_apply,
                          inv_apply_self, inv_eq_iff_eq, eq_comm],
                  hm₃⟩⟩⟩
#align equiv.perm.cycle_factors_aux Equiv.Perm.cycleFactorsAux
=======
        cycleFactorsAux l ((cycleOf f x)⁻¹ * f) (by
        intro y hy
        exact List.mem_of_ne_of_mem
            (fun h : y = x => by
              rw [h, mul_apply, Ne, inv_eq_iff_eq, cycleOf_apply_self] at hy
              exact hy rfl)
            (h fun h : f y = y => by
              rw [mul_apply, h, Ne, inv_eq_iff_eq, cycleOf_apply] at hy
              split_ifs at hy <;> tauto))
      ⟨cycleOf f x::m, by
        rw [List.prod_cons, hm₁]
        simp,
        fun g hg ↦ ((List.mem_cons).1 hg).elim (fun hg => hg.symm ▸ isCycle_cycleOf _ hx) (hm₂ g),
        List.pairwise_cons.2
          ⟨fun g hg y =>
            or_iff_not_imp_left.2 fun hfy =>
              have hxy : SameCycle f x y :=
                Classical.not_not.1 (mt cycleOf_apply_of_not_sameCycle hfy)
              have hgm : (g::m.erase g) ~ m :=
                List.cons_perm_iff_perm_erase.2 ⟨hg, List.Perm.refl _⟩
              have : ∀ h ∈ m.erase g, Disjoint g h :=
                (List.pairwise_cons.1 ((hgm.pairwise_iff Disjoint.symm).2 hm₃)).1
              by_cases id fun hgy : g y ≠ y =>
                (disjoint_prod_right _ this y).resolve_right <| by
                  have hsc : SameCycle f⁻¹ x (f y) := by
                    rwa [sameCycle_inv, sameCycle_apply_right]
                  rw [disjoint_prod_perm hm₃ hgm.symm, List.prod_cons,
                      ← eq_inv_mul_iff_mul_eq] at hm₁
                  rwa [hm₁, mul_apply, mul_apply, cycleOf_inv, hsc.cycleOf_apply, inv_apply_self,
                    inv_eq_iff_eq, eq_comm],
            hm₃⟩⟩
>>>>>>> e64157db

theorem mem_list_cycles_iff {α : Type*} [Finite α] {l : List (Perm α)}
    (h1 : ∀ σ : Perm α, σ ∈ l → σ.IsCycle) (h2 : l.Pairwise Disjoint) {σ : Perm α} :
    σ ∈ l ↔ σ.IsCycle ∧ ∀ a, σ a ≠ a → σ a = l.prod a := by
  suffices σ.IsCycle → (σ ∈ l ↔ ∀ a, σ a ≠ a → σ a = l.prod a) by
    exact ⟨fun hσ => ⟨h1 σ hσ, (this (h1 σ hσ)).mp hσ⟩, fun hσ => (this hσ.1).mpr hσ.2⟩
  intro h3
  classical
    cases nonempty_fintype α
    constructor
    · intro h a ha
      exact eq_on_support_mem_disjoint h h2 _ (mem_support.mpr ha)
    · intro h
      have hσl : σ.support ⊆ l.prod.support := by
        intro x hx
        rw [mem_support] at hx
        rwa [mem_support, ← h _ hx]
      obtain ⟨a, ha, -⟩ := id h3
      rw [← mem_support] at ha
      obtain ⟨τ, hτ, hτa⟩ := exists_mem_support_of_mem_support_prod (hσl ha)
      have hτl : ∀ x ∈ τ.support, τ x = l.prod x := eq_on_support_mem_disjoint hτ h2
      have key : ∀ x ∈ σ.support ∩ τ.support, σ x = τ x := by
        intro x hx
        rw [h x (mem_support.mp (mem_of_mem_inter_left hx)), hτl x (mem_of_mem_inter_right hx)]
      convert hτ
      refine h3.eq_on_support_inter_nonempty_congr (h1 _ hτ) key ?_ ha
      exact key a (mem_inter_of_mem ha hτa)

open scoped List in
theorem list_cycles_perm_list_cycles {α : Type*} [Finite α] {l₁ l₂ : List (Perm α)}
    (h₀ : l₁.prod = l₂.prod) (h₁l₁ : ∀ σ : Perm α, σ ∈ l₁ → σ.IsCycle)
    (h₁l₂ : ∀ σ : Perm α, σ ∈ l₂ → σ.IsCycle) (h₂l₁ : l₁.Pairwise Disjoint)
    (h₂l₂ : l₂.Pairwise Disjoint) : l₁ ~ l₂ := by
  classical
    refine
      (List.perm_ext_iff_of_nodup (nodup_of_pairwise_disjoint_cycles h₁l₁ h₂l₁)
            (nodup_of_pairwise_disjoint_cycles h₁l₂ h₂l₂)).mpr
        fun σ => ?_
    by_cases hσ : σ.IsCycle
    · obtain _ := not_forall.mp (mt ext hσ.ne_one)
      rw [mem_list_cycles_iff h₁l₁ h₂l₁, mem_list_cycles_iff h₁l₂ h₂l₂, h₀]
    · exact iff_of_false (mt (h₁l₁ σ) hσ) (mt (h₁l₂ σ) hσ)

/-- Factors a permutation `f` into a list of disjoint cyclic permutations that multiply to `f`. -/
def cycleFactors [Fintype α] [LinearOrder α] (f : Perm α) :
    { l : List (Perm α) // l.prod = f ∧ (∀ g ∈ l, IsCycle g) ∧ l.Pairwise Disjoint } :=
  cycleFactorsAux (sort (α := α) (· ≤ ·) univ) f (fun {_ _} ↦ (mem_sort _).2 (mem_univ _))

/-- Factors a permutation `f` into a list of disjoint cyclic permutations that multiply to `f`,
  without a linear order. -/
def truncCycleFactors [DecidableEq α] [Fintype α] (f : Perm α) :
    Trunc { l : List (Perm α) // l.prod = f ∧ (∀ g ∈ l, IsCycle g) ∧ l.Pairwise Disjoint } :=
  Quotient.recOnSubsingleton (@univ α _).1 (fun l h => Trunc.mk (cycleFactorsAux l f (h _)))
    (show ∀ x, f x ≠ x → x ∈ (@univ α _).1 from fun _ _ => mem_univ _)

section CycleFactorsFinset

variable [DecidableEq α] [Fintype α] (f : Perm α)

/-- Factors a permutation `f` into a `Finset` of disjoint cyclic permutations that multiply to `f`.
-/
def cycleFactorsFinset : Finset (Perm α) :=
  (truncCycleFactors f).lift
    (fun l : { l : List (Perm α) // l.prod = f ∧ (∀ g ∈ l, IsCycle g) ∧ l.Pairwise Disjoint } =>
      l.val.toFinset)
    fun ⟨_, hl⟩ ⟨_, hl'⟩ =>
    List.toFinset_eq_of_perm _ _
      (list_cycles_perm_list_cycles (hl'.left.symm ▸ hl.left) hl.right.left hl'.right.left
        hl.right.right hl'.right.right)

open scoped List in
theorem cycleFactorsFinset_eq_list_toFinset {σ : Perm α} {l : List (Perm α)} (hn : l.Nodup) :
    σ.cycleFactorsFinset = l.toFinset ↔
      (∀ f : Perm α, f ∈ l → f.IsCycle) ∧ l.Pairwise Disjoint ∧ l.prod = σ := by
  obtain ⟨⟨l', hp', hc', hd'⟩, hl⟩ := Trunc.exists_rep σ.truncCycleFactors
  have ht : cycleFactorsFinset σ = l'.toFinset := by
    rw [cycleFactorsFinset, ← hl, Trunc.lift_mk]
  rw [ht]
  constructor
  · intro h
    have hn' : l'.Nodup := nodup_of_pairwise_disjoint_cycles hc' hd'
    have hperm : l ~ l' := List.perm_of_nodup_nodup_toFinset_eq hn hn' h.symm
    refine ⟨?_, ?_, ?_⟩
    · exact fun _ h => hc' _ (hperm.subset h)
    · have := List.Perm.pairwise_iff (@Disjoint.symmetric _) hperm
      rwa [this]
    · rw [← hp', hperm.symm.prod_eq']
      refine hd'.imp ?_
      exact Disjoint.commute
  · rintro ⟨hc, hd, hp⟩
    refine List.toFinset_eq_of_perm _ _ ?_
    refine list_cycles_perm_list_cycles ?_ hc' hc hd' hd
    rw [hp, hp']

theorem cycleFactorsFinset_eq_finset {σ : Perm α} {s : Finset (Perm α)} :
    σ.cycleFactorsFinset = s ↔
      (∀ f : Perm α, f ∈ s → f.IsCycle) ∧
        ∃ h : (s : Set (Perm α)).Pairwise Disjoint,
          s.noncommProd id (h.mono' fun _ _ => Disjoint.commute) = σ := by
  obtain ⟨l, hl, rfl⟩ := s.exists_list_nodup_eq
  simp [cycleFactorsFinset_eq_list_toFinset, hl]

theorem cycleFactorsFinset_pairwise_disjoint :
    (cycleFactorsFinset f : Set (Perm α)).Pairwise Disjoint :=
  (cycleFactorsFinset_eq_finset.mp rfl).2.choose

theorem cycleFactorsFinset_mem_commute : (cycleFactorsFinset f : Set (Perm α)).Pairwise Commute :=
  (cycleFactorsFinset_pairwise_disjoint _).mono' fun _ _ => Disjoint.commute

/-- The product of cycle factors is equal to the original `f : perm α`. -/
theorem cycleFactorsFinset_noncommProd
    (comm : (cycleFactorsFinset f : Set (Perm α)).Pairwise Commute :=
      cycleFactorsFinset_mem_commute f) :
    f.cycleFactorsFinset.noncommProd id comm = f :=
  (cycleFactorsFinset_eq_finset.mp rfl).2.choose_spec

theorem mem_cycleFactorsFinset_iff {f p : Perm α} :
    p ∈ cycleFactorsFinset f ↔ p.IsCycle ∧ ∀ a ∈ p.support, p a = f a := by
  obtain ⟨l, hl, hl'⟩ := f.cycleFactorsFinset.exists_list_nodup_eq
  rw [← hl']
  rw [eq_comm, cycleFactorsFinset_eq_list_toFinset hl] at hl'
  simpa [List.mem_toFinset, Ne, ← hl'.right.right] using
    mem_list_cycles_iff hl'.left hl'.right.left

theorem cycleOf_mem_cycleFactorsFinset_iff {f : Perm α} {x : α} :
    cycleOf f x ∈ cycleFactorsFinset f ↔ x ∈ f.support := by
  rw [mem_cycleFactorsFinset_iff]
  constructor
  · rintro ⟨hc, _⟩
    contrapose! hc
    rw [not_mem_support, ← cycleOf_eq_one_iff] at hc
    simp [hc]
  · intro hx
    refine ⟨isCycle_cycleOf _ (mem_support.mp hx), ?_⟩
    intro y hy
    rw [mem_support] at hy
    rw [cycleOf_apply]
    split_ifs with H
    · rfl
    · rw [cycleOf_apply_of_not_sameCycle H] at hy
      contradiction

theorem mem_cycleFactorsFinset_support_le {p f : Perm α} (h : p ∈ cycleFactorsFinset f) :
    p.support ≤ f.support := by
  rw [mem_cycleFactorsFinset_iff] at h
  intro x hx
  rwa [mem_support, ← h.right x hx, ← mem_support]

theorem cycleFactorsFinset_eq_empty_iff {f : Perm α} : cycleFactorsFinset f = ∅ ↔ f = 1 := by
  simpa [cycleFactorsFinset_eq_finset] using eq_comm

@[simp]
theorem cycleFactorsFinset_one : cycleFactorsFinset (1 : Perm α) = ∅ := by
  simp [cycleFactorsFinset_eq_empty_iff]

@[simp]
theorem cycleFactorsFinset_eq_singleton_self_iff {f : Perm α} :
    f.cycleFactorsFinset = {f} ↔ f.IsCycle := by simp [cycleFactorsFinset_eq_finset]

theorem IsCycle.cycleFactorsFinset_eq_singleton {f : Perm α} (hf : IsCycle f) :
    f.cycleFactorsFinset = {f} :=
  cycleFactorsFinset_eq_singleton_self_iff.mpr hf

theorem cycleFactorsFinset_eq_singleton_iff {f g : Perm α} :
    f.cycleFactorsFinset = {g} ↔ f.IsCycle ∧ f = g := by
  suffices f = g → (g.IsCycle ↔ f.IsCycle) by
    rw [cycleFactorsFinset_eq_finset]
    simpa [eq_comm]
  rintro rfl
  exact Iff.rfl

/-- Two permutations `f g : Perm α` have the same cycle factors iff they are the same. -/
theorem cycleFactorsFinset_injective : Function.Injective (@cycleFactorsFinset α _ _) := by
  intro f g h
  rw [← cycleFactorsFinset_noncommProd f]
  simpa [h] using cycleFactorsFinset_noncommProd g

theorem Disjoint.disjoint_cycleFactorsFinset {f g : Perm α} (h : Disjoint f g) :
    _root_.Disjoint (cycleFactorsFinset f) (cycleFactorsFinset g) := by
  rw [disjoint_iff_disjoint_support] at h
  rw [Finset.disjoint_left]
  intro x hx hy
  simp only [mem_cycleFactorsFinset_iff, mem_support] at hx hy
  obtain ⟨⟨⟨a, ha, -⟩, hf⟩, -, hg⟩ := hx, hy
  have := h.le_bot (by simp [ha, ← hf a ha, ← hg a ha] : a ∈ f.support ∩ g.support)
  tauto

theorem Disjoint.cycleFactorsFinset_mul_eq_union {f g : Perm α} (h : Disjoint f g) :
    cycleFactorsFinset (f * g) = cycleFactorsFinset f ∪ cycleFactorsFinset g := by
  rw [cycleFactorsFinset_eq_finset]
  refine ⟨?_, ?_, ?_⟩
  · simp [or_imp, mem_cycleFactorsFinset_iff, forall_swap]
  · rw [coe_union, Set.pairwise_union_of_symmetric Disjoint.symmetric]
    exact
      ⟨cycleFactorsFinset_pairwise_disjoint _, cycleFactorsFinset_pairwise_disjoint _,
        fun x hx y hy _ =>
        h.mono (mem_cycleFactorsFinset_support_le hx) (mem_cycleFactorsFinset_support_le hy)⟩
  · rw [noncommProd_union_of_disjoint h.disjoint_cycleFactorsFinset]
    rw [cycleFactorsFinset_noncommProd, cycleFactorsFinset_noncommProd]

theorem disjoint_mul_inv_of_mem_cycleFactorsFinset {f g : Perm α} (h : f ∈ cycleFactorsFinset g) :
    Disjoint (g * f⁻¹) f := by
  rw [mem_cycleFactorsFinset_iff] at h
  intro x
  by_cases hx : f x = x
  · exact Or.inr hx
  · refine Or.inl ?_
    rw [mul_apply, ← h.right, apply_inv_self]
    rwa [← support_inv, apply_mem_support, support_inv, mem_support]

/-- If c is a cycle, a ∈ c.support and c is a cycle of f, then `c = f.cycleOf a` -/
theorem cycle_is_cycleOf {f c : Equiv.Perm α} {a : α} (ha : a ∈ c.support)
    (hc : c ∈ f.cycleFactorsFinset) : c = f.cycleOf a := by
  suffices f.cycleOf a = c.cycleOf a by
    rw [this]
    apply symm
    exact
      Equiv.Perm.IsCycle.cycleOf_eq (Equiv.Perm.mem_cycleFactorsFinset_iff.mp hc).left
        (Equiv.Perm.mem_support.mp ha)
  let hfc := (Equiv.Perm.disjoint_mul_inv_of_mem_cycleFactorsFinset hc).symm
  let hfc2 := Perm.Disjoint.commute hfc
  rw [← Equiv.Perm.cycleOf_mul_of_apply_right_eq_self hfc2]
  · simp only [hfc2.eq, inv_mul_cancel_right]
  -- `a` is in the support of `c`, hence it is not in the support of `g c⁻¹`
  exact
    Equiv.Perm.not_mem_support.mp
      (Finset.disjoint_left.mp (Equiv.Perm.Disjoint.disjoint_support hfc) ha)

end CycleFactorsFinset

@[elab_as_elim]
theorem cycle_induction_on [Finite β] (P : Perm β → Prop) (σ : Perm β) (base_one : P 1)
    (base_cycles : ∀ σ : Perm β, σ.IsCycle → P σ)
    (induction_disjoint : ∀ σ τ : Perm β,
      Disjoint σ τ → IsCycle σ → P σ → P τ → P (σ * τ)) : P σ := by
  cases nonempty_fintype β
  suffices ∀ l : List (Perm β),
      (∀ τ : Perm β, τ ∈ l → τ.IsCycle) → l.Pairwise Disjoint → P l.prod by
    classical
      let x := σ.truncCycleFactors.out
      exact (congr_arg P x.2.1).mp (this x.1 x.2.2.1 x.2.2.2)
  intro l
  induction' l with σ l ih
  · exact fun _ _ => base_one
  · intro h1 h2
    rw [List.prod_cons]
    exact
      induction_disjoint σ l.prod (disjoint_prod_right _ (List.pairwise_cons.mp h2).1)
        (h1 _ (List.mem_cons_self _ _)) (base_cycles σ (h1 σ (l.mem_cons_self σ)))
        (ih (fun τ hτ => h1 τ (List.mem_cons_of_mem σ hτ)) h2.of_cons)

theorem cycleFactorsFinset_mul_inv_mem_eq_sdiff [DecidableEq α] [Fintype α] {f g : Perm α}
    (h : f ∈ cycleFactorsFinset g) : cycleFactorsFinset (g * f⁻¹) = cycleFactorsFinset g \ {f} := by
  revert f
  refine
    cycle_induction_on (P := fun {g : Perm α} ↦
      ∀ {f}, (f ∈ cycleFactorsFinset g)
        → cycleFactorsFinset (g * f⁻¹) = cycleFactorsFinset g \ {f}) _ ?_ ?_ ?_
  · simp
  · intro σ hσ f hf
    simp only [cycleFactorsFinset_eq_singleton_self_iff.mpr hσ, mem_singleton] at hf ⊢
    simp [hf]
  · intro σ τ hd _ hσ hτ f
    simp_rw [hd.cycleFactorsFinset_mul_eq_union, mem_union]
    -- if only `wlog` could work here...
    rintro (hf | hf)
    · rw [hd.commute.eq, union_comm, union_sdiff_distrib, sdiff_singleton_eq_erase,
        erase_eq_of_not_mem, mul_assoc, Disjoint.cycleFactorsFinset_mul_eq_union, hσ hf]
      · rw [mem_cycleFactorsFinset_iff] at hf
        intro x
        cases' hd.symm x with hx hx
        · exact Or.inl hx
        · refine Or.inr ?_
          by_cases hfx : f x = x
          · rw [← hfx]
            simpa [hx] using hfx.symm
          · rw [mul_apply]
            rw [← hf.right _ (mem_support.mpr hfx)] at hx
            contradiction
      · exact fun H =>
        not_mem_empty _ (hd.disjoint_cycleFactorsFinset.le_bot (mem_inter_of_mem hf H))
    · rw [union_sdiff_distrib, sdiff_singleton_eq_erase, erase_eq_of_not_mem, mul_assoc,
        Disjoint.cycleFactorsFinset_mul_eq_union, hτ hf]
      · rw [mem_cycleFactorsFinset_iff] at hf
        intro x
        cases' hd x with hx hx
        · exact Or.inl hx
        · refine Or.inr ?_
          by_cases hfx : f x = x
          · rw [← hfx]
            simpa [hx] using hfx.symm
          · rw [mul_apply]
            rw [← hf.right _ (mem_support.mpr hfx)] at hx
            contradiction
      · exact fun H =>
        not_mem_empty _ (hd.disjoint_cycleFactorsFinset.le_bot (mem_inter_of_mem H hf))

end cycleFactors

end Perm

end Equiv<|MERGE_RESOLUTION|>--- conflicted
+++ resolved
@@ -197,16 +197,6 @@
 theorem support_cycleOf_eq_nil_iff [DecidableEq α] [Fintype α] :
     (f.cycleOf x).support = ∅ ↔ x ∉ f.support := by simp
 
-<<<<<<< HEAD
-=======
-theorem support_cycleOf_le [DecidableEq α] [Fintype α] (f : Perm α) (x : α) :
-    support (f.cycleOf x) ≤ support f := by
-  intro y hy
-  rw [mem_support, cycleOf_apply] at hy
-  split_ifs at hy
-  · exact mem_support.mpr hy
-  · exact absurd rfl hy
->>>>>>> e64157db
 
 theorem mem_support_cycleOf_iff [DecidableEq α] [Fintype α] :
     y ∈ support (f.cycleOf x) ↔ SameCycle f x y ∧ x ∈ support f := by
@@ -224,23 +214,7 @@
 theorem mem_support_cycleOf_iff' (hx : f x ≠ x) [DecidableEq α] [Fintype α] :
     y ∈ support (f.cycleOf x) ↔ SameCycle f x y := by
   rw [mem_support_cycleOf_iff, and_iff_left (mem_support.2 hx)]
-<<<<<<< HEAD
-#align equiv.perm.mem_support_cycle_of_iff' Equiv.Perm.mem_support_cycleOf_iff'
-=======
-
-theorem SameCycle.mem_support_iff {f} [DecidableEq α] [Fintype α] (h : SameCycle f x y) :
-    x ∈ support f ↔ y ∈ support f :=
-  ⟨fun hx => support_cycleOf_le f x (mem_support_cycleOf_iff.mpr ⟨h, hx⟩), fun hy =>
-    support_cycleOf_le f y (mem_support_cycleOf_iff.mpr ⟨h.symm, hy⟩)⟩
-
-theorem pow_mod_card_support_cycleOf_self_apply [DecidableEq α] [Fintype α]
-    (f : Perm α) (n : ℕ) (x : α) : (f ^ (n % (f.cycleOf x).support.card)) x = (f ^ n) x := by
-  by_cases hx : f x = x
-  · rw [pow_apply_eq_self_of_apply_eq_self hx, pow_apply_eq_self_of_apply_eq_self hx]
-  · rw [← cycleOf_pow_apply_self, ← cycleOf_pow_apply_self f, ← (isCycle_cycleOf f hx).orderOf,
-      pow_mod_orderOf]
-
->>>>>>> e64157db
+
 /-- `x` is in the support of `f` iff `Equiv.Perm.cycle_of f x` is a cycle. -/
 theorem isCycle_cycleOf_iff (f : Perm α) [DecidableRel f.SameCycle] :
     IsCycle (cycleOf f x) ↔ f x ≠ x := by
@@ -267,7 +241,6 @@
   rw [mem_support] at hx
   exact Equiv.Perm.IsCycleOn.exists_pow_eq (b := y) (f.isCycleOn_support_cycleOf_aux x)
     (by rw [mem_support_cycleOf_iff' hx]) (by rwa [mem_support_cycleOf_iff' hx])
-<<<<<<< HEAD
 
 instance instDecidableRelSameCycle [DecidableEq α] [Fintype α] (f : Perm α) :
     DecidableRel (SameCycle f) := fun x y =>
@@ -289,19 +262,14 @@
         haveI : Nonempty α := ⟨x⟩
         rw [not_mem_support] at hx
         exact ⟨0, Fintype.card_pos, hxy.eq_of_left hx⟩
-#align equiv.perm.same_cycle.decidable_rel Equiv.Perm.instDecidableRelSameCycle
 
 theorem isCycleOn_support_cycleOf [DecidableEq α] [Fintype α] (f : Perm α) (x : α) :
     f.IsCycleOn (f.cycleOf x).support :=
   isCycleOn_support_cycleOf_aux f x
-#align equiv.perm.is_cycle_on_support_cycle_of Equiv.Perm.isCycleOn_support_cycleOf
 
 theorem SameCycle.exists_pow_eq_of_mem_support {f} [DecidableEq α] [Fintype α] (h : SameCycle f x y)
     (hx : x ∈ f.support) : ∃ i < (f.cycleOf x).support.card, (f ^ i) x = y :=
   h.exists_pow_eq_of_mem_support_aux hx
-#align equiv.perm.same_cycle.exists_pow_eq_of_mem_support Equiv.Perm.SameCycle.exists_pow_eq_of_mem_support
-=======
->>>>>>> e64157db
 
 theorem support_cycleOf_le [DecidableEq α] [Fintype α] (f : Perm α) (x : α) :
     support (f.cycleOf x) ≤ support f := by
@@ -310,13 +278,11 @@
   split_ifs at hy
   · exact mem_support.mpr hy
   · exact absurd rfl hy
-#align equiv.perm.support_cycle_of_le Equiv.Perm.support_cycleOf_le
 
 theorem SameCycle.mem_support_iff {f} [DecidableEq α] [Fintype α] (h : SameCycle f x y) :
     x ∈ support f ↔ y ∈ support f :=
   ⟨fun hx => support_cycleOf_le f x (mem_support_cycleOf_iff.mpr ⟨h, hx⟩), fun hy =>
     support_cycleOf_le f y (mem_support_cycleOf_iff.mpr ⟨h.symm, hy⟩)⟩
-#align equiv.perm.same_cycle.mem_support_iff Equiv.Perm.SameCycle.mem_support_iff
 
 theorem pow_mod_card_support_cycleOf_self_apply [DecidableEq α] [Fintype α]
     (f : Perm α) (n : ℕ) (x : α) : (f ^ (n % (f.cycleOf x).support.card)) x = (f ^ n) x := by
@@ -324,7 +290,6 @@
   · rw [pow_apply_eq_self_of_apply_eq_self hx, pow_apply_eq_self_of_apply_eq_self hx]
   · rw [← cycleOf_pow_apply_self, ← cycleOf_pow_apply_self f, ← (isCycle_cycleOf f hx).orderOf,
       pow_mod_orderOf]
-#align equiv.perm.pow_mod_card_support_cycle_of_self_apply Equiv.Perm.pow_mod_card_support_cycleOf_self_apply
 
 theorem SameCycle.exists_pow_eq [DecidableEq α] [Fintype α] (f : Perm α) (h : SameCycle f x y) :
     ∃ i : ℕ, 0 < i ∧ i ≤ (f.cycleOf x).support.card + 1 ∧ (f ^ i) x = y := by
@@ -377,7 +342,6 @@
         intro y hy; exact List.mem_of_ne_of_mem (fun h => hy (by rwa [h])) (hg hy)) hfg
     else
       let ⟨m, hm₁, hm₂, hm₃⟩ :=
-<<<<<<< HEAD
         go l ((cycleOf f x)⁻¹ * g) (by
             rw [hfg hx]
             intro y hy
@@ -426,40 +390,6 @@
                         rwa [hm₁, mul_apply, mul_apply, cycleOf_inv, hsc.cycleOf_apply,
                           inv_apply_self, inv_eq_iff_eq, eq_comm],
                   hm₃⟩⟩⟩
-#align equiv.perm.cycle_factors_aux Equiv.Perm.cycleFactorsAux
-=======
-        cycleFactorsAux l ((cycleOf f x)⁻¹ * f) (by
-        intro y hy
-        exact List.mem_of_ne_of_mem
-            (fun h : y = x => by
-              rw [h, mul_apply, Ne, inv_eq_iff_eq, cycleOf_apply_self] at hy
-              exact hy rfl)
-            (h fun h : f y = y => by
-              rw [mul_apply, h, Ne, inv_eq_iff_eq, cycleOf_apply] at hy
-              split_ifs at hy <;> tauto))
-      ⟨cycleOf f x::m, by
-        rw [List.prod_cons, hm₁]
-        simp,
-        fun g hg ↦ ((List.mem_cons).1 hg).elim (fun hg => hg.symm ▸ isCycle_cycleOf _ hx) (hm₂ g),
-        List.pairwise_cons.2
-          ⟨fun g hg y =>
-            or_iff_not_imp_left.2 fun hfy =>
-              have hxy : SameCycle f x y :=
-                Classical.not_not.1 (mt cycleOf_apply_of_not_sameCycle hfy)
-              have hgm : (g::m.erase g) ~ m :=
-                List.cons_perm_iff_perm_erase.2 ⟨hg, List.Perm.refl _⟩
-              have : ∀ h ∈ m.erase g, Disjoint g h :=
-                (List.pairwise_cons.1 ((hgm.pairwise_iff Disjoint.symm).2 hm₃)).1
-              by_cases id fun hgy : g y ≠ y =>
-                (disjoint_prod_right _ this y).resolve_right <| by
-                  have hsc : SameCycle f⁻¹ x (f y) := by
-                    rwa [sameCycle_inv, sameCycle_apply_right]
-                  rw [disjoint_prod_perm hm₃ hgm.symm, List.prod_cons,
-                      ← eq_inv_mul_iff_mul_eq] at hm₁
-                  rwa [hm₁, mul_apply, mul_apply, cycleOf_inv, hsc.cycleOf_apply, inv_apply_self,
-                    inv_eq_iff_eq, eq_comm],
-            hm₃⟩⟩
->>>>>>> e64157db
 
 theorem mem_list_cycles_iff {α : Type*} [Finite α] {l : List (Perm α)}
     (h1 : ∀ σ : Perm α, σ ∈ l → σ.IsCycle) (h2 : l.Pairwise Disjoint) {σ : Perm α} :
