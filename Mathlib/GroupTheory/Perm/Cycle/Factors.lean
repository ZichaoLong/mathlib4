/-
Copyright (c) 2019 Chris Hughes. All rights reserved.
Released under Apache 2.0 license as described in the file LICENSE.
Authors: Chris Hughes, Yaël Dillies
-/

import Mathlib.Algebra.Module.BigOperators
import Mathlib.Data.Finset.NoncommProd
import Mathlib.Data.Fintype.Perm
import Mathlib.Data.Int.ModEq
import Mathlib.GroupTheory.Perm.List
import Mathlib.GroupTheory.Perm.Sign
import Mathlib.Logic.Equiv.Fintype

import Mathlib.GroupTheory.Perm.Cycle.Basic

/-!
# Cycle factors of a permutation

Let `β` be a `Fintype` and `f : Equiv.Perm β`.

* `Equiv.Perm.cycleOf`: `f.cycleOf x` is the cycle of `f` that `x` belongs to.
* `Equiv.Perm.cycleFactors`: `f.cycleFactors` is a list of disjoint cyclic permutations
  that multiply to `f`.
-/

open Equiv Function Finset

variable {ι α β : Type*}

namespace Equiv.Perm

/-!
### `cycleOf`
-/

section CycleOf

variable {f g : Perm α} {x y : α}

/-- `f.cycleOf x` is the cycle of the permutation `f` to which `x` belongs. -/
def cycleOf (f : Perm α) [DecidableRel f.SameCycle] (x : α) : Perm α :=
  ofSubtype (subtypePerm f fun _ => sameCycle_apply_right.symm : Perm { y // SameCycle f x y })

theorem cycleOf_apply (f : Perm α) [DecidableRel f.SameCycle] (x y : α) :
    cycleOf f x y = if SameCycle f x y then f y else y := by
  dsimp only [cycleOf]
  split_ifs with h
  · apply ofSubtype_apply_of_mem
    exact h
  · apply ofSubtype_apply_of_not_mem
    exact h

theorem cycleOf_inv (f : Perm α) [DecidableRel f.SameCycle] (x : α) :
    (cycleOf f x)⁻¹ = cycleOf f⁻¹ x :=
  Equiv.ext fun y => by
    rw [inv_eq_iff_eq, cycleOf_apply, cycleOf_apply]
    split_ifs <;> simp_all [sameCycle_inv, sameCycle_inv_apply_right]

@[simp]
theorem cycleOf_pow_apply_self (f : Perm α) [DecidableRel f.SameCycle] (x : α) :
    ∀ n : ℕ, (cycleOf f x ^ n) x = (f ^ n) x := by
  intro n
  induction n with
  | zero => rfl
  | succ n hn =>
    rw [pow_succ', mul_apply, cycleOf_apply, hn, if_pos, pow_succ', mul_apply]
    exact ⟨n, rfl⟩

@[simp]
theorem cycleOf_zpow_apply_self (f : Perm α) [DecidableRel f.SameCycle] (x : α) :
    ∀ n : ℤ, (cycleOf f x ^ n) x = (f ^ n) x := by
  intro z
  induction' z with z hz
  · exact cycleOf_pow_apply_self f x z
  · rw [zpow_negSucc, ← inv_pow, cycleOf_inv, zpow_negSucc, ← inv_pow, cycleOf_pow_apply_self]

theorem SameCycle.cycleOf_apply [DecidableRel f.SameCycle] :
    SameCycle f x y → cycleOf f x y = f y :=
  ofSubtype_apply_of_mem _

theorem cycleOf_apply_of_not_sameCycle [DecidableRel f.SameCycle] :
    ¬SameCycle f x y → cycleOf f x y = y :=
  ofSubtype_apply_of_not_mem _

theorem SameCycle.cycleOf_eq [DecidableRel f.SameCycle] (h : SameCycle f x y) :
    cycleOf f x = cycleOf f y := by
  ext z
  rw [Equiv.Perm.cycleOf_apply]
  split_ifs with hz
  · exact (h.symm.trans hz).cycleOf_apply.symm
  · exact (cycleOf_apply_of_not_sameCycle (mt h.trans hz)).symm

@[simp]
theorem cycleOf_apply_apply_zpow_self (f : Perm α) [DecidableRel f.SameCycle] (x : α) (k : ℤ) :
    cycleOf f x ((f ^ k) x) = (f ^ (k + 1) : Perm α) x := by
  rw [SameCycle.cycleOf_apply]
  · rw [add_comm, zpow_add, zpow_one, mul_apply]
  · exact ⟨k, rfl⟩

@[simp]
theorem cycleOf_apply_apply_pow_self (f : Perm α) [DecidableRel f.SameCycle] (x : α) (k : ℕ) :
    cycleOf f x ((f ^ k) x) = (f ^ (k + 1) : Perm α) x := by
  convert cycleOf_apply_apply_zpow_self f x k using 1

@[simp]
theorem cycleOf_apply_apply_self (f : Perm α) [DecidableRel f.SameCycle] (x : α) :
    cycleOf f x (f x) = f (f x) := by
  convert cycleOf_apply_apply_pow_self f x 1 using 1

@[simp]
theorem cycleOf_apply_self (f : Perm α) [DecidableRel f.SameCycle] (x : α) : cycleOf f x x = f x :=
  SameCycle.rfl.cycleOf_apply

theorem IsCycle.cycleOf_eq [DecidableRel f.SameCycle]
    (hf : IsCycle f) (hx : f x ≠ x) : cycleOf f x = f :=
  Equiv.ext fun y =>
    if h : SameCycle f x y then by rw [h.cycleOf_apply]
    else by
      rw [cycleOf_apply_of_not_sameCycle h,
        Classical.not_not.1 (mt ((isCycle_iff_sameCycle hx).1 hf).2 h)]

@[simp]
theorem cycleOf_eq_one_iff (f : Perm α) [DecidableRel f.SameCycle] : cycleOf f x = 1 ↔ f x = x := by
  simp_rw [Perm.ext_iff, cycleOf_apply, one_apply]
  refine ⟨fun h => (if_pos (SameCycle.refl f x)).symm.trans (h x), fun h y => ?_⟩
  by_cases hy : f y = y
  · rw [hy, ite_self]
  · exact if_neg (mt SameCycle.apply_eq_self_iff (by tauto))

@[simp]
theorem cycleOf_self_apply (f : Perm α) [DecidableRel f.SameCycle] (x : α) :
    cycleOf f (f x) = cycleOf f x :=
  (sameCycle_apply_right.2 SameCycle.rfl).symm.cycleOf_eq

@[simp]
theorem cycleOf_self_apply_pow (f : Perm α) [DecidableRel f.SameCycle] (n : ℕ) (x : α) :
    cycleOf f ((f ^ n) x) = cycleOf f x :=
  SameCycle.rfl.pow_left.cycleOf_eq

@[simp]
theorem cycleOf_self_apply_zpow (f : Perm α) [DecidableRel f.SameCycle] (n : ℤ) (x : α) :
    cycleOf f ((f ^ n) x) = cycleOf f x :=
  SameCycle.rfl.zpow_left.cycleOf_eq

protected theorem IsCycle.cycleOf [DecidableRel f.SameCycle] [DecidableEq α]
    (hf : IsCycle f) : cycleOf f x = if f x = x then 1 else f := by
  by_cases hx : f x = x
  · rwa [if_pos hx, cycleOf_eq_one_iff]
  · rwa [if_neg hx, hf.cycleOf_eq]

theorem cycleOf_one [DecidableRel (1 : Perm α).SameCycle] (x : α) :
    cycleOf 1 x = 1 := (cycleOf_eq_one_iff 1).mpr rfl

theorem isCycle_cycleOf (f : Perm α) [DecidableRel f.SameCycle] (hx : f x ≠ x) :
    IsCycle (cycleOf f x) :=
  have : cycleOf f x x ≠ x := by rwa [SameCycle.rfl.cycleOf_apply]
  (isCycle_iff_sameCycle this).2 @fun y =>
    ⟨fun h => mt h.apply_eq_self_iff.2 this, fun h =>
      if hxy : SameCycle f x y then
        let ⟨i, hi⟩ := hxy
        ⟨i, by rw [cycleOf_zpow_apply_self, hi]⟩
      else by
        rw [cycleOf_apply_of_not_sameCycle hxy] at h
        exact (h rfl).elim⟩

@[simp]
theorem two_le_card_support_cycleOf_iff [DecidableEq α] [Fintype α] :
    2 ≤ #(cycleOf f x).support ↔ f x ≠ x := by
  refine ⟨fun h => ?_, fun h => by simpa using (isCycle_cycleOf _ h).two_le_card_support⟩
  contrapose! h
  rw [← cycleOf_eq_one_iff] at h
  simp [h]

@[simp] lemma support_cycleOf_nonempty [DecidableEq α] [Fintype α] :
    (cycleOf f x).support.Nonempty ↔ f x ≠ x := by
  rw [← two_le_card_support_cycleOf_iff, ← card_pos, ← Nat.succ_le_iff]
  exact ⟨fun h => Or.resolve_left h.eq_or_lt (card_support_ne_one _).symm, zero_lt_two.trans_le⟩

@[deprecated support_cycleOf_nonempty (since := "2024-06-16")]
theorem card_support_cycleOf_pos_iff [DecidableEq α] [Fintype α] :
    0 < #(cycleOf f x).support ↔ f x ≠ x := by
  rw [card_pos, support_cycleOf_nonempty]

theorem pow_mod_orderOf_cycleOf_apply (f : Perm α) [DecidableRel f.SameCycle] (n : ℕ) (x : α) :
    (f ^ (n % orderOf (cycleOf f x))) x = (f ^ n) x := by
  rw [← cycleOf_pow_apply_self f, ← cycleOf_pow_apply_self f, pow_mod_orderOf]

theorem cycleOf_mul_of_apply_right_eq_self [DecidableRel f.SameCycle]
    [DecidableRel (f * g).SameCycle]
    (h : Commute f g) (x : α) (hx : g x = x) : (f * g).cycleOf x = f.cycleOf x := by
  ext y
  by_cases hxy : (f * g).SameCycle x y
  · obtain ⟨z, rfl⟩ := hxy
    rw [cycleOf_apply_apply_zpow_self]
    simp [h.mul_zpow, zpow_apply_eq_self_of_apply_eq_self hx]
  · rw [cycleOf_apply_of_not_sameCycle hxy, cycleOf_apply_of_not_sameCycle]
    contrapose! hxy
    obtain ⟨z, rfl⟩ := hxy
    refine ⟨z, ?_⟩
    simp [h.mul_zpow, zpow_apply_eq_self_of_apply_eq_self hx]

theorem Disjoint.cycleOf_mul_distrib [DecidableRel f.SameCycle] [DecidableRel g.SameCycle]
    [DecidableRel (f * g).SameCycle] [DecidableRel (g * f).SameCycle] (h : f.Disjoint g) (x : α) :
    (f * g).cycleOf x = f.cycleOf x * g.cycleOf x := by
  cases' (disjoint_iff_eq_or_eq.mp h) x with hfx hgx
  · simp [h.commute.eq, cycleOf_mul_of_apply_right_eq_self h.symm.commute, hfx]
  · simp [cycleOf_mul_of_apply_right_eq_self h.commute, hgx]

theorem support_cycleOf_eq_nil_iff [DecidableEq α] [Fintype α] :
    (f.cycleOf x).support = ∅ ↔ x ∉ f.support := by simp

theorem support_cycleOf_le [DecidableEq α] [Fintype α] (f : Perm α) (x : α) :
    support (f.cycleOf x) ≤ support f := by
  intro y hy
  rw [mem_support, cycleOf_apply] at hy
  split_ifs at hy
  · exact mem_support.mpr hy
  · exact absurd rfl hy

theorem mem_support_cycleOf_iff [DecidableEq α] [Fintype α] :
    y ∈ support (f.cycleOf x) ↔ SameCycle f x y ∧ x ∈ support f := by
  by_cases hx : f x = x
  · rw [(cycleOf_eq_one_iff _).mpr hx]
    simp [hx]
  · rw [mem_support, cycleOf_apply]
    split_ifs with hy
    · simp only [hx, hy, Ne, not_false_iff, and_self_iff, mem_support]
      rcases hy with ⟨k, rfl⟩
      rw [← not_mem_support]
      simpa using hx
    · simpa [hx] using hy

theorem mem_support_cycleOf_iff' (hx : f x ≠ x) [DecidableEq α] [Fintype α] :
    y ∈ support (f.cycleOf x) ↔ SameCycle f x y := by
  rw [mem_support_cycleOf_iff, and_iff_left (mem_support.2 hx)]

theorem SameCycle.mem_support_iff {f} [DecidableEq α] [Fintype α] (h : SameCycle f x y) :
    x ∈ support f ↔ y ∈ support f :=
  ⟨fun hx => support_cycleOf_le f x (mem_support_cycleOf_iff.mpr ⟨h, hx⟩), fun hy =>
    support_cycleOf_le f y (mem_support_cycleOf_iff.mpr ⟨h.symm, hy⟩)⟩

theorem pow_mod_card_support_cycleOf_self_apply [DecidableEq α] [Fintype α]
    (f : Perm α) (n : ℕ) (x : α) : (f ^ (n % #(f.cycleOf x).support)) x = (f ^ n) x := by
  by_cases hx : f x = x
  · rw [pow_apply_eq_self_of_apply_eq_self hx, pow_apply_eq_self_of_apply_eq_self hx]
  · rw [← cycleOf_pow_apply_self, ← cycleOf_pow_apply_self f, ← (isCycle_cycleOf f hx).orderOf,
      pow_mod_orderOf]

/-- `x` is in the support of `f` iff `Equiv.Perm.cycle_of f x` is a cycle. -/
theorem isCycle_cycleOf_iff (f : Perm α) [DecidableRel f.SameCycle] :
    IsCycle (cycleOf f x) ↔ f x ≠ x := by
  refine ⟨fun hx => ?_, f.isCycle_cycleOf⟩
  rw [Ne, ← cycleOf_eq_one_iff f]
  exact hx.ne_one

theorem isCycleOn_support_cycleOf [DecidableEq α] [Fintype α] (f : Perm α) (x : α) :
    f.IsCycleOn (f.cycleOf x).support :=
  ⟨f.bijOn <| by
    refine fun _ ↦ ⟨fun h ↦ mem_support_cycleOf_iff.2 ?_, fun h ↦ mem_support_cycleOf_iff.2 ?_⟩
    · exact ⟨sameCycle_apply_right.1 (mem_support_cycleOf_iff.1 h).1,
      (mem_support_cycleOf_iff.1 h).2⟩
    · exact ⟨sameCycle_apply_right.2 (mem_support_cycleOf_iff.1 h).1,
      (mem_support_cycleOf_iff.1 h).2⟩
    , fun a ha b hb =>
      by
        rw [mem_coe, mem_support_cycleOf_iff] at ha hb
        exact ha.1.symm.trans hb.1⟩

theorem SameCycle.exists_pow_eq_of_mem_support {f} [DecidableEq α] [Fintype α] (h : SameCycle f x y)
    (hx : x ∈ f.support) : ∃ i < #(f.cycleOf x).support, (f ^ i) x = y := by
  rw [mem_support] at hx
  exact Equiv.Perm.IsCycleOn.exists_pow_eq (b := y) (f.isCycleOn_support_cycleOf x)
    (by rw [mem_support_cycleOf_iff' hx]) (by rwa [mem_support_cycleOf_iff' hx])

theorem SameCycle.exists_pow_eq [DecidableEq α] [Fintype α] (f : Perm α) (h : SameCycle f x y) :
    ∃ i : ℕ, 0 < i ∧ i ≤ #(f.cycleOf x).support + 1 ∧ (f ^ i) x = y := by
  by_cases hx : x ∈ f.support
  · obtain ⟨k, hk, hk'⟩ := h.exists_pow_eq_of_mem_support hx
    cases' k with k
    · refine ⟨#(f.cycleOf x).support, ?_, self_le_add_right _ _, ?_⟩
      · refine zero_lt_one.trans (one_lt_card_support_of_ne_one ?_)
        simpa using hx
      · simp only [pow_zero, coe_one, id_eq] at hk'
        subst hk'
        rw [← (isCycle_cycleOf _ <| mem_support.1 hx).orderOf, ← cycleOf_pow_apply_self,
          pow_orderOf_eq_one, one_apply]
    · exact ⟨k + 1, by simp, Nat.le_succ_of_le hk.le, hk'⟩
  · refine ⟨1, zero_lt_one, by simp, ?_⟩
    obtain ⟨k, rfl⟩ := h
    rw [not_mem_support] at hx
    rw [pow_apply_eq_self_of_apply_eq_self hx, zpow_apply_eq_self_of_apply_eq_self hx]

theorem zpow_eq_zpow_on_iff [DecidableEq α] [Fintype α]
    (g : Perm α) {m n : ℤ} {x : α} (hx : g x ≠ x) :
    (g ^ m) x = (g ^ n) x ↔ m % #(g.cycleOf x).support = n % #(g.cycleOf x).support := by
  rw [Int.emod_eq_emod_iff_emod_sub_eq_zero]
  conv_lhs => rw [← Int.sub_add_cancel m n, Int.add_comm, zpow_add]
  simp only [coe_mul, Function.comp_apply, EmbeddingLike.apply_eq_iff_eq]
  rw [← Int.dvd_iff_emod_eq_zero]
  rw [← cycleOf_zpow_apply_self g x, cycle_zpow_mem_support_iff]
  · rw [← Int.dvd_iff_emod_eq_zero]
  · exact isCycle_cycleOf g hx
  · simp only [mem_support, cycleOf_apply_self]; exact hx

end CycleOf


/-!
### `cycleFactors`
-/

section cycleFactors

open scoped List in
/-- Given a list `l : List α` and a permutation `f : Perm α` whose nonfixed points are all in `l`,
  recursively factors `f` into cycles. -/
def cycleFactorsAux [DecidableEq α] [Fintype α] (l : List α) (f : Perm α)
    (h : ∀ {x}, f x ≠ x → x ∈ l) :
    { l : List (Perm α) // l.prod = f ∧ (∀ g ∈ l, IsCycle g) ∧ l.Pairwise Disjoint } :=
  match l with
  | [] => ⟨[], by
      { simp only [imp_false, List.Pairwise.nil, List.not_mem_nil, forall_const, and_true,
          forall_prop_of_false, Classical.not_not, not_false_iff, List.prod_nil] at *
        ext
        simp [*]}⟩
  | x::l =>
    if hx : f x = x then cycleFactorsAux l f (by
        intro y hy; exact List.mem_of_ne_of_mem (fun h => hy (by rwa [h])) (h hy))
    else
      let ⟨m, hm⟩ :=
        cycleFactorsAux l ((cycleOf f x)⁻¹ * f) (by
        intro y hy
        exact List.mem_of_ne_of_mem
            (fun h : y = x => by
              rw [h, mul_apply, Ne, inv_eq_iff_eq, cycleOf_apply_self] at hy
              exact hy rfl)
            (h fun h : f y = y => by
              rw [mul_apply, h, Ne, inv_eq_iff_eq, cycleOf_apply] at hy
              split_ifs at hy <;> tauto))
      ⟨cycleOf f x :: m, by simp [List.prod_cons, hm.1],
        fun g hg ↦ ((List.mem_cons).1 hg).elim (fun hg => hg ▸ isCycle_cycleOf _ hx) (hm.2.1 g),
        List.pairwise_cons.2
          ⟨fun g hg y =>
            or_iff_not_imp_left.2 fun hfy =>
              have hxy : SameCycle f x y :=
                Classical.not_not.1 (mt cycleOf_apply_of_not_sameCycle hfy)
              have hgm : (g::m.erase g) ~ m :=
                List.cons_perm_iff_perm_erase.2 ⟨hg, List.Perm.refl _⟩
              have : ∀ h ∈ m.erase g, Disjoint g h :=
                (List.pairwise_cons.1 ((hgm.pairwise_iff Disjoint.symm).2 hm.2.2)).1
              by_cases id fun hgy : g y ≠ y =>
                (disjoint_prod_right _ this y).resolve_right <| by
                  have hsc : SameCycle f⁻¹ x (f y) := by
                    rwa [sameCycle_inv, sameCycle_apply_right]
                  have hm₁ := hm.1
                  rw [disjoint_prod_perm hm.2.2 hgm.symm, List.prod_cons,
                      ← eq_inv_mul_iff_mul_eq] at hm₁
                  rwa [hm₁, mul_apply, mul_apply, cycleOf_inv, hsc.cycleOf_apply, inv_apply_self,
                    inv_eq_iff_eq, eq_comm],
            hm.2.2⟩⟩

theorem mem_list_cycles_iff {α : Type*} [Finite α] {l : List (Perm α)}
    (h1 : ∀ σ : Perm α, σ ∈ l → σ.IsCycle) (h2 : l.Pairwise Disjoint) {σ : Perm α} :
    σ ∈ l ↔ σ.IsCycle ∧ ∀ a, σ a ≠ a → σ a = l.prod a := by
  suffices σ.IsCycle → (σ ∈ l ↔ ∀ a, σ a ≠ a → σ a = l.prod a) by
    exact ⟨fun hσ => ⟨h1 σ hσ, (this (h1 σ hσ)).mp hσ⟩, fun hσ => (this hσ.1).mpr hσ.2⟩
  intro h3
  classical
    cases nonempty_fintype α
    constructor
    · intro h a ha
      exact eq_on_support_mem_disjoint h h2 _ (mem_support.mpr ha)
    · intro h
      have hσl : σ.support ⊆ l.prod.support := by
        intro x hx
        rw [mem_support] at hx
        rwa [mem_support, ← h _ hx]
      obtain ⟨a, ha, -⟩ := id h3
      rw [← mem_support] at ha
      obtain ⟨τ, hτ, hτa⟩ := exists_mem_support_of_mem_support_prod (hσl ha)
      have hτl : ∀ x ∈ τ.support, τ x = l.prod x := eq_on_support_mem_disjoint hτ h2
      have key : ∀ x ∈ σ.support ∩ τ.support, σ x = τ x := by
        intro x hx
        rw [h x (mem_support.mp (mem_of_mem_inter_left hx)), hτl x (mem_of_mem_inter_right hx)]
      convert hτ
      refine h3.eq_on_support_inter_nonempty_congr (h1 _ hτ) key ?_ ha
      exact key a (mem_inter_of_mem ha hτa)

open scoped List in
theorem list_cycles_perm_list_cycles {α : Type*} [Finite α] {l₁ l₂ : List (Perm α)}
    (h₀ : l₁.prod = l₂.prod) (h₁l₁ : ∀ σ : Perm α, σ ∈ l₁ → σ.IsCycle)
    (h₁l₂ : ∀ σ : Perm α, σ ∈ l₂ → σ.IsCycle) (h₂l₁ : l₁.Pairwise Disjoint)
    (h₂l₂ : l₂.Pairwise Disjoint) : l₁ ~ l₂ := by
  classical
    refine
      (List.perm_ext_iff_of_nodup (nodup_of_pairwise_disjoint_cycles h₁l₁ h₂l₁)
            (nodup_of_pairwise_disjoint_cycles h₁l₂ h₂l₂)).mpr
        fun σ => ?_
    by_cases hσ : σ.IsCycle
    · obtain _ := not_forall.mp (mt ext hσ.ne_one)
      rw [mem_list_cycles_iff h₁l₁ h₂l₁, mem_list_cycles_iff h₁l₂ h₂l₂, h₀]
    · exact iff_of_false (mt (h₁l₁ σ) hσ) (mt (h₁l₂ σ) hσ)

/-- Factors a permutation `f` into a list of disjoint cyclic permutations that multiply to `f`. -/
def cycleFactors [Fintype α] [LinearOrder α] (f : Perm α) :
    { l : List (Perm α) // l.prod = f ∧ (∀ g ∈ l, IsCycle g) ∧ l.Pairwise Disjoint } :=
  cycleFactorsAux (sort (α := α) (· ≤ ·) univ) f (fun {_ _} ↦ (mem_sort _).2 (mem_univ _))

/-- Factors a permutation `f` into a list of disjoint cyclic permutations that multiply to `f`,
  without a linear order. -/
def truncCycleFactors [DecidableEq α] [Fintype α] (f : Perm α) :
    Trunc { l : List (Perm α) // l.prod = f ∧ (∀ g ∈ l, IsCycle g) ∧ l.Pairwise Disjoint } :=
  Quotient.recOnSubsingleton (@univ α _).1 (fun l h => Trunc.mk (cycleFactorsAux l f (h _)))
    (show ∀ x, f x ≠ x → x ∈ (@univ α _).1 from fun _ _ => mem_univ _)

section CycleFactorsFinset

variable [DecidableEq α] [Fintype α] (f : Perm α)

/-- Factors a permutation `f` into a `Finset` of disjoint cyclic permutations that multiply to `f`.
-/
def cycleFactorsFinset : Finset (Perm α) :=
  (truncCycleFactors f).lift
    (fun l : { l : List (Perm α) // l.prod = f ∧ (∀ g ∈ l, IsCycle g) ∧ l.Pairwise Disjoint } =>
      l.val.toFinset)
    fun ⟨_, hl⟩ ⟨_, hl'⟩ =>
    List.toFinset_eq_of_perm _ _
      (list_cycles_perm_list_cycles (hl'.left.symm ▸ hl.left) hl.right.left hl'.right.left
        hl.right.right hl'.right.right)

open scoped List in
theorem cycleFactorsFinset_eq_list_toFinset {σ : Perm α} {l : List (Perm α)} (hn : l.Nodup) :
    σ.cycleFactorsFinset = l.toFinset ↔
      (∀ f : Perm α, f ∈ l → f.IsCycle) ∧ l.Pairwise Disjoint ∧ l.prod = σ := by
  obtain ⟨⟨l', hp', hc', hd'⟩, hl⟩ := Trunc.exists_rep σ.truncCycleFactors
  have ht : cycleFactorsFinset σ = l'.toFinset := by
    rw [cycleFactorsFinset, ← hl, Trunc.lift_mk]
  rw [ht]
  constructor
  · intro h
    have hn' : l'.Nodup := nodup_of_pairwise_disjoint_cycles hc' hd'
    have hperm : l ~ l' := List.perm_of_nodup_nodup_toFinset_eq hn hn' h.symm
    refine ⟨?_, ?_, ?_⟩
    · exact fun _ h => hc' _ (hperm.subset h)
    · have := List.Perm.pairwise_iff (@Disjoint.symmetric _) hperm
      rwa [this]
    · rw [← hp', hperm.symm.prod_eq']
      refine hd'.imp ?_
      exact Disjoint.commute
  · rintro ⟨hc, hd, hp⟩
    refine List.toFinset_eq_of_perm _ _ ?_
    refine list_cycles_perm_list_cycles ?_ hc' hc hd' hd
    rw [hp, hp']

theorem cycleFactorsFinset_eq_finset {σ : Perm α} {s : Finset (Perm α)} :
    σ.cycleFactorsFinset = s ↔
      (∀ f : Perm α, f ∈ s → f.IsCycle) ∧
        ∃ h : (s : Set (Perm α)).Pairwise Disjoint,
          s.noncommProd id (h.mono' fun _ _ => Disjoint.commute) = σ := by
  obtain ⟨l, hl, rfl⟩ := s.exists_list_nodup_eq
  simp [cycleFactorsFinset_eq_list_toFinset, hl]

theorem cycleFactorsFinset_pairwise_disjoint :
    (cycleFactorsFinset f : Set (Perm α)).Pairwise Disjoint :=
  (cycleFactorsFinset_eq_finset.mp rfl).2.choose

theorem cycleFactorsFinset_mem_commute : (cycleFactorsFinset f : Set (Perm α)).Pairwise Commute :=
  (cycleFactorsFinset_pairwise_disjoint _).mono' fun _ _ => Disjoint.commute

/-- The product of cycle factors is equal to the original `f : perm α`. -/
theorem cycleFactorsFinset_noncommProd
    (comm : (cycleFactorsFinset f : Set (Perm α)).Pairwise Commute :=
      cycleFactorsFinset_mem_commute f) :
    f.cycleFactorsFinset.noncommProd id comm = f :=
  (cycleFactorsFinset_eq_finset.mp rfl).2.choose_spec

theorem mem_cycleFactorsFinset_iff {f p : Perm α} :
    p ∈ cycleFactorsFinset f ↔ p.IsCycle ∧ ∀ a ∈ p.support, p a = f a := by
  obtain ⟨l, hl, hl'⟩ := f.cycleFactorsFinset.exists_list_nodup_eq
  rw [← hl']
  rw [eq_comm, cycleFactorsFinset_eq_list_toFinset hl] at hl'
  simpa [List.mem_toFinset, Ne, ← hl'.right.right] using
    mem_list_cycles_iff hl'.left hl'.right.left

theorem cycleOf_mem_cycleFactorsFinset_iff {f : Perm α} {x : α} :
    cycleOf f x ∈ cycleFactorsFinset f ↔ x ∈ f.support := by
  rw [mem_cycleFactorsFinset_iff]
  constructor
  · rintro ⟨hc, _⟩
    contrapose! hc
    rw [not_mem_support, ← cycleOf_eq_one_iff] at hc
    simp [hc]
  · intro hx
    refine ⟨isCycle_cycleOf _ (mem_support.mp hx), ?_⟩
    intro y hy
    rw [mem_support] at hy
    rw [cycleOf_apply]
    split_ifs with H
    · rfl
    · rw [cycleOf_apply_of_not_sameCycle H] at hy
      contradiction

lemma cycleOf_ne_one_iff_mem_cycleFactorsFinset {g : Equiv.Perm α} {x : α} :
    g.cycleOf x ≠ 1 ↔ g.cycleOf x ∈ g.cycleFactorsFinset := by
  rw [Equiv.Perm.cycleOf_mem_cycleFactorsFinset_iff, Equiv.Perm.mem_support,
        ne_eq, Equiv.Perm.cycleOf_eq_one_iff]

theorem mem_cycleFactorsFinset_support_le {p f : Perm α} (h : p ∈ cycleFactorsFinset f) :
    p.support ≤ f.support := by
  rw [mem_cycleFactorsFinset_iff] at h
  intro x hx
  rwa [mem_support, ← h.right x hx, ← mem_support]

lemma support_zpowers_of_mem_cycleFactorsFinset_le {g : Perm α}
    {c : g.cycleFactorsFinset} (v : Subgroup.zpowers (c : Perm α)) :
    (v : Perm α).support ≤ g.support := by
  obtain ⟨m, hm⟩ := v.prop
  simp only [← hm]
  exact le_trans (support_zpow_le _ _) (mem_cycleFactorsFinset_support_le c.prop)

theorem mem_support_iff_mem_support_of_mem_cycleFactorsFinset {g : Equiv.Perm α} {x : α} :
    x ∈ g.support ↔ ∃ c ∈ g.cycleFactorsFinset, x ∈ c.support := by
  constructor
  · intro h
    use g.cycleOf x, cycleOf_mem_cycleFactorsFinset_iff.mpr h
    rw [mem_support_cycleOf_iff]
<<<<<<< HEAD
    refine ⟨SameCycle.refl g x, h⟩
=======
    exact ⟨SameCycle.refl g x, h⟩
>>>>>>> c2ac85e6
  · rintro ⟨c, hc, hx⟩
    exact mem_cycleFactorsFinset_support_le hc hx

theorem cycleFactorsFinset_eq_empty_iff {f : Perm α} : cycleFactorsFinset f = ∅ ↔ f = 1 := by
  simpa [cycleFactorsFinset_eq_finset] using eq_comm

@[simp]
theorem cycleFactorsFinset_one : cycleFactorsFinset (1 : Perm α) = ∅ := by
  simp [cycleFactorsFinset_eq_empty_iff]

@[simp]
theorem cycleFactorsFinset_eq_singleton_self_iff {f : Perm α} :
    f.cycleFactorsFinset = {f} ↔ f.IsCycle := by simp [cycleFactorsFinset_eq_finset]

theorem IsCycle.cycleFactorsFinset_eq_singleton {f : Perm α} (hf : IsCycle f) :
    f.cycleFactorsFinset = {f} :=
  cycleFactorsFinset_eq_singleton_self_iff.mpr hf

theorem cycleFactorsFinset_eq_singleton_iff {f g : Perm α} :
    f.cycleFactorsFinset = {g} ↔ f.IsCycle ∧ f = g := by
  suffices f = g → (g.IsCycle ↔ f.IsCycle) by
    rw [cycleFactorsFinset_eq_finset]
    simpa [eq_comm]
  rintro rfl
  exact Iff.rfl

/-- Two permutations `f g : Perm α` have the same cycle factors iff they are the same. -/
theorem cycleFactorsFinset_injective : Function.Injective (@cycleFactorsFinset α _ _) := by
  intro f g h
  rw [← cycleFactorsFinset_noncommProd f]
  simpa [h] using cycleFactorsFinset_noncommProd g

theorem Disjoint.disjoint_cycleFactorsFinset {f g : Perm α} (h : Disjoint f g) :
    _root_.Disjoint (cycleFactorsFinset f) (cycleFactorsFinset g) := by
  rw [disjoint_iff_disjoint_support] at h
  rw [Finset.disjoint_left]
  intro x hx hy
  simp only [mem_cycleFactorsFinset_iff, mem_support] at hx hy
  obtain ⟨⟨⟨a, ha, -⟩, hf⟩, -, hg⟩ := hx, hy
  have := h.le_bot (by simp [ha, ← hf a ha, ← hg a ha] : a ∈ f.support ∩ g.support)
  tauto

theorem Disjoint.cycleFactorsFinset_mul_eq_union {f g : Perm α} (h : Disjoint f g) :
    cycleFactorsFinset (f * g) = cycleFactorsFinset f ∪ cycleFactorsFinset g := by
  rw [cycleFactorsFinset_eq_finset]
  refine ⟨?_, ?_, ?_⟩
  · simp [or_imp, mem_cycleFactorsFinset_iff, forall_swap]
  · rw [coe_union, Set.pairwise_union_of_symmetric Disjoint.symmetric]
    exact
      ⟨cycleFactorsFinset_pairwise_disjoint _, cycleFactorsFinset_pairwise_disjoint _,
        fun x hx y hy _ =>
        h.mono (mem_cycleFactorsFinset_support_le hx) (mem_cycleFactorsFinset_support_le hy)⟩
  · rw [noncommProd_union_of_disjoint h.disjoint_cycleFactorsFinset]
    rw [cycleFactorsFinset_noncommProd, cycleFactorsFinset_noncommProd]

theorem disjoint_mul_inv_of_mem_cycleFactorsFinset {f g : Perm α} (h : f ∈ cycleFactorsFinset g) :
    Disjoint (g * f⁻¹) f := by
  rw [mem_cycleFactorsFinset_iff] at h
  intro x
  by_cases hx : f x = x
  · exact Or.inr hx
  · refine Or.inl ?_
    rw [mul_apply, ← h.right, apply_inv_self]
    rwa [← support_inv, apply_mem_support, support_inv, mem_support]

/-- If c is a cycle, a ∈ c.support and c is a cycle of f, then `c = f.cycleOf a` -/
theorem cycle_is_cycleOf {f c : Equiv.Perm α} {a : α} (ha : a ∈ c.support)
    (hc : c ∈ f.cycleFactorsFinset) : c = f.cycleOf a := by
  suffices f.cycleOf a = c.cycleOf a by
    rw [this]
    apply symm
    exact
      Equiv.Perm.IsCycle.cycleOf_eq (Equiv.Perm.mem_cycleFactorsFinset_iff.mp hc).left
        (Equiv.Perm.mem_support.mp ha)
  let hfc := (Equiv.Perm.disjoint_mul_inv_of_mem_cycleFactorsFinset hc).symm
  let hfc2 := Perm.Disjoint.commute hfc
  rw [← Equiv.Perm.cycleOf_mul_of_apply_right_eq_self hfc2]
  · simp only [hfc2.eq, inv_mul_cancel_right]
  -- `a` is in the support of `c`, hence it is not in the support of `g c⁻¹`
  exact
    Equiv.Perm.not_mem_support.mp
      (Finset.disjoint_left.mp (Equiv.Perm.Disjoint.disjoint_support hfc) ha)

theorem isCycleOn_support_of_mem_cycleFactorsFinset {g c : Equiv.Perm α}
    (hc : c ∈ g.cycleFactorsFinset) :
    IsCycleOn g c.support := by
  obtain ⟨x, hx⟩ := IsCycle.nonempty_support (mem_cycleFactorsFinset_iff.mp hc).1
  rw [cycle_is_cycleOf hx hc]
  exact isCycleOn_support_cycleOf g x

theorem eq_cycleOf_of_mem_cycleFactorsFinset_iff
    (g c : Perm α) (hc : c ∈ g.cycleFactorsFinset) (x : α) :
    c = g.cycleOf x ↔ x ∈ c.support := by
  refine ⟨?_, (cycle_is_cycleOf · hc)⟩
  rintro rfl
  rw [mem_support, cycleOf_apply_self, ne_eq, ← cycleOf_eq_one_iff]
  exact (mem_cycleFactorsFinset_iff.mp hc).left.ne_one

/-- A permutation `c` is a cycle of `g` iff `k * c * k⁻¹` is a cycle of `k * g * k⁻¹` -/
theorem mem_cycleFactorsFinset_conj (g k c : Perm α) :
    k * c * k⁻¹ ∈ (k * g * k⁻¹).cycleFactorsFinset ↔ c ∈ g.cycleFactorsFinset := by
  suffices imp_lemma : ∀ {g k c : Perm α},
      c ∈ g.cycleFactorsFinset → k * c * k⁻¹ ∈ (k * g * k⁻¹).cycleFactorsFinset by
    refine ⟨fun h ↦ ?_, imp_lemma⟩
    have aux : ∀ h : Perm α, h = k⁻¹ * (k * h * k⁻¹) * k := fun _ ↦ by group
    rw [aux g, aux c]
    exact imp_lemma h
  intro g k c
  simp only [mem_cycleFactorsFinset_iff]
  apply And.imp IsCycle.conj
  intro hc a ha
  simp only [coe_mul, Function.comp_apply, EmbeddingLike.apply_eq_iff_eq]
  apply hc
  rw [mem_support] at ha ⊢
  contrapose! ha
  simp only [mul_smul, ← Perm.smul_def] at ha ⊢
  rw [ha]
  simp only [Perm.smul_def, apply_inv_self]

/-- If a permutation commutes with every cycle of `g`, then it commutes with `g`

NB. The converse is false. Commuting with every cycle of `g` means that we belong
to the kernel of the action of `Equiv.Perm α` on `g.cycleFactorsFinset` -/
theorem commute_of_mem_cycleFactorsFinset_commute (k g : Perm α)
    (hk : ∀ c ∈ g.cycleFactorsFinset, Commute k c) :
    Commute k g := by
  rw [← cycleFactorsFinset_noncommProd g (cycleFactorsFinset_mem_commute g)]
  apply Finset.noncommProd_commute
  simpa only [id_eq] using hk

/-- The cycles of a permutation commute with it -/
theorem self_mem_cycle_factors_commute {g c : Perm α}
    (hc : c ∈ g.cycleFactorsFinset) : Commute c g := by
  apply commute_of_mem_cycleFactorsFinset_commute
  intro c' hc'
  by_cases hcc' : c = c'
  · rw [hcc']
  · apply g.cycleFactorsFinset_mem_commute hc hc'; exact hcc'

/-- If `c` and `d` are cycles of `g`, then `d` stabilizes the support of `c` -/
theorem mem_support_cycle_of_cycle {g d c : Perm α}
    (hc : c ∈ g.cycleFactorsFinset) (hd : d ∈ g.cycleFactorsFinset) :
    ∀ x : α, x ∈ c.support ↔ d x ∈ c.support := by
  intro x
  simp only [mem_support, not_iff_not]
  by_cases h : c = d
  · rw [← h, EmbeddingLike.apply_eq_iff_eq]
  · rw [← Perm.mul_apply,
      Commute.eq (cycleFactorsFinset_mem_commute g hc hd h),
      mul_apply, EmbeddingLike.apply_eq_iff_eq]

/-- If a permutation is a cycle of `g`, then its support is invariant under `g`-/
theorem mem_cycleFactorsFinset_support {g c : Perm α} (hc : c ∈ g.cycleFactorsFinset) (a : α) :
    a ∈ c.support ↔ g a ∈ c.support :=
  mem_support_iff_of_commute (self_mem_cycle_factors_commute hc).symm a

end CycleFactorsFinset

@[elab_as_elim]
theorem cycle_induction_on [Finite β] (P : Perm β → Prop) (σ : Perm β) (base_one : P 1)
    (base_cycles : ∀ σ : Perm β, σ.IsCycle → P σ)
    (induction_disjoint : ∀ σ τ : Perm β,
      Disjoint σ τ → IsCycle σ → P σ → P τ → P (σ * τ)) : P σ := by
  cases nonempty_fintype β
  suffices ∀ l : List (Perm β),
      (∀ τ : Perm β, τ ∈ l → τ.IsCycle) → l.Pairwise Disjoint → P l.prod by
    classical
      let x := σ.truncCycleFactors.out
      exact (congr_arg P x.2.1).mp (this x.1 x.2.2.1 x.2.2.2)
  intro l
  induction' l with σ l ih
  · exact fun _ _ => base_one
  · intro h1 h2
    rw [List.prod_cons]
    exact
      induction_disjoint σ l.prod (disjoint_prod_right _ (List.pairwise_cons.mp h2).1)
        (h1 _ (List.mem_cons_self _ _)) (base_cycles σ (h1 σ (l.mem_cons_self σ)))
        (ih (fun τ hτ => h1 τ (List.mem_cons_of_mem σ hτ)) h2.of_cons)

theorem cycleFactorsFinset_mul_inv_mem_eq_sdiff [DecidableEq α] [Fintype α] {f g : Perm α}
    (h : f ∈ cycleFactorsFinset g) : cycleFactorsFinset (g * f⁻¹) = cycleFactorsFinset g \ {f} := by
  revert f
  refine
    cycle_induction_on (P := fun {g : Perm α} ↦
      ∀ {f}, (f ∈ cycleFactorsFinset g)
        → cycleFactorsFinset (g * f⁻¹) = cycleFactorsFinset g \ {f}) _ ?_ ?_ ?_
  · simp
  · intro σ hσ f hf
    simp only [cycleFactorsFinset_eq_singleton_self_iff.mpr hσ, mem_singleton] at hf ⊢
    simp [hf]
  · intro σ τ hd _ hσ hτ f
    simp_rw [hd.cycleFactorsFinset_mul_eq_union, mem_union]
    -- if only `wlog` could work here...
    rintro (hf | hf)
    · rw [hd.commute.eq, union_comm, union_sdiff_distrib, sdiff_singleton_eq_erase,
        erase_eq_of_not_mem, mul_assoc, Disjoint.cycleFactorsFinset_mul_eq_union, hσ hf]
      · rw [mem_cycleFactorsFinset_iff] at hf
        intro x
        cases' hd.symm x with hx hx
        · exact Or.inl hx
        · refine Or.inr ?_
          by_cases hfx : f x = x
          · rw [← hfx]
            simpa [hx] using hfx.symm
          · rw [mul_apply]
            rw [← hf.right _ (mem_support.mpr hfx)] at hx
            contradiction
      · exact fun H =>
        not_mem_empty _ (hd.disjoint_cycleFactorsFinset.le_bot (mem_inter_of_mem hf H))
    · rw [union_sdiff_distrib, sdiff_singleton_eq_erase, erase_eq_of_not_mem, mul_assoc,
        Disjoint.cycleFactorsFinset_mul_eq_union, hτ hf]
      · rw [mem_cycleFactorsFinset_iff] at hf
        intro x
        cases' hd x with hx hx
        · exact Or.inl hx
        · refine Or.inr ?_
          by_cases hfx : f x = x
          · rw [← hfx]
            simpa [hx] using hfx.symm
          · rw [mul_apply]
            rw [← hf.right _ (mem_support.mpr hfx)] at hx
            contradiction
      · exact fun H =>
        not_mem_empty _ (hd.disjoint_cycleFactorsFinset.le_bot (mem_inter_of_mem H hf))

theorem IsCycle.forall_commute_iff [DecidableEq α] [Fintype α] (g z : Perm α) :
    (∀ c ∈ g.cycleFactorsFinset, Commute z c) ↔
      ∀ c ∈ g.cycleFactorsFinset,
      ∃ (hc : ∀ x : α, x ∈ c.support ↔ z x ∈ c.support),
        ofSubtype (subtypePerm z hc) ∈ Subgroup.zpowers c := by
  apply forall_congr'
  intro c
  apply imp_congr_right
  intro hc
  exact IsCycle.commute_iff (mem_cycleFactorsFinset_iff.mp hc).1

/-- A permutation restricted to the support of a cycle factor is that cycle factor -/
theorem subtypePerm_on_cycleFactorsFinset [DecidableEq α] [Fintype α]
    {g c : Perm α} (hc : c ∈ g.cycleFactorsFinset) :
    g.subtypePerm (mem_cycleFactorsFinset_support hc) = c.subtypePermOfSupport := by
  ext ⟨x, hx⟩
  simp only [subtypePerm_apply, Subtype.coe_mk, subtypePermOfSupport]
  exact ((mem_cycleFactorsFinset_iff.mp hc).2 x hx).symm

theorem commute_iff_of_mem_cycleFactorsFinset [DecidableEq α] [Fintype α]{g k c : Equiv.Perm α}
    (hc : c ∈ g.cycleFactorsFinset) :
    Commute k c ↔
      ∃ hc' : ∀ x : α, x ∈ c.support ↔ k x ∈ c.support,
        k.subtypePerm hc' ∈ Subgroup.zpowers
          (g.subtypePerm (mem_cycleFactorsFinset_support hc)) := by
  rw [IsCycle.commute_iff' (mem_cycleFactorsFinset_iff.mp hc).1]
  apply exists_congr
  intro hc'
  simp only [Subgroup.mem_zpowers_iff]
  apply exists_congr
  intro n
  rw [Equiv.Perm.subtypePerm_on_cycleFactorsFinset hc]

end cycleFactors

end Perm

end Equiv<|MERGE_RESOLUTION|>--- conflicted
+++ resolved
@@ -525,11 +525,7 @@
   · intro h
     use g.cycleOf x, cycleOf_mem_cycleFactorsFinset_iff.mpr h
     rw [mem_support_cycleOf_iff]
-<<<<<<< HEAD
-    refine ⟨SameCycle.refl g x, h⟩
-=======
     exact ⟨SameCycle.refl g x, h⟩
->>>>>>> c2ac85e6
   · rintro ⟨c, hc, hx⟩
     exact mem_cycleFactorsFinset_support_le hc hx
 
