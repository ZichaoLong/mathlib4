/-
Copyright (c) 2024 Jovan Gerbscheid. All rights reserved.
Released under Apache 2.0 license as described in the file LICENSE.
Authors: Jovan Gerbscheid
-/
import Lean.Meta.WHNF

/-!
# Reducing Pi instances for indexing in the RefinedDiscrTree

The function `reducePi` reduces operations `+`, `-`, `*`, `/`, `⁻¹`, `+ᵥ`, `•`, `^`,
according to the following reductions:
- η-expand: increase the number of arguments in case of under application.
  For example `HAdd.hAdd a` is turned into `fun x => a + x`.
- Absorbing arguments: whenever a pi instance is over applied, we unfold the constant.
  For example `(f + g) x` is turned into `f x + g x`.
- Absorbing lambdas: lambdas in front of the constant can be moved inside.
  For example `fun x => x + 1` is turned into `(fun x => x) + (fun x => 1)`.

<<<<<<< HEAD
The Pi type instances only work when the domain is a `Type*`, and not a `Prop`. However, there are
cases in which the domain is a `Sort*` where we would still like to do these reductions.
=======
The Pi type instances only applies when the domain is a `Type*`, and not a `Prop`.
However, there are cases in which the domain is a `Sort*` where we would still like to do these
reductions. So we ignore universe levels.

Not every instance that gives a function is a Pi type instance, for example for matrices
`A` and `B`, the coefficient `(A * B) i j` is not the same as `A i j * B i j`. Thus, to check
whether the instance is truly a Pi type instance, we unfold it to whnf, and check that the
function distributes as expected.
>>>>>>> 08cb1290

Another issue is the following:
`fun x => (a x)^(b x)` would be indexed as `λ, (* ^ *)`. But `fun x => x^2` would be indexed as
`(λ, #0)^2`. The problem is that depending on the instantiation of `b`, the exponent may or may not
depend on the bound variable `x`. Thus, in the case that the exponent depends on the bound variable,
but could avoid depending on it, we must index it with and without the distributed lambda.

<<<<<<< HEAD
The same issue happens in `fun [Ring α] => (1 + 2 : α)`, where the instance argument contains
the bound variable.

Not every instance that gives a function is a Pi type instance, for example for matrices
`A` and `B`, the coefficient `(A * B) i j` is not the same as `A i j * B i j`. However, there
are also cases where
=======
A similar situation occurs in `fun [Ring α] => (1 + 2 : α)`, where the instance argument contains
the bound variable. In this case we never want to distribute the function.

>>>>>>> 08cb1290
-/

open Lean Meta

namespace Lean.Meta.RefinedDiscrTree

/-- Introduce new lambdas by η-expansion to reach the required number of arguments. -/
@[specialize]
private def etaExpand {α} (args : Array Expr) (type : Expr) (lambdas : List FVarId) (arity : Nat)
    (k : (args : Array Expr) → List FVarId → (arity ≤ args.size) → MetaM α) : MetaM α  := do
  if h : args.size < arity then
    withLocalDeclD `_η type fun fvar =>
      etaExpand (args.push fvar) type (fvar.fvarId! :: lambdas) arity k
  else
    k args lambdas (by omega)
termination_by arity - args.size

/-- Reduce the Pi type instance to whnf, reducing inside of `numArgs` lambda binders. -/
private def unfoldPiInst (inst : Expr) (numArgs : Nat) : MetaM Expr := do
  let some e ← project? inst 0 | throwError "unable to project to field 1 in {inst}"
  forallBoundedTelescope (← inferType e) numArgs fun fvars _ => do
    let e ← whnf (mkAppN e fvars)
    mkLambdaFVars fvars e

<<<<<<< HEAD
private def unfoldPiInst (inst : Expr) (numArgs : Nat) : MetaM Expr := do
  let some e ← project? inst 0 | throwError "unable to project to field 1 in {inst}"
  forallBoundedTelescope (← inferType e) numArgs fun fvars _ => do
    let e ← whnf (mkAppN e fvars)
    mkLambdaFVars fvars e

=======
>>>>>>> 08cb1290
private def absorbArgsUnOp (args : Array Expr) (idx : Nat) (type inst arg : Expr)
    (matchPiInst : Expr → Option Expr) (numArgs : Nat) : MetaM (Expr × Expr × Option Nat) := do
  if h : idx < args.size then
    let some inst := matchPiInst (← unfoldPiInst inst numArgs) | return (type, arg, some idx)
    let extraArg := args[idx]
    let .forallE _ _ body _ ← whnf type | throwFunctionExpected type
    let type := body.instantiate1 extraArg
    let inst := .app inst extraArg
    let arg  := .app arg extraArg
    absorbArgsUnOp args (idx+1) type inst arg matchPiInst numArgs
  else
    return (type, arg, none)
termination_by args.size - idx

private def absorbArgsBinOp (args : Array Expr) (idx : Nat) (type inst lhs rhs : Expr)
    (matchPiInst : Expr → Option Expr) (numArgs : Nat) :
    MetaM (Expr × Expr × Expr × Option Nat) := do
  if h : idx < args.size then
    let some inst := matchPiInst (← unfoldPiInst inst numArgs) | return (type, lhs, rhs, some idx)
    let extraArg := args[idx]
    let .forallE _ _ body _ ← whnf type | throwFunctionExpected type
    let type := body.instantiate1 extraArg
    let inst := .app inst extraArg
    let lhs  := .app lhs extraArg
    let rhs  := .app rhs extraArg
    absorbArgsBinOp args (idx+1) type inst lhs rhs matchPiInst numArgs
  else
    return (type, lhs, rhs, none)
termination_by args.size - idx

<<<<<<< HEAD
/-- Return true iff `e` contains a free variable which satisfies `p`. -/
@[inline] private def mustHaveAnyFVar (e : Expr) (p : FVarId → Bool) : Bool :=
  let rec @[specialize] visit (e : Expr) := if !e.hasFVar then false else
    match e with
    | .forallE _ d b _   => visit d || visit b
    | .lam _ d b _       => visit d || visit b
    | .mdata _ e         => visit e
    | .letE _ t v b _    => visit t || visit v || visit b
    | .app f a           =>
      let rec @[specialize] visitArgs (e : Expr) := if !e.hasFVar then false else
        match e with
        | .app f a => visit a || visitArgs f
        | _ => false
      !f.getAppFn.isMVar && (visit a || visitArgs f)
    | .proj _ _ e        => visit e
    | .fvar fvarId       => p fvarId
    | _                      => false
=======
/-- Return true iff `e` must cointain a free variable which satisfies `p`,
no matter the instantiation of the metavariables. -/
@[inline] private def mustHaveAnyFVar (e : Expr) (p : FVarId → Bool) : Bool :=
  let rec @[specialize] visit (e : Expr) := if !e.hasFVar then false else
    match e with
    | .forallE _ d b _ => visit d || visit b
    | .lam _ d b _     => visit d || visit b
    | .mdata _ e       => visit e
    | .letE _ t v b _  => visit t || visit v || visit b
    | .app f a         => !f.getAppFn.isMVar && (visit a || visit f)
    | .proj _ _ e      => visit e
    | .fvar fvarId     => p fvarId
    | _                => false
>>>>>>> 08cb1290
  visit e

/-- Return `true` if `e` contains the given free variable. -/
private def mustContainFVar (fvarId : FVarId) (e : Expr) : Bool :=
  mustHaveAnyFVar e (· == fvarId)


private def absorbLambdasUnOp (lambdas : List FVarId) (type arg : Expr)
    (otherArgs : Array Expr) :
    MetaM (Array (Expr × Expr × List FVarId)) := do
  match lambdas with
  | [] => return #[(type, arg, [])]
  | fvarId :: lambdas' =>
    let cannotAbsorb := otherArgs.any (·.containsFVar fvarId)
    let canNeverAbsorb := cannotAbsorb && otherArgs.any (mustContainFVar fvarId)
    if canNeverAbsorb then
      return #[(type, arg, lambdas)]
    let decl ← fvarId.getDecl
    let mkLam e := .lam decl.userName decl.type (e.abstract #[.fvar fvarId]) decl.binderInfo
    let arg  := mkLam arg
    let type := .forallE decl.userName decl.type (type.abstract #[.fvar fvarId]) decl.binderInfo
    let result ← absorbLambdasUnOp lambdas' type arg otherArgs
    if cannotAbsorb then
      return result.push (type, arg, lambdas)
    else
      return result

private def absorbLambdasBinOp (lambdas : List FVarId) (type lhs rhs : Expr)
    (otherArgs : Array Expr) :
    MetaM (Array (Expr × Expr × Expr × List FVarId)) := do
  match lambdas with
  | [] => return #[(type, lhs, rhs, [])]
  | fvarId :: lambdas' =>
    let cannotAbsorb := otherArgs.any (·.containsFVar fvarId)
    let canNeverAbsorb := cannotAbsorb && otherArgs.any (mustContainFVar fvarId)
    if canNeverAbsorb then
      return #[(type, lhs, rhs, lambdas)]
    let decl ← fvarId.getDecl
    let mkLam e := .lam decl.userName decl.type (e.abstract #[.fvar fvarId]) decl.binderInfo
    let lhs  := mkLam lhs
    let rhs  := mkLam rhs
    let type := .forallE decl.userName decl.type (type.abstract #[.fvar fvarId]) decl.binderInfo
    let result ← absorbLambdasBinOp lambdas' type lhs rhs otherArgs
    if cannotAbsorb then
      return result.push (type, lhs, rhs, lambdas)
    else
      return result

/-- Normalize an application of a constant with a Pi-type instance which distributes over
one argument. -/
def reduceUnOpAux (type inst arg : Expr) (lambdas : List FVarId) (args : Array Expr)
    (otherArgs : Array Expr) (arity : Nat) (matchPiInst : Expr → Option Expr) (numArgs : Nat)
    (mk : Expr → Expr → Array (Option Expr)) :
    MetaM (Array (Array (Option Expr) × List FVarId)) := do
  let (type, arg, idx) ← absorbArgsUnOp args arity type inst arg matchPiInst numArgs
  if let some idx := idx then
    return #[(mk type arg ++ args[idx:].toArray.map some, lambdas)]
  (← absorbLambdasUnOp lambdas type arg otherArgs).mapM fun (type, arg, lambdas) =>
    return (mk type arg, lambdas)

/-- Normalize an application of a constant with a Pi-type instance which distributes over
two arguments that have the same type. -/
def reduceBinOpAux (type inst lhs rhs : Expr) (lambdas : List FVarId) (args : Array Expr)
    (otherArgs : Array Expr) (arity : Nat) (matchPiInst : Expr → Option Expr) (numArgs : Nat)
    (mk : Expr → Expr → Expr → Array (Option Expr)) :
    MetaM (Array (Array (Option Expr) × List FVarId)) := do
  let (type, lhs, rhs, idx) ← absorbArgsBinOp args arity type inst lhs rhs matchPiInst numArgs
  if let some idx := idx then
    return #[(mk type lhs rhs ++ args[idx:].toArray.map some, lambdas)]
  (← absorbLambdasBinOp lambdas type lhs rhs otherArgs).mapM fun (type, lhs, rhs, lambdas) =>
    return (mk type lhs rhs, lambdas)


/-- Normalize an application if the head is `⁻¹` or `-`. -/
def reduceUnOp (n : Name) (args : Array Expr) (lambdas : List FVarId) :
    MetaM (Option (Array (Array (Option Expr) × List FVarId))) := withDefault do
  if h : args.size < 2 then return none else some <$> do
  let type := args[0]
  let inst := args[1]
  etaExpand args type lambdas 3 fun args lambdas _ => do
    let arg := args[2]
    reduceUnOpAux type inst arg lambdas args #[inst] 3
      (fun
        | .lam _ _ (.lam _ _
          (mkApp6 (.const n' _) _ _ _ inst (.app (.bvar 2) (.bvar 0)) (.bvar 1))
          _) _ => if n' == n then inst else none
        | _ => none) 1
      (fun type arg => #[type, none, arg])

/-- Normalize an application if the head is `•` or `+ᵥ`. -/
def reduceHActOp (n : Name) (args : Array Expr) (lambdas : List FVarId) :
    MetaM (Option (Array (Array (Option Expr) × List FVarId))) := withDefault do
  if h : args.size < 5 then return none else
  let mkApp3 (.const i _) α type inst := args[3] | return none
  let instH := match n with
    | `HVAdd.hVAdd => `instHVAdd
    | `HSMul.hSMul => `instHSMul
    | _ => unreachable!
  unless i == instH do return none
  etaExpand args type lambdas 6 fun args lambdas _ => do
    let a := args[4]
    let arg := args[5]
    reduceUnOpAux type inst arg lambdas args #[inst, a] 6
      (fun
        | .lam _ _ (.lam _ _ (.lam _ _
          (mkApp6 (.const n' _) _ _ _ inst (.bvar 2) (.app (.bvar 1) (.bvar 0)))
          _) _) _ => if n' == n then inst else none
        | _ => none) 2
      (fun type arg => #[α, type, none, none, a, arg])

/-- Normalize an application if the head is `^`. -/
def reduceHPow (args : Array Expr) (lambdas : List FVarId) :
    MetaM (Option (Array (Array (Option Expr) × List FVarId))) := withDefault do
  if h : args.size < 6 then return none else
  let mkApp3 (.const ``instHPow _) type β inst := args[3] | return none
  let arg := args[4]
  let exp := args[5]
  reduceUnOpAux type inst arg lambdas args #[inst, exp] 6
      (fun
        | .lam _ _ (.lam _ _ (.lam _ _
          (mkApp6 (.const ``HPow.hPow _) _ _ _ inst (.app (.bvar 2) (.bvar 0)) (.bvar 1))
          _) _) _ => inst
        | _ => none) 2
    (fun type arg => #[type, β, none, none, arg, exp])


/-- Normalize an application if the head is `+`, `*`, `-` or `/`. -/
def reduceHBinOp (n : Name) (args : Array Expr) (lambdas : List FVarId):
    MetaM (Option (Array (Array (Option Expr) × List FVarId))) := withDefault do
  if h : args.size < 4 then return none else do
  let mkApp2 (.const i _) type inst := args[3] | return none
  let instH := match n with
    | ``HAdd.hAdd => ``instHAdd
    | ``HMul.hMul => ``instHMul
    | ``HSub.hSub => ``instHSub
    | ``HDiv.hDiv => ``instHDiv
    | _ => unreachable!
  unless i == instH do return none
  etaExpand args type lambdas 6 fun args lambdas _ => do
    let lhs := args[4]
    let rhs := args[5]
    reduceBinOpAux type inst lhs rhs lambdas args #[inst] 6
      (fun
        | .lam _ _ (.lam _ _ (.lam _ _
          (mkApp6 (.const n' _) _ _ _ inst (.app (.bvar 2) (.bvar 0)) (.app (.bvar 1) (.bvar 0)))
          _) _) _ =>
          if n == n' then inst else none
        | _ => none) 2
      (fun type lhs rhs => #[type, type, none, none, lhs, rhs])

/--
Normalize an application if the head is any of `+`, `-`, `*`, `/`, `⁻¹`, `+ᵥ`, `•`, `^`.
We assume that any lambda's at the head of the expression have already been introduced as
free variables, and they can be specified with a list of these free variables.
The order of the free variables is inner to outer, so `fun a b => ..` corresponds to `[b, a]`.

We apply the following reductions whenever possible:
- η-expand: increase the number of arguments in case of under application.
  For example `HAdd.hAdd a` is turned into `fun x => a + x`.
- Absorbing arguments: whenever a pi instance is over applied, we unfold the constant.
  For example `(f + g) x` is turned into `f x + g x`.
- Absorbing lambdas: lambdas in front of the constant can be moved inside.
  For example `fun x => x + 1` is turned into `(fun x => x) + (fun x => 1)`.
-/
<<<<<<< HEAD
@[inline] def reducePi (e : Expr) (lambdas : List FVarId) :
=======
def reducePi (e : Expr) (lambdas : List FVarId) :
>>>>>>> 08cb1290
    MetaM (Option (Name × Array (Array (Option Expr) × List FVarId))) := do
  if let .const n _ := e.getAppFn then
    match n with
    | ``Neg.neg
    |  `Inv.inv     => Option.map (n, ·) <$> reduceUnOp   n e.getAppArgs lambdas
    |  `HVAdd.hVAdd
    |  `HSMul.hSMul => Option.map (n, ·) <$> reduceHActOp n e.getAppArgs lambdas
    | ``HPow.hPow   => Option.map (n, ·) <$> reduceHPow     e.getAppArgs lambdas
    | ``HAdd.hAdd
    | ``HMul.hMul
    | ``HSub.hSub
    | ``HDiv.hDiv   => Option.map (n, ·) <$> reduceHBinOp n e.getAppArgs lambdas
    | _ => return none
  else
    return none<|MERGE_RESOLUTION|>--- conflicted
+++ resolved
@@ -17,10 +17,6 @@
 - Absorbing lambdas: lambdas in front of the constant can be moved inside.
   For example `fun x => x + 1` is turned into `(fun x => x) + (fun x => 1)`.
 
-<<<<<<< HEAD
-The Pi type instances only work when the domain is a `Type*`, and not a `Prop`. However, there are
-cases in which the domain is a `Sort*` where we would still like to do these reductions.
-=======
 The Pi type instances only applies when the domain is a `Type*`, and not a `Prop`.
 However, there are cases in which the domain is a `Sort*` where we would still like to do these
 reductions. So we ignore universe levels.
@@ -29,7 +25,6 @@
 `A` and `B`, the coefficient `(A * B) i j` is not the same as `A i j * B i j`. Thus, to check
 whether the instance is truly a Pi type instance, we unfold it to whnf, and check that the
 function distributes as expected.
->>>>>>> 08cb1290
 
 Another issue is the following:
 `fun x => (a x)^(b x)` would be indexed as `λ, (* ^ *)`. But `fun x => x^2` would be indexed as
@@ -37,18 +32,9 @@
 depend on the bound variable `x`. Thus, in the case that the exponent depends on the bound variable,
 but could avoid depending on it, we must index it with and without the distributed lambda.
 
-<<<<<<< HEAD
-The same issue happens in `fun [Ring α] => (1 + 2 : α)`, where the instance argument contains
-the bound variable.
-
-Not every instance that gives a function is a Pi type instance, for example for matrices
-`A` and `B`, the coefficient `(A * B) i j` is not the same as `A i j * B i j`. However, there
-are also cases where
-=======
 A similar situation occurs in `fun [Ring α] => (1 + 2 : α)`, where the instance argument contains
 the bound variable. In this case we never want to distribute the function.
 
->>>>>>> 08cb1290
 -/
 
 open Lean Meta
@@ -73,15 +59,6 @@
     let e ← whnf (mkAppN e fvars)
     mkLambdaFVars fvars e
 
-<<<<<<< HEAD
-private def unfoldPiInst (inst : Expr) (numArgs : Nat) : MetaM Expr := do
-  let some e ← project? inst 0 | throwError "unable to project to field 1 in {inst}"
-  forallBoundedTelescope (← inferType e) numArgs fun fvars _ => do
-    let e ← whnf (mkAppN e fvars)
-    mkLambdaFVars fvars e
-
-=======
->>>>>>> 08cb1290
 private def absorbArgsUnOp (args : Array Expr) (idx : Nat) (type inst arg : Expr)
     (matchPiInst : Expr → Option Expr) (numArgs : Nat) : MetaM (Expr × Expr × Option Nat) := do
   if h : idx < args.size then
@@ -112,25 +89,6 @@
     return (type, lhs, rhs, none)
 termination_by args.size - idx
 
-<<<<<<< HEAD
-/-- Return true iff `e` contains a free variable which satisfies `p`. -/
-@[inline] private def mustHaveAnyFVar (e : Expr) (p : FVarId → Bool) : Bool :=
-  let rec @[specialize] visit (e : Expr) := if !e.hasFVar then false else
-    match e with
-    | .forallE _ d b _   => visit d || visit b
-    | .lam _ d b _       => visit d || visit b
-    | .mdata _ e         => visit e
-    | .letE _ t v b _    => visit t || visit v || visit b
-    | .app f a           =>
-      let rec @[specialize] visitArgs (e : Expr) := if !e.hasFVar then false else
-        match e with
-        | .app f a => visit a || visitArgs f
-        | _ => false
-      !f.getAppFn.isMVar && (visit a || visitArgs f)
-    | .proj _ _ e        => visit e
-    | .fvar fvarId       => p fvarId
-    | _                      => false
-=======
 /-- Return true iff `e` must cointain a free variable which satisfies `p`,
 no matter the instantiation of the metavariables. -/
 @[inline] private def mustHaveAnyFVar (e : Expr) (p : FVarId → Bool) : Bool :=
@@ -144,7 +102,6 @@
     | .proj _ _ e      => visit e
     | .fvar fvarId     => p fvarId
     | _                => false
->>>>>>> 08cb1290
   visit e
 
 /-- Return `true` if `e` contains the given free variable. -/
@@ -309,11 +266,7 @@
 - Absorbing lambdas: lambdas in front of the constant can be moved inside.
   For example `fun x => x + 1` is turned into `(fun x => x) + (fun x => 1)`.
 -/
-<<<<<<< HEAD
-@[inline] def reducePi (e : Expr) (lambdas : List FVarId) :
-=======
 def reducePi (e : Expr) (lambdas : List FVarId) :
->>>>>>> 08cb1290
     MetaM (Option (Name × Array (Array (Option Expr) × List FVarId))) := do
   if let .const n _ := e.getAppFn then
     match n with
