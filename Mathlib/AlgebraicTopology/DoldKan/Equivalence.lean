/-
Copyright (c) 2022 Joël Riou. All rights reserved.
Released under Apache 2.0 license as described in the file LICENSE.
Authors: Joël Riou
-/
import Mathlib.AlgebraicTopology.DoldKan.EquivalencePseudoabelian
import Mathlib.AlgebraicTopology.DoldKan.Normalized

/-!

# The Dold-Kan correspondence

The Dold-Kan correspondence states that for any abelian category `A`, there is
an equivalence between the category of simplicial objects in `A` and the
category of chain complexes in `A` (with degrees indexed by `ℕ` and the
homological convention that the degree is decreased by the differentials).

In this file, we finish the construction of this equivalence by providing
`CategoryTheory.Abelian.DoldKan.equivalence` which is of type
`SimplicialObject A ≌ ChainComplex A ℕ` for any abelian category `A`.
The functor `SimplicialObject A ⥤ ChainComplex A ℕ` of this equivalence is
definitionally equal to `normalizedMooreComplex A`.

## Overall strategy of the proof of the correspondence

Before starting the implementation of the proof in Lean, the author noticed
that the Dold-Kan equivalence not only applies to abelian categories, but
should also hold generally for any pseudoabelian category `C`
(i.e. a category with instances `[Preadditive C]`
`[HasFiniteCoproducts C]` and `[IsIdempotentComplete C]`): this is
`CategoryTheory.Idempotents.DoldKan.equivalence`.

When the alternating face map complex `K[X]` of a simplicial object `X` in an
abelian is studied, it is shown that it decomposes as a direct sum of the
normalized subcomplex and of the degenerate subcomplex. The crucial observation
is that in this decomposition, the projection on the normalized subcomplex can
be defined in each degree using simplicial operators. Then, the definition
of this projection `PInfty : K[X] ⟶ K[X]` can be carried out for any
`X : SimplicialObject C` when `C` is a preadditive category.

The construction of the endomorphism `PInfty` is done in the files
`Homotopies.lean`, `Faces.lean`, `Projections.lean` and `PInfty.lean`.
Eventually, as we would also like to show that the inclusion of the normalized
Moore complex is a homotopy equivalence (cf. file `HomotopyEquivalence.lean`),
this projection `PInfty` needs to be homotopic to the identity. In our
construction, we get this for free because `PInfty` is obtained by altering
the identity endomorphism by null homotopic maps. More details about this
aspect of the proof are in the file `Homotopies.lean`.

When the alternating face map complex `K[X]` is equipped with the idempotent
endomorphism `PInfty`, it becomes an object in `Karoubi (ChainComplex C ℕ)`
which is the idempotent completion of the category `ChainComplex C ℕ`. In `FunctorN.lean`,
we obtain this functor `N₁ : SimplicialObject C ⥤ Karoubi (ChainComplex C ℕ)`,
which is formally extended as
`N₂ : Karoubi (SimplicialObject C) ⥤ Karoubi (ChainComplex C ℕ)`. (Here, some functors
have an index which is the number of occurrences of `Karoubi` at the source or the
target.)

In `FunctorGamma.lean`, assuming that the category `C` is additive,
we define the functor in the other direction
`Γ₂ : Karoubi (ChainComplex C ℕ) ⥤ Karoubi (SimplicialObject C)` as the formal
extension of a functor `Γ₀ : ChainComplex C ℕ ⥤ SimplicialObject C` which is
defined similarly as in [*Simplicial Homotopy Theory* by Goerss-Jardine][goerss-jardine-2009].
In `Degeneracies.lean`, we show that `PInfty` vanishes on the image of degeneracy
operators, which is one of the key properties that makes it possible to contruct
the isomorphism `N₂Γ₂ : Γ₂ ⋙ N₂ ≅ 𝟭 (Karoubi (ChainComplex C ℕ))`.

The rest of the proof follows the strategy in the [original paper by Dold][dold1958]. We show
that the functor `N₂` reflects isomorphisms in `NReflectsIso.lean`: this relies on a
decomposition of the identity of `X _[n]` using `PInfty.f n` and degeneracies obtained in
`Decomposition.lean`. Then, in `NCompGamma.lean`, we construct a natural transformation
`Γ₂N₂.trans : N₂ ⋙ Γ₂ ⟶ 𝟭 (Karoubi (SimplicialObject C))`. It is shown that it is an
isomorphism using the fact that `N₂` reflects isomorphisms, and because we can show
that the composition `N₂ ⟶ N₂ ⋙ Γ₂ ⋙ N₂ ⟶ N₂` is the identity (see `identity_N₂`). The fact
that `N₂` is defined as a formal direct factor makes the proof easier because we only
have to compare endomorphisms of an alternating face map complex `K[X]` and we do not
have to worry with inclusions of kernel subobjects.

In `EquivalenceAdditive.lean`, we obtain
the equivalence `equivalence : Karoubi (SimplicialObject C) ≌ Karoubi (ChainComplex C ℕ)`.
It is in the namespace `CategoryTheory.Preadditive.DoldKan`. The functors in this
equivalence are named `N` and `Γ`: by definition, they are `N₂` and `Γ₂`.

In `EquivalencePseudoabelian.lean`, assuming `C` is idempotent complete,
we obtain `equivalence : SimplicialObject C ≌ ChainComplex C ℕ`
in the namespace `CategoryTheory.Idempotents.DoldKan`. This could be roughly
obtained by composing the previous equivalence with the equivalences
`SimplicialObject C ≌ Karoubi (SimplicialObject C)` and
`Karoubi (ChainComplex C ℕ) ≌ ChainComplex C ℕ`. Instead, we polish this construction
in `Compatibility.lean` by ensuring good definitional properties of the equivalence (e.g.
the inverse functor is definitionally equal to
`Γ₀' : ChainComplex C ℕ ⥤ SimplicialObject C`) and
showing compatibilities for the unit and counit isomorphisms.

In this file `Equivalence.lean`, assuming the category `A` is abelian, we obtain
`equivalence : SimplicialObject A ≌ ChainComplex A ℕ` in the namespace
`CategoryTheory.Abelian.DoldKan`. This is obtained by replacing the functor
`CategoryTheory.Idempotents.DoldKan.N` of the equivalence in the pseudoabelian case
with the isomorphic functor `normalizedMooreComplex A` thanks to the isomorphism
obtained in `Normalized.lean`.

TODO: Show functoriality properties of the three equivalences above. More precisely,
for example in the case of abelian categories `A` and `B`, if `F : A ⥤ B` is an
additive functor, we can show that the functors `N` for `A` and `B` are compatible
with the functors `SimplicialObject A ⥤ SimplicialObject B` and
`ChainComplex A ℕ ⥤ ChainComplex B ℕ` induced by `F`. (Note that this does not
require that `F` is an exact functor!)

TODO: Introduce the degenerate subcomplex `D[X]` which is generated by
degenerate simplices, show that the projector `PInfty` corresponds to
a decomposition `K[X] ≅ N[X] ⊞ D[X]`.

TODO: dualise all of this as `CosimplicialObject A ⥤ CochainComplex A ℕ`. (It is unclear
what is the best way to do this. The exact design may be decided when it is needed.)

## References
* [Albrecht Dold, Homology of Symmetric Products and Other Functors of Complexes][dold1958]
* [Paul G. Goerss, John F. Jardine, Simplicial Homotopy Theory][goerss-jardine-2009]

-/


noncomputable section

open CategoryTheory Category Idempotents

variable {A : Type*} [Category A] [Abelian A]

namespace CategoryTheory

namespace Abelian

namespace DoldKan

open AlgebraicTopology.DoldKan

/-- The functor `N` for the equivalence is `normalizedMooreComplex A` -/
def N : SimplicialObject A ⥤ ChainComplex A ℕ :=
  AlgebraicTopology.normalizedMooreComplex A

/-- The functor `Γ` for the equivalence is the same as in the pseudoabelian case. -/
def Γ : ChainComplex A ℕ ⥤ SimplicialObject A :=
  Idempotents.DoldKan.Γ

/-- The comparison isomorphism between `normalizedMooreComplex A` and
the functor `Idempotents.DoldKan.N` from the pseudoabelian case -/
@[simps!]
def comparisonN : (N : SimplicialObject A ⥤ _) ≅ Idempotents.DoldKan.N :=
  calc
    N ≅ N ⋙ 𝟭 _ := Functor.leftUnitor N
    _ ≅ N ⋙ (toKaroubiEquivalence _).functor ⋙ (toKaroubiEquivalence _).inverse :=
          isoWhiskerLeft _ (toKaroubiEquivalence _).unitIso
    _ ≅ (N ⋙ (toKaroubiEquivalence _).functor) ⋙ (toKaroubiEquivalence _).inverse :=
          Iso.refl _
    _ ≅ N₁ ⋙ (toKaroubiEquivalence _).inverse :=
          isoWhiskerRight (N₁_iso_normalizedMooreComplex_comp_toKaroubi A).symm _
    _ ≅ Idempotents.DoldKan.N := Iso.refl _

/-- The Dold-Kan equivalence for abelian categories -/
@[simps! functor]
<<<<<<< HEAD
def equivalence : SimplicialObject A ≌ ChainComplex A ℕ := by
  let F : SimplicialObject A ⥤ _ := Idempotents.DoldKan.N
  let hF : F.IsEquivalence := Functor.IsEquivalence.ofEquivalence Idempotents.DoldKan.equivalence
  letI : (N : SimplicialObject A ⥤ _).IsEquivalence :=
    Functor.IsEquivalence.ofIso comparisonN.symm hF
  exact N.asEquivalence
#align category_theory.abelian.dold_kan.equivalence CategoryTheory.Abelian.DoldKan.equivalence
=======
def equivalence : SimplicialObject A ≌ ChainComplex A ℕ :=
  (Idempotents.DoldKan.equivalence (C := A)).changeFunctor comparisonN.symm
>>>>>>> 59de845a

theorem equivalence_inverse : (equivalence : SimplicialObject A ≌ _).inverse = Γ :=
  rfl

end DoldKan

end Abelian

end CategoryTheory<|MERGE_RESOLUTION|>--- conflicted
+++ resolved
@@ -158,18 +158,8 @@
 
 /-- The Dold-Kan equivalence for abelian categories -/
 @[simps! functor]
-<<<<<<< HEAD
-def equivalence : SimplicialObject A ≌ ChainComplex A ℕ := by
-  let F : SimplicialObject A ⥤ _ := Idempotents.DoldKan.N
-  let hF : F.IsEquivalence := Functor.IsEquivalence.ofEquivalence Idempotents.DoldKan.equivalence
-  letI : (N : SimplicialObject A ⥤ _).IsEquivalence :=
-    Functor.IsEquivalence.ofIso comparisonN.symm hF
-  exact N.asEquivalence
-#align category_theory.abelian.dold_kan.equivalence CategoryTheory.Abelian.DoldKan.equivalence
-=======
 def equivalence : SimplicialObject A ≌ ChainComplex A ℕ :=
   (Idempotents.DoldKan.equivalence (C := A)).changeFunctor comparisonN.symm
->>>>>>> 59de845a
 
 theorem equivalence_inverse : (equivalence : SimplicialObject A ≌ _).inverse = Γ :=
   rfl
