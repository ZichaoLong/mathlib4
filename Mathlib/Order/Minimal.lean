--- conflicted
+++ resolved
@@ -251,10 +251,6 @@
 theorem maximal_iff : Maximal P x ↔ P x ∧ ∀ ⦃y⦄, P y → x ≤ y → x = y :=
   minimal_iff (α := αᵒᵈ)
 
-<<<<<<< HEAD
-section Image
-set_option debug.byAsSorry false
-=======
 theorem minimal_mem_iff {s : Set α} : Minimal (· ∈ s) x ↔ x ∈ s ∧ ∀ ⦃y⦄, y ∈ s → y ≤ x → x = y :=
   minimal_iff
 
@@ -289,7 +285,6 @@
 theorem maximal_iff_maximal_of_imp_of_forall (hPQ : ∀ ⦃x⦄, Q x → P x)
     (h : ∀ ⦃x⦄, P x → ∃ y, x ≤ y ∧ Q y) : Maximal P x ↔ Maximal Q x :=
   minimal_iff_minimal_of_imp_of_forall (α := αᵒᵈ) hPQ h
->>>>>>> 08570c45
 
 end PartialOrder
 
@@ -458,6 +453,7 @@
 end Set
 
 section Image
+set_option debug.byAsSorry false
 
 variable [Preorder α] {β : Type*} [Preorder β] {s : Set α} {t : Set β}
 section Function
