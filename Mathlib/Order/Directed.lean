--- conflicted
+++ resolved
@@ -249,19 +249,11 @@
 section PartialOrder
 
 variable [PartialOrder β]
-<<<<<<< HEAD
 
 section Nontrivial
 
 variable [Nontrivial β]
 
-=======
-
-section Nontrivial
-
-variable [Nontrivial β]
-
->>>>>>> d0df76bd
 variable (β) in
 theorem exists_lt_of_directed_ge [IsDirected β (· ≥ ·)] :
     ∃ a b : β, a < b := by
