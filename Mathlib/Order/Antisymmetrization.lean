--- conflicted
+++ resolved
@@ -4,10 +4,7 @@
 Authors: Yaël Dillies
 -/
 import Mathlib.Logic.Relation
-<<<<<<< HEAD
-=======
 import Mathlib.Order.Hom.Basic
->>>>>>> 1219ba0e
 import Mathlib.Tactic.Tauto
 
 /-!
@@ -135,11 +132,7 @@
 
 variable [Preorder α] [Preorder β]
 
-<<<<<<< HEAD
-theorem le_iff_lt_or_antisymmRel : a ≤ b ↔ a < b ∨ a ⋚ b := by
-=======
 theorem le_iff_lt_or_antisymmRel : a ≤ b ↔ a < b ∨ AntisymmRel (· ≤ ·) a b := by
->>>>>>> 1219ba0e
   rw [lt_iff_le_not_le, antisymmRel_iff]
   tauto
 
@@ -216,12 +209,8 @@
     AntisymmRel (· ≤ ·) a b ↔ AntisymmRel (· ≤ ·) a c :=
   (antisymmRel_refl _ a).antisymmRel_congr h
 
-<<<<<<< HEAD
-theorem AntisymmRel.image (h : a ⋚ b) {f : α → β} (hf : Monotone f) : f a ⋚ f b :=
-=======
 theorem AntisymmRel.image (h : AntisymmRel (· ≤ ·) a b) {f : α → β} (hf : Monotone f) :
     AntisymmRel (· ≤ ·) (f a) (f b) :=
->>>>>>> 1219ba0e
   ⟨hf h.1, hf h.2⟩
 
 instance instPartialOrderAntisymmetrization : PartialOrder (Antisymmetrization α (· ≤ ·)) where
