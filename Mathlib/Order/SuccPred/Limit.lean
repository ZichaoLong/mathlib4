--- conflicted
+++ resolved
@@ -291,19 +291,6 @@
 
 section LinearOrder
 
-<<<<<<< HEAD
-variable [LinearOrder α] [SuccOrder α]
-
-theorem IsSuccPrelimit.le_iff_forall_le (h : IsSuccPrelimit a) : a ≤ b ↔ ∀ c < a, c ≤ b := by
-  constructor
-  · intro ha c hc
-    exact hc.le.trans ha
-  · intro H
-    by_contra! ha
-    exact (lt_succ_of_not_isMax ha.not_isMax).not_le <| H _ (h.succ_lt ha)
-
-theorem IsSuccPrelimit.lt_iff_forall_lt (h : IsSuccPrelimit b) : a < b ↔ ∃ c < b, a < c := by
-=======
 variable [LinearOrder α]
 
 theorem IsSuccPrelimit.le_iff_forall_le (h : IsSuccPrelimit a) : a ≤ b ↔ ∀ c < a, c ≤ b := by
@@ -313,7 +300,6 @@
   exact h b ⟨ha, fun c hb hc ↦ (H c hc).not_lt hb⟩
 
 theorem IsSuccPrelimit.lt_iff_exists_lt (h : IsSuccPrelimit b) : a < b ↔ ∃ c < b, a < c := by
->>>>>>> fbf18925
   rw [← not_iff_not]
   simp [h.le_iff_forall_le]
 
@@ -587,22 +573,13 @@
 
 section LinearOrder
 
-<<<<<<< HEAD
-variable [LinearOrder α] [PredOrder α]
-=======
 variable [LinearOrder α]
->>>>>>> fbf18925
 
 theorem IsPredPrelimit.le_iff_forall_le (h : IsPredPrelimit a) : b ≤ a ↔ ∀ ⦃c⦄, a < c → b ≤ c :=
   h.dual.le_iff_forall_le
 
-<<<<<<< HEAD
-theorem IsPredPrelimit.lt_iff_forall_lt (h : IsPredPrelimit b) : b < a ↔ ∃ c, b < c ∧ c < a :=
-  h.dual.lt_iff_forall_lt
-=======
 theorem IsPredPrelimit.lt_iff_exists_lt (h : IsPredPrelimit b) : b < a ↔ ∃ c, b < c ∧ c < a :=
   h.dual.lt_iff_exists_lt
->>>>>>> fbf18925
 
 end LinearOrder
 
