--- conflicted
+++ resolved
@@ -538,7 +538,6 @@
 
 open Classical in
 /-- To an initial segment taking values in a well order, one can associate either a principal
-<<<<<<< HEAD
 segment (if the range is not everything, taking the top the minimum of the complement of the range)
 or an order isomorphism (if the range is everything). -/
 noncomputable def principalSumRelIso [IsWellOrder β s] (f : r ≼i s) : (r ≺i s) ⊕ (r ≃r s) :=
@@ -548,20 +547,6 @@
 
 @[deprecated principalSumRelIso (since := "2024-10-20")]
 alias ltOrEq := principalSumRelIso
-=======
-segment (if the range is not everything, hence one can take as top the minimum of the complement
-of the range) or an order isomorphism (if the range is everything). -/
-noncomputable def ltOrEq [IsWellOrder β s] (f : r ≼i s) : (r ≺i s) ⊕ (r ≃r s) := by
-  by_cases h : Surjective f
-  · exact Sum.inr (RelIso.ofSurjective f h)
-  · exact Sum.inl (f.toPrincipalSeg h)
-
-theorem ltOrEq_apply_left [IsWellOrder β s] (f : r ≼i s) (g : r ≺i s) (a : α) : g a = f a :=
-  InitialSeg.eq g f a
-
-theorem ltOrEq_apply_right [IsWellOrder β s] (f : r ≼i s) (g : r ≃r s) (a : α) : g a = f a :=
-  InitialSeg.eq g.toInitialSeg f a
->>>>>>> 69fd8707
 
 /-- Composition of an initial segment taking values in a well order and a principal segment. -/
 noncomputable def transPrincipal [IsWellOrder β s] [IsTrans γ t] (f : r ≼i s) (g : s ≺i t) :
@@ -628,18 +613,11 @@
 /-- For any two well orders, one is an initial segment of the other. -/
 noncomputable def InitialSeg.total (r s) [IsWellOrder α r] [IsWellOrder β s] :
     (r ≼i s) ⊕ (s ≼i r) :=
-<<<<<<< HEAD
   match (leAdd r s).principalSumRelIso,
     (RelEmbedding.sumLexInr r s).collapse.principalSumRelIso with
   | Sum.inl f, Sum.inr g => Sum.inl <| f.transRelIso g.symm
   | Sum.inr f, Sum.inl g => Sum.inr <| g.transRelIso f.symm
-  | Sum.inr f, Sum.inr g => Sum.inl <| InitialSeg.ofIso (f.trans g.symm)
-=======
-  match (leAdd r s).ltOrEq, (RelEmbedding.sumLexInr r s).collapse.ltOrEq with
-  | Sum.inl f, Sum.inr g => Sum.inl <| f.ltEquiv g.symm
-  | Sum.inr f, Sum.inl g => Sum.inr <| g.ltEquiv f.symm
   | Sum.inr f, Sum.inr g => Sum.inl <| (f.trans g.symm).toInitialSeg
->>>>>>> 69fd8707
   | Sum.inl f, Sum.inl g => Classical.choice <| by
       obtain h | h | h := trichotomous_of (Sum.Lex r s) f.top g.top
       · exact ⟨Sum.inl <| (f.codRestrict {x | Sum.Lex r s x g.top}
