--- conflicted
+++ resolved
@@ -943,24 +943,11 @@
 theorem symm_trans_self (e : α ≃o β) : e.symm.trans e = OrderIso.refl β :=
   RelIso.symm_trans_self e
 
-<<<<<<< HEAD
--- todo: behavior of this under composition of f, g and of the input
-=======
->>>>>>> 25e680d5
 /-- An order isomorphism between the domains and codomains of two prosets of
 order homomorphisms gives an order isomorphism between the two function prosets. -/
 @[simps apply symm_apply]
 def arrowCongr {α β γ δ} [Preorder α] [Preorder β] [Preorder γ] [Preorder δ]
     (f : α ≃o γ) (g : β ≃o δ) : (α →o β) ≃o (γ →o δ) where
-<<<<<<< HEAD
-  toFun := (.comp g $ .comp . f.symm)
-  invFun := (.comp g.symm $ .comp . f)
-  left_inv p := DFunLike.coe_injective $ by
-    change (g.symm ∘ g) ∘ p ∘ (f.symm ∘ f) = p
-    simp only [← DFunLike.coe_eq_coe_fn, ← OrderIso.coe_trans, Function.id_comp,
-               OrderIso.self_trans_symm, OrderIso.coe_refl, Function.comp_id]
-  right_inv p := DFunLike.coe_injective $ by
-=======
   toFun  p := .comp g <| .comp p f.symm
   invFun p := .comp g.symm <| .comp p f
   left_inv p := DFunLike.coe_injective <| by
@@ -968,7 +955,6 @@
     simp only [← DFunLike.coe_eq_coe_fn, ← OrderIso.coe_trans, Function.id_comp,
                OrderIso.self_trans_symm, OrderIso.coe_refl, Function.comp_id]
   right_inv p := DFunLike.coe_injective <| by
->>>>>>> 25e680d5
     change (g ∘ g.symm) ∘ p ∘ (f ∘ f.symm) = p
     simp only [← DFunLike.coe_eq_coe_fn, ← OrderIso.coe_trans, Function.id_comp,
                OrderIso.symm_trans_self, OrderIso.coe_refl, Function.comp_id]
