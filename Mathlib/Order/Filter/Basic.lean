/-
Copyright (c) 2017 Johannes Hölzl. All rights reserved.
Released under Apache 2.0 license as described in the file LICENSE.
Authors: Johannes Hölzl, Jeremy Avigad
-/
import Mathlib.Data.Set.Finite.Lattice
import Mathlib.Order.Filter.Defs

/-!
# Theory of filters on sets

A *filter* on a type `α` is a collection of sets of `α` which contains the whole `α`,
is upwards-closed, and is stable under intersection. They are mostly used to
abstract two related kinds of ideas:
* *limits*, including finite or infinite limits of sequences, finite or infinite limits of functions
  at a point or at infinity, etc...
* *things happening eventually*, including things happening for large enough `n : ℕ`, or near enough
  a point `x`, or for close enough pairs of points, or things happening almost everywhere in the
  sense of measure theory. Dually, filters can also express the idea of *things happening often*:
  for arbitrarily large `n`, or at a point in any neighborhood of given a point etc...

## Main definitions

In this file, we endow `Filter α` it with a complete lattice structure.
This structure is lifted from the lattice structure on `Set (Set X)` using the Galois
insertion which maps a filter to its elements in one direction, and an arbitrary set of sets to
the smallest filter containing it in the other direction.
We also prove `Filter` is a monadic functor, with a push-forward operation
`Filter.map` and a pull-back operation `Filter.comap` that form a Galois connections for the
order on filters.

The examples of filters appearing in the description of the two motivating ideas are:
* `(Filter.atTop : Filter ℕ)` : made of sets of `ℕ` containing `{n | n ≥ N}` for some `N`
* `𝓝 x` : made of neighborhoods of `x` in a topological space (defined in topology.basic)
* `𝓤 X` : made of entourages of a uniform space (those space are generalizations of metric spaces
  defined in `Mathlib/Topology/UniformSpace/Basic.lean`)
* `MeasureTheory.ae` : made of sets whose complement has zero measure with respect to `μ`
  (defined in `Mathlib/MeasureTheory/OuterMeasure/AE`)

The predicate "happening eventually" is `Filter.Eventually`, and "happening often" is
`Filter.Frequently`, whose definitions are immediate after `Filter` is defined (but they come
rather late in this file in order to immediately relate them to the lattice structure).
## Notations

* `∀ᶠ x in f, p x` : `f.Eventually p`;
* `∃ᶠ x in f, p x` : `f.Frequently p`;
* `f =ᶠ[l] g` : `∀ᶠ x in l, f x = g x`;
* `f ≤ᶠ[l] g` : `∀ᶠ x in l, f x ≤ g x`;
* `𝓟 s` : `Filter.Principal s`, localized in `Filter`.

## References

*  [N. Bourbaki, *General Topology*][bourbaki1966]

Important note: Bourbaki requires that a filter on `X` cannot contain all sets of `X`, which
we do *not* require. This gives `Filter X` better formal properties, in particular a bottom element
`⊥` for its lattice structure, at the cost of including the assumption
`[NeBot f]` in a number of lemmas and definitions.
-/

assert_not_exists OrderedSemiring

open Function Set Order
open scoped symmDiff

universe u v w x y

<<<<<<< HEAD
/-- A filter `F` on a type `α` is a collection of sets of `α` which contains the whole `α`,
is upwards-closed, and is stable under intersection. We do not forbid this collection to be
all sets of `α`. -/
structure Filter (α : Type*) where
  /-- The set of sets that belong to the filter. -/
  sets : Set (Set α)
  /-- The set `Set.univ` belongs to any filter. -/
  univ_sets : Set.univ ∈ sets
  /-- If a set belongs to a filter, then its superset belongs to the filter as well. -/
  sets_of_superset {x y} : x ∈ sets → x ⊆ y → y ∈ sets
  /-- If two sets belong to a filter, then their intersection belongs to the filter as well. -/
  inter_sets {x y} : x ∈ sets → y ∈ sets → x ∩ y ∈ sets

/-- If `F` is a filter on `α`, and `U` a subset of `α` then we can write `U ∈ F` as on paper. -/
instance {α : Type*} : Membership (Set α) (Filter α) :=
  ⟨fun F U => U ∈ F.sets⟩

=======
>>>>>>> d0df76bd
namespace Filter

variable {α : Type u} {f g : Filter α} {s t : Set α}

instance inhabitedMem : Inhabited { s : Set α // s ∈ f } :=
  ⟨⟨univ, f.univ_sets⟩⟩

theorem filter_eq_iff : f = g ↔ f.sets = g.sets :=
  ⟨congr_arg _, filter_eq⟩

<<<<<<< HEAD
@[ext]
protected theorem ext (h : ∀ s, s ∈ f ↔ s ∈ g) : f = g := by
  simpa [filter_eq_iff, Set.ext_iff, Filter.mem_sets]
=======
@[simp] theorem sets_subset_sets : f.sets ⊆ g.sets ↔ g ≤ f := .rfl
@[simp] theorem sets_ssubset_sets : f.sets ⊂ g.sets ↔ g < f := .rfl
>>>>>>> d0df76bd

/-- An extensionality lemma that is useful for filters with good lemmas about `sᶜ ∈ f` (e.g.,
`Filter.comap`, `Filter.coprod`, `Filter.Coprod`, `Filter.cofinite`). -/
protected theorem coext (h : ∀ s, sᶜ ∈ f ↔ sᶜ ∈ g) : f = g :=
  Filter.ext <| compl_surjective.forall.2 h

instance : Trans (· ⊇ ·) ((· ∈ ·) : Set α → Filter α → Prop) (· ∈ ·) where
  trans h₁ h₂ := mem_of_superset h₂ h₁

instance : Trans Membership.mem (· ⊆ ·) (Membership.mem : Filter α → Set α → Prop) where
  trans h₁ h₂ := mem_of_superset h₁ h₂
<<<<<<< HEAD

theorem inter_mem {s t : Set α} (hs : s ∈ f) (ht : t ∈ f) : s ∩ t ∈ f :=
  f.inter_sets hs ht
=======
>>>>>>> d0df76bd

@[simp]
theorem inter_mem_iff {s t : Set α} : s ∩ t ∈ f ↔ s ∈ f ∧ t ∈ f :=
  ⟨fun h => ⟨mem_of_superset h inter_subset_left, mem_of_superset h inter_subset_right⟩,
    and_imp.2 inter_mem⟩

theorem diff_mem {s t : Set α} (hs : s ∈ f) (ht : tᶜ ∈ f) : s \ t ∈ f :=
  inter_mem hs ht

theorem congr_sets (h : { x | x ∈ s ↔ x ∈ t } ∈ f) : s ∈ f ↔ t ∈ f :=
  ⟨fun hs => mp_mem hs (mem_of_superset h fun _ => Iff.mp), fun hs =>
    mp_mem hs (mem_of_superset h fun _ => Iff.mpr)⟩

lemma copy_eq {S} (hmem : ∀ s, s ∈ S ↔ s ∈ f) : f.copy S hmem = f := Filter.ext hmem

@[simp]
theorem biInter_mem {β : Type v} {s : β → Set α} {is : Set β} (hf : is.Finite) :
    (⋂ i ∈ is, s i) ∈ f ↔ ∀ i ∈ is, s i ∈ f :=
  Finite.induction_on hf (by simp) fun _ _ hs => by simp [hs]

@[simp]
theorem biInter_finset_mem {β : Type v} {s : β → Set α} (is : Finset β) :
    (⋂ i ∈ is, s i) ∈ f ↔ ∀ i ∈ is, s i ∈ f :=
  biInter_mem is.finite_toSet

alias _root_.Finset.iInter_mem_sets := biInter_finset_mem

-- attribute [protected] Finset.iInter_mem_sets porting note: doesn't work

@[simp]
theorem sInter_mem {s : Set (Set α)} (hfin : s.Finite) : ⋂₀ s ∈ f ↔ ∀ U ∈ s, U ∈ f := by
  rw [sInter_eq_biInter, biInter_mem hfin]

@[simp]
theorem iInter_mem {β : Sort v} {s : β → Set α} [Finite β] : (⋂ i, s i) ∈ f ↔ ∀ i, s i ∈ f :=
  (sInter_mem (finite_range _)).trans forall_mem_range

theorem exists_mem_subset_iff : (∃ t ∈ f, t ⊆ s) ↔ s ∈ f :=
  ⟨fun ⟨_, ht, ts⟩ => mem_of_superset ht ts, fun hs => ⟨s, hs, Subset.rfl⟩⟩

theorem monotone_mem {f : Filter α} : Monotone fun s => s ∈ f := fun _ _ hst h =>
  mem_of_superset h hst

theorem exists_mem_and_iff {P : Set α → Prop} {Q : Set α → Prop} (hP : Antitone P)
    (hQ : Antitone Q) : ((∃ u ∈ f, P u) ∧ ∃ u ∈ f, Q u) ↔ ∃ u ∈ f, P u ∧ Q u := by
  constructor
  · rintro ⟨⟨u, huf, hPu⟩, v, hvf, hQv⟩
    exact
      ⟨u ∩ v, inter_mem huf hvf, hP inter_subset_left hPu, hQ inter_subset_right hQv⟩
  · rintro ⟨u, huf, hPu, hQu⟩
    exact ⟨⟨u, huf, hPu⟩, u, huf, hQu⟩

theorem forall_in_swap {β : Type*} {p : Set α → β → Prop} :
    (∀ a ∈ f, ∀ (b), p a b) ↔ ∀ (b), ∀ a ∈ f, p a b :=
  Set.forall_in_swap

end Filter


namespace Filter

variable {α : Type u} {β : Type v} {γ : Type w} {δ : Type*} {ι : Sort x}

theorem mem_principal_self (s : Set α) : s ∈ 𝓟 s := Subset.rfl

section Lattice

variable {f g : Filter α} {s t : Set α}

protected theorem not_le : ¬f ≤ g ↔ ∃ s ∈ g, s ∉ f := by simp_rw [le_def, not_forall, exists_prop]

/-- `GenerateSets g s`: `s` is in the filter closure of `g`. -/
inductive GenerateSets (g : Set (Set α)) : Set α → Prop
  | basic {s : Set α} : s ∈ g → GenerateSets g s
  | univ : GenerateSets g univ
  | superset {s t : Set α} : GenerateSets g s → s ⊆ t → GenerateSets g t
  | inter {s t : Set α} : GenerateSets g s → GenerateSets g t → GenerateSets g (s ∩ t)

/-- `generate g` is the largest filter containing the sets `g`. -/
def generate (g : Set (Set α)) : Filter α where
  sets := {s | GenerateSets g s}
  univ_sets := GenerateSets.univ
  sets_of_superset := GenerateSets.superset
  inter_sets := GenerateSets.inter

lemma mem_generate_of_mem {s : Set <| Set α} {U : Set α} (h : U ∈ s) :
    U ∈ generate s := GenerateSets.basic h

theorem le_generate_iff {s : Set (Set α)} {f : Filter α} : f ≤ generate s ↔ s ⊆ f.sets :=
  Iff.intro (fun h _ hu => h <| GenerateSets.basic <| hu) fun h _ hu =>
    hu.recOn (fun h' => h h') univ_mem (fun _ hxy hx => mem_of_superset hx hxy) fun _ _ hx hy =>
      inter_mem hx hy

theorem mem_generate_iff {s : Set <| Set α} {U : Set α} :
    U ∈ generate s ↔ ∃ t ⊆ s, Set.Finite t ∧ ⋂₀ t ⊆ U := by
  constructor <;> intro h
  · induction h with
    | @basic V V_in =>
      exact ⟨{V}, singleton_subset_iff.2 V_in, finite_singleton _, (sInter_singleton _).subset⟩
    | univ => exact ⟨∅, empty_subset _, finite_empty, subset_univ _⟩
    | superset _ hVW hV =>
      rcases hV with ⟨t, hts, ht, htV⟩
      exact ⟨t, hts, ht, htV.trans hVW⟩
    | inter _ _ hV hW =>
      rcases hV, hW with ⟨⟨t, hts, ht, htV⟩, u, hus, hu, huW⟩
      exact
        ⟨t ∪ u, union_subset hts hus, ht.union hu,
          (sInter_union _ _).subset.trans <| inter_subset_inter htV huW⟩
  · rcases h with ⟨t, hts, tfin, h⟩
    exact mem_of_superset ((sInter_mem tfin).2 fun V hV => GenerateSets.basic <| hts hV) h

@[simp] lemma generate_singleton (s : Set α) : generate {s} = 𝓟 s :=
  le_antisymm (fun _t ht ↦ mem_of_superset (mem_generate_of_mem <| mem_singleton _) ht) <|
    le_generate_iff.2 <| singleton_subset_iff.2 Subset.rfl

/-- `mkOfClosure s hs` constructs a filter on `α` whose elements set is exactly
`s : Set (Set α)`, provided one gives the assumption `hs : (generate s).sets = s`. -/
protected def mkOfClosure (s : Set (Set α)) (hs : (generate s).sets = s) : Filter α where
  sets := s
  univ_sets := hs ▸ univ_mem
  sets_of_superset := hs ▸ mem_of_superset
  inter_sets := hs ▸ inter_mem

theorem mkOfClosure_sets {s : Set (Set α)} {hs : (generate s).sets = s} :
    Filter.mkOfClosure s hs = generate s :=
  Filter.ext fun u =>
    show u ∈ (Filter.mkOfClosure s hs).sets ↔ u ∈ (generate s).sets from hs.symm ▸ Iff.rfl

/-- Galois insertion from sets of sets into filters. -/
def giGenerate (α : Type*) :
    @GaloisInsertion (Set (Set α)) (Filter α)ᵒᵈ _ _ Filter.generate Filter.sets where
  gc _ _ := le_generate_iff
  le_l_u _ _ h := GenerateSets.basic h
  choice s hs := Filter.mkOfClosure s (le_antisymm hs <| le_generate_iff.1 <| le_rfl)
  choice_eq _ _ := mkOfClosure_sets

theorem mem_inf_iff {f g : Filter α} {s : Set α} : s ∈ f ⊓ g ↔ ∃ t₁ ∈ f, ∃ t₂ ∈ g, s = t₁ ∩ t₂ :=
  Iff.rfl

theorem mem_inf_of_left {f g : Filter α} {s : Set α} (h : s ∈ f) : s ∈ f ⊓ g :=
  ⟨s, h, univ, univ_mem, (inter_univ s).symm⟩

theorem mem_inf_of_right {f g : Filter α} {s : Set α} (h : s ∈ g) : s ∈ f ⊓ g :=
  ⟨univ, univ_mem, s, h, (univ_inter s).symm⟩

theorem inter_mem_inf {α : Type u} {f g : Filter α} {s t : Set α} (hs : s ∈ f) (ht : t ∈ g) :
    s ∩ t ∈ f ⊓ g :=
  ⟨s, hs, t, ht, rfl⟩

theorem mem_inf_of_inter {f g : Filter α} {s t u : Set α} (hs : s ∈ f) (ht : t ∈ g)
    (h : s ∩ t ⊆ u) : u ∈ f ⊓ g :=
  mem_of_superset (inter_mem_inf hs ht) h

theorem mem_inf_iff_superset {f g : Filter α} {s : Set α} :
    s ∈ f ⊓ g ↔ ∃ t₁ ∈ f, ∃ t₂ ∈ g, t₁ ∩ t₂ ⊆ s :=
  ⟨fun ⟨t₁, h₁, t₂, h₂, Eq⟩ => ⟨t₁, h₁, t₂, h₂, Eq ▸ Subset.rfl⟩, fun ⟨_, h₁, _, h₂, sub⟩ =>
    mem_inf_of_inter h₁ h₂ sub⟩

section CompleteLattice

/- Complete lattice structure on `Filter α`. -/
instance instCompleteLatticeFilter : CompleteLattice (Filter α) where
  inf a b := min a b
  sup a b := max a b
  le_sup_left _ _ _ h := h.1
  le_sup_right _ _ _ h := h.2
  sup_le _ _ _ h₁ h₂ _ h := ⟨h₁ h, h₂ h⟩
  inf_le_left _ _ _ := mem_inf_of_left
  inf_le_right _ _ _ := mem_inf_of_right
  le_inf := fun _ _ _ h₁ h₂ _s ⟨_a, ha, _b, hb, hs⟩ => hs.symm ▸ inter_mem (h₁ ha) (h₂ hb)
  le_sSup _ _ h₁ _ h₂ := h₂ h₁
  sSup_le _ _ h₁ _ h₂ _ h₃ := h₁ _ h₃ h₂
  sInf_le _ _ h₁ _ h₂ := by rw [← Filter.sSup_lowerBounds]; exact fun _ h₃ ↦ h₃ h₁ h₂
  le_sInf _ _ h₁ _ h₂ := by rw [← Filter.sSup_lowerBounds] at h₂; exact h₂ h₁
  le_top _ _ := univ_mem'
  bot_le _ _ _ := trivial

instance : Inhabited (Filter α) := ⟨⊥⟩

end CompleteLattice

theorem NeBot.ne {f : Filter α} (hf : NeBot f) : f ≠ ⊥ := hf.ne'

@[simp] theorem not_neBot {f : Filter α} : ¬f.NeBot ↔ f = ⊥ := neBot_iff.not_left

theorem NeBot.mono {f g : Filter α} (hf : NeBot f) (hg : f ≤ g) : NeBot g :=
  ⟨ne_bot_of_le_ne_bot hf.1 hg⟩

theorem neBot_of_le {f g : Filter α} [hf : NeBot f] (hg : f ≤ g) : NeBot g :=
  hf.mono hg

@[simp] theorem sup_neBot {f g : Filter α} : NeBot (f ⊔ g) ↔ NeBot f ∨ NeBot g := by
  simp only [neBot_iff, not_and_or, Ne, sup_eq_bot_iff]

theorem not_disjoint_self_iff : ¬Disjoint f f ↔ f.NeBot := by rw [disjoint_self, neBot_iff]

theorem bot_sets_eq : (⊥ : Filter α).sets = univ := rfl

/-- Either `f = ⊥` or `Filter.NeBot f`. This is a version of `eq_or_ne` that uses `Filter.NeBot`
as the second alternative, to be used as an instance. -/
theorem eq_or_neBot (f : Filter α) : f = ⊥ ∨ NeBot f := (eq_or_ne f ⊥).imp_right NeBot.mk

theorem sup_sets_eq {f g : Filter α} : (f ⊔ g).sets = f.sets ∩ g.sets :=
  (giGenerate α).gc.u_inf

theorem sSup_sets_eq {s : Set (Filter α)} : (sSup s).sets = ⋂ f ∈ s, (f : Filter α).sets :=
  (giGenerate α).gc.u_sInf

theorem iSup_sets_eq {f : ι → Filter α} : (iSup f).sets = ⋂ i, (f i).sets :=
  (giGenerate α).gc.u_iInf

theorem generate_empty : Filter.generate ∅ = (⊤ : Filter α) :=
  (giGenerate α).gc.l_bot

theorem generate_univ : Filter.generate univ = (⊥ : Filter α) :=
  bot_unique fun _ _ => GenerateSets.basic (mem_univ _)

theorem generate_union {s t : Set (Set α)} :
    Filter.generate (s ∪ t) = Filter.generate s ⊓ Filter.generate t :=
  (giGenerate α).gc.l_sup

theorem generate_iUnion {s : ι → Set (Set α)} :
    Filter.generate (⋃ i, s i) = ⨅ i, Filter.generate (s i) :=
  (giGenerate α).gc.l_iSup

@[simp]
theorem mem_sup {f g : Filter α} {s : Set α} : s ∈ f ⊔ g ↔ s ∈ f ∧ s ∈ g :=
  Iff.rfl

theorem union_mem_sup {f g : Filter α} {s t : Set α} (hs : s ∈ f) (ht : t ∈ g) : s ∪ t ∈ f ⊔ g :=
  ⟨mem_of_superset hs subset_union_left, mem_of_superset ht subset_union_right⟩

@[simp]
theorem mem_iSup {x : Set α} {f : ι → Filter α} : x ∈ iSup f ↔ ∀ i, x ∈ f i := by
  simp only [← Filter.mem_sets, iSup_sets_eq, mem_iInter]

@[simp]
theorem iSup_neBot {f : ι → Filter α} : (⨆ i, f i).NeBot ↔ ∃ i, (f i).NeBot := by
  simp [neBot_iff]

theorem iInf_eq_generate (s : ι → Filter α) : iInf s = generate (⋃ i, (s i).sets) :=
  eq_of_forall_le_iff fun _ ↦ by simp [le_generate_iff]

theorem mem_iInf_of_mem {f : ι → Filter α} (i : ι) {s} (hs : s ∈ f i) : s ∈ ⨅ i, f i :=
  iInf_le f i hs

theorem mem_iInf_of_iInter {ι} {s : ι → Filter α} {U : Set α} {I : Set ι} (I_fin : I.Finite)
    {V : I → Set α} (hV : ∀ (i : I), V i ∈ s i) (hU : ⋂ i, V i ⊆ U) : U ∈ ⨅ i, s i := by
  haveI := I_fin.fintype
  refine mem_of_superset (iInter_mem.2 fun i => ?_) hU
  exact mem_iInf_of_mem (i : ι) (hV _)

theorem mem_iInf {ι} {s : ι → Filter α} {U : Set α} :
    (U ∈ ⨅ i, s i) ↔
      ∃ I : Set ι, I.Finite ∧ ∃ V : I → Set α, (∀ (i : I), V i ∈ s i) ∧ U = ⋂ i, V i := by
  constructor
  · rw [iInf_eq_generate, mem_generate_iff]
    rintro ⟨t, tsub, tfin, tinter⟩
    rcases eq_finite_iUnion_of_finite_subset_iUnion tfin tsub with ⟨I, Ifin, σ, σfin, σsub, rfl⟩
    rw [sInter_iUnion] at tinter
    set V := fun i => U ∪ ⋂₀ σ i with hV
    have V_in : ∀ (i : I), V i ∈ s i := by
      rintro i
      have : ⋂₀ σ i ∈ s i := by
        rw [sInter_mem (σfin _)]
        apply σsub
      exact mem_of_superset this subset_union_right
    refine ⟨I, Ifin, V, V_in, ?_⟩
    rwa [hV, ← union_iInter, union_eq_self_of_subset_right]
  · rintro ⟨I, Ifin, V, V_in, rfl⟩
    exact mem_iInf_of_iInter Ifin V_in Subset.rfl

theorem mem_iInf' {ι} {s : ι → Filter α} {U : Set α} :
    (U ∈ ⨅ i, s i) ↔
      ∃ I : Set ι, I.Finite ∧ ∃ V : ι → Set α, (∀ i, V i ∈ s i) ∧
        (∀ i ∉ I, V i = univ) ∧ (U = ⋂ i ∈ I, V i) ∧ U = ⋂ i, V i := by
  classical
  simp only [mem_iInf, SetCoe.forall', biInter_eq_iInter]
  refine ⟨?_, fun ⟨I, If, V, hVs, _, hVU, _⟩ => ⟨I, If, fun i => V i, fun i => hVs i, hVU⟩⟩
  rintro ⟨I, If, V, hV, rfl⟩
  refine ⟨I, If, fun i => if hi : i ∈ I then V ⟨i, hi⟩ else univ, fun i => ?_, fun i hi => ?_, ?_⟩
  · dsimp only
    split_ifs
    exacts [hV ⟨i,_⟩, univ_mem]
  · exact dif_neg hi
  · simp only [iInter_dite, biInter_eq_iInter, dif_pos (Subtype.coe_prop _), Subtype.coe_eta,
      iInter_univ, inter_univ, eq_self_iff_true, true_and]

theorem exists_iInter_of_mem_iInf {ι : Type*} {α : Type*} {f : ι → Filter α} {s}
    (hs : s ∈ ⨅ i, f i) : ∃ t : ι → Set α, (∀ i, t i ∈ f i) ∧ s = ⋂ i, t i :=
  let ⟨_, _, V, hVs, _, _, hVU'⟩ := mem_iInf'.1 hs; ⟨V, hVs, hVU'⟩

theorem mem_iInf_of_finite {ι : Type*} [Finite ι] {α : Type*} {f : ι → Filter α} (s) :
    (s ∈ ⨅ i, f i) ↔ ∃ t : ι → Set α, (∀ i, t i ∈ f i) ∧ s = ⋂ i, t i := by
  refine ⟨exists_iInter_of_mem_iInf, ?_⟩
  rintro ⟨t, ht, rfl⟩
  exact iInter_mem.2 fun i => mem_iInf_of_mem i (ht i)

@[simp]
theorem le_principal_iff {s : Set α} {f : Filter α} : f ≤ 𝓟 s ↔ s ∈ f :=
  ⟨fun h => h Subset.rfl, fun hs _ ht => mem_of_superset hs ht⟩

theorem Iic_principal (s : Set α) : Iic (𝓟 s) = { l | s ∈ l } :=
  Set.ext fun _ => le_principal_iff

theorem principal_mono {s t : Set α} : 𝓟 s ≤ 𝓟 t ↔ s ⊆ t := by
  simp only [le_principal_iff, mem_principal]

@[gcongr] alias ⟨_, _root_.GCongr.filter_principal_mono⟩ := principal_mono

@[mono]
theorem monotone_principal : Monotone (𝓟 : Set α → Filter α) := fun _ _ => principal_mono.2

@[simp] theorem principal_eq_iff_eq {s t : Set α} : 𝓟 s = 𝓟 t ↔ s = t := by
  simp only [le_antisymm_iff, le_principal_iff, mem_principal]; rfl

@[simp] theorem join_principal_eq_sSup {s : Set (Filter α)} : join (𝓟 s) = sSup s := rfl

@[simp] theorem principal_univ : 𝓟 (univ : Set α) = ⊤ :=
  top_unique <| by simp only [le_principal_iff, mem_top, eq_self_iff_true]

@[simp]
theorem principal_empty : 𝓟 (∅ : Set α) = ⊥ :=
  bot_unique fun _ _ => empty_subset _

theorem generate_eq_biInf (S : Set (Set α)) : generate S = ⨅ s ∈ S, 𝓟 s :=
  eq_of_forall_le_iff fun f => by simp [le_generate_iff, le_principal_iff, subset_def]

/-! ### Lattice equations -/

theorem empty_mem_iff_bot {f : Filter α} : ∅ ∈ f ↔ f = ⊥ :=
  ⟨fun h => bot_unique fun s _ => mem_of_superset h (empty_subset s), fun h => h.symm ▸ mem_bot⟩

theorem nonempty_of_mem {f : Filter α} [hf : NeBot f] {s : Set α} (hs : s ∈ f) : s.Nonempty :=
  s.eq_empty_or_nonempty.elim (fun h => absurd hs (h.symm ▸ mt empty_mem_iff_bot.mp hf.1)) id

theorem NeBot.nonempty_of_mem {f : Filter α} (hf : NeBot f) {s : Set α} (hs : s ∈ f) : s.Nonempty :=
  @Filter.nonempty_of_mem α f hf s hs

@[simp]
theorem empty_not_mem (f : Filter α) [NeBot f] : ¬∅ ∈ f := fun h => (nonempty_of_mem h).ne_empty rfl

theorem nonempty_of_neBot (f : Filter α) [NeBot f] : Nonempty α :=
  nonempty_of_exists <| nonempty_of_mem (univ_mem : univ ∈ f)

theorem compl_not_mem {f : Filter α} {s : Set α} [NeBot f] (h : s ∈ f) : sᶜ ∉ f := fun hsc =>
  (nonempty_of_mem (inter_mem h hsc)).ne_empty <| inter_compl_self s

theorem filter_eq_bot_of_isEmpty [IsEmpty α] (f : Filter α) : f = ⊥ :=
  empty_mem_iff_bot.mp <| univ_mem' isEmptyElim

protected lemma disjoint_iff {f g : Filter α} : Disjoint f g ↔ ∃ s ∈ f, ∃ t ∈ g, Disjoint s t := by
  simp only [disjoint_iff, ← empty_mem_iff_bot, mem_inf_iff, inf_eq_inter, bot_eq_empty,
    @eq_comm _ ∅]

theorem disjoint_of_disjoint_of_mem {f g : Filter α} {s t : Set α} (h : Disjoint s t) (hs : s ∈ f)
    (ht : t ∈ g) : Disjoint f g :=
  Filter.disjoint_iff.mpr ⟨s, hs, t, ht, h⟩

theorem NeBot.not_disjoint (hf : f.NeBot) (hs : s ∈ f) (ht : t ∈ f) : ¬Disjoint s t := fun h =>
  not_disjoint_self_iff.2 hf <| Filter.disjoint_iff.2 ⟨s, hs, t, ht, h⟩

theorem inf_eq_bot_iff {f g : Filter α} : f ⊓ g = ⊥ ↔ ∃ U ∈ f, ∃ V ∈ g, U ∩ V = ∅ := by
  simp only [← disjoint_iff, Filter.disjoint_iff, Set.disjoint_iff_inter_eq_empty]

theorem _root_.Pairwise.exists_mem_filter_of_disjoint {ι : Type*} [Finite ι] {l : ι → Filter α}
    (hd : Pairwise (Disjoint on l)) :
    ∃ s : ι → Set α, (∀ i, s i ∈ l i) ∧ Pairwise (Disjoint on s) := by
  have : Pairwise fun i j => ∃ (s : {s // s ∈ l i}) (t : {t // t ∈ l j}), Disjoint s.1 t.1 := by
    simpa only [Pairwise, Function.onFun, Filter.disjoint_iff, exists_prop, Subtype.exists] using hd
  choose! s t hst using this
  refine ⟨fun i => ⋂ j, @s i j ∩ @t j i, fun i => ?_, fun i j hij => ?_⟩
  exacts [iInter_mem.2 fun j => inter_mem (@s i j).2 (@t j i).2,
    (hst hij).mono ((iInter_subset _ j).trans inter_subset_left)
      ((iInter_subset _ i).trans inter_subset_right)]

theorem _root_.Set.PairwiseDisjoint.exists_mem_filter {ι : Type*} {l : ι → Filter α} {t : Set ι}
    (hd : t.PairwiseDisjoint l) (ht : t.Finite) :
    ∃ s : ι → Set α, (∀ i, s i ∈ l i) ∧ t.PairwiseDisjoint s := by
  haveI := ht.to_subtype
  rcases (hd.subtype _ _).exists_mem_filter_of_disjoint with ⟨s, hsl, hsd⟩
  lift s to (i : t) → {s // s ∈ l i} using hsl
  rcases @Subtype.exists_pi_extension ι (fun i => { s // s ∈ l i }) _ _ s with ⟨s, rfl⟩
  exact ⟨fun i => s i, fun i => (s i).2, hsd.set_of_subtype _ _⟩

/-- There is exactly one filter on an empty type. -/
instance unique [IsEmpty α] : Unique (Filter α) where
  default := ⊥
  uniq := filter_eq_bot_of_isEmpty

theorem NeBot.nonempty (f : Filter α) [hf : f.NeBot] : Nonempty α :=
  not_isEmpty_iff.mp fun _ ↦ hf.ne (Subsingleton.elim _ _)

/-- There are only two filters on a `Subsingleton`: `⊥` and `⊤`. If the type is empty, then they are
equal. -/
theorem eq_top_of_neBot [Subsingleton α] (l : Filter α) [NeBot l] : l = ⊤ := by
  refine top_unique fun s hs => ?_
  obtain rfl : s = univ := Subsingleton.eq_univ_of_nonempty (nonempty_of_mem hs)
  exact univ_mem

theorem forall_mem_nonempty_iff_neBot {f : Filter α} :
    (∀ s : Set α, s ∈ f → s.Nonempty) ↔ NeBot f :=
  ⟨fun h => ⟨fun hf => not_nonempty_empty (h ∅ <| hf.symm ▸ mem_bot)⟩, @nonempty_of_mem _ _⟩

instance instNontrivialFilter [Nonempty α] : Nontrivial (Filter α) :=
  ⟨⟨⊤, ⊥, NeBot.ne <| forall_mem_nonempty_iff_neBot.1
    fun s hs => by rwa [mem_top.1 hs, ← nonempty_iff_univ_nonempty]⟩⟩

theorem nontrivial_iff_nonempty : Nontrivial (Filter α) ↔ Nonempty α :=
  ⟨fun _ =>
    by_contra fun h' =>
      haveI := not_nonempty_iff.1 h'
      not_subsingleton (Filter α) inferInstance,
    @Filter.instNontrivialFilter α⟩

theorem eq_sInf_of_mem_iff_exists_mem {S : Set (Filter α)} {l : Filter α}
    (h : ∀ {s}, s ∈ l ↔ ∃ f ∈ S, s ∈ f) : l = sInf S :=
  le_antisymm (le_sInf fun f hf _ hs => h.2 ⟨f, hf, hs⟩)
    fun _ hs => let ⟨_, hf, hs⟩ := h.1 hs; (sInf_le hf) hs

theorem eq_iInf_of_mem_iff_exists_mem {f : ι → Filter α} {l : Filter α}
    (h : ∀ {s}, s ∈ l ↔ ∃ i, s ∈ f i) : l = iInf f :=
  eq_sInf_of_mem_iff_exists_mem <| h.trans (exists_range_iff (p := (_ ∈ ·))).symm

theorem eq_biInf_of_mem_iff_exists_mem {f : ι → Filter α} {p : ι → Prop} {l : Filter α}
    (h : ∀ {s}, s ∈ l ↔ ∃ i, p i ∧ s ∈ f i) : l = ⨅ (i) (_ : p i), f i := by
  rw [iInf_subtype']
  exact eq_iInf_of_mem_iff_exists_mem fun {_} => by simp only [Subtype.exists, h, exists_prop]

theorem iInf_sets_eq {f : ι → Filter α} (h : Directed (· ≥ ·) f) [ne : Nonempty ι] :
    (iInf f).sets = ⋃ i, (f i).sets :=
  let ⟨i⟩ := ne
  let u :=
    { sets := ⋃ i, (f i).sets
      univ_sets := mem_iUnion.2 ⟨i, univ_mem⟩
      sets_of_superset := by
        simp only [mem_iUnion, exists_imp]
        exact fun i hx hxy => ⟨i, mem_of_superset hx hxy⟩
      inter_sets := by
        simp only [mem_iUnion, exists_imp]
        intro x y a hx b hy
        rcases h a b with ⟨c, ha, hb⟩
        exact ⟨c, inter_mem (ha hx) (hb hy)⟩ }
  have : u = iInf f := eq_iInf_of_mem_iff_exists_mem mem_iUnion
  -- Porting note: it was just `congr_arg filter.sets this.symm`
  (congr_arg Filter.sets this.symm).trans <| by simp only

theorem mem_iInf_of_directed {f : ι → Filter α} (h : Directed (· ≥ ·) f) [Nonempty ι] (s) :
    s ∈ iInf f ↔ ∃ i, s ∈ f i := by
  simp only [← Filter.mem_sets, iInf_sets_eq h, mem_iUnion]

theorem mem_biInf_of_directed {f : β → Filter α} {s : Set β} (h : DirectedOn (f ⁻¹'o (· ≥ ·)) s)
    (ne : s.Nonempty) {t : Set α} : (t ∈ ⨅ i ∈ s, f i) ↔ ∃ i ∈ s, t ∈ f i := by
  haveI := ne.to_subtype
  simp_rw [iInf_subtype', mem_iInf_of_directed h.directed_val, Subtype.exists, exists_prop]

theorem biInf_sets_eq {f : β → Filter α} {s : Set β} (h : DirectedOn (f ⁻¹'o (· ≥ ·)) s)
    (ne : s.Nonempty) : (⨅ i ∈ s, f i).sets = ⋃ i ∈ s, (f i).sets :=
  ext fun t => by simp [mem_biInf_of_directed h ne]

theorem iInf_sets_eq_finite {ι : Type*} (f : ι → Filter α) :
    (⨅ i, f i).sets = ⋃ t : Finset ι, (⨅ i ∈ t, f i).sets := by
  rw [iInf_eq_iInf_finset, iInf_sets_eq]
  exact directed_of_isDirected_le fun _ _ => biInf_mono

theorem iInf_sets_eq_finite' (f : ι → Filter α) :
    (⨅ i, f i).sets = ⋃ t : Finset (PLift ι), (⨅ i ∈ t, f (PLift.down i)).sets := by
  rw [← iInf_sets_eq_finite, ← Equiv.plift.surjective.iInf_comp, Equiv.plift_apply]

theorem mem_iInf_finite {ι : Type*} {f : ι → Filter α} (s) :
    s ∈ iInf f ↔ ∃ t : Finset ι, s ∈ ⨅ i ∈ t, f i :=
  (Set.ext_iff.1 (iInf_sets_eq_finite f) s).trans mem_iUnion

theorem mem_iInf_finite' {f : ι → Filter α} (s) :
    s ∈ iInf f ↔ ∃ t : Finset (PLift ι), s ∈ ⨅ i ∈ t, f (PLift.down i) :=
  (Set.ext_iff.1 (iInf_sets_eq_finite' f) s).trans mem_iUnion

@[simp]
theorem sup_join {f₁ f₂ : Filter (Filter α)} : join f₁ ⊔ join f₂ = join (f₁ ⊔ f₂) :=
  Filter.ext fun x => by simp only [mem_sup, mem_join]

@[simp]
theorem iSup_join {ι : Sort w} {f : ι → Filter (Filter α)} : ⨆ x, join (f x) = join (⨆ x, f x) :=
  Filter.ext fun x => by simp only [mem_iSup, mem_join]

instance : DistribLattice (Filter α) :=
  { Filter.instCompleteLatticeFilter with
    le_sup_inf := by
      intro x y z s
      simp only [and_assoc, mem_inf_iff, mem_sup, exists_prop, exists_imp, and_imp]
      rintro hs t₁ ht₁ t₂ ht₂ rfl
      exact
        ⟨t₁, x.sets_of_superset hs inter_subset_left, ht₁, t₂,
          x.sets_of_superset hs inter_subset_right, ht₂, rfl⟩ }

/-- The dual version does not hold! `Filter α` is not a `CompleteDistribLattice`. -/
-- See note [reducible non-instances]
abbrev coframeMinimalAxioms : Coframe.MinimalAxioms (Filter α) :=
  { Filter.instCompleteLatticeFilter with
    iInf_sup_le_sup_sInf := fun f s t ⟨h₁, h₂⟩ => by
      classical
      rw [iInf_subtype']
      rw [sInf_eq_iInf', ← Filter.mem_sets, iInf_sets_eq_finite, mem_iUnion] at h₂
      obtain ⟨u, hu⟩ := h₂
      rw [← Finset.inf_eq_iInf] at hu
      suffices ⨅ i : s, f ⊔ ↑i ≤ f ⊔ u.inf fun i => ↑i from this ⟨h₁, hu⟩
      refine Finset.induction_on u (le_sup_of_le_right le_top) ?_
      rintro ⟨i⟩ u _ ih
      rw [Finset.inf_insert, sup_inf_left]
      exact le_inf (iInf_le _ _) ih }

instance instCoframe : Coframe (Filter α) := .ofMinimalAxioms coframeMinimalAxioms

theorem mem_iInf_finset {s : Finset α} {f : α → Filter β} {t : Set β} :
    (t ∈ ⨅ a ∈ s, f a) ↔ ∃ p : α → Set β, (∀ a ∈ s, p a ∈ f a) ∧ t = ⋂ a ∈ s, p a := by
  classical
  simp only [← Finset.set_biInter_coe, biInter_eq_iInter, iInf_subtype']
  refine ⟨fun h => ?_, ?_⟩
  · rcases (mem_iInf_of_finite _).1 h with ⟨p, hp, rfl⟩
    refine ⟨fun a => if h : a ∈ s then p ⟨a, h⟩ else univ,
            fun a ha => by simpa [ha] using hp ⟨a, ha⟩, ?_⟩
    refine iInter_congr_of_surjective id surjective_id ?_
    rintro ⟨a, ha⟩
    simp [ha]
  · rintro ⟨p, hpf, rfl⟩
    exact iInter_mem.2 fun a => mem_iInf_of_mem a (hpf a a.2)

/-- If `f : ι → Filter α` is directed, `ι` is not empty, and `∀ i, f i ≠ ⊥`, then `iInf f ≠ ⊥`.
See also `iInf_neBot_of_directed` for a version assuming `Nonempty α` instead of `Nonempty ι`. -/
theorem iInf_neBot_of_directed' {f : ι → Filter α} [Nonempty ι] (hd : Directed (· ≥ ·) f) :
    (∀ i, NeBot (f i)) → NeBot (iInf f) :=
  not_imp_not.1 <| by simpa only [not_forall, not_neBot, ← empty_mem_iff_bot,
    mem_iInf_of_directed hd] using id

/-- If `f : ι → Filter α` is directed, `α` is not empty, and `∀ i, f i ≠ ⊥`, then `iInf f ≠ ⊥`.
See also `iInf_neBot_of_directed'` for a version assuming `Nonempty ι` instead of `Nonempty α`. -/
theorem iInf_neBot_of_directed {f : ι → Filter α} [hn : Nonempty α] (hd : Directed (· ≥ ·) f)
    (hb : ∀ i, NeBot (f i)) : NeBot (iInf f) := by
  cases isEmpty_or_nonempty ι
  · constructor
    simp [iInf_of_empty f, top_ne_bot]
  · exact iInf_neBot_of_directed' hd hb

theorem sInf_neBot_of_directed' {s : Set (Filter α)} (hne : s.Nonempty) (hd : DirectedOn (· ≥ ·) s)
    (hbot : ⊥ ∉ s) : NeBot (sInf s) :=
  (sInf_eq_iInf' s).symm ▸
    @iInf_neBot_of_directed' _ _ _ hne.to_subtype hd.directed_val fun ⟨_, hf⟩ =>
      ⟨ne_of_mem_of_not_mem hf hbot⟩

theorem sInf_neBot_of_directed [Nonempty α] {s : Set (Filter α)} (hd : DirectedOn (· ≥ ·) s)
    (hbot : ⊥ ∉ s) : NeBot (sInf s) :=
  (sInf_eq_iInf' s).symm ▸
    iInf_neBot_of_directed hd.directed_val fun ⟨_, hf⟩ => ⟨ne_of_mem_of_not_mem hf hbot⟩

theorem iInf_neBot_iff_of_directed' {f : ι → Filter α} [Nonempty ι] (hd : Directed (· ≥ ·) f) :
    NeBot (iInf f) ↔ ∀ i, NeBot (f i) :=
  ⟨fun H i => H.mono (iInf_le _ i), iInf_neBot_of_directed' hd⟩

theorem iInf_neBot_iff_of_directed {f : ι → Filter α} [Nonempty α] (hd : Directed (· ≥ ·) f) :
    NeBot (iInf f) ↔ ∀ i, NeBot (f i) :=
  ⟨fun H i => H.mono (iInf_le _ i), iInf_neBot_of_directed hd⟩

@[elab_as_elim]
theorem iInf_sets_induct {f : ι → Filter α} {s : Set α} (hs : s ∈ iInf f) {p : Set α → Prop}
    (uni : p univ) (ins : ∀ {i s₁ s₂}, s₁ ∈ f i → p s₂ → p (s₁ ∩ s₂)) : p s := by
  classical
  rw [mem_iInf_finite'] at hs
  simp only [← Finset.inf_eq_iInf] at hs
  rcases hs with ⟨is, his⟩
  induction is using Finset.induction_on generalizing s with
  | empty => rwa [mem_top.1 his]
  | insert _ ih =>
    rw [Finset.inf_insert, mem_inf_iff] at his
    rcases his with ⟨s₁, hs₁, s₂, hs₂, rfl⟩
    exact ins hs₁ (ih hs₂)

/-! #### `principal` equations -/

@[simp]
theorem inf_principal {s t : Set α} : 𝓟 s ⊓ 𝓟 t = 𝓟 (s ∩ t) :=
  le_antisymm
    (by simp only [le_principal_iff, mem_inf_iff]; exact ⟨s, Subset.rfl, t, Subset.rfl, rfl⟩)
    (by simp [le_inf_iff, inter_subset_left, inter_subset_right])

@[simp]
theorem sup_principal {s t : Set α} : 𝓟 s ⊔ 𝓟 t = 𝓟 (s ∪ t) :=
  Filter.ext fun u => by simp only [union_subset_iff, mem_sup, mem_principal]

@[simp]
theorem iSup_principal {ι : Sort w} {s : ι → Set α} : ⨆ x, 𝓟 (s x) = 𝓟 (⋃ i, s i) :=
  Filter.ext fun x => by simp only [mem_iSup, mem_principal, iUnion_subset_iff]

@[simp]
theorem principal_eq_bot_iff {s : Set α} : 𝓟 s = ⊥ ↔ s = ∅ :=
  empty_mem_iff_bot.symm.trans <| mem_principal.trans subset_empty_iff

@[simp]
theorem principal_neBot_iff {s : Set α} : NeBot (𝓟 s) ↔ s.Nonempty :=
  neBot_iff.trans <| (not_congr principal_eq_bot_iff).trans nonempty_iff_ne_empty.symm

alias ⟨_, _root_.Set.Nonempty.principal_neBot⟩ := principal_neBot_iff

theorem isCompl_principal (s : Set α) : IsCompl (𝓟 s) (𝓟 sᶜ) :=
  IsCompl.of_eq (by rw [inf_principal, inter_compl_self, principal_empty]) <| by
    rw [sup_principal, union_compl_self, principal_univ]

theorem mem_inf_principal' {f : Filter α} {s t : Set α} : s ∈ f ⊓ 𝓟 t ↔ tᶜ ∪ s ∈ f := by
  simp only [← le_principal_iff, (isCompl_principal s).le_left_iff, disjoint_assoc, inf_principal,
    ← (isCompl_principal (t ∩ sᶜ)).le_right_iff, compl_inter, compl_compl]

lemma mem_inf_principal {f : Filter α} {s t : Set α} : s ∈ f ⊓ 𝓟 t ↔ { x | x ∈ t → x ∈ s } ∈ f := by
  simp only [mem_inf_principal', imp_iff_not_or, setOf_or, compl_def, setOf_mem_eq]

lemma iSup_inf_principal (f : ι → Filter α) (s : Set α) : ⨆ i, f i ⊓ 𝓟 s = (⨆ i, f i) ⊓ 𝓟 s := by
  ext
  simp only [mem_iSup, mem_inf_principal]

theorem inf_principal_eq_bot {f : Filter α} {s : Set α} : f ⊓ 𝓟 s = ⊥ ↔ sᶜ ∈ f := by
  rw [← empty_mem_iff_bot, mem_inf_principal]
  simp only [mem_empty_iff_false, imp_false, compl_def]

theorem mem_of_eq_bot {f : Filter α} {s : Set α} (h : f ⊓ 𝓟 sᶜ = ⊥) : s ∈ f := by
  rwa [inf_principal_eq_bot, compl_compl] at h

theorem diff_mem_inf_principal_compl {f : Filter α} {s : Set α} (hs : s ∈ f) (t : Set α) :
    s \ t ∈ f ⊓ 𝓟 tᶜ :=
  inter_mem_inf hs <| mem_principal_self tᶜ

theorem principal_le_iff {s : Set α} {f : Filter α} : 𝓟 s ≤ f ↔ ∀ V ∈ f, s ⊆ V := by
  simp_rw [le_def, mem_principal]

@[simp]
theorem iInf_principal_finset {ι : Type w} (s : Finset ι) (f : ι → Set α) :
    ⨅ i ∈ s, 𝓟 (f i) = 𝓟 (⋂ i ∈ s, f i) := by
  classical
  induction' s using Finset.induction_on with i s _ hs
  · simp
  · rw [Finset.iInf_insert, Finset.set_biInter_insert, hs, inf_principal]

theorem iInf_principal {ι : Sort w} [Finite ι] (f : ι → Set α) : ⨅ i, 𝓟 (f i) = 𝓟 (⋂ i, f i) := by
  cases nonempty_fintype (PLift ι)
  rw [← iInf_plift_down, ← iInter_plift_down]
  simpa using iInf_principal_finset Finset.univ (f <| PLift.down ·)

/-- A special case of `iInf_principal` that is safe to mark `simp`. -/
@[simp]
theorem iInf_principal' {ι : Type w} [Finite ι] (f : ι → Set α) : ⨅ i, 𝓟 (f i) = 𝓟 (⋂ i, f i) :=
  iInf_principal _

theorem iInf_principal_finite {ι : Type w} {s : Set ι} (hs : s.Finite) (f : ι → Set α) :
    ⨅ i ∈ s, 𝓟 (f i) = 𝓟 (⋂ i ∈ s, f i) := by
  lift s to Finset ι using hs
  exact mod_cast iInf_principal_finset s f

end Lattice

@[mono, gcongr]
theorem join_mono {f₁ f₂ : Filter (Filter α)} (h : f₁ ≤ f₂) : join f₁ ≤ join f₂ := fun _ hs => h hs

/-! ### Eventually -/

theorem eventually_iff {f : Filter α} {P : α → Prop} : (∀ᶠ x in f, P x) ↔ { x | P x } ∈ f :=
  Iff.rfl

@[simp]
theorem eventually_mem_set {s : Set α} {l : Filter α} : (∀ᶠ x in l, x ∈ s) ↔ s ∈ l :=
  Iff.rfl

protected theorem ext' {f₁ f₂ : Filter α}
    (h : ∀ p : α → Prop, (∀ᶠ x in f₁, p x) ↔ ∀ᶠ x in f₂, p x) : f₁ = f₂ :=
  Filter.ext h

theorem Eventually.filter_mono {f₁ f₂ : Filter α} (h : f₁ ≤ f₂) {p : α → Prop}
    (hp : ∀ᶠ x in f₂, p x) : ∀ᶠ x in f₁, p x :=
  h hp

theorem eventually_of_mem {f : Filter α} {P : α → Prop} {U : Set α} (hU : U ∈ f)
    (h : ∀ x ∈ U, P x) : ∀ᶠ x in f, P x :=
  mem_of_superset hU h

protected theorem Eventually.and {p q : α → Prop} {f : Filter α} :
    f.Eventually p → f.Eventually q → ∀ᶠ x in f, p x ∧ q x :=
  inter_mem

@[simp] theorem eventually_true (f : Filter α) : ∀ᶠ _ in f, True := univ_mem

theorem Eventually.of_forall {p : α → Prop} {f : Filter α} (hp : ∀ x, p x) : ∀ᶠ x in f, p x :=
  univ_mem' hp

@[deprecated (since := "2024-08-02")] alias eventually_of_forall := Eventually.of_forall

@[simp]
theorem eventually_false_iff_eq_bot {f : Filter α} : (∀ᶠ _ in f, False) ↔ f = ⊥ :=
  empty_mem_iff_bot

@[simp]
theorem eventually_const {f : Filter α} [t : NeBot f] {p : Prop} : (∀ᶠ _ in f, p) ↔ p := by
  by_cases h : p <;> simp [h, t.ne]

theorem eventually_iff_exists_mem {p : α → Prop} {f : Filter α} :
    (∀ᶠ x in f, p x) ↔ ∃ v ∈ f, ∀ y ∈ v, p y :=
  exists_mem_subset_iff.symm

theorem Eventually.exists_mem {p : α → Prop} {f : Filter α} (hp : ∀ᶠ x in f, p x) :
    ∃ v ∈ f, ∀ y ∈ v, p y :=
  eventually_iff_exists_mem.1 hp

theorem Eventually.mp {p q : α → Prop} {f : Filter α} (hp : ∀ᶠ x in f, p x)
    (hq : ∀ᶠ x in f, p x → q x) : ∀ᶠ x in f, q x :=
  mp_mem hp hq

theorem Eventually.mono {p q : α → Prop} {f : Filter α} (hp : ∀ᶠ x in f, p x)
    (hq : ∀ x, p x → q x) : ∀ᶠ x in f, q x :=
  hp.mp (Eventually.of_forall hq)

theorem forall_eventually_of_eventually_forall {f : Filter α} {p : α → β → Prop}
    (h : ∀ᶠ x in f, ∀ y, p x y) : ∀ y, ∀ᶠ x in f, p x y :=
  fun y => h.mono fun _ h => h y

@[simp]
theorem eventually_and {p q : α → Prop} {f : Filter α} :
    (∀ᶠ x in f, p x ∧ q x) ↔ (∀ᶠ x in f, p x) ∧ ∀ᶠ x in f, q x :=
  inter_mem_iff

theorem Eventually.congr {f : Filter α} {p q : α → Prop} (h' : ∀ᶠ x in f, p x)
    (h : ∀ᶠ x in f, p x ↔ q x) : ∀ᶠ x in f, q x :=
  h'.mp (h.mono fun _ hx => hx.mp)

theorem eventually_congr {f : Filter α} {p q : α → Prop} (h : ∀ᶠ x in f, p x ↔ q x) :
    (∀ᶠ x in f, p x) ↔ ∀ᶠ x in f, q x :=
  ⟨fun hp => hp.congr h, fun hq => hq.congr <| by simpa only [Iff.comm] using h⟩

@[simp]
theorem eventually_all {ι : Sort*} [Finite ι] {l} {p : ι → α → Prop} :
    (∀ᶠ x in l, ∀ i, p i x) ↔ ∀ i, ∀ᶠ x in l, p i x := by
  simpa only [Filter.Eventually, setOf_forall] using iInter_mem

@[simp]
theorem eventually_all_finite {ι} {I : Set ι} (hI : I.Finite) {l} {p : ι → α → Prop} :
    (∀ᶠ x in l, ∀ i ∈ I, p i x) ↔ ∀ i ∈ I, ∀ᶠ x in l, p i x := by
  simpa only [Filter.Eventually, setOf_forall] using biInter_mem hI

alias _root_.Set.Finite.eventually_all := eventually_all_finite

-- attribute [protected] Set.Finite.eventually_all

@[simp] theorem eventually_all_finset {ι} (I : Finset ι) {l} {p : ι → α → Prop} :
    (∀ᶠ x in l, ∀ i ∈ I, p i x) ↔ ∀ i ∈ I, ∀ᶠ x in l, p i x :=
  I.finite_toSet.eventually_all

alias _root_.Finset.eventually_all := eventually_all_finset

-- attribute [protected] Finset.eventually_all

@[simp]
theorem eventually_or_distrib_left {f : Filter α} {p : Prop} {q : α → Prop} :
    (∀ᶠ x in f, p ∨ q x) ↔ p ∨ ∀ᶠ x in f, q x :=
  by_cases (fun h : p => by simp [h]) fun h => by simp [h]

@[simp]
theorem eventually_or_distrib_right {f : Filter α} {p : α → Prop} {q : Prop} :
    (∀ᶠ x in f, p x ∨ q) ↔ (∀ᶠ x in f, p x) ∨ q := by
  simp only [@or_comm _ q, eventually_or_distrib_left]

theorem eventually_imp_distrib_left {f : Filter α} {p : Prop} {q : α → Prop} :
    (∀ᶠ x in f, p → q x) ↔ p → ∀ᶠ x in f, q x :=
  eventually_all

@[simp]
theorem eventually_bot {p : α → Prop} : ∀ᶠ x in ⊥, p x :=
  ⟨⟩

@[simp]
theorem eventually_top {p : α → Prop} : (∀ᶠ x in ⊤, p x) ↔ ∀ x, p x :=
  Iff.rfl

@[simp]
theorem eventually_sup {p : α → Prop} {f g : Filter α} :
    (∀ᶠ x in f ⊔ g, p x) ↔ (∀ᶠ x in f, p x) ∧ ∀ᶠ x in g, p x :=
  Iff.rfl

@[simp]
theorem eventually_sSup {p : α → Prop} {fs : Set (Filter α)} :
    (∀ᶠ x in sSup fs, p x) ↔ ∀ f ∈ fs, ∀ᶠ x in f, p x :=
  Iff.rfl

@[simp]
theorem eventually_iSup {p : α → Prop} {fs : ι → Filter α} :
    (∀ᶠ x in ⨆ b, fs b, p x) ↔ ∀ b, ∀ᶠ x in fs b, p x :=
  mem_iSup

@[simp]
theorem eventually_principal {a : Set α} {p : α → Prop} : (∀ᶠ x in 𝓟 a, p x) ↔ ∀ x ∈ a, p x :=
  Iff.rfl

theorem Eventually.forall_mem {α : Type*} {f : Filter α} {s : Set α} {P : α → Prop}
    (hP : ∀ᶠ x in f, P x) (hf : 𝓟 s ≤ f) : ∀ x ∈ s, P x :=
  Filter.eventually_principal.mp (hP.filter_mono hf)

theorem eventually_inf {f g : Filter α} {p : α → Prop} :
    (∀ᶠ x in f ⊓ g, p x) ↔ ∃ s ∈ f, ∃ t ∈ g, ∀ x ∈ s ∩ t, p x :=
  mem_inf_iff_superset

theorem eventually_inf_principal {f : Filter α} {p : α → Prop} {s : Set α} :
    (∀ᶠ x in f ⊓ 𝓟 s, p x) ↔ ∀ᶠ x in f, x ∈ s → p x :=
  mem_inf_principal

/-! ### Frequently -/

theorem Eventually.frequently {f : Filter α} [NeBot f] {p : α → Prop} (h : ∀ᶠ x in f, p x) :
    ∃ᶠ x in f, p x :=
  compl_not_mem h

theorem Frequently.of_forall {f : Filter α} [NeBot f] {p : α → Prop} (h : ∀ x, p x) :
    ∃ᶠ x in f, p x :=
  Eventually.frequently (Eventually.of_forall h)

@[deprecated (since := "2024-08-02")] alias frequently_of_forall := Frequently.of_forall

theorem Frequently.mp {p q : α → Prop} {f : Filter α} (h : ∃ᶠ x in f, p x)
    (hpq : ∀ᶠ x in f, p x → q x) : ∃ᶠ x in f, q x :=
  mt (fun hq => hq.mp <| hpq.mono fun _ => mt) h

lemma frequently_congr {p q : α → Prop} {f : Filter α} (h : ∀ᶠ x in f, p x ↔ q x) :
    (∃ᶠ x in f, p x) ↔ ∃ᶠ x in f, q x :=
  ⟨fun h' ↦ h'.mp (h.mono fun _ ↦ Iff.mp), fun h' ↦ h'.mp (h.mono fun _ ↦ Iff.mpr)⟩

theorem Frequently.filter_mono {p : α → Prop} {f g : Filter α} (h : ∃ᶠ x in f, p x) (hle : f ≤ g) :
    ∃ᶠ x in g, p x :=
  mt (fun h' => h'.filter_mono hle) h

theorem Frequently.mono {p q : α → Prop} {f : Filter α} (h : ∃ᶠ x in f, p x)
    (hpq : ∀ x, p x → q x) : ∃ᶠ x in f, q x :=
  h.mp (Eventually.of_forall hpq)

theorem Frequently.and_eventually {p q : α → Prop} {f : Filter α} (hp : ∃ᶠ x in f, p x)
    (hq : ∀ᶠ x in f, q x) : ∃ᶠ x in f, p x ∧ q x := by
  refine mt (fun h => hq.mp <| h.mono ?_) hp
  exact fun x hpq hq hp => hpq ⟨hp, hq⟩

theorem Eventually.and_frequently {p q : α → Prop} {f : Filter α} (hp : ∀ᶠ x in f, p x)
    (hq : ∃ᶠ x in f, q x) : ∃ᶠ x in f, p x ∧ q x := by
  simpa only [and_comm] using hq.and_eventually hp

theorem Frequently.exists {p : α → Prop} {f : Filter α} (hp : ∃ᶠ x in f, p x) : ∃ x, p x := by
  by_contra H
  replace H : ∀ᶠ x in f, ¬p x := Eventually.of_forall (not_exists.1 H)
  exact hp H

theorem Eventually.exists {p : α → Prop} {f : Filter α} [NeBot f] (hp : ∀ᶠ x in f, p x) :
    ∃ x, p x :=
  hp.frequently.exists

lemma frequently_iff_neBot {l : Filter α} {p : α → Prop} :
    (∃ᶠ x in l, p x) ↔ NeBot (l ⊓ 𝓟 {x | p x}) := by
  rw [neBot_iff, Ne, inf_principal_eq_bot]; rfl

lemma frequently_mem_iff_neBot {l : Filter α} {s : Set α} : (∃ᶠ x in l, x ∈ s) ↔ NeBot (l ⊓ 𝓟 s) :=
  frequently_iff_neBot

theorem frequently_iff_forall_eventually_exists_and {p : α → Prop} {f : Filter α} :
    (∃ᶠ x in f, p x) ↔ ∀ {q : α → Prop}, (∀ᶠ x in f, q x) → ∃ x, p x ∧ q x :=
  ⟨fun hp _ hq => (hp.and_eventually hq).exists, fun H hp => by
    simpa only [and_not_self_iff, exists_false] using H hp⟩

theorem frequently_iff {f : Filter α} {P : α → Prop} :
    (∃ᶠ x in f, P x) ↔ ∀ {U}, U ∈ f → ∃ x ∈ U, P x := by
  simp only [frequently_iff_forall_eventually_exists_and, @and_comm (P _)]
  rfl

@[simp]
theorem not_eventually {p : α → Prop} {f : Filter α} : (¬∀ᶠ x in f, p x) ↔ ∃ᶠ x in f, ¬p x := by
  simp [Filter.Frequently]

@[simp]
theorem not_frequently {p : α → Prop} {f : Filter α} : (¬∃ᶠ x in f, p x) ↔ ∀ᶠ x in f, ¬p x := by
  simp only [Filter.Frequently, not_not]

@[simp]
theorem frequently_true_iff_neBot (f : Filter α) : (∃ᶠ _ in f, True) ↔ NeBot f := by
  simp [frequently_iff_neBot]

@[simp]
theorem frequently_false (f : Filter α) : ¬∃ᶠ _ in f, False := by simp

@[simp]
theorem frequently_const {f : Filter α} [NeBot f] {p : Prop} : (∃ᶠ _ in f, p) ↔ p := by
  by_cases p <;> simp [*]

@[simp]
theorem frequently_or_distrib {f : Filter α} {p q : α → Prop} :
    (∃ᶠ x in f, p x ∨ q x) ↔ (∃ᶠ x in f, p x) ∨ ∃ᶠ x in f, q x := by
  simp only [Filter.Frequently, ← not_and_or, not_or, eventually_and]

theorem frequently_or_distrib_left {f : Filter α} [NeBot f] {p : Prop} {q : α → Prop} :
    (∃ᶠ x in f, p ∨ q x) ↔ p ∨ ∃ᶠ x in f, q x := by simp

theorem frequently_or_distrib_right {f : Filter α} [NeBot f] {p : α → Prop} {q : Prop} :
    (∃ᶠ x in f, p x ∨ q) ↔ (∃ᶠ x in f, p x) ∨ q := by simp

theorem frequently_imp_distrib {f : Filter α} {p q : α → Prop} :
    (∃ᶠ x in f, p x → q x) ↔ (∀ᶠ x in f, p x) → ∃ᶠ x in f, q x := by
  simp [imp_iff_not_or]

theorem frequently_imp_distrib_left {f : Filter α} [NeBot f] {p : Prop} {q : α → Prop} :
    (∃ᶠ x in f, p → q x) ↔ p → ∃ᶠ x in f, q x := by simp [frequently_imp_distrib]

theorem frequently_imp_distrib_right {f : Filter α} [NeBot f] {p : α → Prop} {q : Prop} :
    (∃ᶠ x in f, p x → q) ↔ (∀ᶠ x in f, p x) → q := by
  simp only [frequently_imp_distrib, frequently_const]

theorem eventually_imp_distrib_right {f : Filter α} {p : α → Prop} {q : Prop} :
    (∀ᶠ x in f, p x → q) ↔ (∃ᶠ x in f, p x) → q := by
  simp only [imp_iff_not_or, eventually_or_distrib_right, not_frequently]

@[simp]
theorem frequently_and_distrib_left {f : Filter α} {p : Prop} {q : α → Prop} :
    (∃ᶠ x in f, p ∧ q x) ↔ p ∧ ∃ᶠ x in f, q x := by
  simp only [Filter.Frequently, not_and, eventually_imp_distrib_left, Classical.not_imp]

@[simp]
theorem frequently_and_distrib_right {f : Filter α} {p : α → Prop} {q : Prop} :
    (∃ᶠ x in f, p x ∧ q) ↔ (∃ᶠ x in f, p x) ∧ q := by
  simp only [@and_comm _ q, frequently_and_distrib_left]

@[simp]
theorem frequently_bot {p : α → Prop} : ¬∃ᶠ x in ⊥, p x := by simp

@[simp]
theorem frequently_top {p : α → Prop} : (∃ᶠ x in ⊤, p x) ↔ ∃ x, p x := by simp [Filter.Frequently]

@[simp]
theorem frequently_principal {a : Set α} {p : α → Prop} : (∃ᶠ x in 𝓟 a, p x) ↔ ∃ x ∈ a, p x := by
  simp [Filter.Frequently, not_forall]

theorem frequently_inf_principal {f : Filter α} {s : Set α} {p : α → Prop} :
    (∃ᶠ x in f ⊓ 𝓟 s, p x) ↔ ∃ᶠ x in f, x ∈ s ∧ p x := by
  simp only [Filter.Frequently, eventually_inf_principal, not_and]

alias ⟨Frequently.of_inf_principal, Frequently.inf_principal⟩ := frequently_inf_principal

theorem frequently_sup {p : α → Prop} {f g : Filter α} :
    (∃ᶠ x in f ⊔ g, p x) ↔ (∃ᶠ x in f, p x) ∨ ∃ᶠ x in g, p x := by
  simp only [Filter.Frequently, eventually_sup, not_and_or]

@[simp]
theorem frequently_sSup {p : α → Prop} {fs : Set (Filter α)} :
    (∃ᶠ x in sSup fs, p x) ↔ ∃ f ∈ fs, ∃ᶠ x in f, p x := by
  simp only [Filter.Frequently, not_forall, eventually_sSup, exists_prop]

@[simp]
theorem frequently_iSup {p : α → Prop} {fs : β → Filter α} :
    (∃ᶠ x in ⨆ b, fs b, p x) ↔ ∃ b, ∃ᶠ x in fs b, p x := by
  simp only [Filter.Frequently, eventually_iSup, not_forall]

theorem Eventually.choice {r : α → β → Prop} {l : Filter α} [l.NeBot] (h : ∀ᶠ x in l, ∃ y, r x y) :
    ∃ f : α → β, ∀ᶠ x in l, r x (f x) := by
  haveI : Nonempty β := let ⟨_, hx⟩ := h.exists; hx.nonempty
  choose! f hf using fun x (hx : ∃ y, r x y) => hx
  exact ⟨f, h.mono hf⟩

/-!
### Relation “eventually equal”
-/

section EventuallyEq
variable {l : Filter α} {f g : α → β}

<<<<<<< HEAD
section EventuallyEq
variable {l : Filter α} {f g : α → β}

@[inherit_doc]
notation:50 f " =ᶠ[" l:50 "] " g:50 => EventuallyEq l f g

theorem EventuallyEq.eventually (h : f =ᶠ[l] g) : ∀ᶠ x in l, f x = g x := h

=======
theorem EventuallyEq.eventually (h : f =ᶠ[l] g) : ∀ᶠ x in l, f x = g x := h

>>>>>>> d0df76bd
@[simp] lemma eventuallyEq_top : f =ᶠ[⊤] g ↔ f = g := by simp [EventuallyEq, funext_iff]

theorem EventuallyEq.rw {l : Filter α} {f g : α → β} (h : f =ᶠ[l] g) (p : α → β → Prop)
    (hf : ∀ᶠ x in l, p x (f x)) : ∀ᶠ x in l, p x (g x) :=
  hf.congr <| h.mono fun _ hx => hx ▸ Iff.rfl

theorem eventuallyEq_set {s t : Set α} {l : Filter α} : s =ᶠ[l] t ↔ ∀ᶠ x in l, x ∈ s ↔ x ∈ t :=
  eventually_congr <| Eventually.of_forall fun _ ↦ eq_iff_iff

alias ⟨EventuallyEq.mem_iff, Eventually.set_eq⟩ := eventuallyEq_set

@[simp]
theorem eventuallyEq_univ {s : Set α} {l : Filter α} : s =ᶠ[l] univ ↔ s ∈ l := by
  simp [eventuallyEq_set]

theorem EventuallyEq.exists_mem {l : Filter α} {f g : α → β} (h : f =ᶠ[l] g) :
    ∃ s ∈ l, EqOn f g s :=
  Eventually.exists_mem h

theorem eventuallyEq_of_mem {l : Filter α} {f g : α → β} {s : Set α} (hs : s ∈ l) (h : EqOn f g s) :
    f =ᶠ[l] g :=
  eventually_of_mem hs h

theorem eventuallyEq_iff_exists_mem {l : Filter α} {f g : α → β} :
    f =ᶠ[l] g ↔ ∃ s ∈ l, EqOn f g s :=
  eventually_iff_exists_mem

theorem EventuallyEq.filter_mono {l l' : Filter α} {f g : α → β} (h₁ : f =ᶠ[l] g) (h₂ : l' ≤ l) :
    f =ᶠ[l'] g :=
  h₂ h₁

@[refl, simp]
theorem EventuallyEq.refl (l : Filter α) (f : α → β) : f =ᶠ[l] f :=
  Eventually.of_forall fun _ => rfl

protected theorem EventuallyEq.rfl {l : Filter α} {f : α → β} : f =ᶠ[l] f :=
  EventuallyEq.refl l f

theorem EventuallyEq.of_eq {l : Filter α} {f g : α → β} (h : f = g) : f =ᶠ[l] g := h ▸ .rfl
alias _root_.Eq.eventuallyEq := EventuallyEq.of_eq

@[symm]
theorem EventuallyEq.symm {f g : α → β} {l : Filter α} (H : f =ᶠ[l] g) : g =ᶠ[l] f :=
  H.mono fun _ => Eq.symm

lemma eventuallyEq_comm {f g : α → β} {l : Filter α} : f =ᶠ[l] g ↔ g =ᶠ[l] f := ⟨.symm, .symm⟩

@[trans]
theorem EventuallyEq.trans {l : Filter α} {f g h : α → β} (H₁ : f =ᶠ[l] g) (H₂ : g =ᶠ[l] h) :
    f =ᶠ[l] h :=
  H₂.rw (fun x y => f x = y) H₁

theorem EventuallyEq.congr_left {l : Filter α} {f g h : α → β} (H : f =ᶠ[l] g) :
    f =ᶠ[l] h ↔ g =ᶠ[l] h :=
  ⟨H.symm.trans, H.trans⟩

theorem EventuallyEq.congr_right {l : Filter α} {f g h : α → β} (H : g =ᶠ[l] h) :
    f =ᶠ[l] g ↔ f =ᶠ[l] h :=
  ⟨(·.trans H), (·.trans H.symm)⟩

instance {l : Filter α} :
    Trans ((· =ᶠ[l] ·) : (α → β) → (α → β) → Prop) (· =ᶠ[l] ·) (· =ᶠ[l] ·) where
  trans := EventuallyEq.trans

theorem EventuallyEq.prod_mk {l} {f f' : α → β} (hf : f =ᶠ[l] f') {g g' : α → γ} (hg : g =ᶠ[l] g') :
    (fun x => (f x, g x)) =ᶠ[l] fun x => (f' x, g' x) :=
  hf.mp <|
    hg.mono <| by
      intros
      simp only [*]

-- See `EventuallyEq.comp_tendsto` further below for a similar statement w.r.t.
-- composition on the right.
theorem EventuallyEq.fun_comp {f g : α → β} {l : Filter α} (H : f =ᶠ[l] g) (h : β → γ) :
    h ∘ f =ᶠ[l] h ∘ g :=
  H.mono fun _ hx => congr_arg h hx

theorem EventuallyEq.comp₂ {δ} {f f' : α → β} {g g' : α → γ} {l} (Hf : f =ᶠ[l] f') (h : β → γ → δ)
    (Hg : g =ᶠ[l] g') : (fun x => h (f x) (g x)) =ᶠ[l] fun x => h (f' x) (g' x) :=
  (Hf.prod_mk Hg).fun_comp (uncurry h)

@[to_additive]
theorem EventuallyEq.mul [Mul β] {f f' g g' : α → β} {l : Filter α} (h : f =ᶠ[l] g)
    (h' : f' =ᶠ[l] g') : (fun x => f x * f' x) =ᶠ[l] fun x => g x * g' x :=
  h.comp₂ (· * ·) h'

@[to_additive const_smul]
theorem EventuallyEq.pow_const {γ} [Pow β γ] {f g : α → β} {l : Filter α} (h : f =ᶠ[l] g) (c : γ) :
    (fun x => f x ^ c) =ᶠ[l] fun x => g x ^ c :=
  h.fun_comp (· ^ c)

@[to_additive]
theorem EventuallyEq.inv [Inv β] {f g : α → β} {l : Filter α} (h : f =ᶠ[l] g) :
    (fun x => (f x)⁻¹) =ᶠ[l] fun x => (g x)⁻¹ :=
  h.fun_comp Inv.inv

@[to_additive]
theorem EventuallyEq.div [Div β] {f f' g g' : α → β} {l : Filter α} (h : f =ᶠ[l] g)
    (h' : f' =ᶠ[l] g') : (fun x => f x / f' x) =ᶠ[l] fun x => g x / g' x :=
  h.comp₂ (· / ·) h'

attribute [to_additive] EventuallyEq.const_smul

@[to_additive]
theorem EventuallyEq.smul {𝕜} [SMul 𝕜 β] {l : Filter α} {f f' : α → 𝕜} {g g' : α → β}
    (hf : f =ᶠ[l] f') (hg : g =ᶠ[l] g') : (fun x => f x • g x) =ᶠ[l] fun x => f' x • g' x :=
  hf.comp₂ (· • ·) hg

theorem EventuallyEq.sup [Max β] {l : Filter α} {f f' g g' : α → β} (hf : f =ᶠ[l] f')
    (hg : g =ᶠ[l] g') : (fun x => f x ⊔ g x) =ᶠ[l] fun x => f' x ⊔ g' x :=
  hf.comp₂ (· ⊔ ·) hg

theorem EventuallyEq.inf [Min β] {l : Filter α} {f f' g g' : α → β} (hf : f =ᶠ[l] f')
    (hg : g =ᶠ[l] g') : (fun x => f x ⊓ g x) =ᶠ[l] fun x => f' x ⊓ g' x :=
  hf.comp₂ (· ⊓ ·) hg

theorem EventuallyEq.preimage {l : Filter α} {f g : α → β} (h : f =ᶠ[l] g) (s : Set β) :
    f ⁻¹' s =ᶠ[l] g ⁻¹' s :=
  h.fun_comp s

theorem EventuallyEq.inter {s t s' t' : Set α} {l : Filter α} (h : s =ᶠ[l] t) (h' : s' =ᶠ[l] t') :
    (s ∩ s' : Set α) =ᶠ[l] (t ∩ t' : Set α) :=
  h.comp₂ (· ∧ ·) h'

theorem EventuallyEq.union {s t s' t' : Set α} {l : Filter α} (h : s =ᶠ[l] t) (h' : s' =ᶠ[l] t') :
    (s ∪ s' : Set α) =ᶠ[l] (t ∪ t' : Set α) :=
  h.comp₂ (· ∨ ·) h'

theorem EventuallyEq.compl {s t : Set α} {l : Filter α} (h : s =ᶠ[l] t) :
    (sᶜ : Set α) =ᶠ[l] (tᶜ : Set α) :=
  h.fun_comp Not

theorem EventuallyEq.diff {s t s' t' : Set α} {l : Filter α} (h : s =ᶠ[l] t) (h' : s' =ᶠ[l] t') :
    (s \ s' : Set α) =ᶠ[l] (t \ t' : Set α) :=
  h.inter h'.compl

protected theorem EventuallyEq.symmDiff {s t s' t' : Set α} {l : Filter α}
    (h : s =ᶠ[l] t) (h' : s' =ᶠ[l] t') : (s ∆ s' : Set α) =ᶠ[l] (t ∆ t' : Set α) :=
  (h.diff h').union (h'.diff h)

theorem eventuallyEq_empty {s : Set α} {l : Filter α} : s =ᶠ[l] (∅ : Set α) ↔ ∀ᶠ x in l, x ∉ s :=
  eventuallyEq_set.trans <| by simp

theorem inter_eventuallyEq_left {s t : Set α} {l : Filter α} :
    (s ∩ t : Set α) =ᶠ[l] s ↔ ∀ᶠ x in l, x ∈ s → x ∈ t := by
  simp only [eventuallyEq_set, mem_inter_iff, and_iff_left_iff_imp]

theorem inter_eventuallyEq_right {s t : Set α} {l : Filter α} :
    (s ∩ t : Set α) =ᶠ[l] t ↔ ∀ᶠ x in l, x ∈ t → x ∈ s := by
  rw [inter_comm, inter_eventuallyEq_left]

@[simp]
theorem eventuallyEq_principal {s : Set α} {f g : α → β} : f =ᶠ[𝓟 s] g ↔ EqOn f g s :=
  Iff.rfl

theorem eventuallyEq_inf_principal_iff {F : Filter α} {s : Set α} {f g : α → β} :
    f =ᶠ[F ⊓ 𝓟 s] g ↔ ∀ᶠ x in F, x ∈ s → f x = g x :=
  eventually_inf_principal

theorem EventuallyEq.sub_eq [AddGroup β] {f g : α → β} {l : Filter α} (h : f =ᶠ[l] g) :
    f - g =ᶠ[l] 0 := by simpa using ((EventuallyEq.refl l f).sub h).symm

theorem eventuallyEq_iff_sub [AddGroup β] {f g : α → β} {l : Filter α} :
    f =ᶠ[l] g ↔ f - g =ᶠ[l] 0 :=
  ⟨fun h => h.sub_eq, fun h => by simpa using h.add (EventuallyEq.refl l g)⟩

section LE

variable [LE β] {l : Filter α}

theorem EventuallyLE.congr {f f' g g' : α → β} (H : f ≤ᶠ[l] g) (hf : f =ᶠ[l] f') (hg : g =ᶠ[l] g') :
    f' ≤ᶠ[l] g' :=
  H.mp <| hg.mp <| hf.mono fun x hf hg H => by rwa [hf, hg] at H

theorem eventuallyLE_congr {f f' g g' : α → β} (hf : f =ᶠ[l] f') (hg : g =ᶠ[l] g') :
    f ≤ᶠ[l] g ↔ f' ≤ᶠ[l] g' :=
  ⟨fun H => H.congr hf hg, fun H => H.congr hf.symm hg.symm⟩

end LE

section Preorder

variable [Preorder β] {l : Filter α} {f g h : α → β}

theorem EventuallyEq.le (h : f =ᶠ[l] g) : f ≤ᶠ[l] g :=
  h.mono fun _ => le_of_eq

@[refl]
theorem EventuallyLE.refl (l : Filter α) (f : α → β) : f ≤ᶠ[l] f :=
  EventuallyEq.rfl.le

theorem EventuallyLE.rfl : f ≤ᶠ[l] f :=
  EventuallyLE.refl l f

@[trans]
theorem EventuallyLE.trans (H₁ : f ≤ᶠ[l] g) (H₂ : g ≤ᶠ[l] h) : f ≤ᶠ[l] h :=
  H₂.mp <| H₁.mono fun _ => le_trans

instance : Trans ((· ≤ᶠ[l] ·) : (α → β) → (α → β) → Prop) (· ≤ᶠ[l] ·) (· ≤ᶠ[l] ·) where
  trans := EventuallyLE.trans

@[trans]
theorem EventuallyEq.trans_le (H₁ : f =ᶠ[l] g) (H₂ : g ≤ᶠ[l] h) : f ≤ᶠ[l] h :=
  H₁.le.trans H₂

instance : Trans ((· =ᶠ[l] ·) : (α → β) → (α → β) → Prop) (· ≤ᶠ[l] ·) (· ≤ᶠ[l] ·) where
  trans := EventuallyEq.trans_le

@[trans]
theorem EventuallyLE.trans_eq (H₁ : f ≤ᶠ[l] g) (H₂ : g =ᶠ[l] h) : f ≤ᶠ[l] h :=
  H₁.trans H₂.le

instance : Trans ((· ≤ᶠ[l] ·) : (α → β) → (α → β) → Prop) (· =ᶠ[l] ·) (· ≤ᶠ[l] ·) where
  trans := EventuallyLE.trans_eq

end Preorder

variable {l : Filter α}

theorem EventuallyLE.antisymm [PartialOrder β] {l : Filter α} {f g : α → β} (h₁ : f ≤ᶠ[l] g)
    (h₂ : g ≤ᶠ[l] f) : f =ᶠ[l] g :=
  h₂.mp <| h₁.mono fun _ => le_antisymm

theorem eventuallyLE_antisymm_iff [PartialOrder β] {l : Filter α} {f g : α → β} :
    f =ᶠ[l] g ↔ f ≤ᶠ[l] g ∧ g ≤ᶠ[l] f := by
  simp only [EventuallyEq, EventuallyLE, le_antisymm_iff, eventually_and]

theorem EventuallyLE.le_iff_eq [PartialOrder β] {l : Filter α} {f g : α → β} (h : f ≤ᶠ[l] g) :
    g ≤ᶠ[l] f ↔ g =ᶠ[l] f :=
  ⟨fun h' => h'.antisymm h, EventuallyEq.le⟩

theorem Eventually.ne_of_lt [Preorder β] {l : Filter α} {f g : α → β} (h : ∀ᶠ x in l, f x < g x) :
    ∀ᶠ x in l, f x ≠ g x :=
  h.mono fun _ hx => hx.ne

theorem Eventually.ne_top_of_lt [PartialOrder β] [OrderTop β] {l : Filter α} {f g : α → β}
    (h : ∀ᶠ x in l, f x < g x) : ∀ᶠ x in l, f x ≠ ⊤ :=
  h.mono fun _ hx => hx.ne_top

theorem Eventually.lt_top_of_ne [PartialOrder β] [OrderTop β] {l : Filter α} {f : α → β}
    (h : ∀ᶠ x in l, f x ≠ ⊤) : ∀ᶠ x in l, f x < ⊤ :=
  h.mono fun _ hx => hx.lt_top

theorem Eventually.lt_top_iff_ne_top [PartialOrder β] [OrderTop β] {l : Filter α} {f : α → β} :
    (∀ᶠ x in l, f x < ⊤) ↔ ∀ᶠ x in l, f x ≠ ⊤ :=
  ⟨Eventually.ne_of_lt, Eventually.lt_top_of_ne⟩

@[mono]
theorem EventuallyLE.inter {s t s' t' : Set α} {l : Filter α} (h : s ≤ᶠ[l] t) (h' : s' ≤ᶠ[l] t') :
    (s ∩ s' : Set α) ≤ᶠ[l] (t ∩ t' : Set α) :=
  h'.mp <| h.mono fun _ => And.imp

@[mono]
theorem EventuallyLE.union {s t s' t' : Set α} {l : Filter α} (h : s ≤ᶠ[l] t) (h' : s' ≤ᶠ[l] t') :
    (s ∪ s' : Set α) ≤ᶠ[l] (t ∪ t' : Set α) :=
  h'.mp <| h.mono fun _ => Or.imp

protected lemma EventuallyLE.iUnion [Finite ι] {s t : ι → Set α}
    (h : ∀ i, s i ≤ᶠ[l] t i) : (⋃ i, s i) ≤ᶠ[l] ⋃ i, t i :=
  (eventually_all.2 h).mono fun _x hx hx' ↦
    let ⟨i, hi⟩ := mem_iUnion.1 hx'; mem_iUnion.2 ⟨i, hx i hi⟩

protected lemma EventuallyEq.iUnion [Finite ι] {s t : ι → Set α}
    (h : ∀ i, s i =ᶠ[l] t i) : (⋃ i, s i) =ᶠ[l] ⋃ i, t i :=
  (EventuallyLE.iUnion fun i ↦ (h i).le).antisymm <| .iUnion fun i ↦ (h i).symm.le

protected lemma EventuallyLE.iInter [Finite ι] {s t : ι → Set α}
    (h : ∀ i, s i ≤ᶠ[l] t i) : (⋂ i, s i) ≤ᶠ[l] ⋂ i, t i :=
  (eventually_all.2 h).mono fun _x hx hx' ↦ mem_iInter.2 fun i ↦ hx i (mem_iInter.1 hx' i)

protected lemma EventuallyEq.iInter [Finite ι] {s t : ι → Set α}
    (h : ∀ i, s i =ᶠ[l] t i) : (⋂ i, s i) =ᶠ[l] ⋂ i, t i :=
  (EventuallyLE.iInter fun i ↦ (h i).le).antisymm <| .iInter fun i ↦ (h i).symm.le

lemma _root_.Set.Finite.eventuallyLE_iUnion {ι : Type*} {s : Set ι} (hs : s.Finite)
    {f g : ι → Set α} (hle : ∀ i ∈ s, f i ≤ᶠ[l] g i) : (⋃ i ∈ s, f i) ≤ᶠ[l] (⋃ i ∈ s, g i) := by
  have := hs.to_subtype
  rw [biUnion_eq_iUnion, biUnion_eq_iUnion]
  exact .iUnion fun i ↦ hle i.1 i.2

alias EventuallyLE.biUnion := Set.Finite.eventuallyLE_iUnion

lemma _root_.Set.Finite.eventuallyEq_iUnion {ι : Type*} {s : Set ι} (hs : s.Finite)
    {f g : ι → Set α} (heq : ∀ i ∈ s, f i =ᶠ[l] g i) : (⋃ i ∈ s, f i) =ᶠ[l] (⋃ i ∈ s, g i) :=
  (EventuallyLE.biUnion hs fun i hi ↦ (heq i hi).le).antisymm <|
    .biUnion hs fun i hi ↦ (heq i hi).symm.le

alias EventuallyEq.biUnion := Set.Finite.eventuallyEq_iUnion

lemma _root_.Set.Finite.eventuallyLE_iInter {ι : Type*} {s : Set ι} (hs : s.Finite)
    {f g : ι → Set α} (hle : ∀ i ∈ s, f i ≤ᶠ[l] g i) : (⋂ i ∈ s, f i) ≤ᶠ[l] (⋂ i ∈ s, g i) := by
  have := hs.to_subtype
  rw [biInter_eq_iInter, biInter_eq_iInter]
  exact .iInter fun i ↦ hle i.1 i.2

alias EventuallyLE.biInter := Set.Finite.eventuallyLE_iInter

lemma _root_.Set.Finite.eventuallyEq_iInter {ι : Type*} {s : Set ι} (hs : s.Finite)
    {f g : ι → Set α} (heq : ∀ i ∈ s, f i =ᶠ[l] g i) : (⋂ i ∈ s, f i) =ᶠ[l] (⋂ i ∈ s, g i) :=
  (EventuallyLE.biInter hs fun i hi ↦ (heq i hi).le).antisymm <|
    .biInter hs fun i hi ↦ (heq i hi).symm.le

alias EventuallyEq.biInter := Set.Finite.eventuallyEq_iInter

lemma _root_.Finset.eventuallyLE_iUnion {ι : Type*} (s : Finset ι) {f g : ι → Set α}
    (hle : ∀ i ∈ s, f i ≤ᶠ[l] g i) : (⋃ i ∈ s, f i) ≤ᶠ[l] (⋃ i ∈ s, g i) :=
  .biUnion s.finite_toSet hle

lemma _root_.Finset.eventuallyEq_iUnion {ι : Type*} (s : Finset ι) {f g : ι → Set α}
    (heq : ∀ i ∈ s, f i =ᶠ[l] g i) : (⋃ i ∈ s, f i) =ᶠ[l] (⋃ i ∈ s, g i) :=
  .biUnion s.finite_toSet heq

lemma _root_.Finset.eventuallyLE_iInter {ι : Type*} (s : Finset ι) {f g : ι → Set α}
    (hle : ∀ i ∈ s, f i ≤ᶠ[l] g i) : (⋂ i ∈ s, f i) ≤ᶠ[l] (⋂ i ∈ s, g i) :=
  .biInter s.finite_toSet hle

lemma _root_.Finset.eventuallyEq_iInter {ι : Type*} (s : Finset ι) {f g : ι → Set α}
    (heq : ∀ i ∈ s, f i =ᶠ[l] g i) : (⋂ i ∈ s, f i) =ᶠ[l] (⋂ i ∈ s, g i) :=
  .biInter s.finite_toSet heq

@[mono]
theorem EventuallyLE.compl {s t : Set α} {l : Filter α} (h : s ≤ᶠ[l] t) :
    (tᶜ : Set α) ≤ᶠ[l] (sᶜ : Set α) :=
  h.mono fun _ => mt

@[mono]
theorem EventuallyLE.diff {s t s' t' : Set α} {l : Filter α} (h : s ≤ᶠ[l] t) (h' : t' ≤ᶠ[l] s') :
    (s \ s' : Set α) ≤ᶠ[l] (t \ t' : Set α) :=
  h.inter h'.compl

theorem set_eventuallyLE_iff_mem_inf_principal {s t : Set α} {l : Filter α} :
    s ≤ᶠ[l] t ↔ t ∈ l ⊓ 𝓟 s :=
  eventually_inf_principal.symm

theorem set_eventuallyLE_iff_inf_principal_le {s t : Set α} {l : Filter α} :
    s ≤ᶠ[l] t ↔ l ⊓ 𝓟 s ≤ l ⊓ 𝓟 t :=
  set_eventuallyLE_iff_mem_inf_principal.trans <| by
    simp only [le_inf_iff, inf_le_left, true_and, le_principal_iff]

theorem set_eventuallyEq_iff_inf_principal {s t : Set α} {l : Filter α} :
    s =ᶠ[l] t ↔ l ⊓ 𝓟 s = l ⊓ 𝓟 t := by
  simp only [eventuallyLE_antisymm_iff, le_antisymm_iff, set_eventuallyLE_iff_inf_principal_le]

theorem EventuallyLE.sup [SemilatticeSup β] {l : Filter α} {f₁ f₂ g₁ g₂ : α → β} (hf : f₁ ≤ᶠ[l] f₂)
    (hg : g₁ ≤ᶠ[l] g₂) : f₁ ⊔ g₁ ≤ᶠ[l] f₂ ⊔ g₂ := by
  filter_upwards [hf, hg] with x hfx hgx using sup_le_sup hfx hgx

theorem EventuallyLE.sup_le [SemilatticeSup β] {l : Filter α} {f g h : α → β} (hf : f ≤ᶠ[l] h)
    (hg : g ≤ᶠ[l] h) : f ⊔ g ≤ᶠ[l] h := by
  filter_upwards [hf, hg] with x hfx hgx using _root_.sup_le hfx hgx

theorem EventuallyLE.le_sup_of_le_left [SemilatticeSup β] {l : Filter α} {f g h : α → β}
    (hf : h ≤ᶠ[l] f) : h ≤ᶠ[l] f ⊔ g :=
  hf.mono fun _ => _root_.le_sup_of_le_left

theorem EventuallyLE.le_sup_of_le_right [SemilatticeSup β] {l : Filter α} {f g h : α → β}
    (hg : h ≤ᶠ[l] g) : h ≤ᶠ[l] f ⊔ g :=
  hg.mono fun _ => _root_.le_sup_of_le_right

theorem join_le {f : Filter (Filter α)} {l : Filter α} (h : ∀ᶠ m in f, m ≤ l) : join f ≤ l :=
  fun _ hs => h.mono fun _ hm => hm hs

end EventuallyEq

/-! ### Push-forwards, pull-backs, and the monad structure -/

section Map

@[simp]
theorem map_principal {s : Set α} {f : α → β} : map f (𝓟 s) = 𝓟 (Set.image f s) :=
  Filter.ext fun _ => image_subset_iff.symm

variable {f : Filter α} {m : α → β} {m' : β → γ} {s : Set α} {t : Set β}

@[simp]
theorem eventually_map {P : β → Prop} : (∀ᶠ b in map m f, P b) ↔ ∀ᶠ a in f, P (m a) :=
  Iff.rfl

@[simp]
theorem frequently_map {P : β → Prop} : (∃ᶠ b in map m f, P b) ↔ ∃ᶠ a in f, P (m a) :=
  Iff.rfl

@[simp]
theorem mem_map : t ∈ map m f ↔ m ⁻¹' t ∈ f :=
  Iff.rfl

theorem mem_map' : t ∈ map m f ↔ { x | m x ∈ t } ∈ f :=
  Iff.rfl

theorem image_mem_map (hs : s ∈ f) : m '' s ∈ map m f :=
  f.sets_of_superset hs <| subset_preimage_image m s

-- The simpNF linter says that the LHS can be simplified via `Filter.mem_map`.
-- However this is a higher priority lemma.
-- https://github.com/leanprover/std4/issues/207
@[simp 1100, nolint simpNF]
theorem image_mem_map_iff (hf : Injective m) : m '' s ∈ map m f ↔ s ∈ f :=
  ⟨fun h => by rwa [← preimage_image_eq s hf], image_mem_map⟩

theorem range_mem_map : range m ∈ map m f := by
  rw [← image_univ]
  exact image_mem_map univ_mem

theorem mem_map_iff_exists_image : t ∈ map m f ↔ ∃ s ∈ f, m '' s ⊆ t :=
  ⟨fun ht => ⟨m ⁻¹' t, ht, image_preimage_subset _ _⟩, fun ⟨_, hs, ht⟩ =>
    mem_of_superset (image_mem_map hs) ht⟩

@[simp]
theorem map_id : Filter.map id f = f :=
  filter_eq <| rfl

@[simp]
theorem map_id' : Filter.map (fun x => x) f = f :=
  map_id

@[simp]
theorem map_compose : Filter.map m' ∘ Filter.map m = Filter.map (m' ∘ m) :=
  funext fun _ => filter_eq <| rfl

@[simp]
theorem map_map : Filter.map m' (Filter.map m f) = Filter.map (m' ∘ m) f :=
  congr_fun Filter.map_compose f

/-- If functions `m₁` and `m₂` are eventually equal at a filter `f`, then
they map this filter to the same filter. -/
theorem map_congr {m₁ m₂ : α → β} {f : Filter α} (h : m₁ =ᶠ[f] m₂) : map m₁ f = map m₂ f :=
  Filter.ext' fun _ => eventually_congr (h.mono fun _ hx => hx ▸ Iff.rfl)

end Map

section Comap

variable {f : α → β} {l : Filter β} {p : α → Prop} {s : Set α}

theorem mem_comap' : s ∈ comap f l ↔ { y | ∀ ⦃x⦄, f x = y → x ∈ s } ∈ l :=
  ⟨fun ⟨t, ht, hts⟩ => mem_of_superset ht fun y hy x hx => hts <| mem_preimage.2 <| by rwa [hx],
    fun h => ⟨_, h, fun _ hx => hx rfl⟩⟩

-- TODO: it would be nice to use `kernImage` much more to take advantage of common name and API,
-- and then this would become `mem_comap'`
theorem mem_comap'' : s ∈ comap f l ↔ kernImage f s ∈ l :=
  mem_comap'

/-- RHS form is used, e.g., in the definition of `UniformSpace`. -/
lemma mem_comap_prod_mk {x : α} {s : Set β} {F : Filter (α × β)} :
    s ∈ comap (Prod.mk x) F ↔ {p : α × β | p.fst = x → p.snd ∈ s} ∈ F := by
  simp_rw [mem_comap', Prod.ext_iff, and_imp, @forall_swap β (_ = _), forall_eq, eq_comm]

@[simp]
theorem eventually_comap : (∀ᶠ a in comap f l, p a) ↔ ∀ᶠ b in l, ∀ a, f a = b → p a :=
  mem_comap'

@[simp]
theorem frequently_comap : (∃ᶠ a in comap f l, p a) ↔ ∃ᶠ b in l, ∃ a, f a = b ∧ p a := by
  simp only [Filter.Frequently, eventually_comap, not_exists, _root_.not_and]

theorem mem_comap_iff_compl : s ∈ comap f l ↔ (f '' sᶜ)ᶜ ∈ l := by
  simp only [mem_comap'', kernImage_eq_compl]

theorem compl_mem_comap : sᶜ ∈ comap f l ↔ (f '' s)ᶜ ∈ l := by rw [mem_comap_iff_compl, compl_compl]

end Comap

section KernMap

/-- The analog of `kernImage` for filters. A set `s` belongs to `Filter.kernMap m f` if either of
the following equivalent conditions hold.

1. There exists a set `t ∈ f` such that `s = kernImage m t`. This is used as a definition.
2. There exists a set `t` such that `tᶜ ∈ f` and `sᶜ = m '' t`, see `Filter.mem_kernMap_iff_compl`
and `Filter.compl_mem_kernMap`.

This definition because it gives a right adjoint to `Filter.comap`, and because it has a nice
interpretation when working with `co-` filters (`Filter.cocompact`, `Filter.cofinite`, ...).
For example, `kernMap m (cocompact α)` is the filter generated by the complements of the sets
`m '' K` where `K` is a compact subset of `α`. -/
def kernMap (m : α → β) (f : Filter α) : Filter β where
  sets := (kernImage m) '' f.sets
  univ_sets := ⟨univ, f.univ_sets, by simp [kernImage_eq_compl]⟩
  sets_of_superset := by
    rintro _ t ⟨s, hs, rfl⟩ hst
    refine ⟨s ∪ m ⁻¹' t, mem_of_superset hs subset_union_left, ?_⟩
    rw [kernImage_union_preimage, union_eq_right.mpr hst]
  inter_sets := by
    rintro _ _ ⟨s₁, h₁, rfl⟩ ⟨s₂, h₂, rfl⟩
    exact ⟨s₁ ∩ s₂, f.inter_sets h₁ h₂, Set.preimage_kernImage.u_inf⟩

variable {m : α → β} {f : Filter α}

theorem mem_kernMap {s : Set β} : s ∈ kernMap m f ↔ ∃ t ∈ f, kernImage m t = s :=
  Iff.rfl

theorem mem_kernMap_iff_compl {s : Set β} : s ∈ kernMap m f ↔ ∃ t, tᶜ ∈ f ∧ m '' t = sᶜ := by
  rw [mem_kernMap, compl_surjective.exists]
  refine exists_congr (fun x ↦ and_congr_right fun _ ↦ ?_)
  rw [kernImage_compl, compl_eq_comm, eq_comm]

theorem compl_mem_kernMap {s : Set β} : sᶜ ∈ kernMap m f ↔ ∃ t, tᶜ ∈ f ∧ m '' t = s := by
  simp_rw [mem_kernMap_iff_compl, compl_compl]

end KernMap

instance : LawfulFunctor (Filter : Type u → Type u) where
  id_map _ := map_id
  comp_map _ _ _ := map_map.symm
  map_const := rfl

theorem pure_sets (a : α) : (pure a : Filter α).sets = { s | a ∈ s } :=
  rfl

@[simp]
theorem eventually_pure {a : α} {p : α → Prop} : (∀ᶠ x in pure a, p x) ↔ p a :=
  Iff.rfl

@[simp]
theorem principal_singleton (a : α) : 𝓟 {a} = pure a :=
  Filter.ext fun s => by simp only [mem_pure, mem_principal, singleton_subset_iff]

@[simp]
theorem map_pure (f : α → β) (a : α) : map f (pure a) = pure (f a) :=
  rfl

theorem pure_le_principal {s : Set α} (a : α) : pure a ≤ 𝓟 s ↔ a ∈ s := by
  simp

@[simp] theorem join_pure (f : Filter α) : join (pure f) = f := rfl

@[simp]
theorem pure_bind (a : α) (m : α → Filter β) : bind (pure a) m = m a := by
  simp only [Bind.bind, bind, map_pure, join_pure]

theorem map_bind {α β} (m : β → γ) (f : Filter α) (g : α → Filter β) :
    map m (bind f g) = bind f (map m ∘ g) :=
  rfl

theorem bind_map {α β} (m : α → β) (f : Filter α) (g : β → Filter γ) :
    (bind (map m f) g) = bind f (g ∘ m) :=
  rfl

/-!
### `Filter` as a `Monad`

In this section we define `Filter.monad`, a `Monad` structure on `Filter`s. This definition is not
an instance because its `Seq` projection is not equal to the `Filter.seq` function we use in the
`Applicative` instance on `Filter`.
-/

section

/-- The monad structure on filters. -/
protected def monad : Monad Filter where map := @Filter.map

attribute [local instance] Filter.monad

protected theorem lawfulMonad : LawfulMonad Filter where
  map_const := rfl
  id_map _ := rfl
  seqLeft_eq _ _ := rfl
  seqRight_eq _ _ := rfl
  pure_seq _ _ := rfl
  bind_pure_comp _ _ := rfl
  bind_map _ _ := rfl
  pure_bind _ _ := rfl
  bind_assoc _ _ _ := rfl

end

instance : Alternative Filter where
  seq := fun x y => x.seq (y ())
  failure := ⊥
  orElse x y := x ⊔ y ()

@[simp]
theorem map_def {α β} (m : α → β) (f : Filter α) : m <$> f = map m f :=
  rfl

@[simp]
theorem bind_def {α β} (f : Filter α) (m : α → Filter β) : f >>= m = bind f m :=
  rfl

/-! #### `map` and `comap` equations -/

section Map

variable {f f₁ f₂ : Filter α} {g g₁ g₂ : Filter β} {m : α → β} {m' : β → γ} {s : Set α} {t : Set β}

@[simp] theorem mem_comap : s ∈ comap m g ↔ ∃ t ∈ g, m ⁻¹' t ⊆ s := Iff.rfl

theorem preimage_mem_comap (ht : t ∈ g) : m ⁻¹' t ∈ comap m g :=
  ⟨t, ht, Subset.rfl⟩

theorem Eventually.comap {p : β → Prop} (hf : ∀ᶠ b in g, p b) (f : α → β) :
    ∀ᶠ a in comap f g, p (f a) :=
  preimage_mem_comap hf

theorem comap_id : comap id f = f :=
  le_antisymm (fun _ => preimage_mem_comap) fun _ ⟨_, ht, hst⟩ => mem_of_superset ht hst

theorem comap_id' : comap (fun x => x) f = f := comap_id

theorem comap_const_of_not_mem {x : β} (ht : t ∈ g) (hx : x ∉ t) : comap (fun _ : α => x) g = ⊥ :=
  empty_mem_iff_bot.1 <| mem_comap'.2 <| mem_of_superset ht fun _ hx' _ h => hx <| h.symm ▸ hx'

theorem comap_const_of_mem {x : β} (h : ∀ t ∈ g, x ∈ t) : comap (fun _ : α => x) g = ⊤ :=
  top_unique fun _ hs => univ_mem' fun _ => h _ (mem_comap'.1 hs) rfl

theorem map_const [NeBot f] {c : β} : (f.map fun _ => c) = pure c := by
  ext s
  by_cases h : c ∈ s <;> simp [h]

theorem comap_comap {m : γ → β} {n : β → α} : comap m (comap n f) = comap (n ∘ m) f :=
  Filter.coext fun s => by simp only [compl_mem_comap, image_image, (· ∘ ·)]

section comm

/-!
The variables in the following lemmas are used as in this diagram:
```
    φ
  α → β
θ ↓   ↓ ψ
  γ → δ
    ρ
```
-/


variable {φ : α → β} {θ : α → γ} {ψ : β → δ} {ρ : γ → δ}

theorem map_comm (H : ψ ∘ φ = ρ ∘ θ) (F : Filter α) :
    map ψ (map φ F) = map ρ (map θ F) := by
  rw [Filter.map_map, H, ← Filter.map_map]

theorem comap_comm (H : ψ ∘ φ = ρ ∘ θ) (G : Filter δ) :
    comap φ (comap ψ G) = comap θ (comap ρ G) := by
  rw [Filter.comap_comap, H, ← Filter.comap_comap]

end comm

theorem _root_.Function.Semiconj.filter_map {f : α → β} {ga : α → α} {gb : β → β}
    (h : Function.Semiconj f ga gb) : Function.Semiconj (map f) (map ga) (map gb) :=
  map_comm h.comp_eq

theorem _root_.Function.Commute.filter_map {f g : α → α} (h : Function.Commute f g) :
    Function.Commute (map f) (map g) :=
  h.semiconj.filter_map

theorem _root_.Function.Semiconj.filter_comap {f : α → β} {ga : α → α} {gb : β → β}
    (h : Function.Semiconj f ga gb) : Function.Semiconj (comap f) (comap gb) (comap ga) :=
  comap_comm h.comp_eq.symm

theorem _root_.Function.Commute.filter_comap {f g : α → α} (h : Function.Commute f g) :
    Function.Commute (comap f) (comap g) :=
  h.semiconj.filter_comap

section

open Filter

theorem _root_.Function.LeftInverse.filter_map {f : α → β} {g : β → α} (hfg : LeftInverse g f) :
    LeftInverse (map g) (map f) := fun F ↦ by
  rw [map_map, hfg.comp_eq_id, map_id]

theorem _root_.Function.LeftInverse.filter_comap {f : α → β} {g : β → α} (hfg : LeftInverse g f) :
    RightInverse (comap g) (comap f) := fun F ↦ by
  rw [comap_comap, hfg.comp_eq_id, comap_id]

nonrec theorem _root_.Function.RightInverse.filter_map {f : α → β} {g : β → α}
    (hfg : RightInverse g f) : RightInverse (map g) (map f) :=
  hfg.filter_map

nonrec theorem _root_.Function.RightInverse.filter_comap {f : α → β} {g : β → α}
    (hfg : RightInverse g f) : LeftInverse (comap g) (comap f) :=
  hfg.filter_comap

theorem _root_.Set.LeftInvOn.filter_map_Iic {f : α → β} {g : β → α} (hfg : LeftInvOn g f s) :
    LeftInvOn (map g) (map f) (Iic <| 𝓟 s) := fun F (hF : F ≤ 𝓟 s) ↦ by
  have : (g ∘ f) =ᶠ[𝓟 s] id := by simpa only [eventuallyEq_principal] using hfg
  rw [map_map, map_congr (this.filter_mono hF), map_id]

nonrec theorem _root_.Set.RightInvOn.filter_map_Iic {f : α → β} {g : β → α}
    (hfg : RightInvOn g f t) : RightInvOn (map g) (map f) (Iic <| 𝓟 t) :=
  hfg.filter_map_Iic

end

@[simp]
theorem comap_principal {t : Set β} : comap m (𝓟 t) = 𝓟 (m ⁻¹' t) :=
  Filter.ext fun _ => ⟨fun ⟨_u, hu, b⟩ => (preimage_mono hu).trans b,
    fun h => ⟨t, Subset.rfl, h⟩⟩

theorem principal_subtype {α : Type*} (s : Set α) (t : Set s) :
    𝓟 t = comap (↑) (𝓟 (((↑) : s → α) '' t)) := by
  rw [comap_principal, preimage_image_eq _ Subtype.coe_injective]

@[simp]
theorem comap_pure {b : β} : comap m (pure b) = 𝓟 (m ⁻¹' {b}) := by
  rw [← principal_singleton, comap_principal]

theorem map_le_iff_le_comap : map m f ≤ g ↔ f ≤ comap m g :=
  ⟨fun h _ ⟨_, ht, hts⟩ => mem_of_superset (h ht) hts, fun h _ ht => h ⟨_, ht, Subset.rfl⟩⟩

theorem gc_map_comap (m : α → β) : GaloisConnection (map m) (comap m) :=
  fun _ _ => map_le_iff_le_comap

theorem comap_le_iff_le_kernMap : comap m g ≤ f ↔ g ≤ kernMap m f := by
  simp [Filter.le_def, mem_comap'', mem_kernMap, -mem_comap]

theorem gc_comap_kernMap (m : α → β) : GaloisConnection (comap m) (kernMap m) :=
  fun _ _ ↦ comap_le_iff_le_kernMap

theorem kernMap_principal {s : Set α} : kernMap m (𝓟 s) = 𝓟 (kernImage m s) := by
  refine eq_of_forall_le_iff (fun g ↦ ?_)
  rw [← comap_le_iff_le_kernMap, le_principal_iff, le_principal_iff, mem_comap'']

@[mono]
theorem map_mono : Monotone (map m) :=
  (gc_map_comap m).monotone_l

@[mono]
theorem comap_mono : Monotone (comap m) :=
  (gc_map_comap m).monotone_u

/-- Temporary lemma that we can tag with `gcongr` -/
@[gcongr] theorem _root_.GCongr.Filter.map_le_map {F G : Filter α} (h : F ≤ G) :
    map m F ≤ map m G := map_mono h

/-- Temporary lemma that we can tag with `gcongr` -/
@[gcongr]
theorem _root_.GCongr.Filter.comap_le_comap {F G : Filter β} (h : F ≤ G) :
    comap m F ≤ comap m G := comap_mono h

@[simp] theorem map_bot : map m ⊥ = ⊥ := (gc_map_comap m).l_bot

@[simp] theorem map_sup : map m (f₁ ⊔ f₂) = map m f₁ ⊔ map m f₂ := (gc_map_comap m).l_sup

@[simp]
theorem map_iSup {f : ι → Filter α} : map m (⨆ i, f i) = ⨆ i, map m (f i) :=
  (gc_map_comap m).l_iSup

@[simp]
theorem map_top (f : α → β) : map f ⊤ = 𝓟 (range f) := by
  rw [← principal_univ, map_principal, image_univ]

@[simp] theorem comap_top : comap m ⊤ = ⊤ := (gc_map_comap m).u_top

@[simp] theorem comap_inf : comap m (g₁ ⊓ g₂) = comap m g₁ ⊓ comap m g₂ := (gc_map_comap m).u_inf

@[simp]
theorem comap_iInf {f : ι → Filter β} : comap m (⨅ i, f i) = ⨅ i, comap m (f i) :=
  (gc_map_comap m).u_iInf

theorem le_comap_top (f : α → β) (l : Filter α) : l ≤ comap f ⊤ := by
  rw [comap_top]
  exact le_top

theorem map_comap_le : map m (comap m g) ≤ g :=
  (gc_map_comap m).l_u_le _

theorem le_comap_map : f ≤ comap m (map m f) :=
  (gc_map_comap m).le_u_l _

@[simp]
theorem comap_bot : comap m ⊥ = ⊥ :=
  bot_unique fun s _ => ⟨∅, mem_bot, by simp only [empty_subset, preimage_empty]⟩

theorem neBot_of_comap (h : (comap m g).NeBot) : g.NeBot := by
  rw [neBot_iff] at *
  contrapose! h
  rw [h]
  exact comap_bot

theorem comap_inf_principal_range : comap m (g ⊓ 𝓟 (range m)) = comap m g := by
  simp

theorem disjoint_comap (h : Disjoint g₁ g₂) : Disjoint (comap m g₁) (comap m g₂) := by
  simp only [disjoint_iff, ← comap_inf, h.eq_bot, comap_bot]

theorem comap_iSup {ι} {f : ι → Filter β} {m : α → β} : comap m (iSup f) = ⨆ i, comap m (f i) :=
  (gc_comap_kernMap m).l_iSup

theorem comap_sSup {s : Set (Filter β)} {m : α → β} : comap m (sSup s) = ⨆ f ∈ s, comap m f := by
  simp only [sSup_eq_iSup, comap_iSup, eq_self_iff_true]

theorem comap_sup : comap m (g₁ ⊔ g₂) = comap m g₁ ⊔ comap m g₂ := by
  rw [sup_eq_iSup, comap_iSup, iSup_bool_eq, Bool.cond_true, Bool.cond_false]

theorem map_comap (f : Filter β) (m : α → β) : (f.comap m).map m = f ⊓ 𝓟 (range m) := by
  refine le_antisymm (le_inf map_comap_le <| le_principal_iff.2 range_mem_map) ?_
  rintro t' ⟨t, ht, sub⟩
  refine mem_inf_principal.2 (mem_of_superset ht ?_)
  rintro _ hxt ⟨x, rfl⟩
  exact sub hxt

theorem map_comap_setCoe_val (f : Filter β) (s : Set β) :
    (f.comap ((↑) : s → β)).map (↑) = f ⊓ 𝓟 s := by
  rw [map_comap, Subtype.range_val]

theorem map_comap_of_mem {f : Filter β} {m : α → β} (hf : range m ∈ f) : (f.comap m).map m = f := by
  rw [map_comap, inf_eq_left.2 (le_principal_iff.2 hf)]

instance canLift (c) (p) [CanLift α β c p] :
    CanLift (Filter α) (Filter β) (map c) fun f => ∀ᶠ x : α in f, p x where
  prf f hf := ⟨comap c f, map_comap_of_mem <| hf.mono CanLift.prf⟩

theorem comap_le_comap_iff {f g : Filter β} {m : α → β} (hf : range m ∈ f) :
    comap m f ≤ comap m g ↔ f ≤ g :=
  ⟨fun h => map_comap_of_mem hf ▸ (map_mono h).trans map_comap_le, fun h => comap_mono h⟩

theorem map_comap_of_surjective {f : α → β} (hf : Surjective f) (l : Filter β) :
    map f (comap f l) = l :=
  map_comap_of_mem <| by simp only [hf.range_eq, univ_mem]

theorem comap_injective {f : α → β} (hf : Surjective f) : Injective (comap f) :=
  LeftInverse.injective <| map_comap_of_surjective hf

theorem _root_.Function.Surjective.filter_map_top {f : α → β} (hf : Surjective f) : map f ⊤ = ⊤ :=
  (congr_arg _ comap_top).symm.trans <| map_comap_of_surjective hf ⊤

theorem subtype_coe_map_comap (s : Set α) (f : Filter α) :
    map ((↑) : s → α) (comap ((↑) : s → α) f) = f ⊓ 𝓟 s := by rw [map_comap, Subtype.range_coe]

theorem image_mem_of_mem_comap {f : Filter α} {c : β → α} (h : range c ∈ f) {W : Set β}
    (W_in : W ∈ comap c f) : c '' W ∈ f := by
  rw [← map_comap_of_mem h]
  exact image_mem_map W_in

theorem image_coe_mem_of_mem_comap {f : Filter α} {U : Set α} (h : U ∈ f) {W : Set U}
    (W_in : W ∈ comap ((↑) : U → α) f) : (↑) '' W ∈ f :=
  image_mem_of_mem_comap (by simp [h]) W_in

theorem comap_map {f : Filter α} {m : α → β} (h : Injective m) : comap m (map m f) = f :=
  le_antisymm
    (fun s hs =>
      mem_of_superset (preimage_mem_comap <| image_mem_map hs) <| by
        simp only [preimage_image_eq s h, Subset.rfl])
    le_comap_map

theorem mem_comap_iff {f : Filter β} {m : α → β} (inj : Injective m) (large : Set.range m ∈ f)
    {S : Set α} : S ∈ comap m f ↔ m '' S ∈ f := by
  rw [← image_mem_map_iff inj, map_comap_of_mem large]

theorem map_le_map_iff_of_injOn {l₁ l₂ : Filter α} {f : α → β} {s : Set α} (h₁ : s ∈ l₁)
    (h₂ : s ∈ l₂) (hinj : InjOn f s) : map f l₁ ≤ map f l₂ ↔ l₁ ≤ l₂ :=
  ⟨fun h _t ht =>
    mp_mem h₁ <|
      mem_of_superset (h <| image_mem_map (inter_mem h₂ ht)) fun _y ⟨_x, ⟨hxs, hxt⟩, hxy⟩ hys =>
        hinj hxs hys hxy ▸ hxt,
    fun h => map_mono h⟩

theorem map_le_map_iff {f g : Filter α} {m : α → β} (hm : Injective m) :
    map m f ≤ map m g ↔ f ≤ g := by rw [map_le_iff_le_comap, comap_map hm]

theorem map_eq_map_iff_of_injOn {f g : Filter α} {m : α → β} {s : Set α} (hsf : s ∈ f) (hsg : s ∈ g)
    (hm : InjOn m s) : map m f = map m g ↔ f = g := by
  simp only [le_antisymm_iff, map_le_map_iff_of_injOn hsf hsg hm,
    map_le_map_iff_of_injOn hsg hsf hm]

theorem map_inj {f g : Filter α} {m : α → β} (hm : Injective m) : map m f = map m g ↔ f = g :=
  map_eq_map_iff_of_injOn univ_mem univ_mem hm.injOn

theorem map_injective {m : α → β} (hm : Injective m) : Injective (map m) := fun _ _ =>
  (map_inj hm).1

theorem comap_neBot_iff {f : Filter β} {m : α → β} : NeBot (comap m f) ↔ ∀ t ∈ f, ∃ a, m a ∈ t := by
  simp only [← forall_mem_nonempty_iff_neBot, mem_comap, forall_exists_index, and_imp]
  exact ⟨fun h t t_in => h (m ⁻¹' t) t t_in Subset.rfl, fun h s t ht hst => (h t ht).imp hst⟩

theorem comap_neBot {f : Filter β} {m : α → β} (hm : ∀ t ∈ f, ∃ a, m a ∈ t) : NeBot (comap m f) :=
  comap_neBot_iff.mpr hm

theorem comap_neBot_iff_frequently {f : Filter β} {m : α → β} :
    NeBot (comap m f) ↔ ∃ᶠ y in f, y ∈ range m := by
  simp only [comap_neBot_iff, frequently_iff, mem_range, @and_comm (_ ∈ _), exists_exists_eq_and]

theorem comap_neBot_iff_compl_range {f : Filter β} {m : α → β} :
    NeBot (comap m f) ↔ (range m)ᶜ ∉ f :=
  comap_neBot_iff_frequently

theorem comap_eq_bot_iff_compl_range {f : Filter β} {m : α → β} : comap m f = ⊥ ↔ (range m)ᶜ ∈ f :=
  not_iff_not.mp <| neBot_iff.symm.trans comap_neBot_iff_compl_range

theorem comap_surjective_eq_bot {f : Filter β} {m : α → β} (hm : Surjective m) :
    comap m f = ⊥ ↔ f = ⊥ := by
  rw [comap_eq_bot_iff_compl_range, hm.range_eq, compl_univ, empty_mem_iff_bot]

theorem disjoint_comap_iff (h : Surjective m) :
    Disjoint (comap m g₁) (comap m g₂) ↔ Disjoint g₁ g₂ := by
  rw [disjoint_iff, disjoint_iff, ← comap_inf, comap_surjective_eq_bot h]

theorem NeBot.comap_of_range_mem {f : Filter β} {m : α → β} (_ : NeBot f) (hm : range m ∈ f) :
    NeBot (comap m f) :=
  comap_neBot_iff_frequently.2 <| Eventually.frequently hm

@[simp]
theorem comap_fst_neBot_iff {f : Filter α} :
    (f.comap (Prod.fst : α × β → α)).NeBot ↔ f.NeBot ∧ Nonempty β := by
  cases isEmpty_or_nonempty β
  · rw [filter_eq_bot_of_isEmpty (f.comap _), ← not_iff_not]; simp [*]
  · simp [comap_neBot_iff_frequently, *]

@[instance]
theorem comap_fst_neBot [Nonempty β] {f : Filter α} [NeBot f] :
    (f.comap (Prod.fst : α × β → α)).NeBot :=
  comap_fst_neBot_iff.2 ⟨‹_›, ‹_›⟩

@[simp]
theorem comap_snd_neBot_iff {f : Filter β} :
    (f.comap (Prod.snd : α × β → β)).NeBot ↔ Nonempty α ∧ f.NeBot := by
  cases' isEmpty_or_nonempty α with hα hα
  · rw [filter_eq_bot_of_isEmpty (f.comap _), ← not_iff_not]; simp
  · simp [comap_neBot_iff_frequently, hα]

@[instance]
theorem comap_snd_neBot [Nonempty α] {f : Filter β} [NeBot f] :
    (f.comap (Prod.snd : α × β → β)).NeBot :=
  comap_snd_neBot_iff.2 ⟨‹_›, ‹_›⟩

theorem comap_eval_neBot_iff' {ι : Type*} {α : ι → Type*} {i : ι} {f : Filter (α i)} :
    (comap (eval i) f).NeBot ↔ (∀ j, Nonempty (α j)) ∧ NeBot f := by
  cases' isEmpty_or_nonempty (∀ j, α j) with H H
  · rw [filter_eq_bot_of_isEmpty (f.comap _), ← not_iff_not]
    simp [← Classical.nonempty_pi]
  · have : ∀ j, Nonempty (α j) := Classical.nonempty_pi.1 H
    simp [comap_neBot_iff_frequently, *]

@[simp]
theorem comap_eval_neBot_iff {ι : Type*} {α : ι → Type*} [∀ j, Nonempty (α j)] {i : ι}
    {f : Filter (α i)} : (comap (eval i) f).NeBot ↔ NeBot f := by simp [comap_eval_neBot_iff', *]

@[instance]
theorem comap_eval_neBot {ι : Type*} {α : ι → Type*} [∀ j, Nonempty (α j)] (i : ι)
    (f : Filter (α i)) [NeBot f] : (comap (eval i) f).NeBot :=
  comap_eval_neBot_iff.2 ‹_›

theorem comap_coe_neBot_of_le_principal {s : Set γ} {l : Filter γ} [h : NeBot l] (h' : l ≤ 𝓟 s) :
    NeBot (comap ((↑) : s → γ) l) :=
  h.comap_of_range_mem <| (@Subtype.range_coe γ s).symm ▸ h' (mem_principal_self s)

theorem NeBot.comap_of_surj {f : Filter β} {m : α → β} (hf : NeBot f) (hm : Surjective m) :
    NeBot (comap m f) :=
  hf.comap_of_range_mem <| univ_mem' hm

theorem NeBot.comap_of_image_mem {f : Filter β} {m : α → β} (hf : NeBot f) {s : Set α}
    (hs : m '' s ∈ f) : NeBot (comap m f) :=
  hf.comap_of_range_mem <| mem_of_superset hs (image_subset_range _ _)

@[simp]
theorem map_eq_bot_iff : map m f = ⊥ ↔ f = ⊥ :=
  ⟨by
    rw [← empty_mem_iff_bot, ← empty_mem_iff_bot]
    exact id, fun h => by simp only [h, map_bot]⟩

theorem map_neBot_iff (f : α → β) {F : Filter α} : NeBot (map f F) ↔ NeBot F := by
  simp only [neBot_iff, Ne, map_eq_bot_iff]

theorem NeBot.map (hf : NeBot f) (m : α → β) : NeBot (map m f) :=
  (map_neBot_iff m).2 hf

theorem NeBot.of_map : NeBot (f.map m) → NeBot f :=
  (map_neBot_iff m).1

instance map_neBot [hf : NeBot f] : NeBot (f.map m) :=
  hf.map m

theorem sInter_comap_sets (f : α → β) (F : Filter β) : ⋂₀ (comap f F).sets = ⋂ U ∈ F, f ⁻¹' U := by
  ext x
  suffices (∀ (A : Set α) (B : Set β), B ∈ F → f ⁻¹' B ⊆ A → x ∈ A) ↔
      ∀ B : Set β, B ∈ F → f x ∈ B by
    simp only [mem_sInter, mem_iInter, Filter.mem_sets, mem_comap, this, and_imp, exists_prop,
      mem_preimage, exists_imp]
  constructor
  · intro h U U_in
    simpa only [Subset.rfl, forall_prop_of_true, mem_preimage] using h (f ⁻¹' U) U U_in
  · intro h V U U_in f_U_V
    exact f_U_V (h U U_in)

end Map

-- this is a generic rule for monotone functions:
theorem map_iInf_le {f : ι → Filter α} {m : α → β} : map m (iInf f) ≤ ⨅ i, map m (f i) :=
  le_iInf fun _ => map_mono <| iInf_le _ _

theorem map_iInf_eq {f : ι → Filter α} {m : α → β} (hf : Directed (· ≥ ·) f) [Nonempty ι] :
    map m (iInf f) = ⨅ i, map m (f i) :=
  map_iInf_le.antisymm fun s (hs : m ⁻¹' s ∈ iInf f) =>
    let ⟨i, hi⟩ := (mem_iInf_of_directed hf _).1 hs
    have : ⨅ i, map m (f i) ≤ 𝓟 s :=
      iInf_le_of_le i <| by simpa only [le_principal_iff, mem_map]
    Filter.le_principal_iff.1 this

theorem map_biInf_eq {ι : Type w} {f : ι → Filter α} {m : α → β} {p : ι → Prop}
    (h : DirectedOn (f ⁻¹'o (· ≥ ·)) { x | p x }) (ne : ∃ i, p i) :
    map m (⨅ (i) (_ : p i), f i) = ⨅ (i) (_ : p i), map m (f i) := by
  haveI := nonempty_subtype.2 ne
  simp only [iInf_subtype']
  exact map_iInf_eq h.directed_val

theorem map_inf_le {f g : Filter α} {m : α → β} : map m (f ⊓ g) ≤ map m f ⊓ map m g :=
  (@map_mono _ _ m).map_inf_le f g

theorem map_inf {f g : Filter α} {m : α → β} (h : Injective m) :
    map m (f ⊓ g) = map m f ⊓ map m g := by
  refine map_inf_le.antisymm ?_
  rintro t ⟨s₁, hs₁, s₂, hs₂, ht : m ⁻¹' t = s₁ ∩ s₂⟩
  refine mem_inf_of_inter (image_mem_map hs₁) (image_mem_map hs₂) ?_
  rw [← image_inter h, image_subset_iff, ht]

theorem map_inf' {f g : Filter α} {m : α → β} {t : Set α} (htf : t ∈ f) (htg : t ∈ g)
    (h : InjOn m t) : map m (f ⊓ g) = map m f ⊓ map m g := by
  lift f to Filter t using htf; lift g to Filter t using htg
  replace h : Injective (m ∘ ((↑) : t → α)) := h.injective
  simp only [map_map, ← map_inf Subtype.coe_injective, map_inf h]

lemma disjoint_of_map {α β : Type*} {F G : Filter α} {f : α → β}
    (h : Disjoint (map f F) (map f G)) : Disjoint F G :=
  disjoint_iff.mpr <| map_eq_bot_iff.mp <| le_bot_iff.mp <| trans map_inf_le (disjoint_iff.mp h)

theorem disjoint_map {m : α → β} (hm : Injective m) {f₁ f₂ : Filter α} :
    Disjoint (map m f₁) (map m f₂) ↔ Disjoint f₁ f₂ := by
  simp only [disjoint_iff, ← map_inf hm, map_eq_bot_iff]

theorem map_equiv_symm (e : α ≃ β) (f : Filter β) : map e.symm f = comap e f :=
  map_injective e.injective <| by
    rw [map_map, e.self_comp_symm, map_id, map_comap_of_surjective e.surjective]

theorem map_eq_comap_of_inverse {f : Filter α} {m : α → β} {n : β → α} (h₁ : m ∘ n = id)
    (h₂ : n ∘ m = id) : map m f = comap n f :=
  map_equiv_symm ⟨n, m, congr_fun h₁, congr_fun h₂⟩ f

theorem comap_equiv_symm (e : α ≃ β) (f : Filter α) : comap e.symm f = map e f :=
  (map_eq_comap_of_inverse e.self_comp_symm e.symm_comp_self).symm

theorem map_swap_eq_comap_swap {f : Filter (α × β)} : Prod.swap <$> f = comap Prod.swap f :=
  map_eq_comap_of_inverse Prod.swap_swap_eq Prod.swap_swap_eq

/-- A useful lemma when dealing with uniformities. -/
theorem map_swap4_eq_comap {f : Filter ((α × β) × γ × δ)} :
    map (fun p : (α × β) × γ × δ => ((p.1.1, p.2.1), (p.1.2, p.2.2))) f =
      comap (fun p : (α × γ) × β × δ => ((p.1.1, p.2.1), (p.1.2, p.2.2))) f :=
  map_eq_comap_of_inverse (funext fun ⟨⟨_, _⟩, ⟨_, _⟩⟩ => rfl) (funext fun ⟨⟨_, _⟩, ⟨_, _⟩⟩ => rfl)

theorem le_map {f : Filter α} {m : α → β} {g : Filter β} (h : ∀ s ∈ f, m '' s ∈ g) : g ≤ f.map m :=
  fun _ hs => mem_of_superset (h _ hs) <| image_preimage_subset _ _

theorem le_map_iff {f : Filter α} {m : α → β} {g : Filter β} : g ≤ f.map m ↔ ∀ s ∈ f, m '' s ∈ g :=
  ⟨fun h _ hs => h (image_mem_map hs), le_map⟩

protected theorem push_pull (f : α → β) (F : Filter α) (G : Filter β) :
    map f (F ⊓ comap f G) = map f F ⊓ G := by
  apply le_antisymm
  · calc
      map f (F ⊓ comap f G) ≤ map f F ⊓ (map f <| comap f G) := map_inf_le
      _ ≤ map f F ⊓ G := inf_le_inf_left (map f F) map_comap_le

  · rintro U ⟨V, V_in, W, ⟨Z, Z_in, hZ⟩, h⟩
    apply mem_inf_of_inter (image_mem_map V_in) Z_in
    calc
      f '' V ∩ Z = f '' (V ∩ f ⁻¹' Z) := by rw [image_inter_preimage]
      _ ⊆ f '' (V ∩ W) := image_subset _ (inter_subset_inter_right _ ‹_›)
      _ = f '' (f ⁻¹' U) := by rw [h]
      _ ⊆ U := image_preimage_subset f U

protected theorem push_pull' (f : α → β) (F : Filter α) (G : Filter β) :
    map f (comap f G ⊓ F) = G ⊓ map f F := by simp only [Filter.push_pull, inf_comm]

theorem disjoint_comap_iff_map {f : α → β} {F : Filter α} {G : Filter β} :
    Disjoint F (comap f G) ↔ Disjoint (map f F) G := by
  simp only [disjoint_iff, ← Filter.push_pull, map_eq_bot_iff]

theorem disjoint_comap_iff_map' {f : α → β} {F : Filter α} {G : Filter β} :
    Disjoint (comap f G) F ↔ Disjoint G (map f F) := by
  simp only [disjoint_iff, ← Filter.push_pull', map_eq_bot_iff]

theorem neBot_inf_comap_iff_map {f : α → β} {F : Filter α} {G : Filter β} :
    NeBot (F ⊓ comap f G) ↔ NeBot (map f F ⊓ G) := by
  rw [← map_neBot_iff, Filter.push_pull]

theorem neBot_inf_comap_iff_map' {f : α → β} {F : Filter α} {G : Filter β} :
    NeBot (comap f G ⊓ F) ↔ NeBot (G ⊓ map f F) := by
  rw [← map_neBot_iff, Filter.push_pull']

theorem comap_inf_principal_neBot_of_image_mem {f : Filter β} {m : α → β} (hf : NeBot f) {s : Set α}
    (hs : m '' s ∈ f) : NeBot (comap m f ⊓ 𝓟 s) := by
  rw [neBot_inf_comap_iff_map', map_principal, ← frequently_mem_iff_neBot]
  exact Eventually.frequently hs

theorem principal_eq_map_coe_top (s : Set α) : 𝓟 s = map ((↑) : s → α) ⊤ := by simp

theorem inf_principal_eq_bot_iff_comap {F : Filter α} {s : Set α} :
    F ⊓ 𝓟 s = ⊥ ↔ comap ((↑) : s → α) F = ⊥ := by
  rw [principal_eq_map_coe_top s, ← Filter.push_pull', inf_top_eq, map_eq_bot_iff]

section Applicative

theorem singleton_mem_pure {a : α} : {a} ∈ (pure a : Filter α) :=
  mem_singleton a

theorem pure_injective : Injective (pure : α → Filter α) := fun a _ hab =>
  (Filter.ext_iff.1 hab { x | a = x }).1 rfl

instance pure_neBot {α : Type u} {a : α} : NeBot (pure a) :=
  ⟨mt empty_mem_iff_bot.2 <| not_mem_empty a⟩

@[simp]
theorem le_pure_iff {f : Filter α} {a : α} : f ≤ pure a ↔ {a} ∈ f := by
  rw [← principal_singleton, le_principal_iff]

theorem mem_seq_def {f : Filter (α → β)} {g : Filter α} {s : Set β} :
    s ∈ f.seq g ↔ ∃ u ∈ f, ∃ t ∈ g, ∀ x ∈ u, ∀ y ∈ t, (x : α → β) y ∈ s :=
  Iff.rfl

theorem mem_seq_iff {f : Filter (α → β)} {g : Filter α} {s : Set β} :
    s ∈ f.seq g ↔ ∃ u ∈ f, ∃ t ∈ g, Set.seq u t ⊆ s := by
  simp only [mem_seq_def, seq_subset, exists_prop]

theorem mem_map_seq_iff {f : Filter α} {g : Filter β} {m : α → β → γ} {s : Set γ} :
    s ∈ (f.map m).seq g ↔ ∃ t u, t ∈ g ∧ u ∈ f ∧ ∀ x ∈ u, ∀ y ∈ t, m x y ∈ s :=
  Iff.intro (fun ⟨t, ht, s, hs, hts⟩ => ⟨s, m ⁻¹' t, hs, ht, fun _ => hts _⟩)
    fun ⟨t, s, ht, hs, hts⟩ =>
    ⟨m '' s, image_mem_map hs, t, ht, fun _ ⟨_, has, Eq⟩ => Eq ▸ hts _ has⟩

theorem seq_mem_seq {f : Filter (α → β)} {g : Filter α} {s : Set (α → β)} {t : Set α} (hs : s ∈ f)
    (ht : t ∈ g) : s.seq t ∈ f.seq g :=
  ⟨s, hs, t, ht, fun f hf a ha => ⟨f, hf, a, ha, rfl⟩⟩

theorem le_seq {f : Filter (α → β)} {g : Filter α} {h : Filter β}
    (hh : ∀ t ∈ f, ∀ u ∈ g, Set.seq t u ∈ h) : h ≤ seq f g := fun _ ⟨_, ht, _, hu, hs⟩ =>
  mem_of_superset (hh _ ht _ hu) fun _ ⟨_, hm, _, ha, eq⟩ => eq ▸ hs _ hm _ ha

@[mono]
theorem seq_mono {f₁ f₂ : Filter (α → β)} {g₁ g₂ : Filter α} (hf : f₁ ≤ f₂) (hg : g₁ ≤ g₂) :
    f₁.seq g₁ ≤ f₂.seq g₂ :=
  le_seq fun _ hs _ ht => seq_mem_seq (hf hs) (hg ht)

@[simp]
theorem pure_seq_eq_map (g : α → β) (f : Filter α) : seq (pure g) f = f.map g := by
  refine le_antisymm (le_map fun s hs => ?_) (le_seq fun s hs t ht => ?_)
  · rw [← singleton_seq]
    apply seq_mem_seq _ hs
    exact singleton_mem_pure
  · refine sets_of_superset (map g f) (image_mem_map ht) ?_
    rintro b ⟨a, ha, rfl⟩
    exact ⟨g, hs, a, ha, rfl⟩

@[simp]
theorem seq_pure (f : Filter (α → β)) (a : α) : seq f (pure a) = map (fun g : α → β => g a) f := by
  refine le_antisymm (le_map fun s hs => ?_) (le_seq fun s hs t ht => ?_)
  · rw [← seq_singleton]
    exact seq_mem_seq hs singleton_mem_pure
  · refine sets_of_superset (map (fun g : α → β => g a) f) (image_mem_map hs) ?_
    rintro b ⟨g, hg, rfl⟩
    exact ⟨g, hg, a, ht, rfl⟩

@[simp]
theorem seq_assoc (x : Filter α) (g : Filter (α → β)) (h : Filter (β → γ)) :
    seq h (seq g x) = seq (seq (map (· ∘ ·) h) g) x := by
  refine le_antisymm (le_seq fun s hs t ht => ?_) (le_seq fun s hs t ht => ?_)
  · rcases mem_seq_iff.1 hs with ⟨u, hu, v, hv, hs⟩
    rcases mem_map_iff_exists_image.1 hu with ⟨w, hw, hu⟩
    refine mem_of_superset ?_ (Set.seq_mono ((Set.seq_mono hu Subset.rfl).trans hs) Subset.rfl)
    rw [← Set.seq_seq]
    exact seq_mem_seq hw (seq_mem_seq hv ht)
  · rcases mem_seq_iff.1 ht with ⟨u, hu, v, hv, ht⟩
    refine mem_of_superset ?_ (Set.seq_mono Subset.rfl ht)
    rw [Set.seq_seq]
    exact seq_mem_seq (seq_mem_seq (image_mem_map hs) hu) hv

theorem prod_map_seq_comm (f : Filter α) (g : Filter β) :
    (map Prod.mk f).seq g = seq (map (fun b a => (a, b)) g) f := by
  refine le_antisymm (le_seq fun s hs t ht => ?_) (le_seq fun s hs t ht => ?_)
  · rcases mem_map_iff_exists_image.1 hs with ⟨u, hu, hs⟩
    refine mem_of_superset ?_ (Set.seq_mono hs Subset.rfl)
    rw [← Set.prod_image_seq_comm]
    exact seq_mem_seq (image_mem_map ht) hu
  · rcases mem_map_iff_exists_image.1 hs with ⟨u, hu, hs⟩
    refine mem_of_superset ?_ (Set.seq_mono hs Subset.rfl)
    rw [Set.prod_image_seq_comm]
    exact seq_mem_seq (image_mem_map ht) hu

theorem seq_eq_filter_seq {α β : Type u} (f : Filter (α → β)) (g : Filter α) :
    f <*> g = seq f g :=
  rfl

instance : LawfulApplicative (Filter : Type u → Type u) where
  map_pure := map_pure
  seqLeft_eq _ _ := rfl
  seqRight_eq _ _ := rfl
  seq_pure := seq_pure
  pure_seq := pure_seq_eq_map
  seq_assoc := seq_assoc

instance : CommApplicative (Filter : Type u → Type u) :=
  ⟨fun f g => prod_map_seq_comm f g⟩

end Applicative

/-! #### `bind` equations -/


section Bind

@[simp]
theorem eventually_bind {f : Filter α} {m : α → Filter β} {p : β → Prop} :
    (∀ᶠ y in bind f m, p y) ↔ ∀ᶠ x in f, ∀ᶠ y in m x, p y :=
  Iff.rfl

@[simp]
theorem eventuallyEq_bind {f : Filter α} {m : α → Filter β} {g₁ g₂ : β → γ} :
    g₁ =ᶠ[bind f m] g₂ ↔ ∀ᶠ x in f, g₁ =ᶠ[m x] g₂ :=
  Iff.rfl

@[simp]
theorem eventuallyLE_bind [LE γ] {f : Filter α} {m : α → Filter β} {g₁ g₂ : β → γ} :
    g₁ ≤ᶠ[bind f m] g₂ ↔ ∀ᶠ x in f, g₁ ≤ᶠ[m x] g₂ :=
  Iff.rfl

theorem mem_bind' {s : Set β} {f : Filter α} {m : α → Filter β} :
    s ∈ bind f m ↔ { a | s ∈ m a } ∈ f :=
  Iff.rfl

@[simp]
theorem mem_bind {s : Set β} {f : Filter α} {m : α → Filter β} :
    s ∈ bind f m ↔ ∃ t ∈ f, ∀ x ∈ t, s ∈ m x :=
  calc
    s ∈ bind f m ↔ { a | s ∈ m a } ∈ f := Iff.rfl
    _ ↔ ∃ t ∈ f, t ⊆ { a | s ∈ m a } := exists_mem_subset_iff.symm
    _ ↔ ∃ t ∈ f, ∀ x ∈ t, s ∈ m x := Iff.rfl

theorem bind_le {f : Filter α} {g : α → Filter β} {l : Filter β} (h : ∀ᶠ x in f, g x ≤ l) :
    f.bind g ≤ l :=
  join_le <| eventually_map.2 h

@[mono]
theorem bind_mono {f₁ f₂ : Filter α} {g₁ g₂ : α → Filter β} (hf : f₁ ≤ f₂) (hg : g₁ ≤ᶠ[f₁] g₂) :
    bind f₁ g₁ ≤ bind f₂ g₂ := by
  refine le_trans (fun s hs => ?_) (join_mono <| map_mono hf)
  simp only [mem_join, mem_bind', mem_map] at hs ⊢
  filter_upwards [hg, hs] with _ hx hs using hx hs

theorem bind_inf_principal {f : Filter α} {g : α → Filter β} {s : Set β} :
    (f.bind fun x => g x ⊓ 𝓟 s) = f.bind g ⊓ 𝓟 s :=
  Filter.ext fun s => by simp only [mem_bind, mem_inf_principal]

theorem sup_bind {f g : Filter α} {h : α → Filter β} : bind (f ⊔ g) h = bind f h ⊔ bind g h := rfl

theorem principal_bind {s : Set α} {f : α → Filter β} : bind (𝓟 s) f = ⨆ x ∈ s, f x :=
  show join (map f (𝓟 s)) = ⨆ x ∈ s, f x by
    simp only [sSup_image, join_principal_eq_sSup, map_principal, eq_self_iff_true]

end Bind

<<<<<<< HEAD
/-! ### Limits -/

/-- `Filter.Tendsto` is the generic "limit of a function" predicate.
  `Tendsto f l₁ l₂` asserts that for every `l₂` neighborhood `a`,
  the `f`-preimage of `a` is an `l₁` neighborhood. -/
def Tendsto (f : α → β) (l₁ : Filter α) (l₂ : Filter β) :=
  l₁.map f ≤ l₂

theorem tendsto_def {f : α → β} {l₁ : Filter α} {l₂ : Filter β} :
    Tendsto f l₁ l₂ ↔ ∀ s ∈ l₂, f ⁻¹' s ∈ l₁ :=
  Iff.rfl

theorem tendsto_iff_eventually {f : α → β} {l₁ : Filter α} {l₂ : Filter β} :
    Tendsto f l₁ l₂ ↔ ∀ ⦃p : β → Prop⦄, (∀ᶠ y in l₂, p y) → ∀ᶠ x in l₁, p (f x) :=
  Iff.rfl

theorem tendsto_iff_forall_eventually_mem {f : α → β} {l₁ : Filter α} {l₂ : Filter β} :
    Tendsto f l₁ l₂ ↔ ∀ s ∈ l₂, ∀ᶠ x in l₁, f x ∈ s :=
  Iff.rfl

lemma Tendsto.eventually_mem {f : α → β} {l₁ : Filter α} {l₂ : Filter β} {s : Set β}
    (hf : Tendsto f l₁ l₂) (h : s ∈ l₂) : ∀ᶠ x in l₁, f x ∈ s :=
  hf h

theorem Tendsto.eventually {f : α → β} {l₁ : Filter α} {l₂ : Filter β} {p : β → Prop}
    (hf : Tendsto f l₁ l₂) (h : ∀ᶠ y in l₂, p y) : ∀ᶠ x in l₁, p (f x) :=
  hf h

theorem not_tendsto_iff_exists_frequently_nmem {f : α → β} {l₁ : Filter α} {l₂ : Filter β} :
    ¬Tendsto f l₁ l₂ ↔ ∃ s ∈ l₂, ∃ᶠ x in l₁, f x ∉ s := by
  simp only [tendsto_iff_forall_eventually_mem, not_forall, exists_prop, not_eventually]

theorem Tendsto.frequently {f : α → β} {l₁ : Filter α} {l₂ : Filter β} {p : β → Prop}
    (hf : Tendsto f l₁ l₂) (h : ∃ᶠ x in l₁, p (f x)) : ∃ᶠ y in l₂, p y :=
  mt hf.eventually h

theorem Tendsto.frequently_map {l₁ : Filter α} {l₂ : Filter β} {p : α → Prop} {q : β → Prop}
    (f : α → β) (c : Filter.Tendsto f l₁ l₂) (w : ∀ x, p x → q (f x)) (h : ∃ᶠ x in l₁, p x) :
    ∃ᶠ y in l₂, q y :=
  c.frequently (h.mono w)

@[simp]
theorem tendsto_bot {f : α → β} {l : Filter β} : Tendsto f ⊥ l := by simp [Tendsto]

@[simp] theorem tendsto_top {f : α → β} {l : Filter α} : Tendsto f l ⊤ := le_top

theorem le_map_of_right_inverse {mab : α → β} {mba : β → α} {f : Filter α} {g : Filter β}
    (h₁ : mab ∘ mba =ᶠ[g] id) (h₂ : Tendsto mba g f) : g ≤ map mab f := by
  rw [← @map_id _ g, ← map_congr h₁, ← map_map]
  exact map_mono h₂

theorem tendsto_of_isEmpty [IsEmpty α] {f : α → β} {la : Filter α} {lb : Filter β} :
    Tendsto f la lb := by simp only [filter_eq_bot_of_isEmpty la, tendsto_bot]

theorem eventuallyEq_of_left_inv_of_right_inv {f : α → β} {g₁ g₂ : β → α} {fa : Filter α}
    {fb : Filter β} (hleft : ∀ᶠ x in fa, g₁ (f x) = x) (hright : ∀ᶠ y in fb, f (g₂ y) = y)
    (htendsto : Tendsto g₂ fb fa) : g₁ =ᶠ[fb] g₂ :=
  (htendsto.eventually hleft).mp <| hright.mono fun _ hr hl => (congr_arg g₁ hr.symm).trans hl

theorem tendsto_iff_comap {f : α → β} {l₁ : Filter α} {l₂ : Filter β} :
    Tendsto f l₁ l₂ ↔ l₁ ≤ l₂.comap f :=
  map_le_iff_le_comap

alias ⟨Tendsto.le_comap, _⟩ := tendsto_iff_comap

protected theorem Tendsto.disjoint {f : α → β} {la₁ la₂ : Filter α} {lb₁ lb₂ : Filter β}
    (h₁ : Tendsto f la₁ lb₁) (hd : Disjoint lb₁ lb₂) (h₂ : Tendsto f la₂ lb₂) : Disjoint la₁ la₂ :=
  (disjoint_comap hd).mono h₁.le_comap h₂.le_comap

theorem tendsto_congr' {f₁ f₂ : α → β} {l₁ : Filter α} {l₂ : Filter β} (hl : f₁ =ᶠ[l₁] f₂) :
    Tendsto f₁ l₁ l₂ ↔ Tendsto f₂ l₁ l₂ := by rw [Tendsto, Tendsto, map_congr hl]

theorem Tendsto.congr' {f₁ f₂ : α → β} {l₁ : Filter α} {l₂ : Filter β} (hl : f₁ =ᶠ[l₁] f₂)
    (h : Tendsto f₁ l₁ l₂) : Tendsto f₂ l₁ l₂ :=
  (tendsto_congr' hl).1 h

theorem tendsto_congr {f₁ f₂ : α → β} {l₁ : Filter α} {l₂ : Filter β} (h : ∀ x, f₁ x = f₂ x) :
    Tendsto f₁ l₁ l₂ ↔ Tendsto f₂ l₁ l₂ :=
  tendsto_congr' (univ_mem' h)

theorem Tendsto.congr {f₁ f₂ : α → β} {l₁ : Filter α} {l₂ : Filter β} (h : ∀ x, f₁ x = f₂ x) :
    Tendsto f₁ l₁ l₂ → Tendsto f₂ l₁ l₂ :=
  (tendsto_congr h).1

theorem tendsto_id' {x y : Filter α} : Tendsto id x y ↔ x ≤ y :=
  Iff.rfl

theorem tendsto_id {x : Filter α} : Tendsto id x x :=
  le_refl x

theorem Tendsto.comp {f : α → β} {g : β → γ} {x : Filter α} {y : Filter β} {z : Filter γ}
    (hg : Tendsto g y z) (hf : Tendsto f x y) : Tendsto (g ∘ f) x z := fun _ hs => hf (hg hs)

protected theorem Tendsto.iterate {f : α → α} {l : Filter α} (h : Tendsto f l l) :
    ∀ n, Tendsto (f^[n]) l l
  | 0 => tendsto_id
  | (n + 1) => (h.iterate n).comp h

theorem Tendsto.mono_left {f : α → β} {x y : Filter α} {z : Filter β} (hx : Tendsto f x z)
    (h : y ≤ x) : Tendsto f y z :=
  (map_mono h).trans hx

theorem Tendsto.mono_right {f : α → β} {x : Filter α} {y z : Filter β} (hy : Tendsto f x y)
    (hz : y ≤ z) : Tendsto f x z :=
  le_trans hy hz

theorem Tendsto.neBot {f : α → β} {x : Filter α} {y : Filter β} (h : Tendsto f x y) [hx : NeBot x] :
    NeBot y :=
  (hx.map _).mono h

theorem tendsto_map {f : α → β} {x : Filter α} : Tendsto f x (map f x) :=
  le_refl (map f x)

@[simp]
theorem tendsto_map'_iff {f : β → γ} {g : α → β} {x : Filter α} {y : Filter γ} :
    Tendsto f (map g x) y ↔ Tendsto (f ∘ g) x y := by
  rw [Tendsto, Tendsto, map_map]

alias ⟨_, tendsto_map'⟩ := tendsto_map'_iff

theorem tendsto_comap {f : α → β} {x : Filter β} : Tendsto f (comap f x) x :=
  map_comap_le

@[simp]
theorem tendsto_comap_iff {f : α → β} {g : β → γ} {a : Filter α} {c : Filter γ} :
    Tendsto f a (c.comap g) ↔ Tendsto (g ∘ f) a c :=
  ⟨fun h => tendsto_comap.comp h, fun h => map_le_iff_le_comap.mp <| by rwa [map_map]⟩

theorem tendsto_comap'_iff {m : α → β} {f : Filter α} {g : Filter β} {i : γ → α} (h : range i ∈ f) :
    Tendsto (m ∘ i) (comap i f) g ↔ Tendsto m f g := by
  rw [Tendsto, ← map_compose]
  simp only [(· ∘ ·), map_comap_of_mem h, Tendsto]

theorem Tendsto.of_tendsto_comp {f : α → β} {g : β → γ} {a : Filter α} {b : Filter β} {c : Filter γ}
    (hfg : Tendsto (g ∘ f) a c) (hg : comap g c ≤ b) : Tendsto f a b := by
  rw [tendsto_iff_comap] at hfg ⊢
  calc
    a ≤ comap (g ∘ f) c := hfg
    _ ≤ comap f b := by simpa [comap_comap] using comap_mono hg

theorem comap_eq_of_inverse {f : Filter α} {g : Filter β} {φ : α → β} (ψ : β → α) (eq : ψ ∘ φ = id)
    (hφ : Tendsto φ f g) (hψ : Tendsto ψ g f) : comap φ g = f := by
  refine ((comap_mono <| map_le_iff_le_comap.1 hψ).trans ?_).antisymm (map_le_iff_le_comap.1 hφ)
  rw [comap_comap, eq, comap_id]

theorem map_eq_of_inverse {f : Filter α} {g : Filter β} {φ : α → β} (ψ : β → α) (eq : φ ∘ ψ = id)
    (hφ : Tendsto φ f g) (hψ : Tendsto ψ g f) : map φ f = g := by
  refine le_antisymm hφ (le_trans ?_ (map_mono hψ))
  rw [map_map, eq, map_id]

theorem tendsto_inf {f : α → β} {x : Filter α} {y₁ y₂ : Filter β} :
    Tendsto f x (y₁ ⊓ y₂) ↔ Tendsto f x y₁ ∧ Tendsto f x y₂ := by
  simp only [Tendsto, le_inf_iff]

theorem tendsto_inf_left {f : α → β} {x₁ x₂ : Filter α} {y : Filter β} (h : Tendsto f x₁ y) :
    Tendsto f (x₁ ⊓ x₂) y :=
  le_trans (map_mono inf_le_left) h

theorem tendsto_inf_right {f : α → β} {x₁ x₂ : Filter α} {y : Filter β} (h : Tendsto f x₂ y) :
    Tendsto f (x₁ ⊓ x₂) y :=
  le_trans (map_mono inf_le_right) h

theorem Tendsto.inf {f : α → β} {x₁ x₂ : Filter α} {y₁ y₂ : Filter β} (h₁ : Tendsto f x₁ y₁)
    (h₂ : Tendsto f x₂ y₂) : Tendsto f (x₁ ⊓ x₂) (y₁ ⊓ y₂) :=
  tendsto_inf.2 ⟨tendsto_inf_left h₁, tendsto_inf_right h₂⟩

@[simp]
theorem tendsto_iInf {f : α → β} {x : Filter α} {y : ι → Filter β} :
    Tendsto f x (⨅ i, y i) ↔ ∀ i, Tendsto f x (y i) := by
  simp only [Tendsto, le_iInf_iff]

theorem tendsto_iInf' {f : α → β} {x : ι → Filter α} {y : Filter β} (i : ι)
    (hi : Tendsto f (x i) y) : Tendsto f (⨅ i, x i) y :=
  hi.mono_left <| iInf_le _ _

theorem tendsto_iInf_iInf {f : α → β} {x : ι → Filter α} {y : ι → Filter β}
    (h : ∀ i, Tendsto f (x i) (y i)) : Tendsto f (iInf x) (iInf y) :=
  tendsto_iInf.2 fun i => tendsto_iInf' i (h i)

@[simp]
theorem tendsto_sup {f : α → β} {x₁ x₂ : Filter α} {y : Filter β} :
    Tendsto f (x₁ ⊔ x₂) y ↔ Tendsto f x₁ y ∧ Tendsto f x₂ y := by
  simp only [Tendsto, map_sup, sup_le_iff]

theorem Tendsto.sup {f : α → β} {x₁ x₂ : Filter α} {y : Filter β} :
    Tendsto f x₁ y → Tendsto f x₂ y → Tendsto f (x₁ ⊔ x₂) y := fun h₁ h₂ => tendsto_sup.mpr ⟨h₁, h₂⟩

theorem Tendsto.sup_sup {f : α → β} {x₁ x₂ : Filter α} {y₁ y₂ : Filter β}
    (h₁ : Tendsto f x₁ y₁) (h₂ : Tendsto f x₂ y₂) : Tendsto f (x₁ ⊔ x₂) (y₁ ⊔ y₂) :=
  tendsto_sup.mpr ⟨h₁.mono_right le_sup_left, h₂.mono_right le_sup_right⟩

@[simp]
theorem tendsto_iSup {f : α → β} {x : ι → Filter α} {y : Filter β} :
    Tendsto f (⨆ i, x i) y ↔ ∀ i, Tendsto f (x i) y := by simp only [Tendsto, map_iSup, iSup_le_iff]

theorem tendsto_iSup_iSup {f : α → β} {x : ι → Filter α} {y : ι → Filter β}
    (h : ∀ i, Tendsto f (x i) (y i)) : Tendsto f (iSup x) (iSup y) :=
  tendsto_iSup.2 fun i => (h i).mono_right <| le_iSup _ _

@[simp] theorem tendsto_principal {f : α → β} {l : Filter α} {s : Set β} :
    Tendsto f l (𝓟 s) ↔ ∀ᶠ a in l, f a ∈ s := by
  simp only [Tendsto, le_principal_iff, mem_map', Filter.Eventually]

-- Porting note: was a `simp` lemma
theorem tendsto_principal_principal {f : α → β} {s : Set α} {t : Set β} :
    Tendsto f (𝓟 s) (𝓟 t) ↔ ∀ a ∈ s, f a ∈ t := by
  simp only [tendsto_principal, eventually_principal]

@[simp] theorem tendsto_pure {f : α → β} {a : Filter α} {b : β} :
    Tendsto f a (pure b) ↔ ∀ᶠ x in a, f x = b := by
  simp only [Tendsto, le_pure_iff, mem_map', mem_singleton_iff, Filter.Eventually]

theorem tendsto_pure_pure (f : α → β) (a : α) : Tendsto f (pure a) (pure (f a)) :=
  tendsto_pure.2 rfl

theorem tendsto_const_pure {a : Filter α} {b : β} : Tendsto (fun _ => b) a (pure b) :=
  tendsto_pure.2 <| univ_mem' fun _ => rfl

theorem pure_le_iff {a : α} {l : Filter α} : pure a ≤ l ↔ ∀ s ∈ l, a ∈ s :=
  Iff.rfl

theorem tendsto_pure_left {f : α → β} {a : α} {l : Filter β} :
    Tendsto f (pure a) l ↔ ∀ s ∈ l, f a ∈ s :=
  Iff.rfl

@[simp]
theorem map_inf_principal_preimage {f : α → β} {s : Set β} {l : Filter α} :
    map f (l ⊓ 𝓟 (f ⁻¹' s)) = map f l ⊓ 𝓟 s :=
  Filter.ext fun t => by simp only [mem_map', mem_inf_principal, mem_setOf_eq, mem_preimage]

/-- If two filters are disjoint, then a function cannot tend to both of them along a non-trivial
filter. -/
theorem Tendsto.not_tendsto {f : α → β} {a : Filter α} {b₁ b₂ : Filter β} (hf : Tendsto f a b₁)
    [NeBot a] (hb : Disjoint b₁ b₂) : ¬Tendsto f a b₂ := fun hf' =>
  (tendsto_inf.2 ⟨hf, hf'⟩).neBot.ne hb.eq_bot

protected theorem Tendsto.if {l₁ : Filter α} {l₂ : Filter β} {f g : α → β} {p : α → Prop}
    [∀ x, Decidable (p x)] (h₀ : Tendsto f (l₁ ⊓ 𝓟 { x | p x }) l₂)
    (h₁ : Tendsto g (l₁ ⊓ 𝓟 { x | ¬p x }) l₂) :
    Tendsto (fun x => if p x then f x else g x) l₁ l₂ := by
  simp only [tendsto_def, mem_inf_principal] at *
  intro s hs
  filter_upwards [h₀ s hs, h₁ s hs] with x hp₀ hp₁
  rw [mem_preimage]
  split_ifs with h
  exacts [hp₀ h, hp₁ h]

protected theorem Tendsto.if' {α β : Type*} {l₁ : Filter α} {l₂ : Filter β} {f g : α → β}
    {p : α → Prop} [DecidablePred p] (hf : Tendsto f l₁ l₂) (hg : Tendsto g l₁ l₂) :
    Tendsto (fun a => if p a then f a else g a) l₁ l₂ :=
  (tendsto_inf_left hf).if (tendsto_inf_left hg)

protected theorem Tendsto.piecewise {l₁ : Filter α} {l₂ : Filter β} {f g : α → β} {s : Set α}
    [∀ x, Decidable (x ∈ s)] (h₀ : Tendsto f (l₁ ⊓ 𝓟 s) l₂) (h₁ : Tendsto g (l₁ ⊓ 𝓟 sᶜ) l₂) :
    Tendsto (piecewise s f g) l₁ l₂ :=
  Tendsto.if h₀ h₁

=======
>>>>>>> d0df76bd
end Filter

open Filter

theorem Set.EqOn.eventuallyEq {α β} {s : Set α} {f g : α → β} (h : EqOn f g s) : f =ᶠ[𝓟 s] g :=
  h

theorem Set.EqOn.eventuallyEq_of_mem {α β} {s : Set α} {l : Filter α} {f g : α → β} (h : EqOn f g s)
    (hl : s ∈ l) : f =ᶠ[l] g :=
  h.eventuallyEq.filter_mono <| Filter.le_principal_iff.2 hl

theorem HasSubset.Subset.eventuallyLE {α} {l : Filter α} {s t : Set α} (h : s ⊆ t) : s ≤ᶠ[l] t :=
  Filter.Eventually.of_forall h
<<<<<<< HEAD

theorem Set.MapsTo.tendsto {α β} {s : Set α} {t : Set β} {f : α → β} (h : MapsTo f s t) :
    Filter.Tendsto f (𝓟 s) (𝓟 t) :=
  Filter.tendsto_principal_principal.2 h

theorem Filter.EventuallyEq.comp_tendsto {α β γ : Type*} {l : Filter α} {f : α → β} {f' : α → β}
    (H : f =ᶠ[l] f') {g : γ → α} {lc : Filter γ} (hg : Tendsto g lc l) :
    f ∘ g =ᶠ[lc] f' ∘ g :=
  hg.eventually H
=======
>>>>>>> d0df76bd

variable {α β : Type*} {F : Filter α} {G : Filter β}

-- TODO(Anatole): unify with the global case
theorem Filter.map_surjOn_Iic_iff_le_map {m : α → β} :
    SurjOn (map m) (Iic F) (Iic G) ↔ G ≤ map m F := by
  refine ⟨fun hm ↦ ?_, fun hm ↦ ?_⟩
  · rcases hm right_mem_Iic with ⟨H, (hHF : H ≤ F), rfl⟩
    exact map_mono hHF
  · have : RightInvOn (F ⊓ comap m ·) (map m) (Iic G) :=
      fun H (hHG : H ≤ G) ↦ by simpa [Filter.push_pull] using hHG.trans hm
    exact this.surjOn fun H _ ↦ mem_Iic.mpr inf_le_left

theorem Filter.map_surjOn_Iic_iff_surjOn {s : Set α} {t : Set β} {m : α → β} :
    SurjOn (map m) (Iic <| 𝓟 s) (Iic <| 𝓟 t) ↔ SurjOn m s t := by
  rw [map_surjOn_Iic_iff_le_map, map_principal, principal_mono, SurjOn]

alias ⟨_, Set.SurjOn.filter_map_Iic⟩ := Filter.map_surjOn_Iic_iff_surjOn

theorem Filter.filter_injOn_Iic_iff_injOn {s : Set α} {m : α → β} :
    InjOn (map m) (Iic <| 𝓟 s) ↔ InjOn m s := by
  refine ⟨fun hm x hx y hy hxy ↦ ?_, fun hm F hF G hG ↦ ?_⟩
  · rwa [← pure_injective.eq_iff, ← map_pure, ← map_pure, hm.eq_iff, pure_injective.eq_iff]
      at hxy <;> rwa [mem_Iic, pure_le_principal]
  · simp [map_eq_map_iff_of_injOn (le_principal_iff.mp hF) (le_principal_iff.mp hG) hm]

alias ⟨_, Set.InjOn.filter_map_Iic⟩ := Filter.filter_injOn_Iic_iff_injOn

namespace Filter

lemma compl_mem_comk {p : Set α → Prop} {he hmono hunion s} :
    sᶜ ∈ comk p he hmono hunion ↔ p s := by
  simp

end Filter

<<<<<<< HEAD
set_option linter.style.longFile 3000
=======
set_option linter.style.longFile 2500
>>>>>>> d0df76bd
<|MERGE_RESOLUTION|>--- conflicted
+++ resolved
@@ -65,26 +65,6 @@
 
 universe u v w x y
 
-<<<<<<< HEAD
-/-- A filter `F` on a type `α` is a collection of sets of `α` which contains the whole `α`,
-is upwards-closed, and is stable under intersection. We do not forbid this collection to be
-all sets of `α`. -/
-structure Filter (α : Type*) where
-  /-- The set of sets that belong to the filter. -/
-  sets : Set (Set α)
-  /-- The set `Set.univ` belongs to any filter. -/
-  univ_sets : Set.univ ∈ sets
-  /-- If a set belongs to a filter, then its superset belongs to the filter as well. -/
-  sets_of_superset {x y} : x ∈ sets → x ⊆ y → y ∈ sets
-  /-- If two sets belong to a filter, then their intersection belongs to the filter as well. -/
-  inter_sets {x y} : x ∈ sets → y ∈ sets → x ∩ y ∈ sets
-
-/-- If `F` is a filter on `α`, and `U` a subset of `α` then we can write `U ∈ F` as on paper. -/
-instance {α : Type*} : Membership (Set α) (Filter α) :=
-  ⟨fun F U => U ∈ F.sets⟩
-
-=======
->>>>>>> d0df76bd
 namespace Filter
 
 variable {α : Type u} {f g : Filter α} {s t : Set α}
@@ -95,14 +75,8 @@
 theorem filter_eq_iff : f = g ↔ f.sets = g.sets :=
   ⟨congr_arg _, filter_eq⟩
 
-<<<<<<< HEAD
-@[ext]
-protected theorem ext (h : ∀ s, s ∈ f ↔ s ∈ g) : f = g := by
-  simpa [filter_eq_iff, Set.ext_iff, Filter.mem_sets]
-=======
 @[simp] theorem sets_subset_sets : f.sets ⊆ g.sets ↔ g ≤ f := .rfl
 @[simp] theorem sets_ssubset_sets : f.sets ⊂ g.sets ↔ g < f := .rfl
->>>>>>> d0df76bd
 
 /-- An extensionality lemma that is useful for filters with good lemmas about `sᶜ ∈ f` (e.g.,
 `Filter.comap`, `Filter.coprod`, `Filter.Coprod`, `Filter.cofinite`). -/
@@ -114,12 +88,6 @@
 
 instance : Trans Membership.mem (· ⊆ ·) (Membership.mem : Filter α → Set α → Prop) where
   trans h₁ h₂ := mem_of_superset h₁ h₂
-<<<<<<< HEAD
-
-theorem inter_mem {s t : Set α} (hs : s ∈ f) (ht : t ∈ f) : s ∩ t ∈ f :=
-  f.inter_sets hs ht
-=======
->>>>>>> d0df76bd
 
 @[simp]
 theorem inter_mem_iff {s t : Set α} : s ∩ t ∈ f ↔ s ∈ f ∧ t ∈ f :=
@@ -1088,19 +1056,8 @@
 section EventuallyEq
 variable {l : Filter α} {f g : α → β}
 
-<<<<<<< HEAD
-section EventuallyEq
-variable {l : Filter α} {f g : α → β}
-
-@[inherit_doc]
-notation:50 f " =ᶠ[" l:50 "] " g:50 => EventuallyEq l f g
-
 theorem EventuallyEq.eventually (h : f =ᶠ[l] g) : ∀ᶠ x in l, f x = g x := h
 
-=======
-theorem EventuallyEq.eventually (h : f =ᶠ[l] g) : ∀ᶠ x in l, f x = g x := h
-
->>>>>>> d0df76bd
 @[simp] lemma eventuallyEq_top : f =ᶠ[⊤] g ↔ f = g := by simp [EventuallyEq, funext_iff]
 
 theorem EventuallyEq.rw {l : Filter α} {f g : α → β} (h : f =ᶠ[l] g) (p : α → β → Prop)
@@ -2353,266 +2310,6 @@
 
 end Bind
 
-<<<<<<< HEAD
-/-! ### Limits -/
-
-/-- `Filter.Tendsto` is the generic "limit of a function" predicate.
-  `Tendsto f l₁ l₂` asserts that for every `l₂` neighborhood `a`,
-  the `f`-preimage of `a` is an `l₁` neighborhood. -/
-def Tendsto (f : α → β) (l₁ : Filter α) (l₂ : Filter β) :=
-  l₁.map f ≤ l₂
-
-theorem tendsto_def {f : α → β} {l₁ : Filter α} {l₂ : Filter β} :
-    Tendsto f l₁ l₂ ↔ ∀ s ∈ l₂, f ⁻¹' s ∈ l₁ :=
-  Iff.rfl
-
-theorem tendsto_iff_eventually {f : α → β} {l₁ : Filter α} {l₂ : Filter β} :
-    Tendsto f l₁ l₂ ↔ ∀ ⦃p : β → Prop⦄, (∀ᶠ y in l₂, p y) → ∀ᶠ x in l₁, p (f x) :=
-  Iff.rfl
-
-theorem tendsto_iff_forall_eventually_mem {f : α → β} {l₁ : Filter α} {l₂ : Filter β} :
-    Tendsto f l₁ l₂ ↔ ∀ s ∈ l₂, ∀ᶠ x in l₁, f x ∈ s :=
-  Iff.rfl
-
-lemma Tendsto.eventually_mem {f : α → β} {l₁ : Filter α} {l₂ : Filter β} {s : Set β}
-    (hf : Tendsto f l₁ l₂) (h : s ∈ l₂) : ∀ᶠ x in l₁, f x ∈ s :=
-  hf h
-
-theorem Tendsto.eventually {f : α → β} {l₁ : Filter α} {l₂ : Filter β} {p : β → Prop}
-    (hf : Tendsto f l₁ l₂) (h : ∀ᶠ y in l₂, p y) : ∀ᶠ x in l₁, p (f x) :=
-  hf h
-
-theorem not_tendsto_iff_exists_frequently_nmem {f : α → β} {l₁ : Filter α} {l₂ : Filter β} :
-    ¬Tendsto f l₁ l₂ ↔ ∃ s ∈ l₂, ∃ᶠ x in l₁, f x ∉ s := by
-  simp only [tendsto_iff_forall_eventually_mem, not_forall, exists_prop, not_eventually]
-
-theorem Tendsto.frequently {f : α → β} {l₁ : Filter α} {l₂ : Filter β} {p : β → Prop}
-    (hf : Tendsto f l₁ l₂) (h : ∃ᶠ x in l₁, p (f x)) : ∃ᶠ y in l₂, p y :=
-  mt hf.eventually h
-
-theorem Tendsto.frequently_map {l₁ : Filter α} {l₂ : Filter β} {p : α → Prop} {q : β → Prop}
-    (f : α → β) (c : Filter.Tendsto f l₁ l₂) (w : ∀ x, p x → q (f x)) (h : ∃ᶠ x in l₁, p x) :
-    ∃ᶠ y in l₂, q y :=
-  c.frequently (h.mono w)
-
-@[simp]
-theorem tendsto_bot {f : α → β} {l : Filter β} : Tendsto f ⊥ l := by simp [Tendsto]
-
-@[simp] theorem tendsto_top {f : α → β} {l : Filter α} : Tendsto f l ⊤ := le_top
-
-theorem le_map_of_right_inverse {mab : α → β} {mba : β → α} {f : Filter α} {g : Filter β}
-    (h₁ : mab ∘ mba =ᶠ[g] id) (h₂ : Tendsto mba g f) : g ≤ map mab f := by
-  rw [← @map_id _ g, ← map_congr h₁, ← map_map]
-  exact map_mono h₂
-
-theorem tendsto_of_isEmpty [IsEmpty α] {f : α → β} {la : Filter α} {lb : Filter β} :
-    Tendsto f la lb := by simp only [filter_eq_bot_of_isEmpty la, tendsto_bot]
-
-theorem eventuallyEq_of_left_inv_of_right_inv {f : α → β} {g₁ g₂ : β → α} {fa : Filter α}
-    {fb : Filter β} (hleft : ∀ᶠ x in fa, g₁ (f x) = x) (hright : ∀ᶠ y in fb, f (g₂ y) = y)
-    (htendsto : Tendsto g₂ fb fa) : g₁ =ᶠ[fb] g₂ :=
-  (htendsto.eventually hleft).mp <| hright.mono fun _ hr hl => (congr_arg g₁ hr.symm).trans hl
-
-theorem tendsto_iff_comap {f : α → β} {l₁ : Filter α} {l₂ : Filter β} :
-    Tendsto f l₁ l₂ ↔ l₁ ≤ l₂.comap f :=
-  map_le_iff_le_comap
-
-alias ⟨Tendsto.le_comap, _⟩ := tendsto_iff_comap
-
-protected theorem Tendsto.disjoint {f : α → β} {la₁ la₂ : Filter α} {lb₁ lb₂ : Filter β}
-    (h₁ : Tendsto f la₁ lb₁) (hd : Disjoint lb₁ lb₂) (h₂ : Tendsto f la₂ lb₂) : Disjoint la₁ la₂ :=
-  (disjoint_comap hd).mono h₁.le_comap h₂.le_comap
-
-theorem tendsto_congr' {f₁ f₂ : α → β} {l₁ : Filter α} {l₂ : Filter β} (hl : f₁ =ᶠ[l₁] f₂) :
-    Tendsto f₁ l₁ l₂ ↔ Tendsto f₂ l₁ l₂ := by rw [Tendsto, Tendsto, map_congr hl]
-
-theorem Tendsto.congr' {f₁ f₂ : α → β} {l₁ : Filter α} {l₂ : Filter β} (hl : f₁ =ᶠ[l₁] f₂)
-    (h : Tendsto f₁ l₁ l₂) : Tendsto f₂ l₁ l₂ :=
-  (tendsto_congr' hl).1 h
-
-theorem tendsto_congr {f₁ f₂ : α → β} {l₁ : Filter α} {l₂ : Filter β} (h : ∀ x, f₁ x = f₂ x) :
-    Tendsto f₁ l₁ l₂ ↔ Tendsto f₂ l₁ l₂ :=
-  tendsto_congr' (univ_mem' h)
-
-theorem Tendsto.congr {f₁ f₂ : α → β} {l₁ : Filter α} {l₂ : Filter β} (h : ∀ x, f₁ x = f₂ x) :
-    Tendsto f₁ l₁ l₂ → Tendsto f₂ l₁ l₂ :=
-  (tendsto_congr h).1
-
-theorem tendsto_id' {x y : Filter α} : Tendsto id x y ↔ x ≤ y :=
-  Iff.rfl
-
-theorem tendsto_id {x : Filter α} : Tendsto id x x :=
-  le_refl x
-
-theorem Tendsto.comp {f : α → β} {g : β → γ} {x : Filter α} {y : Filter β} {z : Filter γ}
-    (hg : Tendsto g y z) (hf : Tendsto f x y) : Tendsto (g ∘ f) x z := fun _ hs => hf (hg hs)
-
-protected theorem Tendsto.iterate {f : α → α} {l : Filter α} (h : Tendsto f l l) :
-    ∀ n, Tendsto (f^[n]) l l
-  | 0 => tendsto_id
-  | (n + 1) => (h.iterate n).comp h
-
-theorem Tendsto.mono_left {f : α → β} {x y : Filter α} {z : Filter β} (hx : Tendsto f x z)
-    (h : y ≤ x) : Tendsto f y z :=
-  (map_mono h).trans hx
-
-theorem Tendsto.mono_right {f : α → β} {x : Filter α} {y z : Filter β} (hy : Tendsto f x y)
-    (hz : y ≤ z) : Tendsto f x z :=
-  le_trans hy hz
-
-theorem Tendsto.neBot {f : α → β} {x : Filter α} {y : Filter β} (h : Tendsto f x y) [hx : NeBot x] :
-    NeBot y :=
-  (hx.map _).mono h
-
-theorem tendsto_map {f : α → β} {x : Filter α} : Tendsto f x (map f x) :=
-  le_refl (map f x)
-
-@[simp]
-theorem tendsto_map'_iff {f : β → γ} {g : α → β} {x : Filter α} {y : Filter γ} :
-    Tendsto f (map g x) y ↔ Tendsto (f ∘ g) x y := by
-  rw [Tendsto, Tendsto, map_map]
-
-alias ⟨_, tendsto_map'⟩ := tendsto_map'_iff
-
-theorem tendsto_comap {f : α → β} {x : Filter β} : Tendsto f (comap f x) x :=
-  map_comap_le
-
-@[simp]
-theorem tendsto_comap_iff {f : α → β} {g : β → γ} {a : Filter α} {c : Filter γ} :
-    Tendsto f a (c.comap g) ↔ Tendsto (g ∘ f) a c :=
-  ⟨fun h => tendsto_comap.comp h, fun h => map_le_iff_le_comap.mp <| by rwa [map_map]⟩
-
-theorem tendsto_comap'_iff {m : α → β} {f : Filter α} {g : Filter β} {i : γ → α} (h : range i ∈ f) :
-    Tendsto (m ∘ i) (comap i f) g ↔ Tendsto m f g := by
-  rw [Tendsto, ← map_compose]
-  simp only [(· ∘ ·), map_comap_of_mem h, Tendsto]
-
-theorem Tendsto.of_tendsto_comp {f : α → β} {g : β → γ} {a : Filter α} {b : Filter β} {c : Filter γ}
-    (hfg : Tendsto (g ∘ f) a c) (hg : comap g c ≤ b) : Tendsto f a b := by
-  rw [tendsto_iff_comap] at hfg ⊢
-  calc
-    a ≤ comap (g ∘ f) c := hfg
-    _ ≤ comap f b := by simpa [comap_comap] using comap_mono hg
-
-theorem comap_eq_of_inverse {f : Filter α} {g : Filter β} {φ : α → β} (ψ : β → α) (eq : ψ ∘ φ = id)
-    (hφ : Tendsto φ f g) (hψ : Tendsto ψ g f) : comap φ g = f := by
-  refine ((comap_mono <| map_le_iff_le_comap.1 hψ).trans ?_).antisymm (map_le_iff_le_comap.1 hφ)
-  rw [comap_comap, eq, comap_id]
-
-theorem map_eq_of_inverse {f : Filter α} {g : Filter β} {φ : α → β} (ψ : β → α) (eq : φ ∘ ψ = id)
-    (hφ : Tendsto φ f g) (hψ : Tendsto ψ g f) : map φ f = g := by
-  refine le_antisymm hφ (le_trans ?_ (map_mono hψ))
-  rw [map_map, eq, map_id]
-
-theorem tendsto_inf {f : α → β} {x : Filter α} {y₁ y₂ : Filter β} :
-    Tendsto f x (y₁ ⊓ y₂) ↔ Tendsto f x y₁ ∧ Tendsto f x y₂ := by
-  simp only [Tendsto, le_inf_iff]
-
-theorem tendsto_inf_left {f : α → β} {x₁ x₂ : Filter α} {y : Filter β} (h : Tendsto f x₁ y) :
-    Tendsto f (x₁ ⊓ x₂) y :=
-  le_trans (map_mono inf_le_left) h
-
-theorem tendsto_inf_right {f : α → β} {x₁ x₂ : Filter α} {y : Filter β} (h : Tendsto f x₂ y) :
-    Tendsto f (x₁ ⊓ x₂) y :=
-  le_trans (map_mono inf_le_right) h
-
-theorem Tendsto.inf {f : α → β} {x₁ x₂ : Filter α} {y₁ y₂ : Filter β} (h₁ : Tendsto f x₁ y₁)
-    (h₂ : Tendsto f x₂ y₂) : Tendsto f (x₁ ⊓ x₂) (y₁ ⊓ y₂) :=
-  tendsto_inf.2 ⟨tendsto_inf_left h₁, tendsto_inf_right h₂⟩
-
-@[simp]
-theorem tendsto_iInf {f : α → β} {x : Filter α} {y : ι → Filter β} :
-    Tendsto f x (⨅ i, y i) ↔ ∀ i, Tendsto f x (y i) := by
-  simp only [Tendsto, le_iInf_iff]
-
-theorem tendsto_iInf' {f : α → β} {x : ι → Filter α} {y : Filter β} (i : ι)
-    (hi : Tendsto f (x i) y) : Tendsto f (⨅ i, x i) y :=
-  hi.mono_left <| iInf_le _ _
-
-theorem tendsto_iInf_iInf {f : α → β} {x : ι → Filter α} {y : ι → Filter β}
-    (h : ∀ i, Tendsto f (x i) (y i)) : Tendsto f (iInf x) (iInf y) :=
-  tendsto_iInf.2 fun i => tendsto_iInf' i (h i)
-
-@[simp]
-theorem tendsto_sup {f : α → β} {x₁ x₂ : Filter α} {y : Filter β} :
-    Tendsto f (x₁ ⊔ x₂) y ↔ Tendsto f x₁ y ∧ Tendsto f x₂ y := by
-  simp only [Tendsto, map_sup, sup_le_iff]
-
-theorem Tendsto.sup {f : α → β} {x₁ x₂ : Filter α} {y : Filter β} :
-    Tendsto f x₁ y → Tendsto f x₂ y → Tendsto f (x₁ ⊔ x₂) y := fun h₁ h₂ => tendsto_sup.mpr ⟨h₁, h₂⟩
-
-theorem Tendsto.sup_sup {f : α → β} {x₁ x₂ : Filter α} {y₁ y₂ : Filter β}
-    (h₁ : Tendsto f x₁ y₁) (h₂ : Tendsto f x₂ y₂) : Tendsto f (x₁ ⊔ x₂) (y₁ ⊔ y₂) :=
-  tendsto_sup.mpr ⟨h₁.mono_right le_sup_left, h₂.mono_right le_sup_right⟩
-
-@[simp]
-theorem tendsto_iSup {f : α → β} {x : ι → Filter α} {y : Filter β} :
-    Tendsto f (⨆ i, x i) y ↔ ∀ i, Tendsto f (x i) y := by simp only [Tendsto, map_iSup, iSup_le_iff]
-
-theorem tendsto_iSup_iSup {f : α → β} {x : ι → Filter α} {y : ι → Filter β}
-    (h : ∀ i, Tendsto f (x i) (y i)) : Tendsto f (iSup x) (iSup y) :=
-  tendsto_iSup.2 fun i => (h i).mono_right <| le_iSup _ _
-
-@[simp] theorem tendsto_principal {f : α → β} {l : Filter α} {s : Set β} :
-    Tendsto f l (𝓟 s) ↔ ∀ᶠ a in l, f a ∈ s := by
-  simp only [Tendsto, le_principal_iff, mem_map', Filter.Eventually]
-
--- Porting note: was a `simp` lemma
-theorem tendsto_principal_principal {f : α → β} {s : Set α} {t : Set β} :
-    Tendsto f (𝓟 s) (𝓟 t) ↔ ∀ a ∈ s, f a ∈ t := by
-  simp only [tendsto_principal, eventually_principal]
-
-@[simp] theorem tendsto_pure {f : α → β} {a : Filter α} {b : β} :
-    Tendsto f a (pure b) ↔ ∀ᶠ x in a, f x = b := by
-  simp only [Tendsto, le_pure_iff, mem_map', mem_singleton_iff, Filter.Eventually]
-
-theorem tendsto_pure_pure (f : α → β) (a : α) : Tendsto f (pure a) (pure (f a)) :=
-  tendsto_pure.2 rfl
-
-theorem tendsto_const_pure {a : Filter α} {b : β} : Tendsto (fun _ => b) a (pure b) :=
-  tendsto_pure.2 <| univ_mem' fun _ => rfl
-
-theorem pure_le_iff {a : α} {l : Filter α} : pure a ≤ l ↔ ∀ s ∈ l, a ∈ s :=
-  Iff.rfl
-
-theorem tendsto_pure_left {f : α → β} {a : α} {l : Filter β} :
-    Tendsto f (pure a) l ↔ ∀ s ∈ l, f a ∈ s :=
-  Iff.rfl
-
-@[simp]
-theorem map_inf_principal_preimage {f : α → β} {s : Set β} {l : Filter α} :
-    map f (l ⊓ 𝓟 (f ⁻¹' s)) = map f l ⊓ 𝓟 s :=
-  Filter.ext fun t => by simp only [mem_map', mem_inf_principal, mem_setOf_eq, mem_preimage]
-
-/-- If two filters are disjoint, then a function cannot tend to both of them along a non-trivial
-filter. -/
-theorem Tendsto.not_tendsto {f : α → β} {a : Filter α} {b₁ b₂ : Filter β} (hf : Tendsto f a b₁)
-    [NeBot a] (hb : Disjoint b₁ b₂) : ¬Tendsto f a b₂ := fun hf' =>
-  (tendsto_inf.2 ⟨hf, hf'⟩).neBot.ne hb.eq_bot
-
-protected theorem Tendsto.if {l₁ : Filter α} {l₂ : Filter β} {f g : α → β} {p : α → Prop}
-    [∀ x, Decidable (p x)] (h₀ : Tendsto f (l₁ ⊓ 𝓟 { x | p x }) l₂)
-    (h₁ : Tendsto g (l₁ ⊓ 𝓟 { x | ¬p x }) l₂) :
-    Tendsto (fun x => if p x then f x else g x) l₁ l₂ := by
-  simp only [tendsto_def, mem_inf_principal] at *
-  intro s hs
-  filter_upwards [h₀ s hs, h₁ s hs] with x hp₀ hp₁
-  rw [mem_preimage]
-  split_ifs with h
-  exacts [hp₀ h, hp₁ h]
-
-protected theorem Tendsto.if' {α β : Type*} {l₁ : Filter α} {l₂ : Filter β} {f g : α → β}
-    {p : α → Prop} [DecidablePred p] (hf : Tendsto f l₁ l₂) (hg : Tendsto g l₁ l₂) :
-    Tendsto (fun a => if p a then f a else g a) l₁ l₂ :=
-  (tendsto_inf_left hf).if (tendsto_inf_left hg)
-
-protected theorem Tendsto.piecewise {l₁ : Filter α} {l₂ : Filter β} {f g : α → β} {s : Set α}
-    [∀ x, Decidable (x ∈ s)] (h₀ : Tendsto f (l₁ ⊓ 𝓟 s) l₂) (h₁ : Tendsto g (l₁ ⊓ 𝓟 sᶜ) l₂) :
-    Tendsto (piecewise s f g) l₁ l₂ :=
-  Tendsto.if h₀ h₁
-
-=======
->>>>>>> d0df76bd
 end Filter
 
 open Filter
@@ -2626,18 +2323,6 @@
 
 theorem HasSubset.Subset.eventuallyLE {α} {l : Filter α} {s t : Set α} (h : s ⊆ t) : s ≤ᶠ[l] t :=
   Filter.Eventually.of_forall h
-<<<<<<< HEAD
-
-theorem Set.MapsTo.tendsto {α β} {s : Set α} {t : Set β} {f : α → β} (h : MapsTo f s t) :
-    Filter.Tendsto f (𝓟 s) (𝓟 t) :=
-  Filter.tendsto_principal_principal.2 h
-
-theorem Filter.EventuallyEq.comp_tendsto {α β γ : Type*} {l : Filter α} {f : α → β} {f' : α → β}
-    (H : f =ᶠ[l] f') {g : γ → α} {lc : Filter γ} (hg : Tendsto g lc l) :
-    f ∘ g =ᶠ[lc] f' ∘ g :=
-  hg.eventually H
-=======
->>>>>>> d0df76bd
 
 variable {α β : Type*} {F : Filter α} {G : Filter β}
 
@@ -2674,8 +2359,4 @@
 
 end Filter
 
-<<<<<<< HEAD
-set_option linter.style.longFile 3000
-=======
-set_option linter.style.longFile 2500
->>>>>>> d0df76bd
+set_option linter.style.longFile 2500