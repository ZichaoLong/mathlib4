/-
Copyright (c) 2017 Johannes Hölzl. All rights reserved.
Released under Apache 2.0 license as described in the file LICENSE.
Authors: Johannes Hölzl, Jeremy Avigad
-/
import Mathlib.Data.Set.Finite

#align_import order.filter.basic from "leanprover-community/mathlib"@"d4f691b9e5f94cfc64639973f3544c95f8d5d494"

/-!
# Theory of filters on sets

## Main definitions

* `Filter` : filters on a set;
* `Filter.principal` : filter of all sets containing a given set;
* `Filter.map`, `Filter.comap` : operations on filters;
* `Filter.Tendsto` : limit with respect to filters;
* `Filter.Eventually` : `f.eventually p` means `{x | p x} ∈ f`;
* `Filter.Frequently` : `f.frequently p` means `{x | ¬p x} ∉ f`;
* `filter_upwards [h₁, ..., hₙ]` :
  a tactic that takes a list of proofs `hᵢ : sᵢ ∈ f`,
  and replaces a goal `s ∈ f` with `∀ x, x ∈ s₁ → ... → x ∈ sₙ → x ∈ s`;
* `Filter.NeBot f` : a utility class stating that `f` is a non-trivial filter.

Filters on a type `X` are sets of sets of `X` satisfying three conditions. They are mostly used to
abstract two related kinds of ideas:
* *limits*, including finite or infinite limits of sequences, finite or infinite limits of functions
  at a point or at infinity, etc...
* *things happening eventually*, including things happening for large enough `n : ℕ`, or near enough
  a point `x`, or for close enough pairs of points, or things happening almost everywhere in the
  sense of measure theory. Dually, filters can also express the idea of *things happening often*:
  for arbitrarily large `n`, or at a point in any neighborhood of given a point etc...

In this file, we define the type `Filter X` of filters on `X`, and endow it with a complete lattice
structure. This structure is lifted from the lattice structure on `Set (Set X)` using the Galois
insertion which maps a filter to its elements in one direction, and an arbitrary set of sets to
the smallest filter containing it in the other direction.
We also prove `Filter` is a monadic functor, with a push-forward operation
`Filter.map` and a pull-back operation `Filter.comap` that form a Galois connections for the
order on filters.

The examples of filters appearing in the description of the two motivating ideas are:
* `(Filter.atTop : Filter ℕ)` : made of sets of `ℕ` containing `{n | n ≥ N}` for some `N`
* `𝓝 x` : made of neighborhoods of `x` in a topological space (defined in topology.basic)
* `𝓤 X` : made of entourages of a uniform space (those space are generalizations of metric spaces
  defined in `Mathlib/Topology/UniformSpace/Basic.lean`)
* `μ.ae` : made of sets whose complement has zero measure with respect to `μ` (defined in
  `MeasureTheory.MeasureSpace`)

The general notion of limit of a map with respect to filters on the source and target types
is `Filter.Tendsto`. It is defined in terms of the order and the push-forward operation.
The predicate "happening eventually" is `Filter.Eventually`, and "happening often" is
`Filter.Frequently`, whose definitions are immediate after `Filter` is defined (but they come
rather late in this file in order to immediately relate them to the lattice structure).

For instance, anticipating on Topology.Basic, the statement: "if a sequence `u` converges to
some `x` and `u n` belongs to a set `M` for `n` large enough then `x` is in the closure of
`M`" is formalized as: `Tendsto u atTop (𝓝 x) → (∀ᶠ n in atTop, u n ∈ M) → x ∈ closure M`,
which is a special case of `mem_closure_of_tendsto` from Topology.Basic.

## Notations

* `∀ᶠ x in f, p x` : `f.Eventually p`;
* `∃ᶠ x in f, p x` : `f.Frequently p`;
* `f =ᶠ[l] g` : `∀ᶠ x in l, f x = g x`;
* `f ≤ᶠ[l] g` : `∀ᶠ x in l, f x ≤ g x`;
* `𝓟 s` : `Filter.Principal s`, localized in `Filter`.

## References

*  [N. Bourbaki, *General Topology*][bourbaki1966]

Important note: Bourbaki requires that a filter on `X` cannot contain all sets of `X`, which
we do *not* require. This gives `Filter X` better formal properties, in particular a bottom element
`⊥` for its lattice structure, at the cost of including the assumption
`[NeBot f]` in a number of lemmas and definitions.
-/

set_option autoImplicit true


open Function Set Order
open Classical hiding by_cases not_not

universe u v w x y

/-- A filter `F` on a type `α` is a collection of sets of `α` which contains the whole `α`,
is upwards-closed, and is stable under intersection. We do not forbid this collection to be
all sets of `α`. -/
structure Filter (α : Type*) where
  /-- The set of sets that belong to the filter. -/
  sets : Set (Set α)
  /-- The set `Set.univ` belongs to any filter. -/
  univ_sets : Set.univ ∈ sets
  /-- If a set belongs to a filter, then its superset belongs to the filter as well. -/
  sets_of_superset {x y} : x ∈ sets → x ⊆ y → y ∈ sets
  /-- If two sets belong to a filter, then their intersection belongs to the filter as well. -/
  inter_sets {x y} : x ∈ sets → y ∈ sets → x ∩ y ∈ sets
#align filter Filter

/-- If `F` is a filter on `α`, and `U` a subset of `α` then we can write `U ∈ F` as on paper. -/
instance {α : Type*} : Membership (Set α) (Filter α) :=
  ⟨fun U F => U ∈ F.sets⟩

namespace Filter

variable {α : Type u} {f g : Filter α} {s t : Set α}

@[simp]
protected theorem mem_mk {t : Set (Set α)} {h₁ h₂ h₃} : s ∈ mk t h₁ h₂ h₃ ↔ s ∈ t :=
  Iff.rfl
#align filter.mem_mk Filter.mem_mk

@[simp]
protected theorem mem_sets : s ∈ f.sets ↔ s ∈ f :=
  Iff.rfl
#align filter.mem_sets Filter.mem_sets

instance inhabitedMem : Inhabited { s : Set α // s ∈ f } :=
  ⟨⟨univ, f.univ_sets⟩⟩
#align filter.inhabited_mem Filter.inhabitedMem

theorem filter_eq : ∀ {f g : Filter α}, f.sets = g.sets → f = g
  | ⟨_, _, _, _⟩, ⟨_, _, _, _⟩, rfl => rfl
#align filter.filter_eq Filter.filter_eq

theorem filter_eq_iff : f = g ↔ f.sets = g.sets :=
  ⟨congr_arg _, filter_eq⟩
#align filter.filter_eq_iff Filter.filter_eq_iff

protected theorem ext_iff : f = g ↔ ∀ s, s ∈ f ↔ s ∈ g := by
  simp only [filter_eq_iff, ext_iff, Filter.mem_sets]
#align filter.ext_iff Filter.ext_iff

@[ext]
protected theorem ext : (∀ s, s ∈ f ↔ s ∈ g) → f = g :=
  Filter.ext_iff.2
#align filter.ext Filter.ext

/-- An extensionality lemma that is useful for filters with good lemmas about `sᶜ ∈ f` (e.g.,
`Filter.comap`, `Filter.coprod`, `Filter.Coprod`, `Filter.cofinite`). -/
protected theorem coext (h : ∀ s, sᶜ ∈ f ↔ sᶜ ∈ g) : f = g :=
  Filter.ext <| compl_surjective.forall.2 h
#align filter.coext Filter.coext

@[simp]
theorem univ_mem : univ ∈ f :=
  f.univ_sets
#align filter.univ_mem Filter.univ_mem

theorem mem_of_superset {x y : Set α} (hx : x ∈ f) (hxy : x ⊆ y) : y ∈ f :=
  f.sets_of_superset hx hxy
#align filter.mem_of_superset Filter.mem_of_superset

instance : Trans (· ⊇ ·) ((· ∈ ·) : Set α → Filter α → Prop) (· ∈ ·) where
  trans h₁ h₂ := mem_of_superset h₂ h₁

theorem inter_mem {s t : Set α} (hs : s ∈ f) (ht : t ∈ f) : s ∩ t ∈ f :=
  f.inter_sets hs ht
#align filter.inter_mem Filter.inter_mem

@[simp]
theorem inter_mem_iff {s t : Set α} : s ∩ t ∈ f ↔ s ∈ f ∧ t ∈ f :=
  ⟨fun h => ⟨mem_of_superset h (inter_subset_left s t), mem_of_superset h (inter_subset_right s t)⟩,
    and_imp.2 inter_mem⟩
#align filter.inter_mem_iff Filter.inter_mem_iff

theorem diff_mem {s t : Set α} (hs : s ∈ f) (ht : tᶜ ∈ f) : s \ t ∈ f :=
  inter_mem hs ht
#align filter.diff_mem Filter.diff_mem

theorem univ_mem' (h : ∀ a, a ∈ s) : s ∈ f :=
  mem_of_superset univ_mem fun x _ => h x
#align filter.univ_mem' Filter.univ_mem'

theorem mp_mem (hs : s ∈ f) (h : { x | x ∈ s → x ∈ t } ∈ f) : t ∈ f :=
  mem_of_superset (inter_mem hs h) fun _ ⟨h₁, h₂⟩ => h₂ h₁
#align filter.mp_mem Filter.mp_mem

theorem congr_sets (h : { x | x ∈ s ↔ x ∈ t } ∈ f) : s ∈ f ↔ t ∈ f :=
  ⟨fun hs => mp_mem hs (mem_of_superset h fun _ => Iff.mp), fun hs =>
    mp_mem hs (mem_of_superset h fun _ => Iff.mpr)⟩
#align filter.congr_sets Filter.congr_sets

/-- Override `sets` field of a filter to provide better definitional equality. -/
protected def copy (f : Filter α) (S : Set (Set α)) (hmem : ∀ s, s ∈ S ↔ s ∈ f) : Filter α where
  sets := S
  univ_sets := (hmem _).2 univ_mem
  sets_of_superset h hsub := (hmem _).2 <| mem_of_superset ((hmem _).1 h) hsub
  inter_sets h₁ h₂ := (hmem _).2 <| inter_mem ((hmem _).1 h₁) ((hmem _).1 h₂)

lemma copy_eq {S} (hmem : ∀ s, s ∈ S ↔ s ∈ f) : f.copy S hmem = f := Filter.ext hmem

@[simp] lemma mem_copy {S hmem} : s ∈ f.copy S hmem ↔ s ∈ S := Iff.rfl

@[simp]
theorem biInter_mem {β : Type v} {s : β → Set α} {is : Set β} (hf : is.Finite) :
    (⋂ i ∈ is, s i) ∈ f ↔ ∀ i ∈ is, s i ∈ f :=
  Finite.induction_on hf (by simp) fun _ _ hs => by simp [hs]
#align filter.bInter_mem Filter.biInter_mem

@[simp]
theorem biInter_finset_mem {β : Type v} {s : β → Set α} (is : Finset β) :
    (⋂ i ∈ is, s i) ∈ f ↔ ∀ i ∈ is, s i ∈ f :=
  biInter_mem is.finite_toSet
#align filter.bInter_finset_mem Filter.biInter_finset_mem

alias _root_.Finset.iInter_mem_sets := biInter_finset_mem
#align finset.Inter_mem_sets Finset.iInter_mem_sets

-- attribute [protected] Finset.iInter_mem_sets porting note: doesn't work

@[simp]
theorem sInter_mem {s : Set (Set α)} (hfin : s.Finite) : ⋂₀ s ∈ f ↔ ∀ U ∈ s, U ∈ f := by
  rw [sInter_eq_biInter, biInter_mem hfin]
#align filter.sInter_mem Filter.sInter_mem

@[simp]
theorem iInter_mem {β : Sort v} {s : β → Set α} [Finite β] : (⋂ i, s i) ∈ f ↔ ∀ i, s i ∈ f :=
  (sInter_mem (finite_range _)).trans forall_range_iff
#align filter.Inter_mem Filter.iInter_mem

theorem exists_mem_subset_iff : (∃ t ∈ f, t ⊆ s) ↔ s ∈ f :=
  ⟨fun ⟨_, ht, ts⟩ => mem_of_superset ht ts, fun hs => ⟨s, hs, Subset.rfl⟩⟩
#align filter.exists_mem_subset_iff Filter.exists_mem_subset_iff

theorem monotone_mem {f : Filter α} : Monotone fun s => s ∈ f := fun _ _ hst h =>
  mem_of_superset h hst
#align filter.monotone_mem Filter.monotone_mem

theorem exists_mem_and_iff {P : Set α → Prop} {Q : Set α → Prop} (hP : Antitone P)
    (hQ : Antitone Q) : ((∃ u ∈ f, P u) ∧ ∃ u ∈ f, Q u) ↔ ∃ u ∈ f, P u ∧ Q u := by
  constructor
  · rintro ⟨⟨u, huf, hPu⟩, v, hvf, hQv⟩
    exact
      ⟨u ∩ v, inter_mem huf hvf, hP (inter_subset_left _ _) hPu, hQ (inter_subset_right _ _) hQv⟩
  · rintro ⟨u, huf, hPu, hQu⟩
    exact ⟨⟨u, huf, hPu⟩, u, huf, hQu⟩
#align filter.exists_mem_and_iff Filter.exists_mem_and_iff

theorem forall_in_swap {β : Type*} {p : Set α → β → Prop} :
    (∀ a ∈ f, ∀ (b), p a b) ↔ ∀ (b), ∀ a ∈ f, p a b :=
  Set.forall_in_swap
#align filter.forall_in_swap Filter.forall_in_swap

end Filter

namespace Mathlib.Tactic

open Lean Meta Elab Tactic

/--
`filter_upwards [h₁, ⋯, hₙ]` replaces a goal of the form `s ∈ f` and terms
`h₁ : t₁ ∈ f, ⋯, hₙ : tₙ ∈ f` with `∀ x, x ∈ t₁ → ⋯ → x ∈ tₙ → x ∈ s`.
The list is an optional parameter, `[]` being its default value.

`filter_upwards [h₁, ⋯, hₙ] with a₁ a₂ ⋯ aₖ` is a short form for
`{ filter_upwards [h₁, ⋯, hₙ], intros a₁ a₂ ⋯ aₖ }`.

`filter_upwards [h₁, ⋯, hₙ] using e` is a short form for
`{ filter_upwards [h1, ⋯, hn], exact e }`.

Combining both shortcuts is done by writing `filter_upwards [h₁, ⋯, hₙ] with a₁ a₂ ⋯ aₖ using e`.
Note that in this case, the `aᵢ` terms can be used in `e`.
-/
syntax (name := filterUpwards) "filter_upwards" (" [" term,* "]")?
  (" with" (ppSpace colGt term:max)*)? (" using " term)? : tactic

elab_rules : tactic
| `(tactic| filter_upwards $[[$[$args],*]]? $[with $wth*]? $[using $usingArg]?) => do
  let config : ApplyConfig := {newGoals := ApplyNewGoals.nonDependentOnly}
  for e in args.getD #[] |>.reverse do
    let goal ← getMainGoal
    replaceMainGoal <| ← goal.withContext <| runTermElab do
      let m ← mkFreshExprMVar none
      let lem ← Term.elabTermEnsuringType
        (← ``(Filter.mp_mem $e $(← Term.exprToSyntax m))) (← goal.getType)
      goal.assign lem
      return [m.mvarId!]
  liftMetaTactic fun goal => do
    goal.apply (← mkConstWithFreshMVarLevels ``Filter.univ_mem') config
  evalTactic <|← `(tactic| dsimp (config := {zeta := false}) only [Set.mem_setOf_eq])
  if let some l := wth then
    evalTactic <|← `(tactic| intro $[$l]*)
  if let some e := usingArg then
    evalTactic <|← `(tactic| exact $e)

end Mathlib.Tactic

namespace Filter

variable {α : Type u} {β : Type v} {γ : Type w} {δ : Type*} {ι : Sort x}

section Principal

/-- The principal filter of `s` is the collection of all supersets of `s`. -/
def principal (s : Set α) : Filter α where
  sets := { t | s ⊆ t }
  univ_sets := subset_univ s
  sets_of_superset hx := Subset.trans hx
  inter_sets := subset_inter
#align filter.principal Filter.principal

@[inherit_doc]
scoped notation "𝓟" => Filter.principal

@[simp] theorem mem_principal {s t : Set α} : s ∈ 𝓟 t ↔ t ⊆ s := Iff.rfl
#align filter.mem_principal Filter.mem_principal

theorem mem_principal_self (s : Set α) : s ∈ 𝓟 s := Subset.rfl
#align filter.mem_principal_self Filter.mem_principal_self

end Principal

open Filter

section Join

/-- The join of a filter of filters is defined by the relation `s ∈ join f ↔ {t | s ∈ t} ∈ f`. -/
def join (f : Filter (Filter α)) : Filter α where
  sets := { s | { t : Filter α | s ∈ t } ∈ f }
  univ_sets := by simp only [mem_setOf_eq, univ_sets, ← Filter.mem_sets, setOf_true]
  sets_of_superset hx xy := mem_of_superset hx fun f h => mem_of_superset h xy
  inter_sets hx hy := mem_of_superset (inter_mem hx hy) fun f ⟨h₁, h₂⟩ => inter_mem h₁ h₂
#align filter.join Filter.join

@[simp]
theorem mem_join {s : Set α} {f : Filter (Filter α)} : s ∈ join f ↔ { t | s ∈ t } ∈ f :=
  Iff.rfl
#align filter.mem_join Filter.mem_join

end Join

section Lattice

variable {f g : Filter α} {s t : Set α}

instance : PartialOrder (Filter α) where
  le f g := ∀ ⦃U : Set α⦄, U ∈ g → U ∈ f
  le_antisymm a b h₁ h₂ := filter_eq <| Subset.antisymm h₂ h₁
  le_refl a := Subset.rfl
  le_trans a b c h₁ h₂ := Subset.trans h₂ h₁

theorem le_def : f ≤ g ↔ ∀ x ∈ g, x ∈ f :=
  Iff.rfl
#align filter.le_def Filter.le_def

protected theorem not_le : ¬f ≤ g ↔ ∃ s ∈ g, s ∉ f := by simp_rw [le_def, not_forall, exists_prop]
#align filter.not_le Filter.not_le

/-- `generate_sets g s`: `s` is in the filter closure of `g`. -/
inductive GenerateSets (g : Set (Set α)) : Set α → Prop
  | basic {s : Set α} : s ∈ g → GenerateSets g s
  | univ : GenerateSets g univ
  | superset {s t : Set α} : GenerateSets g s → s ⊆ t → GenerateSets g t
  | inter {s t : Set α} : GenerateSets g s → GenerateSets g t → GenerateSets g (s ∩ t)
#align filter.generate_sets Filter.GenerateSets

/-- `generate g` is the largest filter containing the sets `g`. -/
def generate (g : Set (Set α)) : Filter α where
  sets := {s | GenerateSets g s}
  univ_sets := GenerateSets.univ
  sets_of_superset := GenerateSets.superset
  inter_sets := GenerateSets.inter
#align filter.generate Filter.generate

lemma mem_generate_of_mem {s : Set <| Set α} {U : Set α} (h : U ∈ s) :
    U ∈ generate s := GenerateSets.basic h

theorem le_generate_iff {s : Set (Set α)} {f : Filter α} : f ≤ generate s ↔ s ⊆ f.sets :=
  Iff.intro (fun h _ hu => h <| GenerateSets.basic <| hu) fun h _ hu =>
    hu.recOn (fun h' => h h') univ_mem (fun _ hxy hx => mem_of_superset hx hxy) fun _ _ hx hy =>
      inter_mem hx hy
#align filter.sets_iff_generate Filter.le_generate_iff

theorem mem_generate_iff {s : Set <| Set α} {U : Set α} :
    U ∈ generate s ↔ ∃ t ⊆ s, Set.Finite t ∧ ⋂₀ t ⊆ U := by
  constructor <;> intro h
  · induction h with
    | @basic V V_in =>
      exact ⟨{V}, singleton_subset_iff.2 V_in, finite_singleton _, (sInter_singleton _).subset⟩
    | univ => exact ⟨∅, empty_subset _, finite_empty, subset_univ _⟩
    | superset _ hVW hV =>
      rcases hV with ⟨t, hts, ht, htV⟩
      exact ⟨t, hts, ht, htV.trans hVW⟩
    | inter _ _ hV hW =>
      rcases hV, hW with ⟨⟨t, hts, ht, htV⟩, u, hus, hu, huW⟩
      exact
        ⟨t ∪ u, union_subset hts hus, ht.union hu,
          (sInter_union _ _).subset.trans <| inter_subset_inter htV huW⟩
  · rcases h with ⟨t, hts, tfin, h⟩
    exact mem_of_superset ((sInter_mem tfin).2 fun V hV => GenerateSets.basic <| hts hV) h
#align filter.mem_generate_iff Filter.mem_generate_iff

@[simp] lemma generate_singleton (s : Set α) : generate {s} = 𝓟 s :=
  le_antisymm (λ _t ht ↦ mem_of_superset (mem_generate_of_mem <| mem_singleton _) ht) <|
    le_generate_iff.2 <| singleton_subset_iff.2 Subset.rfl

/-- `mk_of_closure s hs` constructs a filter on `α` whose elements set is exactly
`s : Set (Set α)`, provided one gives the assumption `hs : (generate s).sets = s`. -/
protected def mkOfClosure (s : Set (Set α)) (hs : (generate s).sets = s) : Filter α where
  sets := s
  univ_sets := hs ▸ univ_mem
  sets_of_superset := hs ▸ mem_of_superset
  inter_sets := hs ▸ inter_mem
#align filter.mk_of_closure Filter.mkOfClosure

theorem mkOfClosure_sets {s : Set (Set α)} {hs : (generate s).sets = s} :
    Filter.mkOfClosure s hs = generate s :=
  Filter.ext fun u =>
    show u ∈ (Filter.mkOfClosure s hs).sets ↔ u ∈ (generate s).sets from hs.symm ▸ Iff.rfl
#align filter.mk_of_closure_sets Filter.mkOfClosure_sets

/-- Galois insertion from sets of sets into filters. -/
def giGenerate (α : Type*) :
    @GaloisInsertion (Set (Set α)) (Filter α)ᵒᵈ _ _ Filter.generate Filter.sets where
  gc _ _ := le_generate_iff
  le_l_u _ _ h := GenerateSets.basic h
  choice s hs := Filter.mkOfClosure s (le_antisymm hs <| le_generate_iff.1 <| le_rfl)
  choice_eq _ _ := mkOfClosure_sets
#align filter.gi_generate Filter.giGenerate

/-- The infimum of filters is the filter generated by intersections
  of elements of the two filters. -/
instance : Inf (Filter α) :=
  ⟨fun f g : Filter α =>
    { sets := { s | ∃ a ∈ f, ∃ b ∈ g, s = a ∩ b }
      univ_sets := ⟨_, univ_mem, _, univ_mem, by simp⟩
      sets_of_superset := by
        rintro x y ⟨a, ha, b, hb, rfl⟩ xy
        refine'
          ⟨a ∪ y, mem_of_superset ha (subset_union_left a y), b ∪ y,
            mem_of_superset hb (subset_union_left b y), _⟩
        rw [← inter_union_distrib_right, union_eq_self_of_subset_left xy]
      inter_sets := by
        rintro x y ⟨a, ha, b, hb, rfl⟩ ⟨c, hc, d, hd, rfl⟩
        refine' ⟨a ∩ c, inter_mem ha hc, b ∩ d, inter_mem hb hd, _⟩
        ac_rfl }⟩

theorem mem_inf_iff {f g : Filter α} {s : Set α} : s ∈ f ⊓ g ↔ ∃ t₁ ∈ f, ∃ t₂ ∈ g, s = t₁ ∩ t₂ :=
  Iff.rfl
#align filter.mem_inf_iff Filter.mem_inf_iff

theorem mem_inf_of_left {f g : Filter α} {s : Set α} (h : s ∈ f) : s ∈ f ⊓ g :=
  ⟨s, h, univ, univ_mem, (inter_univ s).symm⟩
#align filter.mem_inf_of_left Filter.mem_inf_of_left

theorem mem_inf_of_right {f g : Filter α} {s : Set α} (h : s ∈ g) : s ∈ f ⊓ g :=
  ⟨univ, univ_mem, s, h, (univ_inter s).symm⟩
#align filter.mem_inf_of_right Filter.mem_inf_of_right

theorem inter_mem_inf {α : Type u} {f g : Filter α} {s t : Set α} (hs : s ∈ f) (ht : t ∈ g) :
    s ∩ t ∈ f ⊓ g :=
  ⟨s, hs, t, ht, rfl⟩
#align filter.inter_mem_inf Filter.inter_mem_inf

theorem mem_inf_of_inter {f g : Filter α} {s t u : Set α} (hs : s ∈ f) (ht : t ∈ g)
    (h : s ∩ t ⊆ u) : u ∈ f ⊓ g :=
  mem_of_superset (inter_mem_inf hs ht) h
#align filter.mem_inf_of_inter Filter.mem_inf_of_inter

theorem mem_inf_iff_superset {f g : Filter α} {s : Set α} :
    s ∈ f ⊓ g ↔ ∃ t₁ ∈ f, ∃ t₂ ∈ g, t₁ ∩ t₂ ⊆ s :=
  ⟨fun ⟨t₁, h₁, t₂, h₂, Eq⟩ => ⟨t₁, h₁, t₂, h₂, Eq ▸ Subset.rfl⟩, fun ⟨_, h₁, _, h₂, sub⟩ =>
    mem_inf_of_inter h₁ h₂ sub⟩
#align filter.mem_inf_iff_superset Filter.mem_inf_iff_superset

instance : Top (Filter α) :=
  ⟨{  sets := { s | ∀ x, x ∈ s }
      univ_sets := fun x => mem_univ x
      sets_of_superset := fun hx hxy a => hxy (hx a)
      inter_sets := fun hx hy _ => mem_inter (hx _) (hy _) }⟩

theorem mem_top_iff_forall {s : Set α} : s ∈ (⊤ : Filter α) ↔ ∀ x, x ∈ s :=
  Iff.rfl
#align filter.mem_top_iff_forall Filter.mem_top_iff_forall

@[simp]
theorem mem_top {s : Set α} : s ∈ (⊤ : Filter α) ↔ s = univ := by
  rw [mem_top_iff_forall, eq_univ_iff_forall]
#align filter.mem_top Filter.mem_top

section CompleteLattice

/- We lift the complete lattice along the Galois connection `generate` / `sets`. Unfortunately,
  we want to have different definitional equalities for some lattice operations. So we define them
  upfront and change the lattice operations for the complete lattice instance. -/
instance instCompleteLatticeFilter : CompleteLattice (Filter α) :=
  { @OrderDual.completeLattice _ (giGenerate α).liftCompleteLattice with
    le := (· ≤ ·)
    top := ⊤
    le_top := fun _ _s hs => (mem_top.1 hs).symm ▸ univ_mem
    inf := (· ⊓ ·)
    inf_le_left := fun _ _ _ => mem_inf_of_left
    inf_le_right := fun _ _ _ => mem_inf_of_right
    le_inf := fun _ _ _ h₁ h₂ _s ⟨_a, ha, _b, hb, hs⟩ => hs.symm ▸ inter_mem (h₁ ha) (h₂ hb)
    sSup := join ∘ 𝓟
    le_sSup := fun _ _f hf _s hs => hs hf
    sSup_le := fun _ _f hf _s hs _g hg => hf _ hg hs }

instance : Inhabited (Filter α) := ⟨⊥⟩

end CompleteLattice

/-- A filter is `NeBot` if it is not equal to `⊥`, or equivalently the empty set does not belong to
the filter. Bourbaki include this assumption in the definition of a filter but we prefer to have a
`CompleteLattice` structure on `Filter _`, so we use a typeclass argument in lemmas instead. -/
class NeBot (f : Filter α) : Prop where
  /-- The filter is nontrivial: `f ≠ ⊥` or equivalently, `∅ ∉ f`. -/
  ne' : f ≠ ⊥
#align filter.ne_bot Filter.NeBot

theorem neBot_iff {f : Filter α} : NeBot f ↔ f ≠ ⊥ :=
  ⟨fun h => h.1, fun h => ⟨h⟩⟩
#align filter.ne_bot_iff Filter.neBot_iff

theorem NeBot.ne {f : Filter α} (hf : NeBot f) : f ≠ ⊥ := hf.ne'
#align filter.ne_bot.ne Filter.NeBot.ne

@[simp] theorem not_neBot {f : Filter α} : ¬f.NeBot ↔ f = ⊥ := neBot_iff.not_left
#align filter.not_ne_bot Filter.not_neBot

theorem NeBot.mono {f g : Filter α} (hf : NeBot f) (hg : f ≤ g) : NeBot g :=
  ⟨ne_bot_of_le_ne_bot hf.1 hg⟩
#align filter.ne_bot.mono Filter.NeBot.mono

theorem neBot_of_le {f g : Filter α} [hf : NeBot f] (hg : f ≤ g) : NeBot g :=
  hf.mono hg
#align filter.ne_bot_of_le Filter.neBot_of_le

@[simp] theorem sup_neBot {f g : Filter α} : NeBot (f ⊔ g) ↔ NeBot f ∨ NeBot g := by
  simp only [neBot_iff, not_and_or, Ne.def, sup_eq_bot_iff]
#align filter.sup_ne_bot Filter.sup_neBot

theorem not_disjoint_self_iff : ¬Disjoint f f ↔ f.NeBot := by rw [disjoint_self, neBot_iff]
#align filter.not_disjoint_self_iff Filter.not_disjoint_self_iff

theorem bot_sets_eq : (⊥ : Filter α).sets = univ := rfl
#align filter.bot_sets_eq Filter.bot_sets_eq

/-- Either `f = ⊥` or `Filter.NeBot f`. This is a version of `eq_or_ne` that uses `Filter.NeBot`
as the second alternative, to be used as an instance. -/
theorem eq_or_neBot (f : Filter α) : f = ⊥ ∨ NeBot f := (eq_or_ne f ⊥).imp_right NeBot.mk

theorem sup_sets_eq {f g : Filter α} : (f ⊔ g).sets = f.sets ∩ g.sets :=
  (giGenerate α).gc.u_inf
#align filter.sup_sets_eq Filter.sup_sets_eq

theorem sSup_sets_eq {s : Set (Filter α)} : (sSup s).sets = ⋂ f ∈ s, (f : Filter α).sets :=
  (giGenerate α).gc.u_sInf
#align filter.Sup_sets_eq Filter.sSup_sets_eq

theorem iSup_sets_eq {f : ι → Filter α} : (iSup f).sets = ⋂ i, (f i).sets :=
  (giGenerate α).gc.u_iInf
#align filter.supr_sets_eq Filter.iSup_sets_eq

theorem generate_empty : Filter.generate ∅ = (⊤ : Filter α) :=
  (giGenerate α).gc.l_bot
#align filter.generate_empty Filter.generate_empty

theorem generate_univ : Filter.generate univ = (⊥ : Filter α) :=
  bot_unique fun _ _ => GenerateSets.basic (mem_univ _)
#align filter.generate_univ Filter.generate_univ

theorem generate_union {s t : Set (Set α)} :
    Filter.generate (s ∪ t) = Filter.generate s ⊓ Filter.generate t :=
  (giGenerate α).gc.l_sup
#align filter.generate_union Filter.generate_union

theorem generate_iUnion {s : ι → Set (Set α)} :
    Filter.generate (⋃ i, s i) = ⨅ i, Filter.generate (s i) :=
  (giGenerate α).gc.l_iSup
#align filter.generate_Union Filter.generate_iUnion

@[simp]
theorem mem_bot {s : Set α} : s ∈ (⊥ : Filter α) :=
  trivial
#align filter.mem_bot Filter.mem_bot

@[simp]
theorem mem_sup {f g : Filter α} {s : Set α} : s ∈ f ⊔ g ↔ s ∈ f ∧ s ∈ g :=
  Iff.rfl
#align filter.mem_sup Filter.mem_sup

theorem union_mem_sup {f g : Filter α} {s t : Set α} (hs : s ∈ f) (ht : t ∈ g) : s ∪ t ∈ f ⊔ g :=
  ⟨mem_of_superset hs (subset_union_left s t), mem_of_superset ht (subset_union_right s t)⟩
#align filter.union_mem_sup Filter.union_mem_sup

@[simp]
theorem mem_sSup {x : Set α} {s : Set (Filter α)} : x ∈ sSup s ↔ ∀ f ∈ s, x ∈ (f : Filter α) :=
  Iff.rfl
#align filter.mem_Sup Filter.mem_sSup

@[simp]
theorem mem_iSup {x : Set α} {f : ι → Filter α} : x ∈ iSup f ↔ ∀ i, x ∈ f i := by
  simp only [← Filter.mem_sets, iSup_sets_eq, iff_self_iff, mem_iInter]
#align filter.mem_supr Filter.mem_iSup

@[simp]
theorem iSup_neBot {f : ι → Filter α} : (⨆ i, f i).NeBot ↔ ∃ i, (f i).NeBot := by
  simp [neBot_iff]
#align filter.supr_ne_bot Filter.iSup_neBot

theorem iInf_eq_generate (s : ι → Filter α) : iInf s = generate (⋃ i, (s i).sets) :=
  show generate _ = generate _ from congr_arg _ <| congr_arg sSup <| (range_comp _ _).symm
#align filter.infi_eq_generate Filter.iInf_eq_generate

theorem mem_iInf_of_mem {f : ι → Filter α} (i : ι) {s} (hs : s ∈ f i) : s ∈ ⨅ i, f i :=
  iInf_le f i hs
#align filter.mem_infi_of_mem Filter.mem_iInf_of_mem

theorem mem_iInf_of_iInter {ι} {s : ι → Filter α} {U : Set α} {I : Set ι} (I_fin : I.Finite)
    {V : I → Set α} (hV : ∀ i, V i ∈ s i) (hU : ⋂ i, V i ⊆ U) : U ∈ ⨅ i, s i := by
  haveI := I_fin.fintype
  refine' mem_of_superset (iInter_mem.2 fun i => _) hU
  exact mem_iInf_of_mem (i : ι) (hV _)
#align filter.mem_infi_of_Inter Filter.mem_iInf_of_iInter

theorem mem_iInf {ι} {s : ι → Filter α} {U : Set α} :
    (U ∈ ⨅ i, s i) ↔ ∃ I : Set ι, I.Finite ∧ ∃ V : I → Set α, (∀ i, V i ∈ s i) ∧ U = ⋂ i, V i := by
  constructor
  · rw [iInf_eq_generate, mem_generate_iff]
    rintro ⟨t, tsub, tfin, tinter⟩
    rcases eq_finite_iUnion_of_finite_subset_iUnion tfin tsub with ⟨I, Ifin, σ, σfin, σsub, rfl⟩
    rw [sInter_iUnion] at tinter
    set V := fun i => U ∪ ⋂₀ σ i with hV
    have V_in : ∀ i, V i ∈ s i := by
      rintro i
      have : ⋂₀ σ i ∈ s i := by
        rw [sInter_mem (σfin _)]
        apply σsub
      exact mem_of_superset this (subset_union_right _ _)
    refine' ⟨I, Ifin, V, V_in, _⟩
    rwa [hV, ← union_iInter, union_eq_self_of_subset_right]
  · rintro ⟨I, Ifin, V, V_in, rfl⟩
    exact mem_iInf_of_iInter Ifin V_in Subset.rfl
#align filter.mem_infi Filter.mem_iInf

theorem mem_iInf' {ι} {s : ι → Filter α} {U : Set α} :
    (U ∈ ⨅ i, s i) ↔
      ∃ I : Set ι, I.Finite ∧ ∃ V : ι → Set α, (∀ i, V i ∈ s i) ∧
        (∀ i ∉ I, V i = univ) ∧ (U = ⋂ i ∈ I, V i) ∧ U = ⋂ i, V i := by
  simp only [mem_iInf, SetCoe.forall', biInter_eq_iInter]
  refine' ⟨_, fun ⟨I, If, V, hVs, _, hVU, _⟩ => ⟨I, If, fun i => V i, fun i => hVs i, hVU⟩⟩
  rintro ⟨I, If, V, hV, rfl⟩
  refine' ⟨I, If, fun i => if hi : i ∈ I then V ⟨i, hi⟩ else univ, fun i => _, fun i hi => _, _⟩
  · dsimp only
    split_ifs
    exacts [hV _, univ_mem]
  · exact dif_neg hi
  · simp only [iInter_dite, biInter_eq_iInter, dif_pos (Subtype.coe_prop _), Subtype.coe_eta,
      iInter_univ, inter_univ, eq_self_iff_true, true_and_iff]
#align filter.mem_infi' Filter.mem_iInf'

theorem exists_iInter_of_mem_iInf {ι : Type*} {α : Type*} {f : ι → Filter α} {s}
    (hs : s ∈ ⨅ i, f i) : ∃ t : ι → Set α, (∀ i, t i ∈ f i) ∧ s = ⋂ i, t i :=
  let ⟨_, _, V, hVs, _, _, hVU'⟩ := mem_iInf'.1 hs; ⟨V, hVs, hVU'⟩
#align filter.exists_Inter_of_mem_infi Filter.exists_iInter_of_mem_iInf

theorem mem_iInf_of_finite {ι : Type*} [Finite ι] {α : Type*} {f : ι → Filter α} (s) :
    (s ∈ ⨅ i, f i) ↔ ∃ t : ι → Set α, (∀ i, t i ∈ f i) ∧ s = ⋂ i, t i := by
  refine' ⟨exists_iInter_of_mem_iInf, _⟩
  rintro ⟨t, ht, rfl⟩
  exact iInter_mem.2 fun i => mem_iInf_of_mem i (ht i)
#align filter.mem_infi_of_finite Filter.mem_iInf_of_finite

@[simp]
theorem le_principal_iff {s : Set α} {f : Filter α} : f ≤ 𝓟 s ↔ s ∈ f :=
  ⟨fun h => h Subset.rfl, fun hs _ ht => mem_of_superset hs ht⟩
#align filter.le_principal_iff Filter.le_principal_iff

theorem Iic_principal (s : Set α) : Iic (𝓟 s) = { l | s ∈ l } :=
  Set.ext fun _ => le_principal_iff
#align filter.Iic_principal Filter.Iic_principal

theorem principal_mono {s t : Set α} : 𝓟 s ≤ 𝓟 t ↔ s ⊆ t := by
  simp only [le_principal_iff, iff_self_iff, mem_principal]
#align filter.principal_mono Filter.principal_mono

@[mono]
theorem monotone_principal : Monotone (𝓟 : Set α → Filter α) := fun _ _ => principal_mono.2
#align filter.monotone_principal Filter.monotone_principal

@[simp] theorem principal_eq_iff_eq {s t : Set α} : 𝓟 s = 𝓟 t ↔ s = t := by
  simp only [le_antisymm_iff, le_principal_iff, mem_principal]; rfl
#align filter.principal_eq_iff_eq Filter.principal_eq_iff_eq

@[simp] theorem join_principal_eq_sSup {s : Set (Filter α)} : join (𝓟 s) = sSup s := rfl
#align filter.join_principal_eq_Sup Filter.join_principal_eq_sSup

@[simp] theorem principal_univ : 𝓟 (univ : Set α) = ⊤ :=
  top_unique <| by simp only [le_principal_iff, mem_top, eq_self_iff_true]
#align filter.principal_univ Filter.principal_univ

@[simp]
theorem principal_empty : 𝓟 (∅ : Set α) = ⊥ :=
  bot_unique fun _ _ => empty_subset _
#align filter.principal_empty Filter.principal_empty

theorem generate_eq_biInf (S : Set (Set α)) : generate S = ⨅ s ∈ S, 𝓟 s :=
  eq_of_forall_le_iff fun f => by simp [le_generate_iff, le_principal_iff, subset_def]
#align filter.generate_eq_binfi Filter.generate_eq_biInf

/-! ### Lattice equations -/

theorem empty_mem_iff_bot {f : Filter α} : ∅ ∈ f ↔ f = ⊥ :=
  ⟨fun h => bot_unique fun s _ => mem_of_superset h (empty_subset s), fun h => h.symm ▸ mem_bot⟩
#align filter.empty_mem_iff_bot Filter.empty_mem_iff_bot

theorem nonempty_of_mem {f : Filter α} [hf : NeBot f] {s : Set α} (hs : s ∈ f) : s.Nonempty :=
  s.eq_empty_or_nonempty.elim (fun h => absurd hs (h.symm ▸ mt empty_mem_iff_bot.mp hf.1)) id
#align filter.nonempty_of_mem Filter.nonempty_of_mem

theorem NeBot.nonempty_of_mem {f : Filter α} (hf : NeBot f) {s : Set α} (hs : s ∈ f) : s.Nonempty :=
  @Filter.nonempty_of_mem α f hf s hs
#align filter.ne_bot.nonempty_of_mem Filter.NeBot.nonempty_of_mem

@[simp]
theorem empty_not_mem (f : Filter α) [NeBot f] : ¬∅ ∈ f := fun h => (nonempty_of_mem h).ne_empty rfl
#align filter.empty_not_mem Filter.empty_not_mem

theorem nonempty_of_neBot (f : Filter α) [NeBot f] : Nonempty α :=
  nonempty_of_exists <| nonempty_of_mem (univ_mem : univ ∈ f)
#align filter.nonempty_of_ne_bot Filter.nonempty_of_neBot

theorem compl_not_mem {f : Filter α} {s : Set α} [NeBot f] (h : s ∈ f) : sᶜ ∉ f := fun hsc =>
  (nonempty_of_mem (inter_mem h hsc)).ne_empty <| inter_compl_self s
#align filter.compl_not_mem Filter.compl_not_mem

theorem filter_eq_bot_of_isEmpty [IsEmpty α] (f : Filter α) : f = ⊥ :=
  empty_mem_iff_bot.mp <| univ_mem' isEmptyElim
#align filter.filter_eq_bot_of_is_empty Filter.filter_eq_bot_of_isEmpty

protected lemma disjoint_iff {f g : Filter α} : Disjoint f g ↔ ∃ s ∈ f, ∃ t ∈ g, Disjoint s t := by
  simp only [disjoint_iff, ← empty_mem_iff_bot, mem_inf_iff, inf_eq_inter, bot_eq_empty,
    @eq_comm _ ∅]
#align filter.disjoint_iff Filter.disjoint_iff

theorem disjoint_of_disjoint_of_mem {f g : Filter α} {s t : Set α} (h : Disjoint s t) (hs : s ∈ f)
    (ht : t ∈ g) : Disjoint f g :=
  Filter.disjoint_iff.mpr ⟨s, hs, t, ht, h⟩
#align filter.disjoint_of_disjoint_of_mem Filter.disjoint_of_disjoint_of_mem

theorem NeBot.not_disjoint (hf : f.NeBot) (hs : s ∈ f) (ht : t ∈ f) : ¬Disjoint s t := fun h =>
  not_disjoint_self_iff.2 hf <| Filter.disjoint_iff.2 ⟨s, hs, t, ht, h⟩
#align filter.ne_bot.not_disjoint Filter.NeBot.not_disjoint

theorem inf_eq_bot_iff {f g : Filter α} : f ⊓ g = ⊥ ↔ ∃ U ∈ f, ∃ V ∈ g, U ∩ V = ∅ := by
  simp only [← disjoint_iff, Filter.disjoint_iff, Set.disjoint_iff_inter_eq_empty]
#align filter.inf_eq_bot_iff Filter.inf_eq_bot_iff

theorem _root_.Pairwise.exists_mem_filter_of_disjoint {ι : Type*} [Finite ι] {l : ι → Filter α}
    (hd : Pairwise (Disjoint on l)) :
    ∃ s : ι → Set α, (∀ i, s i ∈ l i) ∧ Pairwise (Disjoint on s) := by
  have : Pairwise fun i j => ∃ (s : {s // s ∈ l i}) (t : {t // t ∈ l j}), Disjoint s.1 t.1 := by
    simpa only [Pairwise, Function.onFun, Filter.disjoint_iff, exists_prop, Subtype.exists] using hd
  choose! s t hst using this
  refine' ⟨fun i => ⋂ j, @s i j ∩ @t j i, fun i => _, fun i j hij => _⟩
  exacts [iInter_mem.2 fun j => inter_mem (@s i j).2 (@t j i).2,
    (hst hij).mono ((iInter_subset _ j).trans (inter_subset_left _ _))
      ((iInter_subset _ i).trans (inter_subset_right _ _))]
#align pairwise.exists_mem_filter_of_disjoint Pairwise.exists_mem_filter_of_disjoint

theorem _root_.Set.PairwiseDisjoint.exists_mem_filter {ι : Type*} {l : ι → Filter α} {t : Set ι}
    (hd : t.PairwiseDisjoint l) (ht : t.Finite) :
    ∃ s : ι → Set α, (∀ i, s i ∈ l i) ∧ t.PairwiseDisjoint s := by
  haveI := ht.to_subtype
  rcases (hd.subtype _ _).exists_mem_filter_of_disjoint with ⟨s, hsl, hsd⟩
  lift s to (i : t) → {s // s ∈ l i} using hsl
  -- TODO: Lean fails to find `CanLift` instance
  rcases @Subtype.exists_pi_extension ι (fun i => { s // s ∈ l i }) _ _ s with ⟨s, rfl⟩
  exact ⟨fun i => s i, fun i => (s i).2, hsd.set_of_subtype _ _⟩
#align set.pairwise_disjoint.exists_mem_filter Set.PairwiseDisjoint.exists_mem_filter

/-- There is exactly one filter on an empty type. -/
instance unique [IsEmpty α] : Unique (Filter α) where
  default := ⊥
  uniq := filter_eq_bot_of_isEmpty
#align filter.unique Filter.unique

theorem NeBot.nonempty (f : Filter α) [hf : f.NeBot] : Nonempty α :=
  not_isEmpty_iff.mp fun _ ↦ hf.ne (Subsingleton.elim _ _)

/-- There are only two filters on a `subsingleton`: `⊥` and `⊤`. If the type is empty, then they are
equal. -/
theorem eq_top_of_neBot [Subsingleton α] (l : Filter α) [NeBot l] : l = ⊤ := by
  refine' top_unique fun s hs => _
  obtain rfl : s = univ; exact Subsingleton.eq_univ_of_nonempty (nonempty_of_mem hs)
  exact univ_mem
#align filter.eq_top_of_ne_bot Filter.eq_top_of_neBot

theorem forall_mem_nonempty_iff_neBot {f : Filter α} :
    (∀ s : Set α, s ∈ f → s.Nonempty) ↔ NeBot f :=
  ⟨fun h => ⟨fun hf => not_nonempty_empty (h ∅ <| hf.symm ▸ mem_bot)⟩, @nonempty_of_mem _ _⟩
#align filter.forall_mem_nonempty_iff_ne_bot Filter.forall_mem_nonempty_iff_neBot

instance instNontrivialFilter [Nonempty α] : Nontrivial (Filter α) :=
  ⟨⟨⊤, ⊥, NeBot.ne <| forall_mem_nonempty_iff_neBot.1
    fun s hs => by rwa [mem_top.1 hs, ← nonempty_iff_univ_nonempty]⟩⟩

theorem nontrivial_iff_nonempty : Nontrivial (Filter α) ↔ Nonempty α :=
  ⟨fun _ =>
    by_contra fun h' =>
      haveI := not_nonempty_iff.1 h'
      not_subsingleton (Filter α) inferInstance,
    @Filter.instNontrivialFilter α⟩
#align filter.nontrivial_iff_nonempty Filter.nontrivial_iff_nonempty

theorem eq_sInf_of_mem_iff_exists_mem {S : Set (Filter α)} {l : Filter α}
    (h : ∀ {s}, s ∈ l ↔ ∃ f ∈ S, s ∈ f) : l = sInf S :=
  le_antisymm (le_sInf fun f hf _ hs => h.2 ⟨f, hf, hs⟩)
    fun _ hs => let ⟨_, hf, hs⟩ := h.1 hs; (sInf_le hf) hs
#align filter.eq_Inf_of_mem_iff_exists_mem Filter.eq_sInf_of_mem_iff_exists_mem

theorem eq_iInf_of_mem_iff_exists_mem {f : ι → Filter α} {l : Filter α}
    (h : ∀ {s}, s ∈ l ↔ ∃ i, s ∈ f i) : l = iInf f :=
  eq_sInf_of_mem_iff_exists_mem <| h.trans exists_range_iff.symm
#align filter.eq_infi_of_mem_iff_exists_mem Filter.eq_iInf_of_mem_iff_exists_mem

-- porting note: use `∃ i, p i ∧ _` instead of `∃ i (hi : p i), _`.
theorem eq_biInf_of_mem_iff_exists_mem {f : ι → Filter α} {p : ι → Prop} {l : Filter α}
    (h : ∀ {s}, s ∈ l ↔ ∃ i, p i ∧ s ∈ f i) : l = ⨅ (i) (_ : p i), f i := by
  rw [iInf_subtype']
  exact eq_iInf_of_mem_iff_exists_mem fun {_} => by simp only [Subtype.exists, h, exists_prop]
#align filter.eq_binfi_of_mem_iff_exists_mem Filter.eq_biInf_of_mem_iff_exists_memₓ

theorem iInf_sets_eq {f : ι → Filter α} (h : Directed (· ≥ ·) f) [ne : Nonempty ι] :
    (iInf f).sets = ⋃ i, (f i).sets :=
  let ⟨i⟩ := ne
  let u :=
    { sets := ⋃ i, (f i).sets
      univ_sets := mem_iUnion.2 ⟨i, univ_mem⟩
      sets_of_superset := by
        simp only [mem_iUnion, exists_imp]
        exact fun i hx hxy => ⟨i, mem_of_superset hx hxy⟩
      inter_sets := by
        simp only [mem_iUnion, exists_imp]
        intro x y a hx b hy
        rcases h a b with ⟨c, ha, hb⟩
        exact ⟨c, inter_mem (ha hx) (hb hy)⟩ }
  have : u = iInf f := eq_iInf_of_mem_iff_exists_mem mem_iUnion
  -- porting note: it was just `congr_arg filter.sets this.symm`
  (congr_arg Filter.sets this.symm).trans <| by simp only
#align filter.infi_sets_eq Filter.iInf_sets_eq

theorem mem_iInf_of_directed {f : ι → Filter α} (h : Directed (· ≥ ·) f) [Nonempty ι] (s) :
    s ∈ iInf f ↔ ∃ i, s ∈ f i := by
  simp only [← Filter.mem_sets, iInf_sets_eq h, mem_iUnion]
#align filter.mem_infi_of_directed Filter.mem_iInf_of_directed

theorem mem_biInf_of_directed {f : β → Filter α} {s : Set β} (h : DirectedOn (f ⁻¹'o (· ≥ ·)) s)
    (ne : s.Nonempty) {t : Set α} : (t ∈ ⨅ i ∈ s, f i) ↔ ∃ i ∈ s, t ∈ f i := by
  haveI := ne.to_subtype
  simp_rw [iInf_subtype', mem_iInf_of_directed h.directed_val, Subtype.exists, exists_prop]
#align filter.mem_binfi_of_directed Filter.mem_biInf_of_directed

theorem biInf_sets_eq {f : β → Filter α} {s : Set β} (h : DirectedOn (f ⁻¹'o (· ≥ ·)) s)
    (ne : s.Nonempty) : (⨅ i ∈ s, f i).sets = ⋃ i ∈ s, (f i).sets :=
  ext fun t => by simp [mem_biInf_of_directed h ne]
#align filter.binfi_sets_eq Filter.biInf_sets_eq

theorem iInf_sets_eq_finite {ι : Type*} (f : ι → Filter α) :
    (⨅ i, f i).sets = ⋃ t : Finset ι, (⨅ i ∈ t, f i).sets := by
  rw [iInf_eq_iInf_finset, iInf_sets_eq]
  exact directed_of_isDirected_le fun _ _ => biInf_mono
#align filter.infi_sets_eq_finite Filter.iInf_sets_eq_finite

theorem iInf_sets_eq_finite' (f : ι → Filter α) :
    (⨅ i, f i).sets = ⋃ t : Finset (PLift ι), (⨅ i ∈ t, f (PLift.down i)).sets := by
  rw [← iInf_sets_eq_finite, ← Equiv.plift.surjective.iInf_comp]
  rfl
#align filter.infi_sets_eq_finite' Filter.iInf_sets_eq_finite'

theorem mem_iInf_finite {ι : Type*} {f : ι → Filter α} (s) :
    s ∈ iInf f ↔ ∃ t : Finset ι, s ∈ ⨅ i ∈ t, f i :=
  (Set.ext_iff.1 (iInf_sets_eq_finite f) s).trans mem_iUnion
#align filter.mem_infi_finite Filter.mem_iInf_finite

theorem mem_iInf_finite' {f : ι → Filter α} (s) :
    s ∈ iInf f ↔ ∃ t : Finset (PLift ι), s ∈ ⨅ i ∈ t, f (PLift.down i) :=
  (Set.ext_iff.1 (iInf_sets_eq_finite' f) s).trans mem_iUnion
#align filter.mem_infi_finite' Filter.mem_iInf_finite'

@[simp]
theorem sup_join {f₁ f₂ : Filter (Filter α)} : join f₁ ⊔ join f₂ = join (f₁ ⊔ f₂) :=
  Filter.ext fun x => by simp only [mem_sup, mem_join]
#align filter.sup_join Filter.sup_join

@[simp]
theorem iSup_join {ι : Sort w} {f : ι → Filter (Filter α)} : ⨆ x, join (f x) = join (⨆ x, f x) :=
  Filter.ext fun x => by simp only [mem_iSup, mem_join]
#align filter.supr_join Filter.iSup_join

instance : DistribLattice (Filter α) :=
  { Filter.instCompleteLatticeFilter with
    le_sup_inf := by
      intro x y z s
      simp only [and_assoc, mem_inf_iff, mem_sup, exists_prop, exists_imp, and_imp]
      rintro hs t₁ ht₁ t₂ ht₂ rfl
      exact
        ⟨t₁, x.sets_of_superset hs (inter_subset_left t₁ t₂), ht₁, t₂,
          x.sets_of_superset hs (inter_subset_right t₁ t₂), ht₂, rfl⟩ }

-- The dual version does not hold! `Filter α` is not a `CompleteDistribLattice`. -/
instance : Coframe (Filter α) :=
  { Filter.instCompleteLatticeFilter with
    iInf_sup_le_sup_sInf := fun f s t ⟨h₁, h₂⟩ => by
      rw [iInf_subtype']
      rw [sInf_eq_iInf', iInf_sets_eq_finite, mem_iUnion] at h₂
      obtain ⟨u, hu⟩ := h₂
      rw [← Finset.inf_eq_iInf] at hu
      suffices ⨅ i : s, f ⊔ ↑i ≤ f ⊔ u.inf fun i => ↑i from this ⟨h₁, hu⟩
      refine' Finset.induction_on u (le_sup_of_le_right le_top) _
      rintro ⟨i⟩ u _ ih
      rw [Finset.inf_insert, sup_inf_left]
      exact le_inf (iInf_le _ _) ih }

theorem mem_iInf_finset {s : Finset α} {f : α → Filter β} {t : Set β} :
    (t ∈ ⨅ a ∈ s, f a) ↔ ∃ p : α → Set β, (∀ a ∈ s, p a ∈ f a) ∧ t = ⋂ a ∈ s, p a := by
  simp only [← Finset.set_biInter_coe, biInter_eq_iInter, iInf_subtype']
  refine' ⟨fun h => _, _⟩
  · rcases (mem_iInf_of_finite _).1 h with ⟨p, hp, rfl⟩
    refine'
      ⟨fun a => if h : a ∈ s then p ⟨a, h⟩ else univ, fun a ha => by simpa [ha] using hp ⟨a, ha⟩, _⟩
    refine' iInter_congr_of_surjective id surjective_id _
    rintro ⟨a, ha⟩
    simp [ha]
  · rintro ⟨p, hpf, rfl⟩
    exact iInter_mem.2 fun a => mem_iInf_of_mem a (hpf a a.2)
#align filter.mem_infi_finset Filter.mem_iInf_finset

/-- If `f : ι → Filter α` is directed, `ι` is not empty, and `∀ i, f i ≠ ⊥`, then `iInf f ≠ ⊥`.
See also `iInf_neBot_of_directed` for a version assuming `Nonempty α` instead of `Nonempty ι`. -/
theorem iInf_neBot_of_directed' {f : ι → Filter α} [Nonempty ι] (hd : Directed (· ≥ ·) f) :
    (∀ i, NeBot (f i)) → NeBot (iInf f) :=
  not_imp_not.1 <| by simpa only [not_forall, not_neBot, ← empty_mem_iff_bot,
    mem_iInf_of_directed hd] using id
#align filter.infi_ne_bot_of_directed' Filter.iInf_neBot_of_directed'

/-- If `f : ι → Filter α` is directed, `α` is not empty, and `∀ i, f i ≠ ⊥`, then `iInf f ≠ ⊥`.
See also `iInf_neBot_of_directed'` for a version assuming `Nonempty ι` instead of `Nonempty α`. -/
theorem iInf_neBot_of_directed {f : ι → Filter α} [hn : Nonempty α] (hd : Directed (· ≥ ·) f)
    (hb : ∀ i, NeBot (f i)) : NeBot (iInf f) := by
  cases isEmpty_or_nonempty ι
  · constructor
    simp [iInf_of_empty f, top_ne_bot]
  · exact iInf_neBot_of_directed' hd hb
#align filter.infi_ne_bot_of_directed Filter.iInf_neBot_of_directed

theorem sInf_neBot_of_directed' {s : Set (Filter α)} (hne : s.Nonempty) (hd : DirectedOn (· ≥ ·) s)
    (hbot : ⊥ ∉ s) : NeBot (sInf s) :=
  (sInf_eq_iInf' s).symm ▸
    @iInf_neBot_of_directed' _ _ _ hne.to_subtype hd.directed_val fun ⟨_, hf⟩ =>
      ⟨ne_of_mem_of_not_mem hf hbot⟩
#align filter.Inf_ne_bot_of_directed' Filter.sInf_neBot_of_directed'

theorem sInf_neBot_of_directed [Nonempty α] {s : Set (Filter α)} (hd : DirectedOn (· ≥ ·) s)
    (hbot : ⊥ ∉ s) : NeBot (sInf s) :=
  (sInf_eq_iInf' s).symm ▸
    iInf_neBot_of_directed hd.directed_val fun ⟨_, hf⟩ => ⟨ne_of_mem_of_not_mem hf hbot⟩
#align filter.Inf_ne_bot_of_directed Filter.sInf_neBot_of_directed

theorem iInf_neBot_iff_of_directed' {f : ι → Filter α} [Nonempty ι] (hd : Directed (· ≥ ·) f) :
    NeBot (iInf f) ↔ ∀ i, NeBot (f i) :=
  ⟨fun H i => H.mono (iInf_le _ i), iInf_neBot_of_directed' hd⟩
#align filter.infi_ne_bot_iff_of_directed' Filter.iInf_neBot_iff_of_directed'

theorem iInf_neBot_iff_of_directed {f : ι → Filter α} [Nonempty α] (hd : Directed (· ≥ ·) f) :
    NeBot (iInf f) ↔ ∀ i, NeBot (f i) :=
  ⟨fun H i => H.mono (iInf_le _ i), iInf_neBot_of_directed hd⟩
#align filter.infi_ne_bot_iff_of_directed Filter.iInf_neBot_iff_of_directed

@[elab_as_elim]
theorem iInf_sets_induct {f : ι → Filter α} {s : Set α} (hs : s ∈ iInf f) {p : Set α → Prop}
    (uni : p univ) (ins : ∀ {i s₁ s₂}, s₁ ∈ f i → p s₂ → p (s₁ ∩ s₂)) : p s := by
  rw [mem_iInf_finite'] at hs
  simp only [← Finset.inf_eq_iInf] at hs
  rcases hs with ⟨is, his⟩
  induction is using Finset.induction_on generalizing s with
  | empty => rwa [mem_top.1 his]
  | insert _ ih =>
    rw [Finset.inf_insert, mem_inf_iff] at his
    rcases his with ⟨s₁, hs₁, s₂, hs₂, rfl⟩
    exact ins hs₁ (ih hs₂)
#align filter.infi_sets_induct Filter.iInf_sets_induct

/-! #### `principal` equations -/

@[simp]
theorem inf_principal {s t : Set α} : 𝓟 s ⊓ 𝓟 t = 𝓟 (s ∩ t) :=
  le_antisymm
    (by simp only [le_principal_iff, mem_inf_iff]; exact ⟨s, Subset.rfl, t, Subset.rfl, rfl⟩)
    (by simp [le_inf_iff, inter_subset_left, inter_subset_right])
#align filter.inf_principal Filter.inf_principal

@[simp]
theorem sup_principal {s t : Set α} : 𝓟 s ⊔ 𝓟 t = 𝓟 (s ∪ t) :=
  Filter.ext fun u => by simp only [union_subset_iff, mem_sup, mem_principal]
#align filter.sup_principal Filter.sup_principal

@[simp]
theorem iSup_principal {ι : Sort w} {s : ι → Set α} : ⨆ x, 𝓟 (s x) = 𝓟 (⋃ i, s i) :=
  Filter.ext fun x => by simp only [mem_iSup, mem_principal, iUnion_subset_iff]
#align filter.supr_principal Filter.iSup_principal

@[simp]
theorem principal_eq_bot_iff {s : Set α} : 𝓟 s = ⊥ ↔ s = ∅ :=
  empty_mem_iff_bot.symm.trans <| mem_principal.trans subset_empty_iff
#align filter.principal_eq_bot_iff Filter.principal_eq_bot_iff

@[simp]
theorem principal_neBot_iff {s : Set α} : NeBot (𝓟 s) ↔ s.Nonempty :=
  neBot_iff.trans <| (not_congr principal_eq_bot_iff).trans nonempty_iff_ne_empty.symm
#align filter.principal_ne_bot_iff Filter.principal_neBot_iff

alias ⟨_, _root_.Set.Nonempty.principal_neBot⟩ := principal_neBot_iff
#align set.nonempty.principal_ne_bot Set.Nonempty.principal_neBot

theorem isCompl_principal (s : Set α) : IsCompl (𝓟 s) (𝓟 sᶜ) :=
  IsCompl.of_eq (by rw [inf_principal, inter_compl_self, principal_empty]) <| by
    rw [sup_principal, union_compl_self, principal_univ]
#align filter.is_compl_principal Filter.isCompl_principal

theorem mem_inf_principal' {f : Filter α} {s t : Set α} : s ∈ f ⊓ 𝓟 t ↔ tᶜ ∪ s ∈ f := by
  simp only [← le_principal_iff, (isCompl_principal s).le_left_iff, disjoint_assoc, inf_principal,
    ← (isCompl_principal (t ∩ sᶜ)).le_right_iff, compl_inter, compl_compl]
#align filter.mem_inf_principal' Filter.mem_inf_principal'

lemma mem_inf_principal {f : Filter α} {s t : Set α} : s ∈ f ⊓ 𝓟 t ↔ { x | x ∈ t → x ∈ s } ∈ f := by
  simp only [mem_inf_principal', imp_iff_not_or]
  rfl
#align filter.mem_inf_principal Filter.mem_inf_principal

lemma iSup_inf_principal (f : ι → Filter α) (s : Set α) : ⨆ i, f i ⊓ 𝓟 s = (⨆ i, f i) ⊓ 𝓟 s := by
  ext
  simp only [mem_iSup, mem_inf_principal]
#align filter.supr_inf_principal Filter.iSup_inf_principal

theorem inf_principal_eq_bot {f : Filter α} {s : Set α} : f ⊓ 𝓟 s = ⊥ ↔ sᶜ ∈ f := by
  rw [← empty_mem_iff_bot, mem_inf_principal]
  rfl
#align filter.inf_principal_eq_bot Filter.inf_principal_eq_bot

theorem mem_of_eq_bot {f : Filter α} {s : Set α} (h : f ⊓ 𝓟 sᶜ = ⊥) : s ∈ f := by
  rwa [inf_principal_eq_bot, compl_compl] at h
#align filter.mem_of_eq_bot Filter.mem_of_eq_bot

theorem diff_mem_inf_principal_compl {f : Filter α} {s : Set α} (hs : s ∈ f) (t : Set α) :
    s \ t ∈ f ⊓ 𝓟 tᶜ :=
  inter_mem_inf hs <| mem_principal_self tᶜ
#align filter.diff_mem_inf_principal_compl Filter.diff_mem_inf_principal_compl

theorem principal_le_iff {s : Set α} {f : Filter α} : 𝓟 s ≤ f ↔ ∀ V ∈ f, s ⊆ V := by
  change (∀ V, V ∈ f → V ∈ _) ↔ _
  simp_rw [mem_principal]
#align filter.principal_le_iff Filter.principal_le_iff

@[simp]
theorem iInf_principal_finset {ι : Type w} (s : Finset ι) (f : ι → Set α) :
    ⨅ i ∈ s, 𝓟 (f i) = 𝓟 (⋂ i ∈ s, f i) := by
  induction' s using Finset.induction_on with i s _ hs
  · simp
  · rw [Finset.iInf_insert, Finset.set_biInter_insert, hs, inf_principal]
#align filter.infi_principal_finset Filter.iInf_principal_finset

@[simp]
theorem iInf_principal {ι : Type w} [Finite ι] (f : ι → Set α) : ⨅ i, 𝓟 (f i) = 𝓟 (⋂ i, f i) := by
  cases nonempty_fintype ι
  simpa using iInf_principal_finset Finset.univ f
#align filter.infi_principal Filter.iInf_principal

theorem iInf_principal_finite {ι : Type w} {s : Set ι} (hs : s.Finite) (f : ι → Set α) :
    ⨅ i ∈ s, 𝓟 (f i) = 𝓟 (⋂ i ∈ s, f i) := by
  lift s to Finset ι using hs
  exact mod_cast iInf_principal_finset s f
#align filter.infi_principal_finite Filter.iInf_principal_finite

end Lattice

@[mono]
theorem join_mono {f₁ f₂ : Filter (Filter α)} (h : f₁ ≤ f₂) : join f₁ ≤ join f₂ := fun _ hs => h hs
#align filter.join_mono Filter.join_mono

/-! ### Eventually -/

/-- `f.Eventually p` or `∀ᶠ x in f, p x` mean that `{x | p x} ∈ f`. E.g., `∀ᶠ x in atTop, p x`
means that `p` holds true for sufficiently large `x`. -/
protected def Eventually (p : α → Prop) (f : Filter α) : Prop :=
  { x | p x } ∈ f
#align filter.eventually Filter.Eventually

@[inherit_doc Filter.Eventually]
notation3 "∀ᶠ "(...)" in "f", "r:(scoped p => Filter.Eventually p f) => r

theorem eventually_iff {f : Filter α} {P : α → Prop} : (∀ᶠ x in f, P x) ↔ { x | P x } ∈ f :=
  Iff.rfl
#align filter.eventually_iff Filter.eventually_iff

@[simp]
theorem eventually_mem_set {s : Set α} {l : Filter α} : (∀ᶠ x in l, x ∈ s) ↔ s ∈ l :=
  Iff.rfl
#align filter.eventually_mem_set Filter.eventually_mem_set

protected theorem ext' {f₁ f₂ : Filter α}
    (h : ∀ p : α → Prop, (∀ᶠ x in f₁, p x) ↔ ∀ᶠ x in f₂, p x) : f₁ = f₂ :=
  Filter.ext <| Set.forall.2 h
#align filter.ext' Filter.ext'

theorem Eventually.filter_mono {f₁ f₂ : Filter α} (h : f₁ ≤ f₂) {p : α → Prop}
    (hp : ∀ᶠ x in f₂, p x) : ∀ᶠ x in f₁, p x :=
  h hp
#align filter.eventually.filter_mono Filter.Eventually.filter_mono

theorem eventually_of_mem {f : Filter α} {P : α → Prop} {U : Set α} (hU : U ∈ f)
    (h : ∀ x ∈ U, P x) : ∀ᶠ x in f, P x :=
  mem_of_superset hU h
#align filter.eventually_of_mem Filter.eventually_of_mem

protected theorem Eventually.and {p q : α → Prop} {f : Filter α} :
    f.Eventually p → f.Eventually q → ∀ᶠ x in f, p x ∧ q x :=
  inter_mem
#align filter.eventually.and Filter.Eventually.and

@[simp] theorem eventually_true (f : Filter α) : ∀ᶠ _ in f, True := univ_mem
#align filter.eventually_true Filter.eventually_true

theorem eventually_of_forall {p : α → Prop} {f : Filter α} (hp : ∀ x, p x) : ∀ᶠ x in f, p x :=
  univ_mem' hp
#align filter.eventually_of_forall Filter.eventually_of_forall

@[simp]
theorem eventually_false_iff_eq_bot {f : Filter α} : (∀ᶠ _ in f, False) ↔ f = ⊥ :=
  empty_mem_iff_bot
#align filter.eventually_false_iff_eq_bot Filter.eventually_false_iff_eq_bot

@[simp]
theorem eventually_const {f : Filter α} [t : NeBot f] {p : Prop} : (∀ᶠ _ in f, p) ↔ p :=
  by_cases (fun h : p => by simp [h]) fun h => by simpa [h] using t.ne
#align filter.eventually_const Filter.eventually_const

theorem eventually_iff_exists_mem {p : α → Prop} {f : Filter α} :
    (∀ᶠ x in f, p x) ↔ ∃ v ∈ f, ∀ y ∈ v, p y :=
  exists_mem_subset_iff.symm
#align filter.eventually_iff_exists_mem Filter.eventually_iff_exists_mem

theorem Eventually.exists_mem {p : α → Prop} {f : Filter α} (hp : ∀ᶠ x in f, p x) :
    ∃ v ∈ f, ∀ y ∈ v, p y :=
  eventually_iff_exists_mem.1 hp
#align filter.eventually.exists_mem Filter.Eventually.exists_mem

theorem Eventually.mp {p q : α → Prop} {f : Filter α} (hp : ∀ᶠ x in f, p x)
    (hq : ∀ᶠ x in f, p x → q x) : ∀ᶠ x in f, q x :=
  mp_mem hp hq
#align filter.eventually.mp Filter.Eventually.mp

theorem Eventually.mono {p q : α → Prop} {f : Filter α} (hp : ∀ᶠ x in f, p x)
    (hq : ∀ x, p x → q x) : ∀ᶠ x in f, q x :=
  hp.mp (eventually_of_forall hq)
#align filter.eventually.mono Filter.Eventually.mono

theorem forall_eventually_of_eventually_forall {f : Filter α} {p : α → β → Prop}
    (h : ∀ᶠ x in f, ∀ y, p x y) : ∀ y, ∀ᶠ x in f, p x y :=
  fun y => h.mono fun _ h => h y
#align filter.forall_eventually_of_eventually_forall Filter.forall_eventually_of_eventually_forall

@[simp]
theorem eventually_and {p q : α → Prop} {f : Filter α} :
    (∀ᶠ x in f, p x ∧ q x) ↔ (∀ᶠ x in f, p x) ∧ ∀ᶠ x in f, q x :=
  inter_mem_iff
#align filter.eventually_and Filter.eventually_and

theorem Eventually.congr {f : Filter α} {p q : α → Prop} (h' : ∀ᶠ x in f, p x)
    (h : ∀ᶠ x in f, p x ↔ q x) : ∀ᶠ x in f, q x :=
  h'.mp (h.mono fun _ hx => hx.mp)
#align filter.eventually.congr Filter.Eventually.congr

theorem eventually_congr {f : Filter α} {p q : α → Prop} (h : ∀ᶠ x in f, p x ↔ q x) :
    (∀ᶠ x in f, p x) ↔ ∀ᶠ x in f, q x :=
  ⟨fun hp => hp.congr h, fun hq => hq.congr <| by simpa only [Iff.comm] using h⟩
#align filter.eventually_congr Filter.eventually_congr

@[simp]
theorem eventually_all {ι : Sort*} [Finite ι] {l} {p : ι → α → Prop} :
    (∀ᶠ x in l, ∀ i, p i x) ↔ ∀ i, ∀ᶠ x in l, p i x := by
  simpa only [Filter.Eventually, setOf_forall] using iInter_mem
#align filter.eventually_all Filter.eventually_all

@[simp]
theorem eventually_all_finite {ι} {I : Set ι} (hI : I.Finite) {l} {p : ι → α → Prop} :
    (∀ᶠ x in l, ∀ i ∈ I, p i x) ↔ ∀ i ∈ I, ∀ᶠ x in l, p i x := by
  simpa only [Filter.Eventually, setOf_forall] using biInter_mem hI
#align filter.eventually_all_finite Filter.eventually_all_finite

alias _root_.Set.Finite.eventually_all := eventually_all_finite
#align set.finite.eventually_all Set.Finite.eventually_all

-- attribute [protected] Set.Finite.eventually_all

@[simp] theorem eventually_all_finset {ι} (I : Finset ι) {l} {p : ι → α → Prop} :
    (∀ᶠ x in l, ∀ i ∈ I, p i x) ↔ ∀ i ∈ I, ∀ᶠ x in l, p i x :=
  I.finite_toSet.eventually_all
#align filter.eventually_all_finset Filter.eventually_all_finset

alias _root_.Finset.eventually_all := eventually_all_finset
#align finset.eventually_all Finset.eventually_all

-- attribute [protected] Finset.eventually_all

@[simp]
theorem eventually_or_distrib_left {f : Filter α} {p : Prop} {q : α → Prop} :
    (∀ᶠ x in f, p ∨ q x) ↔ p ∨ ∀ᶠ x in f, q x :=
  by_cases (fun h : p => by simp [h]) fun h => by simp [h]
#align filter.eventually_or_distrib_left Filter.eventually_or_distrib_left

@[simp]
theorem eventually_or_distrib_right {f : Filter α} {p : α → Prop} {q : Prop} :
    (∀ᶠ x in f, p x ∨ q) ↔ (∀ᶠ x in f, p x) ∨ q := by
  simp only [@or_comm _ q, eventually_or_distrib_left]
#align filter.eventually_or_distrib_right Filter.eventually_or_distrib_right

theorem eventually_imp_distrib_left {f : Filter α} {p : Prop} {q : α → Prop} :
    (∀ᶠ x in f, p → q x) ↔ p → ∀ᶠ x in f, q x :=
  eventually_all
#align filter.eventually_imp_distrib_left Filter.eventually_imp_distrib_left

@[simp]
theorem eventually_bot {p : α → Prop} : ∀ᶠ x in ⊥, p x :=
  ⟨⟩
#align filter.eventually_bot Filter.eventually_bot

@[simp]
theorem eventually_top {p : α → Prop} : (∀ᶠ x in ⊤, p x) ↔ ∀ x, p x :=
  Iff.rfl
#align filter.eventually_top Filter.eventually_top

@[simp]
theorem eventually_sup {p : α → Prop} {f g : Filter α} :
    (∀ᶠ x in f ⊔ g, p x) ↔ (∀ᶠ x in f, p x) ∧ ∀ᶠ x in g, p x :=
  Iff.rfl
#align filter.eventually_sup Filter.eventually_sup

@[simp]
theorem eventually_sSup {p : α → Prop} {fs : Set (Filter α)} :
    (∀ᶠ x in sSup fs, p x) ↔ ∀ f ∈ fs, ∀ᶠ x in f, p x :=
  Iff.rfl
#align filter.eventually_Sup Filter.eventually_sSup

@[simp]
theorem eventually_iSup {p : α → Prop} {fs : ι → Filter α} :
    (∀ᶠ x in ⨆ b, fs b, p x) ↔ ∀ b, ∀ᶠ x in fs b, p x :=
  mem_iSup
#align filter.eventually_supr Filter.eventually_iSup

@[simp]
theorem eventually_principal {a : Set α} {p : α → Prop} : (∀ᶠ x in 𝓟 a, p x) ↔ ∀ x ∈ a, p x :=
  Iff.rfl
#align filter.eventually_principal Filter.eventually_principal

theorem Eventually.forall_mem {α : Type*} {f : Filter α} {s : Set α} {P : α → Prop}
    (hP : ∀ᶠ x in f, P x) (hf : 𝓟 s ≤ f) : ∀ x ∈ s, P x :=
  Filter.eventually_principal.mp (hP.filter_mono hf)

theorem eventually_inf {f g : Filter α} {p : α → Prop} :
    (∀ᶠ x in f ⊓ g, p x) ↔ ∃ s ∈ f, ∃ t ∈ g, ∀ x ∈ s ∩ t, p x :=
  mem_inf_iff_superset
#align filter.eventually_inf Filter.eventually_inf

theorem eventually_inf_principal {f : Filter α} {p : α → Prop} {s : Set α} :
    (∀ᶠ x in f ⊓ 𝓟 s, p x) ↔ ∀ᶠ x in f, x ∈ s → p x :=
  mem_inf_principal
#align filter.eventually_inf_principal Filter.eventually_inf_principal

/-! ### Frequently -/

/-- `f.Frequently p` or `∃ᶠ x in f, p x` mean that `{x | ¬p x} ∉ f`. E.g., `∃ᶠ x in atTop, p x`
means that there exist arbitrarily large `x` for which `p` holds true. -/
protected def Frequently (p : α → Prop) (f : Filter α) : Prop :=
  ¬∀ᶠ x in f, ¬p x
#align filter.frequently Filter.Frequently

@[inherit_doc Filter.Frequently]
notation3 "∃ᶠ "(...)" in "f", "r:(scoped p => Filter.Frequently p f) => r

theorem Eventually.frequently {f : Filter α} [NeBot f] {p : α → Prop} (h : ∀ᶠ x in f, p x) :
    ∃ᶠ x in f, p x :=
  compl_not_mem h
#align filter.eventually.frequently Filter.Eventually.frequently

theorem frequently_of_forall {f : Filter α} [NeBot f] {p : α → Prop} (h : ∀ x, p x) :
    ∃ᶠ x in f, p x :=
  Eventually.frequently (eventually_of_forall h)
#align filter.frequently_of_forall Filter.frequently_of_forall

theorem Frequently.mp {p q : α → Prop} {f : Filter α} (h : ∃ᶠ x in f, p x)
    (hpq : ∀ᶠ x in f, p x → q x) : ∃ᶠ x in f, q x :=
  mt (fun hq => hq.mp <| hpq.mono fun _ => mt) h
#align filter.frequently.mp Filter.Frequently.mp

theorem Frequently.filter_mono {p : α → Prop} {f g : Filter α} (h : ∃ᶠ x in f, p x) (hle : f ≤ g) :
    ∃ᶠ x in g, p x :=
  mt (fun h' => h'.filter_mono hle) h
#align filter.frequently.filter_mono Filter.Frequently.filter_mono

theorem Frequently.mono {p q : α → Prop} {f : Filter α} (h : ∃ᶠ x in f, p x)
    (hpq : ∀ x, p x → q x) : ∃ᶠ x in f, q x :=
  h.mp (eventually_of_forall hpq)
#align filter.frequently.mono Filter.Frequently.mono

theorem Frequently.and_eventually {p q : α → Prop} {f : Filter α} (hp : ∃ᶠ x in f, p x)
    (hq : ∀ᶠ x in f, q x) : ∃ᶠ x in f, p x ∧ q x := by
  refine' mt (fun h => hq.mp <| h.mono _) hp
  exact fun x hpq hq hp => hpq ⟨hp, hq⟩
#align filter.frequently.and_eventually Filter.Frequently.and_eventually

theorem Eventually.and_frequently {p q : α → Prop} {f : Filter α} (hp : ∀ᶠ x in f, p x)
    (hq : ∃ᶠ x in f, q x) : ∃ᶠ x in f, p x ∧ q x := by
  simpa only [and_comm] using hq.and_eventually hp
#align filter.eventually.and_frequently Filter.Eventually.and_frequently

theorem Frequently.exists {p : α → Prop} {f : Filter α} (hp : ∃ᶠ x in f, p x) : ∃ x, p x := by
  by_contra H
  replace H : ∀ᶠ x in f, ¬p x := eventually_of_forall (not_exists.1 H)
  exact hp H
#align filter.frequently.exists Filter.Frequently.exists

theorem Eventually.exists {p : α → Prop} {f : Filter α} [NeBot f] (hp : ∀ᶠ x in f, p x) :
    ∃ x, p x :=
  hp.frequently.exists
#align filter.eventually.exists Filter.Eventually.exists

lemma frequently_iff_neBot {p : α → Prop} : (∃ᶠ x in l, p x) ↔ NeBot (l ⊓ 𝓟 {x | p x}) := by
  rw [neBot_iff, Ne.def, inf_principal_eq_bot]; rfl

lemma frequently_mem_iff_neBot {s : Set α} : (∃ᶠ x in l, x ∈ s) ↔ NeBot (l ⊓ 𝓟 s) :=
  frequently_iff_neBot

theorem frequently_iff_forall_eventually_exists_and {p : α → Prop} {f : Filter α} :
    (∃ᶠ x in f, p x) ↔ ∀ {q : α → Prop}, (∀ᶠ x in f, q x) → ∃ x, p x ∧ q x :=
  ⟨fun hp q hq => (hp.and_eventually hq).exists, fun H hp => by
    simpa only [and_not_self_iff, exists_false] using H hp⟩
#align filter.frequently_iff_forall_eventually_exists_and Filter.frequently_iff_forall_eventually_exists_and

theorem frequently_iff {f : Filter α} {P : α → Prop} :
    (∃ᶠ x in f, P x) ↔ ∀ {U}, U ∈ f → ∃ x ∈ U, P x := by
<<<<<<< HEAD
  simp only [frequently_iff_forall_eventually_exists_and, exists_prop, @and_comm (P _), Set.forall]
=======
  simp only [frequently_iff_forall_eventually_exists_and, @and_comm (P _)]
>>>>>>> a36350f2
  rfl
#align filter.frequently_iff Filter.frequently_iff

@[simp]
theorem not_eventually {p : α → Prop} {f : Filter α} : (¬∀ᶠ x in f, p x) ↔ ∃ᶠ x in f, ¬p x := by
  simp [Filter.Frequently]
#align filter.not_eventually Filter.not_eventually

@[simp]
theorem not_frequently {p : α → Prop} {f : Filter α} : (¬∃ᶠ x in f, p x) ↔ ∀ᶠ x in f, ¬p x := by
  simp only [Filter.Frequently, not_not]
#align filter.not_frequently Filter.not_frequently

@[simp]
theorem frequently_true_iff_neBot (f : Filter α) : (∃ᶠ _ in f, True) ↔ NeBot f := by
  simp [frequently_iff_neBot]
#align filter.frequently_true_iff_ne_bot Filter.frequently_true_iff_neBot

@[simp]
theorem frequently_false (f : Filter α) : ¬∃ᶠ _ in f, False := by simp
#align filter.frequently_false Filter.frequently_false

@[simp]
theorem frequently_const {f : Filter α} [NeBot f] {p : Prop} : (∃ᶠ _ in f, p) ↔ p :=
  by_cases (fun h : p => by simpa [h] ) fun h => by simp [h]
#align filter.frequently_const Filter.frequently_const

@[simp]
theorem frequently_or_distrib {f : Filter α} {p q : α → Prop} :
    (∃ᶠ x in f, p x ∨ q x) ↔ (∃ᶠ x in f, p x) ∨ ∃ᶠ x in f, q x := by
  simp only [Filter.Frequently, ← not_and_or, not_or, eventually_and]
#align filter.frequently_or_distrib Filter.frequently_or_distrib

theorem frequently_or_distrib_left {f : Filter α} [NeBot f] {p : Prop} {q : α → Prop} :
    (∃ᶠ x in f, p ∨ q x) ↔ p ∨ ∃ᶠ x in f, q x := by simp
#align filter.frequently_or_distrib_left Filter.frequently_or_distrib_left

theorem frequently_or_distrib_right {f : Filter α} [NeBot f] {p : α → Prop} {q : Prop} :
    (∃ᶠ x in f, p x ∨ q) ↔ (∃ᶠ x in f, p x) ∨ q := by simp
#align filter.frequently_or_distrib_right Filter.frequently_or_distrib_right

theorem frequently_imp_distrib {f : Filter α} {p q : α → Prop} :
    (∃ᶠ x in f, p x → q x) ↔ (∀ᶠ x in f, p x) → ∃ᶠ x in f, q x := by
  simp [imp_iff_not_or]
#align filter.frequently_imp_distrib Filter.frequently_imp_distrib

theorem frequently_imp_distrib_left {f : Filter α} [NeBot f] {p : Prop} {q : α → Prop} :
    (∃ᶠ x in f, p → q x) ↔ p → ∃ᶠ x in f, q x := by simp [frequently_imp_distrib]
#align filter.frequently_imp_distrib_left Filter.frequently_imp_distrib_left

theorem frequently_imp_distrib_right {f : Filter α} [NeBot f] {p : α → Prop} {q : Prop} :
    (∃ᶠ x in f, p x → q) ↔ (∀ᶠ x in f, p x) → q := by simp [frequently_imp_distrib]
#align filter.frequently_imp_distrib_right Filter.frequently_imp_distrib_right

theorem eventually_imp_distrib_right {f : Filter α} {p : α → Prop} {q : Prop} :
    (∀ᶠ x in f, p x → q) ↔ (∃ᶠ x in f, p x) → q := by
  simp only [imp_iff_not_or, eventually_or_distrib_right, not_frequently]
#align filter.eventually_imp_distrib_right Filter.eventually_imp_distrib_right

@[simp]
theorem frequently_and_distrib_left {f : Filter α} {p : Prop} {q : α → Prop} :
    (∃ᶠ x in f, p ∧ q x) ↔ p ∧ ∃ᶠ x in f, q x := by
  simp only [Filter.Frequently, not_and, eventually_imp_distrib_left, not_imp]
#align filter.frequently_and_distrib_left Filter.frequently_and_distrib_left

@[simp]
theorem frequently_and_distrib_right {f : Filter α} {p : α → Prop} {q : Prop} :
    (∃ᶠ x in f, p x ∧ q) ↔ (∃ᶠ x in f, p x) ∧ q := by
  simp only [@and_comm _ q, frequently_and_distrib_left]
#align filter.frequently_and_distrib_right Filter.frequently_and_distrib_right

@[simp]
theorem frequently_bot {p : α → Prop} : ¬∃ᶠ x in ⊥, p x := by simp
#align filter.frequently_bot Filter.frequently_bot

@[simp]
theorem frequently_top {p : α → Prop} : (∃ᶠ x in ⊤, p x) ↔ ∃ x, p x := by simp [Filter.Frequently]
#align filter.frequently_top Filter.frequently_top

@[simp]
theorem frequently_principal {a : Set α} {p : α → Prop} : (∃ᶠ x in 𝓟 a, p x) ↔ ∃ x ∈ a, p x := by
  simp [Filter.Frequently, not_forall]
#align filter.frequently_principal Filter.frequently_principal

theorem frequently_sup {p : α → Prop} {f g : Filter α} :
    (∃ᶠ x in f ⊔ g, p x) ↔ (∃ᶠ x in f, p x) ∨ ∃ᶠ x in g, p x := by
  simp only [Filter.Frequently, eventually_sup, not_and_or]
#align filter.frequently_sup Filter.frequently_sup

@[simp]
theorem frequently_sSup {p : α → Prop} {fs : Set (Filter α)} :
    (∃ᶠ x in sSup fs, p x) ↔ ∃ f ∈ fs, ∃ᶠ x in f, p x := by
  simp only [Filter.Frequently, not_forall, eventually_sSup, exists_prop]
#align filter.frequently_Sup Filter.frequently_sSup

@[simp]
theorem frequently_iSup {p : α → Prop} {fs : β → Filter α} :
    (∃ᶠ x in ⨆ b, fs b, p x) ↔ ∃ b, ∃ᶠ x in fs b, p x := by
  simp only [Filter.Frequently, eventually_iSup, not_forall]
#align filter.frequently_supr Filter.frequently_iSup

theorem Eventually.choice {r : α → β → Prop} {l : Filter α} [l.NeBot] (h : ∀ᶠ x in l, ∃ y, r x y) :
    ∃ f : α → β, ∀ᶠ x in l, r x (f x) := by
  haveI : Nonempty β := let ⟨_, hx⟩ := h.exists; hx.nonempty
  choose! f hf using fun x (hx : ∃ y, r x y) => hx
  exact ⟨f, h.mono hf⟩
#align filter.eventually.choice Filter.Eventually.choice

/-!
### Relation “eventually equal”
-/

/-- Two functions `f` and `g` are *eventually equal* along a filter `l` if the set of `x` such that
`f x = g x` belongs to `l`. -/
def EventuallyEq (l : Filter α) (f g : α → β) : Prop :=
  ∀ᶠ x in l, f x = g x
#align filter.eventually_eq Filter.EventuallyEq

@[inherit_doc]
notation:50 f " =ᶠ[" l:50 "] " g:50 => EventuallyEq l f g

theorem EventuallyEq.eventually {l : Filter α} {f g : α → β} (h : f =ᶠ[l] g) :
    ∀ᶠ x in l, f x = g x :=
  h
#align filter.eventually_eq.eventually Filter.EventuallyEq.eventually

theorem EventuallyEq.rw {l : Filter α} {f g : α → β} (h : f =ᶠ[l] g) (p : α → β → Prop)
    (hf : ∀ᶠ x in l, p x (f x)) : ∀ᶠ x in l, p x (g x) :=
  hf.congr <| h.mono fun _ hx => hx ▸ Iff.rfl
#align filter.eventually_eq.rw Filter.EventuallyEq.rw

theorem eventuallyEq_set {s t : Set α} {l : Filter α} : s =ᶠ[l] t ↔ ∀ᶠ x in l, x ∈ s ↔ x ∈ t :=
  eventually_congr <| eventually_of_forall fun _ => eq_iff_iff
#align filter.eventually_eq_set Filter.eventuallyEq_set

alias ⟨EventuallyEq.mem_iff, Eventually.set_eq⟩ := eventuallyEq_set
#align filter.eventually_eq.mem_iff Filter.EventuallyEq.mem_iff
#align filter.eventually.set_eq Filter.Eventually.set_eq

@[simp]
theorem eventuallyEq_univ {s : Set α} {l : Filter α} : s =ᶠ[l] univ ↔ s ∈ l := by
  simp [EventuallyEq]
#align filter.eventually_eq_univ Filter.eventuallyEq_univ

theorem EventuallyEq.exists_mem {l : Filter α} {f g : α → β} (h : f =ᶠ[l] g) :
    ∃ s ∈ l, EqOn f g s :=
  Eventually.exists_mem h
#align filter.eventually_eq.exists_mem Filter.EventuallyEq.exists_mem

theorem eventuallyEq_of_mem {l : Filter α} {f g : α → β} {s : Set α} (hs : s ∈ l) (h : EqOn f g s) :
    f =ᶠ[l] g :=
  eventually_of_mem hs h
#align filter.eventually_eq_of_mem Filter.eventuallyEq_of_mem

theorem eventuallyEq_iff_exists_mem {l : Filter α} {f g : α → β} :
    f =ᶠ[l] g ↔ ∃ s ∈ l, EqOn f g s :=
  eventually_iff_exists_mem
#align filter.eventually_eq_iff_exists_mem Filter.eventuallyEq_iff_exists_mem

theorem EventuallyEq.filter_mono {l l' : Filter α} {f g : α → β} (h₁ : f =ᶠ[l] g) (h₂ : l' ≤ l) :
    f =ᶠ[l'] g :=
  h₂ h₁
#align filter.eventually_eq.filter_mono Filter.EventuallyEq.filter_mono

@[refl]
theorem EventuallyEq.refl (l : Filter α) (f : α → β) : f =ᶠ[l] f :=
  eventually_of_forall fun _ => rfl
#align filter.eventually_eq.refl Filter.EventuallyEq.refl

protected theorem EventuallyEq.rfl {l : Filter α} {f : α → β} : f =ᶠ[l] f :=
  EventuallyEq.refl l f
#align filter.eventually_eq.rfl Filter.EventuallyEq.rfl

@[symm]
theorem EventuallyEq.symm {f g : α → β} {l : Filter α} (H : f =ᶠ[l] g) : g =ᶠ[l] f :=
  H.mono fun _ => Eq.symm
#align filter.eventually_eq.symm Filter.EventuallyEq.symm

@[trans]
theorem EventuallyEq.trans {l : Filter α} {f g h : α → β} (H₁ : f =ᶠ[l] g) (H₂ : g =ᶠ[l] h) :
    f =ᶠ[l] h :=
  H₂.rw (fun x y => f x = y) H₁
#align filter.eventually_eq.trans Filter.EventuallyEq.trans

-- porting note: new instance
instance : Trans ((· =ᶠ[l] ·) : (α → β) → (α → β) → Prop) (· =ᶠ[l] ·) (· =ᶠ[l] ·) where
  trans := EventuallyEq.trans

theorem EventuallyEq.prod_mk {l} {f f' : α → β} (hf : f =ᶠ[l] f') {g g' : α → γ} (hg : g =ᶠ[l] g') :
    (fun x => (f x, g x)) =ᶠ[l] fun x => (f' x, g' x) :=
  hf.mp <|
    hg.mono <| by
      intros
      simp only [*]
#align filter.eventually_eq.prod_mk Filter.EventuallyEq.prod_mk

theorem EventuallyEq.fun_comp {f g : α → β} {l : Filter α} (H : f =ᶠ[l] g) (h : β → γ) :
    h ∘ f =ᶠ[l] h ∘ g :=
  H.mono fun _ hx => congr_arg h hx
#align filter.eventually_eq.fun_comp Filter.EventuallyEq.fun_comp

theorem EventuallyEq.comp₂ {δ} {f f' : α → β} {g g' : α → γ} {l} (Hf : f =ᶠ[l] f') (h : β → γ → δ)
    (Hg : g =ᶠ[l] g') : (fun x => h (f x) (g x)) =ᶠ[l] fun x => h (f' x) (g' x) :=
  (Hf.prod_mk Hg).fun_comp (uncurry h)
#align filter.eventually_eq.comp₂ Filter.EventuallyEq.comp₂

@[to_additive]
theorem EventuallyEq.mul [Mul β] {f f' g g' : α → β} {l : Filter α} (h : f =ᶠ[l] g)
    (h' : f' =ᶠ[l] g') : (fun x => f x * f' x) =ᶠ[l] fun x => g x * g' x :=
  h.comp₂ (· * ·) h'
#align filter.eventually_eq.mul Filter.EventuallyEq.mul
#align filter.eventually_eq.add Filter.EventuallyEq.add

@[to_additive const_smul]
theorem EventuallyEq.pow_const {γ} [Pow β γ] {f g : α → β} {l : Filter α} (h : f =ᶠ[l] g) (c : γ):
    (fun x => f x ^ c) =ᶠ[l] fun x => g x ^ c :=
  h.fun_comp (· ^ c)
#align filter.eventually_eq.const_smul Filter.EventuallyEq.const_smul

@[to_additive]
theorem EventuallyEq.inv [Inv β] {f g : α → β} {l : Filter α} (h : f =ᶠ[l] g) :
    (fun x => (f x)⁻¹) =ᶠ[l] fun x => (g x)⁻¹ :=
  h.fun_comp Inv.inv
#align filter.eventually_eq.inv Filter.EventuallyEq.inv
#align filter.eventually_eq.neg Filter.EventuallyEq.neg

@[to_additive]
theorem EventuallyEq.div [Div β] {f f' g g' : α → β} {l : Filter α} (h : f =ᶠ[l] g)
    (h' : f' =ᶠ[l] g') : (fun x => f x / f' x) =ᶠ[l] fun x => g x / g' x :=
  h.comp₂ (· / ·) h'
#align filter.eventually_eq.div Filter.EventuallyEq.div
#align filter.eventually_eq.sub Filter.EventuallyEq.sub

attribute [to_additive] EventuallyEq.const_smul
#align filter.eventually_eq.const_vadd Filter.EventuallyEq.const_vadd

@[to_additive]
theorem EventuallyEq.smul {𝕜} [SMul 𝕜 β] {l : Filter α} {f f' : α → 𝕜} {g g' : α → β}
    (hf : f =ᶠ[l] f') (hg : g =ᶠ[l] g') : (fun x => f x • g x) =ᶠ[l] fun x => f' x • g' x :=
  hf.comp₂ (· • ·) hg
#align filter.eventually_eq.smul Filter.EventuallyEq.smul
#align filter.eventually_eq.vadd Filter.EventuallyEq.vadd

theorem EventuallyEq.sup [Sup β] {l : Filter α} {f f' g g' : α → β} (hf : f =ᶠ[l] f')
    (hg : g =ᶠ[l] g') : (fun x => f x ⊔ g x) =ᶠ[l] fun x => f' x ⊔ g' x :=
  hf.comp₂ (· ⊔ ·) hg
#align filter.eventually_eq.sup Filter.EventuallyEq.sup

theorem EventuallyEq.inf [Inf β] {l : Filter α} {f f' g g' : α → β} (hf : f =ᶠ[l] f')
    (hg : g =ᶠ[l] g') : (fun x => f x ⊓ g x) =ᶠ[l] fun x => f' x ⊓ g' x :=
  hf.comp₂ (· ⊓ ·) hg
#align filter.eventually_eq.inf Filter.EventuallyEq.inf

theorem EventuallyEq.preimage {l : Filter α} {f g : α → β} (h : f =ᶠ[l] g) (s : Set β) :
    f ⁻¹' s =ᶠ[l] g ⁻¹' s :=
  h.fun_comp s
#align filter.eventually_eq.preimage Filter.EventuallyEq.preimage

theorem EventuallyEq.inter {s t s' t' : Set α} {l : Filter α} (h : s =ᶠ[l] t) (h' : s' =ᶠ[l] t') :
    (s ∩ s' : Set α) =ᶠ[l] (t ∩ t' : Set α) :=
  h.comp₂ (· ∧ ·) h'
#align filter.eventually_eq.inter Filter.EventuallyEq.inter

theorem EventuallyEq.union {s t s' t' : Set α} {l : Filter α} (h : s =ᶠ[l] t) (h' : s' =ᶠ[l] t') :
    (s ∪ s' : Set α) =ᶠ[l] (t ∪ t' : Set α) :=
  h.comp₂ (· ∨ ·) h'
#align filter.eventually_eq.union Filter.EventuallyEq.union

theorem EventuallyEq.compl {s t : Set α} {l : Filter α} (h : s =ᶠ[l] t) :
    (sᶜ : Set α) =ᶠ[l] (tᶜ : Set α) :=
  h.fun_comp Not
#align filter.eventually_eq.compl Filter.EventuallyEq.compl

theorem EventuallyEq.diff {s t s' t' : Set α} {l : Filter α} (h : s =ᶠ[l] t) (h' : s' =ᶠ[l] t') :
    (s \ s' : Set α) =ᶠ[l] (t \ t' : Set α) :=
  h.inter h'.compl
#align filter.eventually_eq.diff Filter.EventuallyEq.diff

theorem eventuallyEq_empty {s : Set α} {l : Filter α} : s =ᶠ[l] (∅ : Set α) ↔ ∀ᶠ x in l, x ∉ s :=
  eventuallyEq_set.trans <| by simp
#align filter.eventually_eq_empty Filter.eventuallyEq_empty

theorem inter_eventuallyEq_left {s t : Set α} {l : Filter α} :
    (s ∩ t : Set α) =ᶠ[l] s ↔ ∀ᶠ x in l, x ∈ s → x ∈ t := by
  simp only [EventuallyEq, eq_iff_iff, mem_inter_iff, and_iff_left_iff_imp]
#align filter.inter_eventually_eq_left Filter.inter_eventuallyEq_left

theorem inter_eventuallyEq_right {s t : Set α} {l : Filter α} :
    (s ∩ t : Set α) =ᶠ[l] t ↔ ∀ᶠ x in l, x ∈ t → x ∈ s := by
  rw [inter_comm, inter_eventuallyEq_left]
#align filter.inter_eventually_eq_right Filter.inter_eventuallyEq_right

@[simp]
theorem eventuallyEq_principal {s : Set α} {f g : α → β} : f =ᶠ[𝓟 s] g ↔ EqOn f g s :=
  Iff.rfl
#align filter.eventually_eq_principal Filter.eventuallyEq_principal

theorem eventuallyEq_inf_principal_iff {F : Filter α} {s : Set α} {f g : α → β} :
    f =ᶠ[F ⊓ 𝓟 s] g ↔ ∀ᶠ x in F, x ∈ s → f x = g x :=
  eventually_inf_principal
#align filter.eventually_eq_inf_principal_iff Filter.eventuallyEq_inf_principal_iff

theorem EventuallyEq.sub_eq [AddGroup β] {f g : α → β} {l : Filter α} (h : f =ᶠ[l] g) :
    f - g =ᶠ[l] 0 := by simpa using ((EventuallyEq.refl l f).sub h).symm
#align filter.eventually_eq.sub_eq Filter.EventuallyEq.sub_eq

theorem eventuallyEq_iff_sub [AddGroup β] {f g : α → β} {l : Filter α} :
    f =ᶠ[l] g ↔ f - g =ᶠ[l] 0 :=
  ⟨fun h => h.sub_eq, fun h => by simpa using h.add (EventuallyEq.refl l g)⟩
#align filter.eventually_eq_iff_sub Filter.eventuallyEq_iff_sub

section LE

variable [LE β] {l : Filter α}

/-- A function `f` is eventually less than or equal to a function `g` at a filter `l`. -/
def EventuallyLE (l : Filter α) (f g : α → β) : Prop :=
  ∀ᶠ x in l, f x ≤ g x
#align filter.eventually_le Filter.EventuallyLE

@[inherit_doc]
notation:50 f " ≤ᶠ[" l:50 "] " g:50 => EventuallyLE l f g

theorem EventuallyLE.congr {f f' g g' : α → β} (H : f ≤ᶠ[l] g) (hf : f =ᶠ[l] f') (hg : g =ᶠ[l] g') :
    f' ≤ᶠ[l] g' :=
  H.mp <| hg.mp <| hf.mono fun x hf hg H => by rwa [hf, hg] at H
#align filter.eventually_le.congr Filter.EventuallyLE.congr

theorem eventuallyLE_congr {f f' g g' : α → β} (hf : f =ᶠ[l] f') (hg : g =ᶠ[l] g') :
    f ≤ᶠ[l] g ↔ f' ≤ᶠ[l] g' :=
  ⟨fun H => H.congr hf hg, fun H => H.congr hf.symm hg.symm⟩
#align filter.eventually_le_congr Filter.eventuallyLE_congr

end LE

section Preorder

variable [Preorder β] {l : Filter α} {f g h : α → β}

theorem EventuallyEq.le (h : f =ᶠ[l] g) : f ≤ᶠ[l] g :=
  h.mono fun _ => le_of_eq
#align filter.eventually_eq.le Filter.EventuallyEq.le

@[refl]
theorem EventuallyLE.refl (l : Filter α) (f : α → β) : f ≤ᶠ[l] f :=
  EventuallyEq.rfl.le
#align filter.eventually_le.refl Filter.EventuallyLE.refl

theorem EventuallyLE.rfl : f ≤ᶠ[l] f :=
  EventuallyLE.refl l f
#align filter.eventually_le.rfl Filter.EventuallyLE.rfl

@[trans]
theorem EventuallyLE.trans (H₁ : f ≤ᶠ[l] g) (H₂ : g ≤ᶠ[l] h) : f ≤ᶠ[l] h :=
  H₂.mp <| H₁.mono fun _ => le_trans
#align filter.eventually_le.trans Filter.EventuallyLE.trans

-- porting note: new instance
instance : Trans ((· ≤ᶠ[l] ·) : (α → β) → (α → β) → Prop) (· ≤ᶠ[l] ·) (· ≤ᶠ[l] ·) where
  trans := EventuallyLE.trans

@[trans]
theorem EventuallyEq.trans_le (H₁ : f =ᶠ[l] g) (H₂ : g ≤ᶠ[l] h) : f ≤ᶠ[l] h :=
  H₁.le.trans H₂
#align filter.eventually_eq.trans_le Filter.EventuallyEq.trans_le

-- porting note: new instance
instance : Trans ((· =ᶠ[l] ·) : (α → β) → (α → β) → Prop) (· ≤ᶠ[l] ·) (· ≤ᶠ[l] ·) where
  trans := EventuallyEq.trans_le

@[trans]
theorem EventuallyLE.trans_eq (H₁ : f ≤ᶠ[l] g) (H₂ : g =ᶠ[l] h) : f ≤ᶠ[l] h :=
  H₁.trans H₂.le
#align filter.eventually_le.trans_eq Filter.EventuallyLE.trans_eq

-- porting note: new instance
instance : Trans ((· ≤ᶠ[l] ·) : (α → β) → (α → β) → Prop) (· =ᶠ[l] ·) (· ≤ᶠ[l] ·) where
  trans := EventuallyLE.trans_eq

end Preorder

theorem EventuallyLE.antisymm [PartialOrder β] {l : Filter α} {f g : α → β} (h₁ : f ≤ᶠ[l] g)
    (h₂ : g ≤ᶠ[l] f) : f =ᶠ[l] g :=
  h₂.mp <| h₁.mono fun _ => le_antisymm
#align filter.eventually_le.antisymm Filter.EventuallyLE.antisymm

theorem eventuallyLE_antisymm_iff [PartialOrder β] {l : Filter α} {f g : α → β} :
    f =ᶠ[l] g ↔ f ≤ᶠ[l] g ∧ g ≤ᶠ[l] f := by
  simp only [EventuallyEq, EventuallyLE, le_antisymm_iff, eventually_and]
#align filter.eventually_le_antisymm_iff Filter.eventuallyLE_antisymm_iff

theorem EventuallyLE.le_iff_eq [PartialOrder β] {l : Filter α} {f g : α → β} (h : f ≤ᶠ[l] g) :
    g ≤ᶠ[l] f ↔ g =ᶠ[l] f :=
  ⟨fun h' => h'.antisymm h, EventuallyEq.le⟩
#align filter.eventually_le.le_iff_eq Filter.EventuallyLE.le_iff_eq

theorem Eventually.ne_of_lt [Preorder β] {l : Filter α} {f g : α → β} (h : ∀ᶠ x in l, f x < g x) :
    ∀ᶠ x in l, f x ≠ g x :=
  h.mono fun _ hx => hx.ne
#align filter.eventually.ne_of_lt Filter.Eventually.ne_of_lt

theorem Eventually.ne_top_of_lt [PartialOrder β] [OrderTop β] {l : Filter α} {f g : α → β}
    (h : ∀ᶠ x in l, f x < g x) : ∀ᶠ x in l, f x ≠ ⊤ :=
  h.mono fun _ hx => hx.ne_top
#align filter.eventually.ne_top_of_lt Filter.Eventually.ne_top_of_lt

theorem Eventually.lt_top_of_ne [PartialOrder β] [OrderTop β] {l : Filter α} {f : α → β}
    (h : ∀ᶠ x in l, f x ≠ ⊤) : ∀ᶠ x in l, f x < ⊤ :=
  h.mono fun _ hx => hx.lt_top
#align filter.eventually.lt_top_of_ne Filter.Eventually.lt_top_of_ne

theorem Eventually.lt_top_iff_ne_top [PartialOrder β] [OrderTop β] {l : Filter α} {f : α → β} :
    (∀ᶠ x in l, f x < ⊤) ↔ ∀ᶠ x in l, f x ≠ ⊤ :=
  ⟨Eventually.ne_of_lt, Eventually.lt_top_of_ne⟩
#align filter.eventually.lt_top_iff_ne_top Filter.Eventually.lt_top_iff_ne_top

@[mono]
theorem EventuallyLE.inter {s t s' t' : Set α} {l : Filter α} (h : s ≤ᶠ[l] t) (h' : s' ≤ᶠ[l] t') :
    (s ∩ s' : Set α) ≤ᶠ[l] (t ∩ t' : Set α) :=
  h'.mp <| h.mono fun _ => And.imp
#align filter.eventually_le.inter Filter.EventuallyLE.inter

@[mono]
theorem EventuallyLE.union {s t s' t' : Set α} {l : Filter α} (h : s ≤ᶠ[l] t) (h' : s' ≤ᶠ[l] t') :
    (s ∪ s' : Set α) ≤ᶠ[l] (t ∪ t' : Set α) :=
  h'.mp <| h.mono fun _ => Or.imp
#align filter.eventually_le.union Filter.EventuallyLE.union

protected lemma EventuallyLE.iUnion [Finite ι] {s t : ι → Set α}
    (h : ∀ i, s i ≤ᶠ[l] t i) : (⋃ i, s i) ≤ᶠ[l] ⋃ i, t i :=
  (eventually_all.2 h).mono fun _x hx hx' ↦
    let ⟨i, hi⟩ := mem_iUnion.1 hx'; mem_iUnion.2 ⟨i, hx i hi⟩

protected lemma EventuallyEq.iUnion [Finite ι] {s t : ι → Set α}
    (h : ∀ i, s i =ᶠ[l] t i) : (⋃ i, s i) =ᶠ[l] ⋃ i, t i :=
  (EventuallyLE.iUnion fun i ↦ (h i).le).antisymm <| .iUnion fun i ↦ (h i).symm.le

protected lemma EventuallyLE.iInter [Finite ι] {s t : ι → Set α}
    (h : ∀ i, s i ≤ᶠ[l] t i) : (⋂ i, s i) ≤ᶠ[l] ⋂ i, t i :=
  (eventually_all.2 h).mono fun _x hx hx' ↦ mem_iInter.2 fun i ↦ hx i (mem_iInter.1 hx' i)

protected lemma EventuallyEq.iInter [Finite ι] {s t : ι → Set α}
    (h : ∀ i, s i =ᶠ[l] t i) : (⋂ i, s i) =ᶠ[l] ⋂ i, t i :=
  (EventuallyLE.iInter fun i ↦ (h i).le).antisymm <| .iInter fun i ↦ (h i).symm.le

lemma _root_.Set.Finite.eventuallyLE_iUnion {ι : Type*} {s : Set ι} (hs : s.Finite)
    {f g : ι → Set α} (hle : ∀ i ∈ s, f i ≤ᶠ[l] g i) : (⋃ i ∈ s, f i) ≤ᶠ[l] (⋃ i ∈ s, g i) := by
  have := hs.to_subtype
  rw [biUnion_eq_iUnion, biUnion_eq_iUnion]
  exact .iUnion fun i ↦ hle i.1 i.2

alias EventuallyLE.biUnion := Set.Finite.eventuallyLE_iUnion

lemma _root_.Set.Finite.eventuallyEq_iUnion {ι : Type*} {s : Set ι} (hs : s.Finite)
    {f g : ι → Set α} (heq : ∀ i ∈ s, f i =ᶠ[l] g i) : (⋃ i ∈ s, f i) =ᶠ[l] (⋃ i ∈ s, g i) :=
  (EventuallyLE.biUnion hs fun i hi ↦ (heq i hi).le).antisymm <|
    .biUnion hs fun i hi ↦ (heq i hi).symm.le

alias EventuallyEq.biUnion := Set.Finite.eventuallyEq_iUnion

lemma _root_.Set.Finite.eventuallyLE_iInter {ι : Type*} {s : Set ι} (hs : s.Finite)
    {f g : ι → Set α} (hle : ∀ i ∈ s, f i ≤ᶠ[l] g i) : (⋂ i ∈ s, f i) ≤ᶠ[l] (⋂ i ∈ s, g i) := by
  have := hs.to_subtype
  rw [biInter_eq_iInter, biInter_eq_iInter]
  exact .iInter fun i ↦ hle i.1 i.2

alias EventuallyLE.biInter := Set.Finite.eventuallyLE_iInter

lemma _root_.Set.Finite.eventuallyEq_iInter {ι : Type*} {s : Set ι} (hs : s.Finite)
    {f g : ι → Set α} (heq : ∀ i ∈ s, f i =ᶠ[l] g i) : (⋂ i ∈ s, f i) =ᶠ[l] (⋂ i ∈ s, g i) :=
  (EventuallyLE.biInter hs fun i hi ↦ (heq i hi).le).antisymm <|
    .biInter hs fun i hi ↦ (heq i hi).symm.le

alias EventuallyEq.biInter := Set.Finite.eventuallyEq_iInter

lemma _root_.Finset.eventuallyLE_iUnion {ι : Type*} (s : Finset ι) {f g : ι → Set α}
    (hle : ∀ i ∈ s, f i ≤ᶠ[l] g i) : (⋃ i ∈ s, f i) ≤ᶠ[l] (⋃ i ∈ s, g i) :=
  .biUnion s.finite_toSet hle

lemma _root_.Finset.eventuallyEq_iUnion {ι : Type*} (s : Finset ι) {f g : ι → Set α}
    (heq : ∀ i ∈ s, f i =ᶠ[l] g i) : (⋃ i ∈ s, f i) =ᶠ[l] (⋃ i ∈ s, g i) :=
  .biUnion s.finite_toSet heq

lemma _root_.Finset.eventuallyLE_iInter {ι : Type*} (s : Finset ι) {f g : ι → Set α}
    (hle : ∀ i ∈ s, f i ≤ᶠ[l] g i) : (⋂ i ∈ s, f i) ≤ᶠ[l] (⋂ i ∈ s, g i) :=
  .biInter s.finite_toSet hle

lemma _root_.Finset.eventuallyEq_iInter {ι : Type*} (s : Finset ι) {f g : ι → Set α}
    (heq : ∀ i ∈ s, f i =ᶠ[l] g i) : (⋂ i ∈ s, f i) =ᶠ[l] (⋂ i ∈ s, g i) :=
  .biInter s.finite_toSet heq

@[mono]
theorem EventuallyLE.compl {s t : Set α} {l : Filter α} (h : s ≤ᶠ[l] t) :
    (tᶜ : Set α) ≤ᶠ[l] (sᶜ : Set α) :=
  h.mono fun _ => mt
#align filter.eventually_le.compl Filter.EventuallyLE.compl

@[mono]
theorem EventuallyLE.diff {s t s' t' : Set α} {l : Filter α} (h : s ≤ᶠ[l] t) (h' : t' ≤ᶠ[l] s') :
    (s \ s' : Set α) ≤ᶠ[l] (t \ t' : Set α) :=
  h.inter h'.compl
#align filter.eventually_le.diff Filter.EventuallyLE.diff

theorem set_eventuallyLE_iff_mem_inf_principal {s t : Set α} {l : Filter α} :
    s ≤ᶠ[l] t ↔ t ∈ l ⊓ 𝓟 s :=
  eventually_inf_principal.symm
#align filter.set_eventually_le_iff_mem_inf_principal Filter.set_eventuallyLE_iff_mem_inf_principal

theorem set_eventuallyLE_iff_inf_principal_le {s t : Set α} {l : Filter α} :
    s ≤ᶠ[l] t ↔ l ⊓ 𝓟 s ≤ l ⊓ 𝓟 t :=
  set_eventuallyLE_iff_mem_inf_principal.trans <| by
    simp only [le_inf_iff, inf_le_left, true_and_iff, le_principal_iff]
#align filter.set_eventually_le_iff_inf_principal_le Filter.set_eventuallyLE_iff_inf_principal_le

theorem set_eventuallyEq_iff_inf_principal {s t : Set α} {l : Filter α} :
    s =ᶠ[l] t ↔ l ⊓ 𝓟 s = l ⊓ 𝓟 t := by
  simp only [eventuallyLE_antisymm_iff, le_antisymm_iff, set_eventuallyLE_iff_inf_principal_le]
#align filter.set_eventually_eq_iff_inf_principal Filter.set_eventuallyEq_iff_inf_principal

theorem EventuallyLE.mul_le_mul [MulZeroClass β] [PartialOrder β] [PosMulMono β] [MulPosMono β]
    {l : Filter α} {f₁ f₂ g₁ g₂ : α → β} (hf : f₁ ≤ᶠ[l] f₂) (hg : g₁ ≤ᶠ[l] g₂) (hg₀ : 0 ≤ᶠ[l] g₁)
    (hf₀ : 0 ≤ᶠ[l] f₂) : f₁ * g₁ ≤ᶠ[l] f₂ * g₂ := by
  filter_upwards [hf, hg, hg₀, hf₀] with x using _root_.mul_le_mul
#align filter.eventually_le.mul_le_mul Filter.EventuallyLE.mul_le_mul

@[to_additive EventuallyLE.add_le_add]
theorem EventuallyLE.mul_le_mul' [Mul β] [Preorder β] [CovariantClass β β (· * ·) (· ≤ ·)]
    [CovariantClass β β (swap (· * ·)) (· ≤ ·)] {l : Filter α} {f₁ f₂ g₁ g₂ : α → β}
    (hf : f₁ ≤ᶠ[l] f₂) (hg : g₁ ≤ᶠ[l] g₂) : f₁ * g₁ ≤ᶠ[l] f₂ * g₂ := by
  filter_upwards [hf, hg] with x hfx hgx using _root_.mul_le_mul' hfx hgx
#align filter.eventually_le.mul_le_mul' Filter.EventuallyLE.mul_le_mul'
#align filter.eventually_le.add_le_add Filter.EventuallyLE.add_le_add

theorem EventuallyLE.mul_nonneg [OrderedSemiring β] {l : Filter α} {f g : α → β} (hf : 0 ≤ᶠ[l] f)
    (hg : 0 ≤ᶠ[l] g) : 0 ≤ᶠ[l] f * g := by filter_upwards [hf, hg] with x using _root_.mul_nonneg
#align filter.eventually_le.mul_nonneg Filter.EventuallyLE.mul_nonneg

theorem eventually_sub_nonneg [OrderedRing β] {l : Filter α} {f g : α → β} :
    0 ≤ᶠ[l] g - f ↔ f ≤ᶠ[l] g :=
  eventually_congr <| eventually_of_forall fun _ => sub_nonneg
#align filter.eventually_sub_nonneg Filter.eventually_sub_nonneg

theorem EventuallyLE.sup [SemilatticeSup β] {l : Filter α} {f₁ f₂ g₁ g₂ : α → β} (hf : f₁ ≤ᶠ[l] f₂)
    (hg : g₁ ≤ᶠ[l] g₂) : f₁ ⊔ g₁ ≤ᶠ[l] f₂ ⊔ g₂ := by
  filter_upwards [hf, hg] with x hfx hgx using sup_le_sup hfx hgx
#align filter.eventually_le.sup Filter.EventuallyLE.sup

theorem EventuallyLE.sup_le [SemilatticeSup β] {l : Filter α} {f g h : α → β} (hf : f ≤ᶠ[l] h)
    (hg : g ≤ᶠ[l] h) : f ⊔ g ≤ᶠ[l] h := by
  filter_upwards [hf, hg] with x hfx hgx using _root_.sup_le hfx hgx
#align filter.eventually_le.sup_le Filter.EventuallyLE.sup_le

theorem EventuallyLE.le_sup_of_le_left [SemilatticeSup β] {l : Filter α} {f g h : α → β}
    (hf : h ≤ᶠ[l] f) : h ≤ᶠ[l] f ⊔ g :=
  hf.mono fun _ => _root_.le_sup_of_le_left
#align filter.eventually_le.le_sup_of_le_left Filter.EventuallyLE.le_sup_of_le_left

theorem EventuallyLE.le_sup_of_le_right [SemilatticeSup β] {l : Filter α} {f g h : α → β}
    (hg : h ≤ᶠ[l] g) : h ≤ᶠ[l] f ⊔ g :=
  hg.mono fun _ => _root_.le_sup_of_le_right
#align filter.eventually_le.le_sup_of_le_right Filter.EventuallyLE.le_sup_of_le_right

theorem join_le {f : Filter (Filter α)} {l : Filter α} (h : ∀ᶠ m in f, m ≤ l) : join f ≤ l :=
  fun _ hs => h.mono fun _ hm => hm hs
#align filter.join_le Filter.join_le

/-! ### Push-forwards, pull-backs, and the monad structure -/

section Map

/-- The forward map of a filter -/
def map (m : α → β) (f : Filter α) : Filter β where
  sets := preimage m ⁻¹' f.sets
  univ_sets := univ_mem
  sets_of_superset hs st := mem_of_superset hs <| preimage_mono st
  inter_sets hs ht := inter_mem hs ht
#align filter.map Filter.map

@[simp]
theorem map_principal {s : Set α} {f : α → β} : map f (𝓟 s) = 𝓟 (Set.image f s) :=
  Filter.ext fun _ => image_subset_iff.symm
#align filter.map_principal Filter.map_principal

variable {f : Filter α} {m : α → β} {m' : β → γ} {s : Set α} {t : Set β}

@[simp]
theorem eventually_map {P : β → Prop} : (∀ᶠ b in map m f, P b) ↔ ∀ᶠ a in f, P (m a) :=
  Iff.rfl
#align filter.eventually_map Filter.eventually_map

@[simp]
theorem frequently_map {P : β → Prop} : (∃ᶠ b in map m f, P b) ↔ ∃ᶠ a in f, P (m a) :=
  Iff.rfl
#align filter.frequently_map Filter.frequently_map

@[simp]
theorem mem_map : t ∈ map m f ↔ m ⁻¹' t ∈ f :=
  Iff.rfl
#align filter.mem_map Filter.mem_map

theorem mem_map' : t ∈ map m f ↔ { x | m x ∈ t } ∈ f :=
  Iff.rfl
#align filter.mem_map' Filter.mem_map'

theorem image_mem_map (hs : s ∈ f) : m '' s ∈ map m f :=
  f.sets_of_superset hs <| subset_preimage_image m s
#align filter.image_mem_map Filter.image_mem_map

-- The simpNF linter says that the LHS can be simplified via `Filter.mem_map`.
-- However this is a higher priority lemma.
-- https://github.com/leanprover/std4/issues/207
@[simp 1100, nolint simpNF]
theorem image_mem_map_iff (hf : Injective m) : m '' s ∈ map m f ↔ s ∈ f :=
  ⟨fun h => by rwa [← preimage_image_eq s hf], image_mem_map⟩
#align filter.image_mem_map_iff Filter.image_mem_map_iff

theorem range_mem_map : range m ∈ map m f := by
  rw [← image_univ]
  exact image_mem_map univ_mem
#align filter.range_mem_map Filter.range_mem_map

theorem mem_map_iff_exists_image : t ∈ map m f ↔ ∃ s ∈ f, m '' s ⊆ t :=
  ⟨fun ht => ⟨m ⁻¹' t, ht, image_preimage_subset _ _⟩, fun ⟨_, hs, ht⟩ =>
    mem_of_superset (image_mem_map hs) ht⟩
#align filter.mem_map_iff_exists_image Filter.mem_map_iff_exists_image

@[simp]
theorem map_id : Filter.map id f = f :=
  filter_eq <| rfl
#align filter.map_id Filter.map_id

@[simp]
theorem map_id' : Filter.map (fun x => x) f = f :=
  map_id
#align filter.map_id' Filter.map_id'

@[simp]
theorem map_compose : Filter.map m' ∘ Filter.map m = Filter.map (m' ∘ m) :=
  funext fun _ => filter_eq <| rfl
#align filter.map_compose Filter.map_compose

@[simp]
theorem map_map : Filter.map m' (Filter.map m f) = Filter.map (m' ∘ m) f :=
  congr_fun Filter.map_compose f
#align filter.map_map Filter.map_map

/-- If functions `m₁` and `m₂` are eventually equal at a filter `f`, then
they map this filter to the same filter. -/
theorem map_congr {m₁ m₂ : α → β} {f : Filter α} (h : m₁ =ᶠ[f] m₂) : map m₁ f = map m₂ f :=
  Filter.ext' fun _ => eventually_congr (h.mono fun _ hx => hx ▸ Iff.rfl)
#align filter.map_congr Filter.map_congr

end Map

section Comap

/-- The inverse map of a filter. A set `s` belongs to `Filter.comap m f` if either of the following
equivalent conditions hold.

1. There exists a set `t ∈ f` such that `m ⁻¹' t ⊆ s`. This is used as a definition.
2. The set `kernImage m s = {y | ∀ x, m x = y → x ∈ s}` belongs to `f`, see `Filter.mem_comap'`.
3. The set `(m '' sᶜ)ᶜ` belongs to `f`, see `Filter.mem_comap_iff_compl` and
`Filter.compl_mem_comap`. -/
def comap (m : α → β) (f : Filter β) : Filter α
    where
  sets := { s | ∃ t ∈ f, m ⁻¹' t ⊆ s }
  univ_sets := ⟨univ, univ_mem, by simp only [subset_univ, preimage_univ]⟩
  sets_of_superset := fun ⟨a', ha', ma'a⟩ ab => ⟨a', ha', ma'a.trans ab⟩
  inter_sets := fun ⟨a', ha₁, ha₂⟩ ⟨b', hb₁, hb₂⟩ =>
    ⟨a' ∩ b', inter_mem ha₁ hb₁, inter_subset_inter ha₂ hb₂⟩
#align filter.comap Filter.comap

variable {f : α → β} {l : Filter β} {p : α → Prop} {s : Set α}

theorem mem_comap' : s ∈ comap f l ↔ { y | ∀ ⦃x⦄, f x = y → x ∈ s } ∈ l :=
  ⟨fun ⟨t, ht, hts⟩ => mem_of_superset ht fun y hy x hx => hts <| mem_preimage.2 <| by rwa [hx],
    fun h => ⟨_, h, fun x hx => hx rfl⟩⟩
#align filter.mem_comap' Filter.mem_comap'

-- TODO: it would be nice to use `kernImage` much more to take advantage of common name and API,
-- and then this would become `mem_comap'`
theorem mem_comap'' : s ∈ comap f l ↔ kernImage f s ∈ l :=
  mem_comap'

/-- RHS form is used, e.g., in the definition of `UniformSpace`. -/
lemma mem_comap_prod_mk {x : α} {s : Set β} {F : Filter (α × β)} :
    s ∈ comap (Prod.mk x) F ↔ {p : α × β | p.fst = x → p.snd ∈ s} ∈ F := by
  simp_rw [mem_comap', Prod.ext_iff, and_imp, @forall_swap β (_ = _), forall_eq, eq_comm]
#align filter.mem_comap_prod_mk Filter.mem_comap_prod_mk

@[simp]
theorem eventually_comap : (∀ᶠ a in comap f l, p a) ↔ ∀ᶠ b in l, ∀ a, f a = b → p a :=
  mem_comap'
#align filter.eventually_comap Filter.eventually_comap

@[simp]
theorem frequently_comap : (∃ᶠ a in comap f l, p a) ↔ ∃ᶠ b in l, ∃ a, f a = b ∧ p a := by
  simp only [Filter.Frequently, eventually_comap, not_exists, _root_.not_and]
#align filter.frequently_comap Filter.frequently_comap

theorem mem_comap_iff_compl : s ∈ comap f l ↔ (f '' sᶜ)ᶜ ∈ l := by
  simp only [mem_comap'', kernImage_eq_compl]
#align filter.mem_comap_iff_compl Filter.mem_comap_iff_compl

theorem compl_mem_comap : sᶜ ∈ comap f l ↔ (f '' s)ᶜ ∈ l := by rw [mem_comap_iff_compl, compl_compl]
#align filter.compl_mem_comap Filter.compl_mem_comap

end Comap

section KernMap

/-- The analog of `kernImage` for filters. A set `s` belongs to `Filter.kernMap m f` if either of
the following equivalent conditions hold.

1. There exists a set `t ∈ f` such that `s = kernImage m t`. This is used as a definition.
2. There exists a set `t` such that `tᶜ ∈ f` and `sᶜ = m '' t`, see `Filter.mem_kernMap_iff_compl`
and `Filter.compl_mem_kernMap`.

This definition because it gives a right adjoint to `Filter.comap`, and because it has a nice
interpretation when working with `co-` filters (`Filter.cocompact`, `Filter.cofinite`, ...).
For example, `kernMap m (cocompact α)` is the filter generated by the complements of the sets
`m '' K` where `K` is a compact subset of `α`. -/
def kernMap (m : α → β) (f : Filter α) : Filter β where
  sets := (kernImage m) '' f.sets
  univ_sets := ⟨univ, f.univ_sets, by simp [kernImage_eq_compl]⟩
  sets_of_superset := by
    rintro _ t ⟨s, hs, rfl⟩ hst
    refine ⟨s ∪ m ⁻¹' t, mem_of_superset hs (subset_union_left s _), ?_⟩
    rw [kernImage_union_preimage, union_eq_right.mpr hst]
  inter_sets := by
    rintro _ _ ⟨s₁, h₁, rfl⟩ ⟨s₂, h₂, rfl⟩
    exact ⟨s₁ ∩ s₂, f.inter_sets h₁ h₂, Set.preimage_kernImage.u_inf⟩

variable {m : α → β} {f : Filter α}

theorem mem_kernMap {s : Set β} : s ∈ kernMap m f ↔ ∃ t ∈ f, kernImage m t = s :=
  Iff.rfl

theorem mem_kernMap_iff_compl {s : Set β} : s ∈ kernMap m f ↔ ∃ t, tᶜ ∈ f ∧ m '' t = sᶜ := by
  rw [mem_kernMap, compl_surjective.exists]
  refine exists_congr (fun x ↦ and_congr_right fun _ ↦ ?_)
  rw [kernImage_compl, compl_eq_comm, eq_comm]

theorem compl_mem_kernMap {s : Set β} : sᶜ ∈ kernMap m f ↔ ∃ t, tᶜ ∈ f ∧ m '' t = s := by
  simp_rw [mem_kernMap_iff_compl, compl_compl]

end KernMap

/-- The monadic bind operation on filter is defined the usual way in terms of `map` and `join`.

Unfortunately, this `bind` does not result in the expected applicative. See `Filter.seq` for the
applicative instance. -/
def bind (f : Filter α) (m : α → Filter β) : Filter β :=
  join (map m f)
#align filter.bind Filter.bind

/-- The applicative sequentiation operation. This is not induced by the bind operation. -/
def seq (f : Filter (α → β)) (g : Filter α) : Filter β where
  sets := { s | ∃ u ∈ f, ∃ t ∈ g, ∀ m ∈ u, ∀ x ∈ t, (m : α → β) x ∈ s }
  univ_sets := ⟨univ, univ_mem, univ, univ_mem, fun _ _ _ _ => trivial⟩
  sets_of_superset := fun ⟨t₀, t₁, h₀, h₁, h⟩ hst =>
    ⟨t₀, t₁, h₀, h₁, fun _ hx _ hy => hst <| h _ hx _ hy⟩
  inter_sets := fun ⟨t₀, ht₀, t₁, ht₁, ht⟩ ⟨u₀, hu₀, u₁, hu₁, hu⟩ =>
    ⟨t₀ ∩ u₀, inter_mem ht₀ hu₀, t₁ ∩ u₁, inter_mem ht₁ hu₁, fun _ ⟨hx₀, hx₁⟩ _ ⟨hy₀, hy₁⟩ =>
      ⟨ht _ hx₀ _ hy₀, hu _ hx₁ _ hy₁⟩⟩
#align filter.seq Filter.seq

/-- `pure x` is the set of sets that contain `x`. It is equal to `𝓟 {x}` but
with this definition we have `s ∈ pure a` defeq `a ∈ s`. -/
instance : Pure Filter :=
  ⟨fun x =>
    { sets := { s | x ∈ s }
      inter_sets := And.intro
      sets_of_superset := fun hs hst => hst hs
      univ_sets := trivial }⟩

instance : Bind Filter :=
  ⟨@Filter.bind⟩

instance : Functor Filter where map := @Filter.map

instance : LawfulFunctor (Filter : Type u → Type u) where
  id_map _ := map_id
  comp_map _ _ _ := map_map.symm
  map_const := rfl

theorem pure_sets (a : α) : (pure a : Filter α).sets = { s | a ∈ s } :=
  rfl
#align filter.pure_sets Filter.pure_sets

@[simp]
theorem mem_pure {a : α} {s : Set α} : s ∈ (pure a : Filter α) ↔ a ∈ s :=
  Iff.rfl
#align filter.mem_pure Filter.mem_pure

@[simp]
theorem eventually_pure {a : α} {p : α → Prop} : (∀ᶠ x in pure a, p x) ↔ p a :=
  Iff.rfl
#align filter.eventually_pure Filter.eventually_pure

@[simp]
theorem principal_singleton (a : α) : 𝓟 {a} = pure a :=
  Filter.ext fun s => by simp only [mem_pure, mem_principal, singleton_subset_iff]
#align filter.principal_singleton Filter.principal_singleton

@[simp]
theorem map_pure (f : α → β) (a : α) : map f (pure a) = pure (f a) :=
  rfl
#align filter.map_pure Filter.map_pure

@[simp] theorem join_pure (f : Filter α) : join (pure f) = f := rfl
#align filter.join_pure Filter.join_pure

@[simp]
theorem pure_bind (a : α) (m : α → Filter β) : bind (pure a) m = m a := by
  simp only [Bind.bind, bind, map_pure, join_pure]
#align filter.pure_bind Filter.pure_bind

/-!
### `Filter` as a `Monad`

In this section we define `Filter.monad`, a `Monad` structure on `Filter`s. This definition is not
an instance because its `Seq` projection is not equal to the `Filter.seq` function we use in the
`Applicative` instance on `Filter`.
-/

section

/-- The monad structure on filters. -/
protected def monad : Monad Filter where map := @Filter.map
#align filter.monad Filter.monad

attribute [local instance] Filter.monad

protected theorem lawfulMonad : LawfulMonad Filter where
  map_const := rfl
  id_map _ := rfl
  seqLeft_eq _ _ := rfl
  seqRight_eq _ _ := rfl
  pure_seq _ _ := rfl
  bind_pure_comp _ _ := rfl
  bind_map _ _ := rfl
  pure_bind _ _ := rfl
  bind_assoc _ _ _ := rfl
#align filter.is_lawful_monad Filter.lawfulMonad

end

instance : Alternative Filter where
  seq := fun x y => x.seq (y ())
  failure := ⊥
  orElse x y := x ⊔ y ()

@[simp]
theorem map_def {α β} (m : α → β) (f : Filter α) : m <$> f = map m f :=
  rfl
#align filter.map_def Filter.map_def

@[simp]
theorem bind_def {α β} (f : Filter α) (m : α → Filter β) : f >>= m = bind f m :=
  rfl
#align filter.bind_def Filter.bind_def

/-! #### `map` and `comap` equations -/

section Map

variable {f f₁ f₂ : Filter α} {g g₁ g₂ : Filter β} {m : α → β} {m' : β → γ} {s : Set α} {t : Set β}

@[simp] theorem mem_comap : s ∈ comap m g ↔ ∃ t ∈ g, m ⁻¹' t ⊆ s := Iff.rfl
#align filter.mem_comap Filter.mem_comap

theorem preimage_mem_comap (ht : t ∈ g) : m ⁻¹' t ∈ comap m g :=
  ⟨t, ht, Subset.rfl⟩
#align filter.preimage_mem_comap Filter.preimage_mem_comap

theorem Eventually.comap {p : β → Prop} (hf : ∀ᶠ b in g, p b) (f : α → β) :
    ∀ᶠ a in comap f g, p (f a) :=
  preimage_mem_comap hf
#align filter.eventually.comap Filter.Eventually.comap

theorem comap_id : comap id f = f :=
  le_antisymm (fun _ => preimage_mem_comap) fun _ ⟨_, ht, hst⟩ => mem_of_superset ht hst
#align filter.comap_id Filter.comap_id

theorem comap_id' : comap (fun x => x) f = f := comap_id
#align filter.comap_id' Filter.comap_id'

theorem comap_const_of_not_mem {x : β} (ht : t ∈ g) (hx : x ∉ t) : comap (fun _ : α => x) g = ⊥ :=
  empty_mem_iff_bot.1 <| mem_comap'.2 <| mem_of_superset ht fun _ hx' _ h => hx <| h.symm ▸ hx'
#align filter.comap_const_of_not_mem Filter.comap_const_of_not_mem

theorem comap_const_of_mem {x : β} (h : ∀ t ∈ g, x ∈ t) : comap (fun _ : α => x) g = ⊤ :=
  top_unique fun _ hs => univ_mem' fun _ => h _ (mem_comap'.1 hs) rfl
#align filter.comap_const_of_mem Filter.comap_const_of_mem

theorem map_const [NeBot f] {c : β} : (f.map fun _ => c) = pure c := by
  ext s
  by_cases h : c ∈ s <;> simp [h]
#align filter.map_const Filter.map_const

theorem comap_comap {m : γ → β} {n : β → α} : comap m (comap n f) = comap (n ∘ m) f :=
  Filter.coext fun s => by simp only [compl_mem_comap, image_image, (· ∘ ·)]
#align filter.comap_comap Filter.comap_comap

section comm

/-!
The variables in the following lemmas are used as in this diagram:
```
    φ
  α → β
θ ↓   ↓ ψ
  γ → δ
    ρ
```
-/


variable {φ : α → β} {θ : α → γ} {ψ : β → δ} {ρ : γ → δ} (H : ψ ∘ φ = ρ ∘ θ)

theorem map_comm (F : Filter α) : map ψ (map φ F) = map ρ (map θ F) := by
  rw [Filter.map_map, H, ← Filter.map_map]
#align filter.map_comm Filter.map_comm

theorem comap_comm (G : Filter δ) : comap φ (comap ψ G) = comap θ (comap ρ G) := by
  rw [Filter.comap_comap, H, ← Filter.comap_comap]
#align filter.comap_comm Filter.comap_comm

end comm

theorem _root_.Function.Semiconj.filter_map {f : α → β} {ga : α → α} {gb : β → β}
    (h : Function.Semiconj f ga gb) : Function.Semiconj (map f) (map ga) (map gb) :=
  map_comm h.comp_eq
#align function.semiconj.filter_map Function.Semiconj.filter_map

theorem _root_.Function.Commute.filter_map {f g : α → α} (h : Function.Commute f g) :
    Function.Commute (map f) (map g) :=
  h.semiconj.filter_map
#align function.commute.filter_map Function.Commute.filter_map

theorem _root_.Function.Semiconj.filter_comap {f : α → β} {ga : α → α} {gb : β → β}
    (h : Function.Semiconj f ga gb) : Function.Semiconj (comap f) (comap gb) (comap ga) :=
  comap_comm h.comp_eq.symm
#align function.semiconj.filter_comap Function.Semiconj.filter_comap

theorem _root_.Function.Commute.filter_comap {f g : α → α} (h : Function.Commute f g) :
    Function.Commute (comap f) (comap g) :=
  h.semiconj.filter_comap
#align function.commute.filter_comap Function.Commute.filter_comap

@[simp]
theorem comap_principal {t : Set β} : comap m (𝓟 t) = 𝓟 (m ⁻¹' t) :=
  Filter.ext fun _ => ⟨fun ⟨_u, hu, b⟩ => (preimage_mono hu).trans b,
    fun h => ⟨t, Subset.rfl, h⟩⟩
#align filter.comap_principal Filter.comap_principal

@[simp]
theorem comap_pure {b : β} : comap m (pure b) = 𝓟 (m ⁻¹' {b}) := by
  rw [← principal_singleton, comap_principal]
#align filter.comap_pure Filter.comap_pure

theorem map_le_iff_le_comap : map m f ≤ g ↔ f ≤ comap m g :=
  ⟨fun h _ ⟨_, ht, hts⟩ => mem_of_superset (h ht) hts, fun h _ ht => h ⟨_, ht, Subset.rfl⟩⟩
#align filter.map_le_iff_le_comap Filter.map_le_iff_le_comap

theorem gc_map_comap (m : α → β) : GaloisConnection (map m) (comap m) :=
  fun _ _ => map_le_iff_le_comap
#align filter.gc_map_comap Filter.gc_map_comap

theorem comap_le_iff_le_kernMap : comap m g ≤ f ↔ g ≤ kernMap m f := by
  simp [Filter.le_def, mem_comap'', mem_kernMap, -mem_comap]

theorem gc_comap_kernMap (m : α → β) : GaloisConnection (comap m) (kernMap m) :=
  fun _ _ ↦ comap_le_iff_le_kernMap

theorem kernMap_principal {s : Set α} : kernMap m (𝓟 s) = 𝓟 (kernImage m s) := by
  refine eq_of_forall_le_iff (fun g ↦ ?_)
  rw [← comap_le_iff_le_kernMap, le_principal_iff, le_principal_iff, mem_comap'']

@[mono]
theorem map_mono : Monotone (map m) :=
  (gc_map_comap m).monotone_l
#align filter.map_mono Filter.map_mono

@[mono]
theorem comap_mono : Monotone (comap m) :=
  (gc_map_comap m).monotone_u
#align filter.comap_mono Filter.comap_mono

/-- Temporary lemma that we can tag with `gcongr` -/
@[gcongr, deprecated] theorem map_le_map (h : F ≤ G) : map m F ≤ map m G := map_mono h

/-- Temporary lemma that we can tag with `gcongr` -/
@[gcongr, deprecated] theorem comap_le_comap (h : F ≤ G) : comap m F ≤ comap m G := comap_mono h

@[simp] theorem map_bot : map m ⊥ = ⊥ := (gc_map_comap m).l_bot
#align filter.map_bot Filter.map_bot

@[simp] theorem map_sup : map m (f₁ ⊔ f₂) = map m f₁ ⊔ map m f₂ := (gc_map_comap m).l_sup
#align filter.map_sup Filter.map_sup

@[simp]
theorem map_iSup {f : ι → Filter α} : map m (⨆ i, f i) = ⨆ i, map m (f i) :=
  (gc_map_comap m).l_iSup
#align filter.map_supr Filter.map_iSup

@[simp]
theorem map_top (f : α → β) : map f ⊤ = 𝓟 (range f) := by
  rw [← principal_univ, map_principal, image_univ]
#align filter.map_top Filter.map_top

@[simp] theorem comap_top : comap m ⊤ = ⊤ := (gc_map_comap m).u_top
#align filter.comap_top Filter.comap_top

@[simp] theorem comap_inf : comap m (g₁ ⊓ g₂) = comap m g₁ ⊓ comap m g₂ := (gc_map_comap m).u_inf
#align filter.comap_inf Filter.comap_inf

@[simp]
theorem comap_iInf {f : ι → Filter β} : comap m (⨅ i, f i) = ⨅ i, comap m (f i) :=
  (gc_map_comap m).u_iInf
#align filter.comap_infi Filter.comap_iInf

theorem le_comap_top (f : α → β) (l : Filter α) : l ≤ comap f ⊤ := by
  rw [comap_top]
  exact le_top
#align filter.le_comap_top Filter.le_comap_top

theorem map_comap_le : map m (comap m g) ≤ g :=
  (gc_map_comap m).l_u_le _
#align filter.map_comap_le Filter.map_comap_le

theorem le_comap_map : f ≤ comap m (map m f) :=
  (gc_map_comap m).le_u_l _
#align filter.le_comap_map Filter.le_comap_map

@[simp]
theorem comap_bot : comap m ⊥ = ⊥ :=
  bot_unique fun s _ => ⟨∅, mem_bot, by simp only [empty_subset, preimage_empty]⟩
#align filter.comap_bot Filter.comap_bot

theorem neBot_of_comap (h : (comap m g).NeBot) : g.NeBot := by
  rw [neBot_iff] at *
  contrapose! h
  rw [h]
  exact comap_bot
#align filter.ne_bot_of_comap Filter.neBot_of_comap

-- porting note: the proof was `by simp`. Lean 4 fails to use `le_top`
theorem comap_inf_principal_range : comap m (g ⊓ 𝓟 (range m)) = comap m g := by
  simpa only [le_principal_iff, comap_inf, comap_principal, preimage_range, principal_univ,
    inf_eq_left] using le_top
#align filter.comap_inf_principal_range Filter.comap_inf_principal_range

theorem disjoint_comap (h : Disjoint g₁ g₂) : Disjoint (comap m g₁) (comap m g₂) := by
  simp only [disjoint_iff, ← comap_inf, h.eq_bot, comap_bot]
#align filter.disjoint_comap Filter.disjoint_comap

theorem comap_iSup {ι} {f : ι → Filter β} {m : α → β} : comap m (iSup f) = ⨆ i, comap m (f i) :=
  (gc_comap_kernMap m).l_iSup
#align filter.comap_supr Filter.comap_iSup

theorem comap_sSup {s : Set (Filter β)} {m : α → β} : comap m (sSup s) = ⨆ f ∈ s, comap m f := by
  simp only [sSup_eq_iSup, comap_iSup, eq_self_iff_true]
#align filter.comap_Sup Filter.comap_sSup

theorem comap_sup : comap m (g₁ ⊔ g₂) = comap m g₁ ⊔ comap m g₂ := by
  rw [sup_eq_iSup, comap_iSup, iSup_bool_eq, Bool.cond_true, Bool.cond_false]
#align filter.comap_sup Filter.comap_sup

theorem map_comap (f : Filter β) (m : α → β) : (f.comap m).map m = f ⊓ 𝓟 (range m) := by
  refine' le_antisymm (le_inf map_comap_le <| le_principal_iff.2 range_mem_map) _
  rintro t' ⟨t, ht, sub⟩
  refine' mem_inf_principal.2 (mem_of_superset ht _)
  rintro _ hxt ⟨x, rfl⟩
  exact sub hxt
#align filter.map_comap Filter.map_comap

theorem map_comap_setCoe_val (f : Filter β) (s : Set β) :
    (f.comap ((↑) : s → β)).map (↑) = f ⊓ 𝓟 s := by
  rw [map_comap, Subtype.range_val]

theorem map_comap_of_mem {f : Filter β} {m : α → β} (hf : range m ∈ f) : (f.comap m).map m = f := by
  rw [map_comap, inf_eq_left.2 (le_principal_iff.2 hf)]
#align filter.map_comap_of_mem Filter.map_comap_of_mem

instance canLift (c) (p) [CanLift α β c p] :
    CanLift (Filter α) (Filter β) (map c) fun f => ∀ᶠ x : α in f, p x where
  prf f hf := ⟨comap c f, map_comap_of_mem <| hf.mono CanLift.prf⟩
#align filter.can_lift Filter.canLift

theorem comap_le_comap_iff {f g : Filter β} {m : α → β} (hf : range m ∈ f) :
    comap m f ≤ comap m g ↔ f ≤ g :=
  ⟨fun h => map_comap_of_mem hf ▸ (map_mono h).trans map_comap_le, fun h => comap_mono h⟩
#align filter.comap_le_comap_iff Filter.comap_le_comap_iff

theorem map_comap_of_surjective {f : α → β} (hf : Surjective f) (l : Filter β) :
    map f (comap f l) = l :=
  map_comap_of_mem <| by simp only [hf.range_eq, univ_mem]
#align filter.map_comap_of_surjective Filter.map_comap_of_surjective

theorem comap_injective {f : α → β} (hf : Surjective f) : Injective (comap f) :=
  LeftInverse.injective <| map_comap_of_surjective hf

theorem _root_.Function.Surjective.filter_map_top {f : α → β} (hf : Surjective f) : map f ⊤ = ⊤ :=
  (congr_arg _ comap_top).symm.trans <| map_comap_of_surjective hf ⊤
#align function.surjective.filter_map_top Function.Surjective.filter_map_top

theorem subtype_coe_map_comap (s : Set α) (f : Filter α) :
    map ((↑) : s → α) (comap ((↑) : s → α) f) = f ⊓ 𝓟 s := by rw [map_comap, Subtype.range_coe]
#align filter.subtype_coe_map_comap Filter.subtype_coe_map_comap

theorem image_mem_of_mem_comap {f : Filter α} {c : β → α} (h : range c ∈ f) {W : Set β}
    (W_in : W ∈ comap c f) : c '' W ∈ f := by
  rw [← map_comap_of_mem h]
  exact image_mem_map W_in
#align filter.image_mem_of_mem_comap Filter.image_mem_of_mem_comap

theorem image_coe_mem_of_mem_comap {f : Filter α} {U : Set α} (h : U ∈ f) {W : Set U}
    (W_in : W ∈ comap ((↑) : U → α) f) : (↑) '' W ∈ f :=
  image_mem_of_mem_comap (by simp [h]) W_in
#align filter.image_coe_mem_of_mem_comap Filter.image_coe_mem_of_mem_comap

theorem comap_map {f : Filter α} {m : α → β} (h : Injective m) : comap m (map m f) = f :=
  le_antisymm
    (fun s hs =>
      mem_of_superset (preimage_mem_comap <| image_mem_map hs) <| by
        simp only [preimage_image_eq s h, Subset.rfl])
    le_comap_map
#align filter.comap_map Filter.comap_map

theorem mem_comap_iff {f : Filter β} {m : α → β} (inj : Injective m) (large : Set.range m ∈ f)
    {S : Set α} : S ∈ comap m f ↔ m '' S ∈ f := by
  rw [← image_mem_map_iff inj, map_comap_of_mem large]
#align filter.mem_comap_iff Filter.mem_comap_iff

theorem map_le_map_iff_of_injOn {l₁ l₂ : Filter α} {f : α → β} {s : Set α} (h₁ : s ∈ l₁)
    (h₂ : s ∈ l₂) (hinj : InjOn f s) : map f l₁ ≤ map f l₂ ↔ l₁ ≤ l₂ :=
  ⟨fun h _t ht =>
    mp_mem h₁ <|
      mem_of_superset (h <| image_mem_map (inter_mem h₂ ht)) fun _y ⟨_x, ⟨hxs, hxt⟩, hxy⟩ hys =>
        hinj hxs hys hxy ▸ hxt,
    fun h => map_mono h⟩
#align filter.map_le_map_iff_of_inj_on Filter.map_le_map_iff_of_injOn

theorem map_le_map_iff {f g : Filter α} {m : α → β} (hm : Injective m) :
    map m f ≤ map m g ↔ f ≤ g := by rw [map_le_iff_le_comap, comap_map hm]
#align filter.map_le_map_iff Filter.map_le_map_iff

theorem map_eq_map_iff_of_injOn {f g : Filter α} {m : α → β} {s : Set α} (hsf : s ∈ f) (hsg : s ∈ g)
    (hm : InjOn m s) : map m f = map m g ↔ f = g := by
  simp only [le_antisymm_iff, map_le_map_iff_of_injOn hsf hsg hm,
    map_le_map_iff_of_injOn hsg hsf hm]
#align filter.map_eq_map_iff_of_inj_on Filter.map_eq_map_iff_of_injOn

theorem map_inj {f g : Filter α} {m : α → β} (hm : Injective m) : map m f = map m g ↔ f = g :=
  map_eq_map_iff_of_injOn univ_mem univ_mem (hm.injOn _)
#align filter.map_inj Filter.map_inj

theorem map_injective {m : α → β} (hm : Injective m) : Injective (map m) := fun _ _ =>
  (map_inj hm).1
#align filter.map_injective Filter.map_injective

theorem comap_neBot_iff {f : Filter β} {m : α → β} : NeBot (comap m f) ↔ ∀ t ∈ f, ∃ a, m a ∈ t := by
  simp only [← forall_mem_nonempty_iff_neBot, mem_comap, forall_exists_index, and_imp]
  exact ⟨fun h t t_in => h (m ⁻¹' t) t t_in Subset.rfl, fun h s t ht hst => (h t ht).imp hst⟩
#align filter.comap_ne_bot_iff Filter.comap_neBot_iff

theorem comap_neBot {f : Filter β} {m : α → β} (hm : ∀ t ∈ f, ∃ a, m a ∈ t) : NeBot (comap m f) :=
  comap_neBot_iff.mpr hm
#align filter.comap_ne_bot Filter.comap_neBot

theorem comap_neBot_iff_frequently {f : Filter β} {m : α → β} :
    NeBot (comap m f) ↔ ∃ᶠ y in f, y ∈ range m := by
  simp only [comap_neBot_iff, frequently_iff, mem_range, @and_comm (_ ∈ _), exists_exists_eq_and]
#align filter.comap_ne_bot_iff_frequently Filter.comap_neBot_iff_frequently

theorem comap_neBot_iff_compl_range {f : Filter β} {m : α → β} :
    NeBot (comap m f) ↔ (range m)ᶜ ∉ f :=
  comap_neBot_iff_frequently
#align filter.comap_ne_bot_iff_compl_range Filter.comap_neBot_iff_compl_range

theorem comap_eq_bot_iff_compl_range {f : Filter β} {m : α → β} : comap m f = ⊥ ↔ (range m)ᶜ ∈ f :=
  not_iff_not.mp <| neBot_iff.symm.trans comap_neBot_iff_compl_range
#align filter.comap_eq_bot_iff_compl_range Filter.comap_eq_bot_iff_compl_range

theorem comap_surjective_eq_bot {f : Filter β} {m : α → β} (hm : Surjective m) :
    comap m f = ⊥ ↔ f = ⊥ := by
  rw [comap_eq_bot_iff_compl_range, hm.range_eq, compl_univ, empty_mem_iff_bot]
#align filter.comap_surjective_eq_bot Filter.comap_surjective_eq_bot

theorem disjoint_comap_iff (h : Surjective m) :
    Disjoint (comap m g₁) (comap m g₂) ↔ Disjoint g₁ g₂ := by
  rw [disjoint_iff, disjoint_iff, ← comap_inf, comap_surjective_eq_bot h]
#align filter.disjoint_comap_iff Filter.disjoint_comap_iff

theorem NeBot.comap_of_range_mem {f : Filter β} {m : α → β} (_ : NeBot f) (hm : range m ∈ f) :
    NeBot (comap m f) :=
  comap_neBot_iff_frequently.2 <| Eventually.frequently hm
#align filter.ne_bot.comap_of_range_mem Filter.NeBot.comap_of_range_mem

@[simp]
theorem comap_fst_neBot_iff {f : Filter α} :
    (f.comap (Prod.fst : α × β → α)).NeBot ↔ f.NeBot ∧ Nonempty β := by
  cases isEmpty_or_nonempty β
  · rw [filter_eq_bot_of_isEmpty (f.comap _), ← not_iff_not]; simp [*]
  · simp [comap_neBot_iff_frequently, *]
#align filter.comap_fst_ne_bot_iff Filter.comap_fst_neBot_iff

@[instance]
theorem comap_fst_neBot [Nonempty β] {f : Filter α} [NeBot f] :
    (f.comap (Prod.fst : α × β → α)).NeBot :=
  comap_fst_neBot_iff.2 ⟨‹_›, ‹_›⟩
#align filter.comap_fst_ne_bot Filter.comap_fst_neBot

@[simp]
theorem comap_snd_neBot_iff {f : Filter β} :
    (f.comap (Prod.snd : α × β → β)).NeBot ↔ Nonempty α ∧ f.NeBot := by
  cases' isEmpty_or_nonempty α with hα hα
  · rw [filter_eq_bot_of_isEmpty (f.comap _), ← not_iff_not]; simp
  · simp [comap_neBot_iff_frequently, hα]
#align filter.comap_snd_ne_bot_iff Filter.comap_snd_neBot_iff

@[instance]
theorem comap_snd_neBot [Nonempty α] {f : Filter β} [NeBot f] :
    (f.comap (Prod.snd : α × β → β)).NeBot :=
  comap_snd_neBot_iff.2 ⟨‹_›, ‹_›⟩
#align filter.comap_snd_ne_bot Filter.comap_snd_neBot

theorem comap_eval_neBot_iff' {ι : Type*} {α : ι → Type*} {i : ι} {f : Filter (α i)} :
    (comap (eval i) f).NeBot ↔ (∀ j, Nonempty (α j)) ∧ NeBot f := by
  cases' isEmpty_or_nonempty (∀ j, α j) with H H
  · rw [filter_eq_bot_of_isEmpty (f.comap _), ← not_iff_not]
    simp [← Classical.nonempty_pi]
  · have : ∀ j, Nonempty (α j) := Classical.nonempty_pi.1 H
    simp [comap_neBot_iff_frequently, *]
#align filter.comap_eval_ne_bot_iff' Filter.comap_eval_neBot_iff'

@[simp]
theorem comap_eval_neBot_iff {ι : Type*} {α : ι → Type*} [∀ j, Nonempty (α j)] {i : ι}
    {f : Filter (α i)} : (comap (eval i) f).NeBot ↔ NeBot f := by simp [comap_eval_neBot_iff', *]
#align filter.comap_eval_ne_bot_iff Filter.comap_eval_neBot_iff

@[instance]
theorem comap_eval_neBot {ι : Type*} {α : ι → Type*} [∀ j, Nonempty (α j)] (i : ι)
    (f : Filter (α i)) [NeBot f] : (comap (eval i) f).NeBot :=
  comap_eval_neBot_iff.2 ‹_›
#align filter.comap_eval_ne_bot Filter.comap_eval_neBot

theorem comap_inf_principal_neBot_of_image_mem {f : Filter β} {m : α → β} (hf : NeBot f) {s : Set α}
    (hs : m '' s ∈ f) : NeBot (comap m f ⊓ 𝓟 s) := by
  refine' ⟨compl_compl s ▸ mt mem_of_eq_bot _⟩
  rintro ⟨t, ht, hts⟩
  rcases hf.nonempty_of_mem (inter_mem hs ht) with ⟨_, ⟨x, hxs, rfl⟩, hxt⟩
  exact absurd hxs (hts hxt)
#align filter.comap_inf_principal_ne_bot_of_image_mem Filter.comap_inf_principal_neBot_of_image_mem

theorem comap_coe_neBot_of_le_principal {s : Set γ} {l : Filter γ} [h : NeBot l] (h' : l ≤ 𝓟 s) :
    NeBot (comap ((↑) : s → γ) l) :=
  h.comap_of_range_mem <| (@Subtype.range_coe γ s).symm ▸ h' (mem_principal_self s)
#align filter.comap_coe_ne_bot_of_le_principal Filter.comap_coe_neBot_of_le_principal

theorem NeBot.comap_of_surj {f : Filter β} {m : α → β} (hf : NeBot f) (hm : Surjective m) :
    NeBot (comap m f) :=
  hf.comap_of_range_mem <| univ_mem' hm
#align filter.ne_bot.comap_of_surj Filter.NeBot.comap_of_surj

theorem NeBot.comap_of_image_mem {f : Filter β} {m : α → β} (hf : NeBot f) {s : Set α}
    (hs : m '' s ∈ f) : NeBot (comap m f) :=
  hf.comap_of_range_mem <| mem_of_superset hs (image_subset_range _ _)
#align filter.ne_bot.comap_of_image_mem Filter.NeBot.comap_of_image_mem

@[simp]
theorem map_eq_bot_iff : map m f = ⊥ ↔ f = ⊥ :=
  ⟨by
    rw [← empty_mem_iff_bot, ← empty_mem_iff_bot]
    exact id, fun h => by simp only [h, map_bot]⟩
#align filter.map_eq_bot_iff Filter.map_eq_bot_iff

theorem map_neBot_iff (f : α → β) {F : Filter α} : NeBot (map f F) ↔ NeBot F := by
  simp only [neBot_iff, Ne, map_eq_bot_iff]
#align filter.map_ne_bot_iff Filter.map_neBot_iff

theorem NeBot.map (hf : NeBot f) (m : α → β) : NeBot (map m f) :=
  (map_neBot_iff m).2 hf
#align filter.ne_bot.map Filter.NeBot.map

theorem NeBot.of_map : NeBot (f.map m) → NeBot f :=
  (map_neBot_iff m).1
#align filter.ne_bot.of_map Filter.NeBot.of_map

instance map_neBot [hf : NeBot f] : NeBot (f.map m) :=
  hf.map m
#align filter.map_ne_bot Filter.map_neBot

theorem sInter_comap_sets (f : α → β) (F : Filter β) : ⋂₀ (comap f F).sets = ⋂ U ∈ F, f ⁻¹' U := by
  ext x
  suffices (∀ (A : Set α) (B : Set β), B ∈ F → f ⁻¹' B ⊆ A → x ∈ A) ↔
      ∀ B : Set β, B ∈ F → f x ∈ B by
    simp only [mem_sInter, mem_iInter, Filter.mem_sets, mem_comap, this, and_imp, exists_prop,
      mem_preimage, exists_imp]
  constructor
  · intro h U U_in
    simpa only [Subset.rfl, forall_prop_of_true, mem_preimage] using h (f ⁻¹' U) U U_in
  · intro h V U U_in f_U_V
    exact f_U_V (h U U_in)
#align filter.sInter_comap_sets Filter.sInter_comap_sets

end Map

-- this is a generic rule for monotone functions:
theorem map_iInf_le {f : ι → Filter α} {m : α → β} : map m (iInf f) ≤ ⨅ i, map m (f i) :=
  le_iInf fun _ => map_mono <| iInf_le _ _
#align filter.map_infi_le Filter.map_iInf_le

theorem map_iInf_eq {f : ι → Filter α} {m : α → β} (hf : Directed (· ≥ ·) f) [Nonempty ι] :
    map m (iInf f) = ⨅ i, map m (f i) :=
  map_iInf_le.antisymm fun s (hs : m ⁻¹' s ∈ iInf f) =>
    let ⟨i, hi⟩ := (mem_iInf_of_directed hf _).1 hs
    have : ⨅ i, map m (f i) ≤ 𝓟 s :=
      iInf_le_of_le i <| by
        simp only [le_principal_iff, mem_map]
        assumption
    Filter.le_principal_iff.1 this
#align filter.map_infi_eq Filter.map_iInf_eq

theorem map_biInf_eq {ι : Type w} {f : ι → Filter α} {m : α → β} {p : ι → Prop}
    (h : DirectedOn (f ⁻¹'o (· ≥ ·)) { x | p x }) (ne : ∃ i, p i) :
    map m (⨅ (i) (_ : p i), f i) = ⨅ (i) (_ : p i), map m (f i) := by
  haveI := nonempty_subtype.2 ne
  simp only [iInf_subtype']
  exact map_iInf_eq h.directed_val
#align filter.map_binfi_eq Filter.map_biInf_eq

theorem map_inf_le {f g : Filter α} {m : α → β} : map m (f ⊓ g) ≤ map m f ⊓ map m g :=
  (@map_mono _ _ m).map_inf_le f g
#align filter.map_inf_le Filter.map_inf_le

theorem map_inf {f g : Filter α} {m : α → β} (h : Injective m) :
    map m (f ⊓ g) = map m f ⊓ map m g := by
  refine' map_inf_le.antisymm _
  rintro t ⟨s₁, hs₁, s₂, hs₂, ht : m ⁻¹' t = s₁ ∩ s₂⟩
  refine' mem_inf_of_inter (image_mem_map hs₁) (image_mem_map hs₂) _
  rw [← image_inter h, image_subset_iff, ht]
#align filter.map_inf Filter.map_inf

theorem map_inf' {f g : Filter α} {m : α → β} {t : Set α} (htf : t ∈ f) (htg : t ∈ g)
    (h : InjOn m t) : map m (f ⊓ g) = map m f ⊓ map m g := by
  lift f to Filter t using htf; lift g to Filter t using htg
  replace h : Injective (m ∘ ((↑) : t → α)) := h.injective
  simp only [map_map, ← map_inf Subtype.coe_injective, map_inf h]
#align filter.map_inf' Filter.map_inf'

lemma disjoint_of_map {α β : Type*} {F G : Filter α} {f : α → β}
    (h : Disjoint (map f F) (map f G)) : Disjoint F G :=
  disjoint_iff.mpr <| map_eq_bot_iff.mp <| le_bot_iff.mp <| trans map_inf_le (disjoint_iff.mp h)

theorem disjoint_map {m : α → β} (hm : Injective m) {f₁ f₂ : Filter α} :
    Disjoint (map m f₁) (map m f₂) ↔ Disjoint f₁ f₂ := by
  simp only [disjoint_iff, ← map_inf hm, map_eq_bot_iff]
#align filter.disjoint_map Filter.disjoint_map

theorem map_equiv_symm (e : α ≃ β) (f : Filter β) : map e.symm f = comap e f :=
  map_injective e.injective <| by
    rw [map_map, e.self_comp_symm, map_id, map_comap_of_surjective e.surjective]
#align filter.map_equiv_symm Filter.map_equiv_symm

theorem map_eq_comap_of_inverse {f : Filter α} {m : α → β} {n : β → α} (h₁ : m ∘ n = id)
    (h₂ : n ∘ m = id) : map m f = comap n f :=
  map_equiv_symm ⟨n, m, congr_fun h₁, congr_fun h₂⟩ f
#align filter.map_eq_comap_of_inverse Filter.map_eq_comap_of_inverse

theorem comap_equiv_symm (e : α ≃ β) (f : Filter α) : comap e.symm f = map e f :=
  (map_eq_comap_of_inverse e.self_comp_symm e.symm_comp_self).symm
#align filter.comap_equiv_symm Filter.comap_equiv_symm

theorem map_swap_eq_comap_swap {f : Filter (α × β)} : Prod.swap <$> f = comap Prod.swap f :=
  map_eq_comap_of_inverse Prod.swap_swap_eq Prod.swap_swap_eq
#align filter.map_swap_eq_comap_swap Filter.map_swap_eq_comap_swap

/-- A useful lemma when dealing with uniformities. -/
theorem map_swap4_eq_comap {f : Filter ((α × β) × γ × δ)} :
    map (fun p : (α × β) × γ × δ => ((p.1.1, p.2.1), (p.1.2, p.2.2))) f =
      comap (fun p : (α × γ) × β × δ => ((p.1.1, p.2.1), (p.1.2, p.2.2))) f :=
  map_eq_comap_of_inverse (funext fun ⟨⟨_, _⟩, ⟨_, _⟩⟩ => rfl) (funext fun ⟨⟨_, _⟩, ⟨_, _⟩⟩ => rfl)
#align filter.map_swap4_eq_comap Filter.map_swap4_eq_comap

theorem le_map {f : Filter α} {m : α → β} {g : Filter β} (h : ∀ s ∈ f, m '' s ∈ g) : g ≤ f.map m :=
  fun _ hs => mem_of_superset (h _ hs) <| image_preimage_subset _ _
#align filter.le_map Filter.le_map

theorem le_map_iff {f : Filter α} {m : α → β} {g : Filter β} : g ≤ f.map m ↔ ∀ s ∈ f, m '' s ∈ g :=
  ⟨fun h _ hs => h (image_mem_map hs), le_map⟩
#align filter.le_map_iff Filter.le_map_iff

protected theorem push_pull (f : α → β) (F : Filter α) (G : Filter β) :
    map f (F ⊓ comap f G) = map f F ⊓ G := by
  apply le_antisymm
  · calc
      map f (F ⊓ comap f G) ≤ map f F ⊓ (map f <| comap f G) := map_inf_le
      _ ≤ map f F ⊓ G := inf_le_inf_left (map f F) map_comap_le

  · rintro U ⟨V, V_in, W, ⟨Z, Z_in, hZ⟩, h⟩
    apply mem_inf_of_inter (image_mem_map V_in) Z_in
    calc
      f '' V ∩ Z = f '' (V ∩ f ⁻¹' Z) := by rw [image_inter_preimage]
      _ ⊆ f '' (V ∩ W) := image_subset _ (inter_subset_inter_right _ ‹_›)
      _ = f '' (f ⁻¹' U) := by rw [h]
      _ ⊆ U := image_preimage_subset f U
#align filter.push_pull Filter.push_pull

protected theorem push_pull' (f : α → β) (F : Filter α) (G : Filter β) :
    map f (comap f G ⊓ F) = G ⊓ map f F := by simp only [Filter.push_pull, inf_comm]
#align filter.push_pull' Filter.push_pull'

theorem principal_eq_map_coe_top (s : Set α) : 𝓟 s = map ((↑) : s → α) ⊤ := by simp
#align filter.principal_eq_map_coe_top Filter.principal_eq_map_coe_top

theorem inf_principal_eq_bot_iff_comap {F : Filter α} {s : Set α} :
    F ⊓ 𝓟 s = ⊥ ↔ comap ((↑) : s → α) F = ⊥ := by
  rw [principal_eq_map_coe_top s, ← Filter.push_pull', inf_top_eq, map_eq_bot_iff]
#align filter.inf_principal_eq_bot_iff_comap Filter.inf_principal_eq_bot_iff_comap

section Applicative

theorem singleton_mem_pure {a : α} : {a} ∈ (pure a : Filter α) :=
  mem_singleton a
#align filter.singleton_mem_pure Filter.singleton_mem_pure

theorem pure_injective : Injective (pure : α → Filter α) := fun a _ hab =>
  (Filter.ext_iff.1 hab { x | a = x }).1 rfl
#align filter.pure_injective Filter.pure_injective

instance pure_neBot {α : Type u} {a : α} : NeBot (pure a) :=
  ⟨mt empty_mem_iff_bot.2 <| not_mem_empty a⟩
#align filter.pure_ne_bot Filter.pure_neBot

@[simp]
theorem le_pure_iff {f : Filter α} {a : α} : f ≤ pure a ↔ {a} ∈ f := by
  rw [← principal_singleton, le_principal_iff]
#align filter.le_pure_iff Filter.le_pure_iff

theorem mem_seq_def {f : Filter (α → β)} {g : Filter α} {s : Set β} :
    s ∈ f.seq g ↔ ∃ u ∈ f, ∃ t ∈ g, ∀ x ∈ u, ∀ y ∈ t, (x : α → β) y ∈ s :=
  Iff.rfl
#align filter.mem_seq_def Filter.mem_seq_def

theorem mem_seq_iff {f : Filter (α → β)} {g : Filter α} {s : Set β} :
    s ∈ f.seq g ↔ ∃ u ∈ f, ∃ t ∈ g, Set.seq u t ⊆ s := by
  simp only [mem_seq_def, seq_subset, exists_prop, iff_self_iff]
#align filter.mem_seq_iff Filter.mem_seq_iff

theorem mem_map_seq_iff {f : Filter α} {g : Filter β} {m : α → β → γ} {s : Set γ} :
    s ∈ (f.map m).seq g ↔ ∃ t u, t ∈ g ∧ u ∈ f ∧ ∀ x ∈ u, ∀ y ∈ t, m x y ∈ s :=
  Iff.intro (fun ⟨t, ht, s, hs, hts⟩ => ⟨s, m ⁻¹' t, hs, ht, fun _ => hts _⟩)
    fun ⟨t, s, ht, hs, hts⟩ =>
    ⟨m '' s, image_mem_map hs, t, ht, fun _ ⟨_, has, Eq⟩ => Eq ▸ hts _ has⟩
#align filter.mem_map_seq_iff Filter.mem_map_seq_iff

theorem seq_mem_seq {f : Filter (α → β)} {g : Filter α} {s : Set (α → β)} {t : Set α} (hs : s ∈ f)
    (ht : t ∈ g) : s.seq t ∈ f.seq g :=
  ⟨s, hs, t, ht, fun f hf a ha => ⟨f, hf, a, ha, rfl⟩⟩
#align filter.seq_mem_seq Filter.seq_mem_seq

theorem le_seq {f : Filter (α → β)} {g : Filter α} {h : Filter β}
    (hh : ∀ t ∈ f, ∀ u ∈ g, Set.seq t u ∈ h) : h ≤ seq f g := fun _ ⟨_, ht, _, hu, hs⟩ =>
  mem_of_superset (hh _ ht _ hu) fun _ ⟨_, hm, _, ha, eq⟩ => eq ▸ hs _ hm _ ha
#align filter.le_seq Filter.le_seq

@[mono]
theorem seq_mono {f₁ f₂ : Filter (α → β)} {g₁ g₂ : Filter α} (hf : f₁ ≤ f₂) (hg : g₁ ≤ g₂) :
    f₁.seq g₁ ≤ f₂.seq g₂ :=
  le_seq fun _ hs _ ht => seq_mem_seq (hf hs) (hg ht)
#align filter.seq_mono Filter.seq_mono

@[simp]
theorem pure_seq_eq_map (g : α → β) (f : Filter α) : seq (pure g) f = f.map g := by
  refine' le_antisymm (le_map fun s hs => _) (le_seq fun s hs t ht => _)
  · rw [← singleton_seq]
    apply seq_mem_seq _ hs
    exact singleton_mem_pure
  · refine' sets_of_superset (map g f) (image_mem_map ht) _
    rintro b ⟨a, ha, rfl⟩
    exact ⟨g, hs, a, ha, rfl⟩
#align filter.pure_seq_eq_map Filter.pure_seq_eq_map

@[simp]
theorem seq_pure (f : Filter (α → β)) (a : α) : seq f (pure a) = map (fun g : α → β => g a) f := by
  refine' le_antisymm (le_map fun s hs => _) (le_seq fun s hs t ht => _)
  · rw [← seq_singleton]
    exact seq_mem_seq hs singleton_mem_pure
  · refine' sets_of_superset (map (fun g : α → β => g a) f) (image_mem_map hs) _
    rintro b ⟨g, hg, rfl⟩
    exact ⟨g, hg, a, ht, rfl⟩
#align filter.seq_pure Filter.seq_pure

@[simp]
theorem seq_assoc (x : Filter α) (g : Filter (α → β)) (h : Filter (β → γ)) :
    seq h (seq g x) = seq (seq (map (· ∘ ·) h) g) x := by
  refine' le_antisymm (le_seq fun s hs t ht => _) (le_seq fun s hs t ht => _)
  · rcases mem_seq_iff.1 hs with ⟨u, hu, v, hv, hs⟩
    rcases mem_map_iff_exists_image.1 hu with ⟨w, hw, hu⟩
    refine' mem_of_superset _ (Set.seq_mono ((Set.seq_mono hu Subset.rfl).trans hs) Subset.rfl)
    rw [← Set.seq_seq]
    exact seq_mem_seq hw (seq_mem_seq hv ht)
  · rcases mem_seq_iff.1 ht with ⟨u, hu, v, hv, ht⟩
    refine' mem_of_superset _ (Set.seq_mono Subset.rfl ht)
    rw [Set.seq_seq]
    exact seq_mem_seq (seq_mem_seq (image_mem_map hs) hu) hv
#align filter.seq_assoc Filter.seq_assoc

theorem prod_map_seq_comm (f : Filter α) (g : Filter β) :
    (map Prod.mk f).seq g = seq (map (fun b a => (a, b)) g) f := by
  refine' le_antisymm (le_seq fun s hs t ht => _) (le_seq fun s hs t ht => _)
  · rcases mem_map_iff_exists_image.1 hs with ⟨u, hu, hs⟩
    refine' mem_of_superset _ (Set.seq_mono hs Subset.rfl)
    rw [← Set.prod_image_seq_comm]
    exact seq_mem_seq (image_mem_map ht) hu
  · rcases mem_map_iff_exists_image.1 hs with ⟨u, hu, hs⟩
    refine' mem_of_superset _ (Set.seq_mono hs Subset.rfl)
    rw [Set.prod_image_seq_comm]
    exact seq_mem_seq (image_mem_map ht) hu
#align filter.prod_map_seq_comm Filter.prod_map_seq_comm

theorem seq_eq_filter_seq {α β : Type u} (f : Filter (α → β)) (g : Filter α) :
    f <*> g = seq f g :=
  rfl
#align filter.seq_eq_filter_seq Filter.seq_eq_filter_seq

instance : LawfulApplicative (Filter : Type u → Type u) where
  map_pure := map_pure
  seqLeft_eq _ _ := rfl
  seqRight_eq _ _ := rfl
  seq_pure := seq_pure
  pure_seq := pure_seq_eq_map
  seq_assoc := seq_assoc

instance : CommApplicative (Filter : Type u → Type u) :=
  ⟨fun f g => prod_map_seq_comm f g⟩

end Applicative

/-! #### `bind` equations -/


section Bind

@[simp]
theorem eventually_bind {f : Filter α} {m : α → Filter β} {p : β → Prop} :
    (∀ᶠ y in bind f m, p y) ↔ ∀ᶠ x in f, ∀ᶠ y in m x, p y :=
  Iff.rfl
#align filter.eventually_bind Filter.eventually_bind

@[simp]
theorem eventuallyEq_bind {f : Filter α} {m : α → Filter β} {g₁ g₂ : β → γ} :
    g₁ =ᶠ[bind f m] g₂ ↔ ∀ᶠ x in f, g₁ =ᶠ[m x] g₂ :=
  Iff.rfl
#align filter.eventually_eq_bind Filter.eventuallyEq_bind

@[simp]
theorem eventuallyLE_bind [LE γ] {f : Filter α} {m : α → Filter β} {g₁ g₂ : β → γ} :
    g₁ ≤ᶠ[bind f m] g₂ ↔ ∀ᶠ x in f, g₁ ≤ᶠ[m x] g₂ :=
  Iff.rfl
#align filter.eventually_le_bind Filter.eventuallyLE_bind

theorem mem_bind' {s : Set β} {f : Filter α} {m : α → Filter β} :
    s ∈ bind f m ↔ { a | s ∈ m a } ∈ f :=
  Iff.rfl
#align filter.mem_bind' Filter.mem_bind'

@[simp]
theorem mem_bind {s : Set β} {f : Filter α} {m : α → Filter β} :
    s ∈ bind f m ↔ ∃ t ∈ f, ∀ x ∈ t, s ∈ m x :=
  calc
    s ∈ bind f m ↔ { a | s ∈ m a } ∈ f := Iff.rfl
    _ ↔ ∃ t ∈ f, t ⊆ { a | s ∈ m a } := exists_mem_subset_iff.symm
    _ ↔ ∃ t ∈ f, ∀ x ∈ t, s ∈ m x := Iff.rfl
#align filter.mem_bind Filter.mem_bind

theorem bind_le {f : Filter α} {g : α → Filter β} {l : Filter β} (h : ∀ᶠ x in f, g x ≤ l) :
    f.bind g ≤ l :=
  join_le <| eventually_map.2 h
#align filter.bind_le Filter.bind_le

@[mono]
theorem bind_mono {f₁ f₂ : Filter α} {g₁ g₂ : α → Filter β} (hf : f₁ ≤ f₂) (hg : g₁ ≤ᶠ[f₁] g₂) :
    bind f₁ g₁ ≤ bind f₂ g₂ := by
  refine' le_trans (fun s hs => _) (join_mono <| map_mono hf)
  simp only [mem_join, mem_bind', mem_map] at hs ⊢
  filter_upwards [hg, hs] with _ hx hs using hx hs
#align filter.bind_mono Filter.bind_mono

theorem bind_inf_principal {f : Filter α} {g : α → Filter β} {s : Set β} :
    (f.bind fun x => g x ⊓ 𝓟 s) = f.bind g ⊓ 𝓟 s :=
  Filter.ext fun s => by simp only [mem_bind, mem_inf_principal]
#align filter.bind_inf_principal Filter.bind_inf_principal

theorem sup_bind {f g : Filter α} {h : α → Filter β} : bind (f ⊔ g) h = bind f h ⊔ bind g h := rfl
#align filter.sup_bind Filter.sup_bind

theorem principal_bind {s : Set α} {f : α → Filter β} : bind (𝓟 s) f = ⨆ x ∈ s, f x :=
  show join (map f (𝓟 s)) = ⨆ x ∈ s, f x by
    simp only [sSup_image, join_principal_eq_sSup, map_principal, eq_self_iff_true]
#align filter.principal_bind Filter.principal_bind

end Bind

/-! ### Limits -/

/-- `Filter.Tendsto` is the generic "limit of a function" predicate.
  `Tendsto f l₁ l₂` asserts that for every `l₂` neighborhood `a`,
  the `f`-preimage of `a` is an `l₁` neighborhood. -/
def Tendsto (f : α → β) (l₁ : Filter α) (l₂ : Filter β) :=
  l₁.map f ≤ l₂
#align filter.tendsto Filter.Tendsto

theorem tendsto_def {f : α → β} {l₁ : Filter α} {l₂ : Filter β} :
    Tendsto f l₁ l₂ ↔ ∀ s ∈ l₂, f ⁻¹' s ∈ l₁ :=
  Iff.rfl
#align filter.tendsto_def Filter.tendsto_def

theorem tendsto_iff_eventually {f : α → β} {l₁ : Filter α} {l₂ : Filter β} :
    Tendsto f l₁ l₂ ↔ ∀ ⦃p : β → Prop⦄, (∀ᶠ y in l₂, p y) → ∀ᶠ x in l₁, p (f x) :=
  Set.forall
#align filter.tendsto_iff_eventually Filter.tendsto_iff_eventually

theorem tendsto_iff_forall_eventually_mem {f : α → β} {l₁ : Filter α} {l₂ : Filter β} :
    Tendsto f l₁ l₂ ↔ ∀ s ∈ l₂, ∀ᶠ x in l₁, f x ∈ s :=
  Iff.rfl
#align filter.tendsto_iff_forall_eventually_mem Filter.tendsto_iff_forall_eventually_mem

lemma Tendsto.eventually_mem {f : α → β} {l₁ : Filter α} {l₂ : Filter β} {s : Set β}
    (hf : Tendsto f l₁ l₂) (h : s ∈ l₂) : ∀ᶠ x in l₁, f x ∈ s :=
  hf h

theorem Tendsto.eventually {f : α → β} {l₁ : Filter α} {l₂ : Filter β} {p : β → Prop}
    (hf : Tendsto f l₁ l₂) (h : ∀ᶠ y in l₂, p y) : ∀ᶠ x in l₁, p (f x) :=
  hf h
#align filter.tendsto.eventually Filter.Tendsto.eventually

theorem not_tendsto_iff_exists_frequently_nmem {f : α → β} {l₁ : Filter α} {l₂ : Filter β} :
    ¬Tendsto f l₁ l₂ ↔ ∃ s ∈ l₂, ∃ᶠ x in l₁, f x ∉ s := by
  simp only [tendsto_iff_forall_eventually_mem, not_forall, exists_prop, not_eventually]
#align filter.not_tendsto_iff_exists_frequently_nmem Filter.not_tendsto_iff_exists_frequently_nmem

theorem Tendsto.frequently {f : α → β} {l₁ : Filter α} {l₂ : Filter β} {p : β → Prop}
    (hf : Tendsto f l₁ l₂) (h : ∃ᶠ x in l₁, p (f x)) : ∃ᶠ y in l₂, p y :=
  mt hf.eventually h
#align filter.tendsto.frequently Filter.Tendsto.frequently

theorem Tendsto.frequently_map {l₁ : Filter α} {l₂ : Filter β} {p : α → Prop} {q : β → Prop}
    (f : α → β) (c : Filter.Tendsto f l₁ l₂) (w : ∀ x, p x → q (f x)) (h : ∃ᶠ x in l₁, p x) :
    ∃ᶠ y in l₂, q y :=
  c.frequently (h.mono w)
#align filter.tendsto.frequently_map Filter.Tendsto.frequently_map

@[simp]
theorem tendsto_bot {f : α → β} {l : Filter β} : Tendsto f ⊥ l := by simp [Tendsto]
#align filter.tendsto_bot Filter.tendsto_bot

@[simp] theorem tendsto_top {f : α → β} {l : Filter α} : Tendsto f l ⊤ := le_top
#align filter.tendsto_top Filter.tendsto_top

theorem le_map_of_right_inverse {mab : α → β} {mba : β → α} {f : Filter α} {g : Filter β}
    (h₁ : mab ∘ mba =ᶠ[g] id) (h₂ : Tendsto mba g f) : g ≤ map mab f := by
  rw [← @map_id _ g, ← map_congr h₁, ← map_map]
  exact map_mono h₂
#align filter.le_map_of_right_inverse Filter.le_map_of_right_inverse

theorem tendsto_of_isEmpty [IsEmpty α] {f : α → β} {la : Filter α} {lb : Filter β} :
    Tendsto f la lb := by simp only [filter_eq_bot_of_isEmpty la, tendsto_bot]
#align filter.tendsto_of_is_empty Filter.tendsto_of_isEmpty

theorem eventuallyEq_of_left_inv_of_right_inv {f : α → β} {g₁ g₂ : β → α} {fa : Filter α}
    {fb : Filter β} (hleft : ∀ᶠ x in fa, g₁ (f x) = x) (hright : ∀ᶠ y in fb, f (g₂ y) = y)
    (htendsto : Tendsto g₂ fb fa) : g₁ =ᶠ[fb] g₂ :=
  (htendsto.eventually hleft).mp <| hright.mono fun _ hr hl => (congr_arg g₁ hr.symm).trans hl
#align filter.eventually_eq_of_left_inv_of_right_inv Filter.eventuallyEq_of_left_inv_of_right_inv

theorem tendsto_iff_comap {f : α → β} {l₁ : Filter α} {l₂ : Filter β} :
    Tendsto f l₁ l₂ ↔ l₁ ≤ l₂.comap f :=
  map_le_iff_le_comap
#align filter.tendsto_iff_comap Filter.tendsto_iff_comap

alias ⟨Tendsto.le_comap, _⟩ := tendsto_iff_comap
#align filter.tendsto.le_comap Filter.Tendsto.le_comap

protected theorem Tendsto.disjoint {f : α → β} {la₁ la₂ : Filter α} {lb₁ lb₂ : Filter β}
    (h₁ : Tendsto f la₁ lb₁) (hd : Disjoint lb₁ lb₂) (h₂ : Tendsto f la₂ lb₂) : Disjoint la₁ la₂ :=
  (disjoint_comap hd).mono h₁.le_comap h₂.le_comap
#align filter.tendsto.disjoint Filter.Tendsto.disjoint

theorem tendsto_congr' {f₁ f₂ : α → β} {l₁ : Filter α} {l₂ : Filter β} (hl : f₁ =ᶠ[l₁] f₂) :
    Tendsto f₁ l₁ l₂ ↔ Tendsto f₂ l₁ l₂ := by rw [Tendsto, Tendsto, map_congr hl]
#align filter.tendsto_congr' Filter.tendsto_congr'

theorem Tendsto.congr' {f₁ f₂ : α → β} {l₁ : Filter α} {l₂ : Filter β} (hl : f₁ =ᶠ[l₁] f₂)
    (h : Tendsto f₁ l₁ l₂) : Tendsto f₂ l₁ l₂ :=
  (tendsto_congr' hl).1 h
#align filter.tendsto.congr' Filter.Tendsto.congr'

theorem tendsto_congr {f₁ f₂ : α → β} {l₁ : Filter α} {l₂ : Filter β} (h : ∀ x, f₁ x = f₂ x) :
    Tendsto f₁ l₁ l₂ ↔ Tendsto f₂ l₁ l₂ :=
  tendsto_congr' (univ_mem' h)
#align filter.tendsto_congr Filter.tendsto_congr

theorem Tendsto.congr {f₁ f₂ : α → β} {l₁ : Filter α} {l₂ : Filter β} (h : ∀ x, f₁ x = f₂ x) :
    Tendsto f₁ l₁ l₂ → Tendsto f₂ l₁ l₂ :=
  (tendsto_congr h).1
#align filter.tendsto.congr Filter.Tendsto.congr

theorem tendsto_id' {x y : Filter α} : Tendsto id x y ↔ x ≤ y :=
  Iff.rfl
#align filter.tendsto_id' Filter.tendsto_id'

theorem tendsto_id {x : Filter α} : Tendsto id x x :=
  le_refl x
#align filter.tendsto_id Filter.tendsto_id

theorem Tendsto.comp {f : α → β} {g : β → γ} {x : Filter α} {y : Filter β} {z : Filter γ}
    (hg : Tendsto g y z) (hf : Tendsto f x y) : Tendsto (g ∘ f) x z := fun _ hs => hf (hg hs)
#align filter.tendsto.comp Filter.Tendsto.comp

protected theorem Tendsto.iterate {f : α → α} {l : Filter α} (h : Tendsto f l l) :
    ∀ n, Tendsto (f^[n]) l l
  | 0 => tendsto_id
  | (n + 1) => (h.iterate n).comp h

theorem Tendsto.mono_left {f : α → β} {x y : Filter α} {z : Filter β} (hx : Tendsto f x z)
    (h : y ≤ x) : Tendsto f y z :=
  (map_mono h).trans hx
#align filter.tendsto.mono_left Filter.Tendsto.mono_left

theorem Tendsto.mono_right {f : α → β} {x : Filter α} {y z : Filter β} (hy : Tendsto f x y)
    (hz : y ≤ z) : Tendsto f x z :=
  le_trans hy hz
#align filter.tendsto.mono_right Filter.Tendsto.mono_right

theorem Tendsto.neBot {f : α → β} {x : Filter α} {y : Filter β} (h : Tendsto f x y) [hx : NeBot x] :
    NeBot y :=
  (hx.map _).mono h
#align filter.tendsto.ne_bot Filter.Tendsto.neBot

theorem tendsto_map {f : α → β} {x : Filter α} : Tendsto f x (map f x) :=
  le_refl (map f x)
#align filter.tendsto_map Filter.tendsto_map

@[simp]
theorem tendsto_map'_iff {f : β → γ} {g : α → β} {x : Filter α} {y : Filter γ} :
    Tendsto f (map g x) y ↔ Tendsto (f ∘ g) x y := by
  rw [Tendsto, Tendsto, map_map]
#align filter.tendsto_map'_iff Filter.tendsto_map'_iff

alias ⟨_, tendsto_map'⟩ := tendsto_map'_iff
#align filter.tendsto_map' Filter.tendsto_map'

theorem tendsto_comap {f : α → β} {x : Filter β} : Tendsto f (comap f x) x :=
  map_comap_le
#align filter.tendsto_comap Filter.tendsto_comap

@[simp]
theorem tendsto_comap_iff {f : α → β} {g : β → γ} {a : Filter α} {c : Filter γ} :
    Tendsto f a (c.comap g) ↔ Tendsto (g ∘ f) a c :=
  ⟨fun h => tendsto_comap.comp h, fun h => map_le_iff_le_comap.mp <| by rwa [map_map]⟩
#align filter.tendsto_comap_iff Filter.tendsto_comap_iff

theorem tendsto_comap'_iff {m : α → β} {f : Filter α} {g : Filter β} {i : γ → α} (h : range i ∈ f) :
    Tendsto (m ∘ i) (comap i f) g ↔ Tendsto m f g := by
  rw [Tendsto, ← map_compose]
  simp only [(· ∘ ·), map_comap_of_mem h, Tendsto]
#align filter.tendsto_comap'_iff Filter.tendsto_comap'_iff

theorem Tendsto.of_tendsto_comp {f : α → β} {g : β → γ} {a : Filter α} {b : Filter β} {c : Filter γ}
    (hfg : Tendsto (g ∘ f) a c) (hg : comap g c ≤ b) : Tendsto f a b := by
  rw [tendsto_iff_comap] at hfg ⊢
  calc
    a ≤ comap (g ∘ f) c := hfg
    _ ≤ comap f b := by simpa [comap_comap] using comap_mono hg
#align filter.tendsto.of_tendsto_comp Filter.Tendsto.of_tendsto_comp

theorem comap_eq_of_inverse {f : Filter α} {g : Filter β} {φ : α → β} (ψ : β → α) (eq : ψ ∘ φ = id)
    (hφ : Tendsto φ f g) (hψ : Tendsto ψ g f) : comap φ g = f := by
  refine' ((comap_mono <| map_le_iff_le_comap.1 hψ).trans _).antisymm (map_le_iff_le_comap.1 hφ)
  rw [comap_comap, eq, comap_id]
#align filter.comap_eq_of_inverse Filter.comap_eq_of_inverse

theorem map_eq_of_inverse {f : Filter α} {g : Filter β} {φ : α → β} (ψ : β → α) (eq : φ ∘ ψ = id)
    (hφ : Tendsto φ f g) (hψ : Tendsto ψ g f) : map φ f = g := by
  refine' le_antisymm hφ (le_trans _ (map_mono hψ))
  rw [map_map, eq, map_id]
#align filter.map_eq_of_inverse Filter.map_eq_of_inverse

theorem tendsto_inf {f : α → β} {x : Filter α} {y₁ y₂ : Filter β} :
    Tendsto f x (y₁ ⊓ y₂) ↔ Tendsto f x y₁ ∧ Tendsto f x y₂ := by
  simp only [Tendsto, le_inf_iff, iff_self_iff]
#align filter.tendsto_inf Filter.tendsto_inf

theorem tendsto_inf_left {f : α → β} {x₁ x₂ : Filter α} {y : Filter β} (h : Tendsto f x₁ y) :
    Tendsto f (x₁ ⊓ x₂) y :=
  le_trans (map_mono inf_le_left) h
#align filter.tendsto_inf_left Filter.tendsto_inf_left

theorem tendsto_inf_right {f : α → β} {x₁ x₂ : Filter α} {y : Filter β} (h : Tendsto f x₂ y) :
    Tendsto f (x₁ ⊓ x₂) y :=
  le_trans (map_mono inf_le_right) h
#align filter.tendsto_inf_right Filter.tendsto_inf_right

theorem Tendsto.inf {f : α → β} {x₁ x₂ : Filter α} {y₁ y₂ : Filter β} (h₁ : Tendsto f x₁ y₁)
    (h₂ : Tendsto f x₂ y₂) : Tendsto f (x₁ ⊓ x₂) (y₁ ⊓ y₂) :=
  tendsto_inf.2 ⟨tendsto_inf_left h₁, tendsto_inf_right h₂⟩
#align filter.tendsto.inf Filter.Tendsto.inf

@[simp]
theorem tendsto_iInf {f : α → β} {x : Filter α} {y : ι → Filter β} :
    Tendsto f x (⨅ i, y i) ↔ ∀ i, Tendsto f x (y i) := by
  simp only [Tendsto, iff_self_iff, le_iInf_iff]
#align filter.tendsto_infi Filter.tendsto_iInf

theorem tendsto_iInf' {f : α → β} {x : ι → Filter α} {y : Filter β} (i : ι)
    (hi : Tendsto f (x i) y) : Tendsto f (⨅ i, x i) y :=
  hi.mono_left <| iInf_le _ _
#align filter.tendsto_infi' Filter.tendsto_iInf'

theorem tendsto_iInf_iInf {f : α → β} {x : ι → Filter α} {y : ι → Filter β}
    (h : ∀ i, Tendsto f (x i) (y i)) : Tendsto f (iInf x) (iInf y) :=
  tendsto_iInf.2 fun i => tendsto_iInf' i (h i)
#align filter.tendsto_infi_infi Filter.tendsto_iInf_iInf

@[simp]
theorem tendsto_sup {f : α → β} {x₁ x₂ : Filter α} {y : Filter β} :
    Tendsto f (x₁ ⊔ x₂) y ↔ Tendsto f x₁ y ∧ Tendsto f x₂ y := by
  simp only [Tendsto, map_sup, sup_le_iff]
#align filter.tendsto_sup Filter.tendsto_sup

theorem Tendsto.sup {f : α → β} {x₁ x₂ : Filter α} {y : Filter β} :
    Tendsto f x₁ y → Tendsto f x₂ y → Tendsto f (x₁ ⊔ x₂) y := fun h₁ h₂ => tendsto_sup.mpr ⟨h₁, h₂⟩
#align filter.tendsto.sup Filter.Tendsto.sup

@[simp]
theorem tendsto_iSup {f : α → β} {x : ι → Filter α} {y : Filter β} :
    Tendsto f (⨆ i, x i) y ↔ ∀ i, Tendsto f (x i) y := by simp only [Tendsto, map_iSup, iSup_le_iff]
#align filter.tendsto_supr Filter.tendsto_iSup

theorem tendsto_iSup_iSup {f : α → β} {x : ι → Filter α} {y : ι → Filter β}
    (h : ∀ i, Tendsto f (x i) (y i)) : Tendsto f (iSup x) (iSup y) :=
  tendsto_iSup.2 fun i => (h i).mono_right <| le_iSup _ _
#align filter.tendsto_supr_supr Filter.tendsto_iSup_iSup

@[simp] theorem tendsto_principal {f : α → β} {l : Filter α} {s : Set β} :
    Tendsto f l (𝓟 s) ↔ ∀ᶠ a in l, f a ∈ s := by
  simp only [Tendsto, le_principal_iff, mem_map', Filter.Eventually]
#align filter.tendsto_principal Filter.tendsto_principal

-- porting note: was a `simp` lemma
theorem tendsto_principal_principal {f : α → β} {s : Set α} {t : Set β} :
    Tendsto f (𝓟 s) (𝓟 t) ↔ ∀ a ∈ s, f a ∈ t := by
  simp only [tendsto_principal, eventually_principal]
#align filter.tendsto_principal_principal Filter.tendsto_principal_principal

@[simp] theorem tendsto_pure {f : α → β} {a : Filter α} {b : β} :
    Tendsto f a (pure b) ↔ ∀ᶠ x in a, f x = b := by
  simp only [Tendsto, le_pure_iff, mem_map', mem_singleton_iff, Filter.Eventually]
#align filter.tendsto_pure Filter.tendsto_pure

theorem tendsto_pure_pure (f : α → β) (a : α) : Tendsto f (pure a) (pure (f a)) :=
  tendsto_pure.2 rfl
#align filter.tendsto_pure_pure Filter.tendsto_pure_pure

theorem tendsto_const_pure {a : Filter α} {b : β} : Tendsto (fun _ => b) a (pure b) :=
  tendsto_pure.2 <| univ_mem' fun _ => rfl
#align filter.tendsto_const_pure Filter.tendsto_const_pure

theorem pure_le_iff {a : α} {l : Filter α} : pure a ≤ l ↔ ∀ s ∈ l, a ∈ s :=
  Iff.rfl
#align filter.pure_le_iff Filter.pure_le_iff

theorem tendsto_pure_left {f : α → β} {a : α} {l : Filter β} :
    Tendsto f (pure a) l ↔ ∀ s ∈ l, f a ∈ s :=
  Iff.rfl
#align filter.tendsto_pure_left Filter.tendsto_pure_left

@[simp]
theorem map_inf_principal_preimage {f : α → β} {s : Set β} {l : Filter α} :
    map f (l ⊓ 𝓟 (f ⁻¹' s)) = map f l ⊓ 𝓟 s :=
  Filter.ext fun t => by simp only [mem_map', mem_inf_principal, mem_setOf_eq, mem_preimage]
#align filter.map_inf_principal_preimage Filter.map_inf_principal_preimage

/-- If two filters are disjoint, then a function cannot tend to both of them along a non-trivial
filter. -/
theorem Tendsto.not_tendsto {f : α → β} {a : Filter α} {b₁ b₂ : Filter β} (hf : Tendsto f a b₁)
    [NeBot a] (hb : Disjoint b₁ b₂) : ¬Tendsto f a b₂ := fun hf' =>
  (tendsto_inf.2 ⟨hf, hf'⟩).neBot.ne hb.eq_bot
#align filter.tendsto.not_tendsto Filter.Tendsto.not_tendsto

protected theorem Tendsto.if {l₁ : Filter α} {l₂ : Filter β} {f g : α → β} {p : α → Prop}
    [∀ x, Decidable (p x)] (h₀ : Tendsto f (l₁ ⊓ 𝓟 { x | p x }) l₂)
    (h₁ : Tendsto g (l₁ ⊓ 𝓟 { x | ¬p x }) l₂) :
    Tendsto (fun x => if p x then f x else g x) l₁ l₂ := by
  simp only [tendsto_def, mem_inf_principal] at *
  intro s hs
  filter_upwards [h₀ s hs, h₁ s hs] with x hp₀ hp₁
  rw [mem_preimage]
  split_ifs with h
  exacts [hp₀ h, hp₁ h]
#align filter.tendsto.if Filter.Tendsto.if

protected theorem Tendsto.if' {α β : Type*} {l₁ : Filter α} {l₂ : Filter β} {f g : α → β}
    {p : α → Prop} [DecidablePred p] (hf : Tendsto f l₁ l₂) (hg : Tendsto g l₁ l₂) :
    Tendsto (fun a => if p a then f a else g a) l₁ l₂ :=
  (tendsto_inf_left hf).if (tendsto_inf_left hg)
#align filter.tendsto.if' Filter.Tendsto.if'

protected theorem Tendsto.piecewise {l₁ : Filter α} {l₂ : Filter β} {f g : α → β} {s : Set α}
    [∀ x, Decidable (x ∈ s)] (h₀ : Tendsto f (l₁ ⊓ 𝓟 s) l₂) (h₁ : Tendsto g (l₁ ⊓ 𝓟 sᶜ) l₂) :
    Tendsto (piecewise s f g) l₁ l₂ :=
  Tendsto.if h₀ h₁
#align filter.tendsto.piecewise Filter.Tendsto.piecewise

end Filter

open Filter

theorem Set.EqOn.eventuallyEq {α β} {s : Set α} {f g : α → β} (h : EqOn f g s) : f =ᶠ[𝓟 s] g :=
  h
#align set.eq_on.eventually_eq Set.EqOn.eventuallyEq

theorem Set.EqOn.eventuallyEq_of_mem {α β} {s : Set α} {l : Filter α} {f g : α → β} (h : EqOn f g s)
    (hl : s ∈ l) : f =ᶠ[l] g :=
  h.eventuallyEq.filter_mono <| Filter.le_principal_iff.2 hl
#align set.eq_on.eventually_eq_of_mem Set.EqOn.eventuallyEq_of_mem

theorem HasSubset.Subset.eventuallyLE {α} {l : Filter α} {s t : Set α} (h : s ⊆ t) : s ≤ᶠ[l] t :=
  Filter.eventually_of_forall h
#align has_subset.subset.eventually_le HasSubset.Subset.eventuallyLE

theorem Set.MapsTo.tendsto {α β} {s : Set α} {t : Set β} {f : α → β} (h : MapsTo f s t) :
    Filter.Tendsto f (𝓟 s) (𝓟 t) :=
  Filter.tendsto_principal_principal.2 h
#align set.maps_to.tendsto Set.MapsTo.tendsto

namespace Filter

/-- Construct a filter from a property that is stable under finite unions.
A set `s` belongs to `Filter.comk p _ _ _` iff its complement satisfies the predicate `p`.
This constructor is useful to define filters like `Filter.cofinite`. -/
def comk (p : Set α → Prop) (he : p ∅) (hmono : ∀ t, p t → ∀ s ⊆ t, p s)
    (hunion : ∀ s, p s → ∀ t, p t → p (s ∪ t)) : Filter α where
  sets := {t | p tᶜ}
  univ_sets := by simpa
  sets_of_superset := fun ht₁ ht => hmono _ ht₁ _ (compl_subset_compl.2 ht)
  inter_sets := fun ht₁ ht₂ => by simp [compl_inter, hunion _ ht₁ _ ht₂]

@[simp]
lemma mem_comk {p : Set α → Prop} {he hmono hunion s} :
    s ∈ comk p he hmono hunion ↔ p sᶜ :=
  .rfl

lemma compl_mem_comk {p : Set α → Prop} {he hmono hunion s} :
    sᶜ ∈ comk p he hmono hunion ↔ p s := by
  simp

end Filter<|MERGE_RESOLUTION|>--- conflicted
+++ resolved
@@ -1343,11 +1343,7 @@
 
 theorem frequently_iff {f : Filter α} {P : α → Prop} :
     (∃ᶠ x in f, P x) ↔ ∀ {U}, U ∈ f → ∃ x ∈ U, P x := by
-<<<<<<< HEAD
-  simp only [frequently_iff_forall_eventually_exists_and, exists_prop, @and_comm (P _), Set.forall]
-=======
-  simp only [frequently_iff_forall_eventually_exists_and, @and_comm (P _)]
->>>>>>> a36350f2
+  simp only [frequently_iff_forall_eventually_exists_and, @and_comm (P _), Set.forall]
   rfl
 #align filter.frequently_iff Filter.frequently_iff
 
