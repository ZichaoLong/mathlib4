--- conflicted
+++ resolved
@@ -440,13 +440,6 @@
 
 @[simp]
 theorem intCast_def [IntCast M] (n : ℤ) : ((fun _ ↦ n : α → M) : Germ l M) = n := rfl
-<<<<<<< HEAD
-
--- 2024-04-05
-@[deprecated] alias coe_nat := natCast_def
-@[deprecated] alias coe_int := intCast_def
-=======
->>>>>>> 59de845a
 
 @[deprecated (since := "2024-04-05")] alias coe_nat := natCast_def
 @[deprecated (since := "2024-04-05")] alias coe_int := intCast_def
