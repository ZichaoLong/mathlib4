/-
Copyright (c) 2021 Andrew Yang. All rights reserved.
Released under Apache 2.0 license as described in the file LICENSE.
Authors: Andrew Yang
-/
import Mathlib.Topology.Category.TopCat.Limits.Pullbacks
import Mathlib.Geometry.RingedSpace.LocallyRingedSpace

/-!
# Open immersions of structured spaces

We say that a morphism of presheafed spaces `f : X ⟶ Y` is an open immersion if
the underlying map of spaces is an open embedding `f : X ⟶ U ⊆ Y`,
and the sheaf map `Y(V) ⟶ f _* X(V)` is an iso for each `V ⊆ U`.

Abbreviations are also provided for `SheafedSpace`, `LocallyRingedSpace` and `Scheme`.

## Main definitions

* `AlgebraicGeometry.PresheafedSpace.IsOpenImmersion`: the `Prop`-valued typeclass asserting
  that a PresheafedSpace hom `f` is an open_immersion.
* `AlgebraicGeometry.IsOpenImmersion`: the `Prop`-valued typeclass asserting
  that a Scheme morphism `f` is an open_immersion.
* `AlgebraicGeometry.PresheafedSpace.IsOpenImmersion.isoRestrict`: The source of an
  open immersion is isomorphic to the restriction of the target onto the image.
* `AlgebraicGeometry.PresheafedSpace.IsOpenImmersion.lift`: Any morphism whose range is
  contained in an open immersion factors though the open immersion.
* `AlgebraicGeometry.PresheafedSpace.IsOpenImmersion.toSheafedSpace`: If `f : X ⟶ Y` is an
  open immersion of presheafed spaces, and `Y` is a sheafed space, then `X` is also a sheafed
  space. The morphism as morphisms of sheafed spaces is given by `to_SheafedSpace_hom`.
* `AlgebraicGeometry.PresheafedSpace.IsOpenImmersion.toLocallyRingedSpace`: If `f : X ⟶ Y` is
  an open immersion of presheafed spaces, and `Y` is a locally ringed space, then `X` is also a
  locally ringed space. The morphism as morphisms of locally ringed spaces is given by
  `to_LocallyRingedSpace_hom`.

## Main results

* `AlgebraicGeometry.PresheafedSpace.IsOpenImmersion.comp`: The composition of two open
  immersions is an open immersion.
* `AlgebraicGeometry.PresheafedSpace.IsOpenImmersion.ofIso`: An iso is an open immersion.
* `AlgebraicGeometry.PresheafedSpace.IsOpenImmersion.to_iso`:
  A surjective open immersion is an isomorphism.
* `AlgebraicGeometry.PresheafedSpace.IsOpenImmersion.stalk_iso`: An open immersion induces
  an isomorphism on stalks.
* `AlgebraicGeometry.PresheafedSpace.IsOpenImmersion.hasPullback_of_left`: If `f` is an open
  immersion, then the pullback `(f, g)` exists (and the forgetful functor to `TopCat` preserves it).
* `AlgebraicGeometry.PresheafedSpace.IsOpenImmersion.pullbackSndOfLeft`: Open immersions
  are stable under pullbacks.
* `AlgebraicGeometry.SheafedSpace.IsOpenImmersion.of_stalk_iso` An (topological) open embedding
  between two sheafed spaces is an open immersion if all the stalk maps are isomorphisms.

-/


open TopologicalSpace CategoryTheory Opposite

open CategoryTheory.Limits

namespace AlgebraicGeometry

universe v v₁ v₂ u

variable {C : Type u} [Category.{v} C]

/-- An open immersion of PresheafedSpaces is an open embedding `f : X ⟶ U ⊆ Y` of the underlying
spaces, such that the sheaf map `Y(V) ⟶ f _* X(V)` is an iso for each `V ⊆ U`.
-/
class PresheafedSpace.IsOpenImmersion {X Y : PresheafedSpace C} (f : X ⟶ Y) : Prop where
  /-- the underlying continuous map of underlying spaces from the source to an open subset of the
    target. -/
  base_open : OpenEmbedding f.base
  /-- the underlying sheaf morphism is an isomorphism on each open subset-/
  c_iso : ∀ U : Opens X, IsIso (f.c.app (op (base_open.isOpenMap.functor.obj U)))

/-- A morphism of SheafedSpaces is an open immersion if it is an open immersion as a morphism
of PresheafedSpaces
-/
abbrev SheafedSpace.IsOpenImmersion {X Y : SheafedSpace C} (f : X ⟶ Y) : Prop :=
  PresheafedSpace.IsOpenImmersion f

/-- A morphism of LocallyRingedSpaces is an open immersion if it is an open immersion as a morphism
of SheafedSpaces
-/
abbrev LocallyRingedSpace.IsOpenImmersion {X Y : LocallyRingedSpace} (f : X ⟶ Y) : Prop :=
  SheafedSpace.IsOpenImmersion f.1

namespace PresheafedSpace.IsOpenImmersion

open PresheafedSpace

local notation "IsOpenImmersion" => PresheafedSpace.IsOpenImmersion

attribute [instance] IsOpenImmersion.c_iso

section

variable {X Y : PresheafedSpace C} (f : X ⟶ Y) [H : IsOpenImmersion f]

/-- The functor `Opens X ⥤ Opens Y` associated with an open immersion `f : X ⟶ Y`. -/
abbrev opensFunctor :=
  H.base_open.isOpenMap.functor

/-- An open immersion `f : X ⟶ Y` induces an isomorphism `X ≅ Y|_{f(X)}`. -/
@[simps! hom_c_app]
noncomputable def isoRestrict : X ≅ Y.restrict H.base_open :=
  PresheafedSpace.isoOfComponents (Iso.refl _) <| by
    symm
    fapply NatIso.ofComponents
    · intro U
      refine asIso (f.c.app (op (opensFunctor f |>.obj (unop U)))) ≪≫ X.presheaf.mapIso (eqToIso ?_)
      induction U using Opposite.rec' with | h U => ?_
      cases U
      dsimp only [IsOpenMap.functor, Functor.op, Opens.map]
      congr 2
      erw [Set.preimage_image_eq _ H.base_open.inj]
      rfl
    · intro U V i
      dsimp
      simp only [NatTrans.naturality_assoc, TopCat.Presheaf.pushforward_obj_obj,
        TopCat.Presheaf.pushforward_obj_map, Quiver.Hom.unop_op, Category.assoc]
      erw [← X.presheaf.map_comp, ← X.presheaf.map_comp]
      congr 1

@[reassoc (attr := simp)]
theorem isoRestrict_hom_ofRestrict : (isoRestrict f).hom ≫ Y.ofRestrict _ = f := by
  -- Porting note: `ext` did not pick up `NatTrans.ext`
  refine PresheafedSpace.Hom.ext _ _ rfl <| NatTrans.ext _ _ <| funext fun x => ?_
  simp only [isoRestrict_hom_c_app, NatTrans.comp_app, eqToHom_refl,
    ofRestrict_c_app, Category.assoc, whiskerRight_id']
  erw [Category.comp_id, comp_c_app, f.c.naturality_assoc, ← X.presheaf.map_comp]
  trans f.c.app x ≫ X.presheaf.map (𝟙 _)
  · congr 1
  · erw [X.presheaf.map_id, Category.comp_id]

@[reassoc (attr := simp)]
theorem isoRestrict_inv_ofRestrict : (isoRestrict f).inv ≫ f = Y.ofRestrict _ := by
  rw [Iso.inv_comp_eq, isoRestrict_hom_ofRestrict]

instance mono : Mono f := by
  rw [← H.isoRestrict_hom_ofRestrict]; apply mono_comp

lemma c_iso' {V : Opens Y} (U : Opens X) (h : V = (opensFunctor f).obj U) :
    IsIso (f.c.app (Opposite.op V)) := by
  subst h
  infer_instance

/-- The composition of two open immersions is an open immersion. -/
instance comp {Z : PresheafedSpace C} (g : Y ⟶ Z) [hg : IsOpenImmersion g] :
    IsOpenImmersion (f ≫ g) where
  base_open := hg.base_open.comp H.base_open
  c_iso U := by
    generalize_proofs h
    dsimp only [AlgebraicGeometry.PresheafedSpace.comp_c_app, unop_op, Functor.op, comp_base,
      Opens.map_comp_obj]
    apply (config := { allowSynthFailures := true }) IsIso.comp_isIso
    · exact c_iso' g ((opensFunctor f).obj U) (by ext; simp)
    · apply c_iso' f U
      ext1
      dsimp only [Opens.map_coe, IsOpenMap.functor_obj_coe, comp_base]
      -- Porting note: slightly more hand holding here: `g ∘ f` and `fun x => g (f x)`
      erw [coe_comp, show g.base ∘ f.base = fun x => g.base (f.base x) from rfl,
        ← Set.image_image g.base f.base, Set.preimage_image_eq _ hg.base_open.inj]
         -- now `erw` after #13170

/-- For an open immersion `f : X ⟶ Y` and an open set `U ⊆ X`, we have the map `X(U) ⟶ Y(U)`. -/
noncomputable def invApp (U : Opens X) :
    X.presheaf.obj (op U) ⟶ Y.presheaf.obj (op (opensFunctor f |>.obj U)) :=
  X.presheaf.map (eqToHom (by simp [Opens.map, Set.preimage_image_eq _ H.base_open.inj])) ≫
    inv (f.c.app (op (opensFunctor f |>.obj U)))

@[simp, reassoc]
theorem inv_naturality {U V : (Opens X)ᵒᵖ} (i : U ⟶ V) :
    X.presheaf.map i ≫ H.invApp (unop V) =
      invApp f (unop U) ≫ Y.presheaf.map (opensFunctor f |>.op.map i) := by
  simp only [invApp, ← Category.assoc]
  rw [IsIso.comp_inv_eq]
  simp only [Functor.op_obj, op_unop, ← X.presheaf.map_comp, Functor.op_map, Category.assoc,
    NatTrans.naturality, Quiver.Hom.unop_op, IsIso.inv_hom_id_assoc,
    TopCat.Presheaf.pushforward_obj_map]
  congr 1

instance (U : Opens X) : IsIso (invApp f U) := by delta invApp; infer_instance

theorem inv_invApp (U : Opens X) :
    inv (H.invApp U) =
      f.c.app (op (opensFunctor f |>.obj U)) ≫
        X.presheaf.map
          (eqToHom (by simp [Opens.map, Set.preimage_image_eq _ H.base_open.inj])) := by
  rw [← cancel_epi (H.invApp U), IsIso.hom_inv_id]
  delta invApp
  simp [← Functor.map_comp]

@[simp, reassoc, elementwise]
theorem invApp_app (U : Opens X) :
    invApp f U ≫ f.c.app (op (opensFunctor f |>.obj U)) =
      X.presheaf.map (eqToHom (by simp [Opens.map, Set.preimage_image_eq _ H.base_open.inj])) := by
  rw [invApp, Category.assoc, IsIso.inv_hom_id, Category.comp_id]

@[simp, reassoc]
theorem app_invApp (U : Opens Y) :
    f.c.app (op U) ≫ H.invApp ((Opens.map f.base).obj U) =
      Y.presheaf.map
        ((homOfLE (Set.image_preimage_subset f.base U.1)).op :
          op U ⟶ op (opensFunctor f |>.obj ((Opens.map f.base).obj U))) := by
  erw [← Category.assoc]; rw [IsIso.comp_inv_eq, f.c.naturality]; congr

/-- A variant of `app_inv_app` that gives an `eqToHom` instead of `homOfLe`. -/
@[reassoc]
theorem app_inv_app' (U : Opens Y) (hU : (U : Set Y) ⊆ Set.range f.base) :
    f.c.app (op U) ≫ invApp f ((Opens.map f.base).obj U) =
      Y.presheaf.map
        (eqToHom
            (le_antisymm (Set.image_preimage_subset f.base U.1) <|
              (Set.image_preimage_eq_inter_range (f := f.base) (t := U.1)).symm ▸
                Set.subset_inter_iff.mpr ⟨fun _ h => h, hU⟩)).op := by
  erw [← Category.assoc]; rw [IsIso.comp_inv_eq, f.c.naturality]; congr

/-- An isomorphism is an open immersion. -/
instance ofIso {X Y : PresheafedSpace C} (H : X ≅ Y) : IsOpenImmersion H.hom where
  base_open := (TopCat.homeoOfIso ((forget C).mapIso H)).openEmbedding
  -- Porting note: `inferInstance` will fail if Lean is not told that `H.hom.c` is iso
  c_iso _ := letI : IsIso H.hom.c := c_isIso_of_iso H.hom; inferInstance

instance (priority := 100) ofIsIso {X Y : PresheafedSpace C} (f : X ⟶ Y) [IsIso f] :
    IsOpenImmersion f :=
  AlgebraicGeometry.PresheafedSpace.IsOpenImmersion.ofIso (asIso f)

instance ofRestrict {X : TopCat} (Y : PresheafedSpace C) {f : X ⟶ Y.carrier}
    (hf : OpenEmbedding f) : IsOpenImmersion (Y.ofRestrict hf) where
  base_open := hf
  c_iso U := by
    dsimp
    have : (Opens.map f).obj (hf.isOpenMap.functor.obj U) = U := by
      ext1
      exact Set.preimage_image_eq _ hf.inj
    convert_to IsIso (Y.presheaf.map (𝟙 _))
    · congr
    · -- Porting note: was `apply Subsingleton.helim; rw [this]`
      -- See https://github.com/leanprover/lean4/issues/2273
      congr
      · simp only [unop_op]
        congr
      apply Subsingleton.helim
      rw [this]
    · infer_instance

@[elementwise, simp]
theorem ofRestrict_invApp {C : Type*} [Category C] (X : PresheafedSpace C) {Y : TopCat}
    {f : Y ⟶ TopCat.of X.carrier} (h : OpenEmbedding f) (U : Opens (X.restrict h).carrier) :
    (PresheafedSpace.IsOpenImmersion.ofRestrict X h).invApp U = 𝟙 _ := by
  delta invApp
  rw [IsIso.comp_inv_eq, Category.id_comp]
  change X.presheaf.map _ = X.presheaf.map _
  congr 1

/-- An open immersion is an iso if the underlying continuous map is epi. -/
theorem to_iso [h' : Epi f.base] : IsIso f := by
  have : ∀ (U : (Opens Y)ᵒᵖ), IsIso (f.c.app U) := by
    intro U
    have : U = op (opensFunctor f |>.obj ((Opens.map f.base).obj (unop U))) := by
      induction U using Opposite.rec' with | h U => ?_
      cases U
      dsimp only [Functor.op, Opens.map]
      congr
      exact (Set.image_preimage_eq _ ((TopCat.epi_iff_surjective _).mp h')).symm
    convert H.c_iso (Opens.map f.base |>.obj <| unop U)

  have : IsIso f.c := NatIso.isIso_of_isIso_app _

  apply (config := { allowSynthFailures := true }) isIso_of_components
  let t : X ≃ₜ Y := (Homeomorph.ofEmbedding _ H.base_open.toEmbedding).trans
    { toFun := Subtype.val
      invFun := fun x =>
        ⟨x, by rw [Set.range_iff_surjective.mpr ((TopCat.epi_iff_surjective _).mp h')]; trivial⟩
      left_inv := fun ⟨_, _⟩ => rfl
      right_inv := fun _ => rfl }
  exact (TopCat.isoOfHomeo t).isIso_hom

instance stalk_iso [HasColimits C] (x : X) : IsIso (f.stalkMap x) := by
  rw [← H.isoRestrict_hom_ofRestrict, PresheafedSpace.stalkMap.comp]
  infer_instance

end

noncomputable section Pullback

variable {X Y Z : PresheafedSpace C} (f : X ⟶ Z) [hf : IsOpenImmersion f] (g : Y ⟶ Z)

/-- (Implementation.) The projection map when constructing the pullback along an open immersion.
-/
def pullbackConeOfLeftFst :
    Y.restrict (TopCat.snd_openEmbedding_of_left_openEmbedding hf.base_open g.base) ⟶ X where
  base := pullback.fst _ _
  c :=
    { app := fun U =>
        hf.invApp (unop U) ≫
          g.c.app (op (hf.base_open.isOpenMap.functor.obj (unop U))) ≫
            Y.presheaf.map
              (eqToHom
                (by
                  simp only [IsOpenMap.functor, Subtype.mk_eq_mk, unop_op, op_inj_iff, Opens.map,
                    Subtype.coe_mk, Functor.op_obj]
                  apply LE.le.antisymm
                  · rintro _ ⟨_, h₁, h₂⟩
                    use (TopCat.pullbackIsoProdSubtype _ _).inv ⟨⟨_, _⟩, h₂⟩
                    -- Porting note: need a slight hand holding
                    -- used to be `simpa using h₁` before #13170
                    change _ ∈ _ ⁻¹' _ ∧ _
                    simp only [TopCat.coe_of, restrict_carrier, Set.preimage_id', Set.mem_preimage,
                      SetLike.mem_coe]
                    constructor
                    · change _ ∈ U.unop at h₁
                      convert h₁
                      erw [TopCat.pullbackIsoProdSubtype_inv_fst_apply]
                    · erw [TopCat.pullbackIsoProdSubtype_inv_snd_apply]
                  · rintro _ ⟨x, h₁, rfl⟩
                    -- next line used to be
                    --  `exact ⟨_, h₁, ConcreteCategory.congr_hom pullback.condition x⟩))`
                    -- before #13170
                    refine ⟨_, h₁, ?_⟩
                    change (_ ≫ f.base) _ = (_ ≫ g.base) _
                    rw [pullback.condition]))
      naturality := by
        intro U V i
        induction U using Opposite.rec'
        induction V using Opposite.rec'
        -- Note: this doesn't fire in `simp` because of reduction of the term via structure eta
        -- before discrimination tree key generation
        rw [inv_naturality_assoc]
        dsimp
        simp only [NatTrans.naturality_assoc, TopCat.Presheaf.pushforward_obj_map,
          Quiver.Hom.unop_op, ← Functor.map_comp, Category.assoc]
        rfl }

theorem pullback_cone_of_left_condition : pullbackConeOfLeftFst f g ≫ f = Y.ofRestrict _ ≫ g := by
  -- Porting note: `ext` did not pick up `NatTrans.ext`
  refine PresheafedSpace.Hom.ext _ _ ?_ <| NatTrans.ext _ _ <| funext fun U => ?_
  · simpa using pullback.condition
  · induction U using Opposite.rec'
    -- Porting note: `NatTrans.comp_app` is not picked up by `dsimp`
    -- Perhaps see : https://github.com/leanprover-community/mathlib4/issues/5026
    rw [NatTrans.comp_app]
    dsimp only [comp_c_app, unop_op, whiskerRight_app, pullbackConeOfLeftFst]
    -- simp only [ofRestrict_c_app, NatTrans.comp_app]
    simp only [app_invApp_assoc,
      eqToHom_app, Category.assoc, NatTrans.naturality_assoc]
    erw [← Y.presheaf.map_comp, ← Y.presheaf.map_comp]
    congr 1

/-- We construct the pullback along an open immersion via restricting along the pullback of the
maps of underlying spaces (which is also an open embedding).
-/
def pullbackConeOfLeft : PullbackCone f g :=
  PullbackCone.mk (pullbackConeOfLeftFst f g) (Y.ofRestrict _)
    (pullback_cone_of_left_condition f g)

variable (s : PullbackCone f g)

/-- (Implementation.) Any cone over `cospan f g` indeed factors through the constructed cone.
-/
def pullbackConeOfLeftLift : s.pt ⟶ (pullbackConeOfLeft f g).pt where
  base :=
    pullback.lift s.fst.base s.snd.base
      (congr_arg (fun x => PresheafedSpace.Hom.base x) s.condition)
  c :=
    { app := fun U =>
        s.snd.c.app _ ≫
          s.pt.presheaf.map
            (eqToHom
              (by
                dsimp only [Opens.map, IsOpenMap.functor, Functor.op]
                congr 2
                let s' : PullbackCone f.base g.base := PullbackCone.mk s.fst.base s.snd.base
                  -- Porting note: in mathlib3, this is just an underscore
                  (congr_arg Hom.base s.condition)

                have : _ = s.snd.base := limit.lift_π s' WalkingCospan.right
                conv_lhs =>
                  rw [← this]
                  dsimp [s']
                  rw [Function.comp_def, ← Set.preimage_preimage]
                rw [Set.preimage_image_eq _
                    (TopCat.snd_openEmbedding_of_left_openEmbedding hf.base_open g.base).inj]
                rfl))
      naturality := fun U V i => by
        erw [s.snd.c.naturality_assoc]
        rw [Category.assoc]
        erw [← s.pt.presheaf.map_comp, ← s.pt.presheaf.map_comp]
        congr 1 }

-- this lemma is not a `simp` lemma, because it is an implementation detail
theorem pullbackConeOfLeftLift_fst :
    pullbackConeOfLeftLift f g s ≫ (pullbackConeOfLeft f g).fst = s.fst := by
  -- Porting note: `ext` did not pick up `NatTrans.ext`
  refine PresheafedSpace.Hom.ext _ _ ?_ <| NatTrans.ext _ _ <| funext fun x => ?_
  · change pullback.lift _ _ _ ≫ pullback.fst _ _ = _
    simp
  · induction x using Opposite.rec' with | h x => ?_
    change ((_ ≫ _) ≫ _ ≫ _) ≫ _ = _
    simp_rw [Category.assoc]
    erw [← s.pt.presheaf.map_comp]
    erw [s.snd.c.naturality_assoc]
    have := congr_app s.condition (op (opensFunctor f |>.obj x))
    dsimp only [comp_c_app, unop_op] at this
    rw [← IsIso.comp_inv_eq] at this
    replace this := reassoc_of% this
    erw [← this, hf.invApp_app_assoc, s.fst.c.naturality_assoc]
    simp [eqToHom_map]

-- this lemma is not a `simp` lemma, because it is an implementation detail
theorem pullbackConeOfLeftLift_snd :
    pullbackConeOfLeftLift f g s ≫ (pullbackConeOfLeft f g).snd = s.snd := by
  -- Porting note: `ext` did not pick up `NatTrans.ext`
  refine PresheafedSpace.Hom.ext _ _ ?_ <| NatTrans.ext _ _ <| funext fun x => ?_
  · change pullback.lift _ _ _ ≫ pullback.snd _ _ = _
    simp
  · change (_ ≫ _ ≫ _) ≫ _ = _
    simp_rw [Category.assoc]
    erw [s.snd.c.naturality_assoc]
    erw [← s.pt.presheaf.map_comp, ← s.pt.presheaf.map_comp]
    trans s.snd.c.app x ≫ s.pt.presheaf.map (𝟙 _)
    · congr 1
    · rw [s.pt.presheaf.map_id]; erw [Category.comp_id]

instance pullbackConeSndIsOpenImmersion : IsOpenImmersion (pullbackConeOfLeft f g).snd := by
  erw [CategoryTheory.Limits.PullbackCone.mk_snd]
  infer_instance

/-- The constructed pullback cone is indeed the pullback. -/
def pullbackConeOfLeftIsLimit : IsLimit (pullbackConeOfLeft f g) := by
  apply PullbackCone.isLimitAux'
  intro s
  use pullbackConeOfLeftLift f g s
  use pullbackConeOfLeftLift_fst f g s
  use pullbackConeOfLeftLift_snd f g s
  intro m _ h₂
  rw [← cancel_mono (pullbackConeOfLeft f g).snd]
  exact h₂.trans (pullbackConeOfLeftLift_snd f g s).symm

instance hasPullback_of_left : HasPullback f g :=
  ⟨⟨⟨_, pullbackConeOfLeftIsLimit f g⟩⟩⟩

instance hasPullback_of_right : HasPullback g f :=
  hasPullback_symmetry f g

/-- Open immersions are stable under base-change. -/
instance pullbackSndOfLeft : IsOpenImmersion (pullback.snd f g) := by
  delta pullback.snd
  rw [← limit.isoLimitCone_hom_π ⟨_, pullbackConeOfLeftIsLimit f g⟩ WalkingCospan.right]
  infer_instance

/-- Open immersions are stable under base-change. -/
instance pullbackFstOfRight : IsOpenImmersion (pullback.fst g f) := by
  rw [← pullbackSymmetry_hom_comp_snd]
  infer_instance

instance pullbackToBaseIsOpenImmersion [IsOpenImmersion g] :
    IsOpenImmersion (limit.π (cospan f g) WalkingCospan.one) := by
  rw [← limit.w (cospan f g) WalkingCospan.Hom.inl, cospan_map_inl]
  infer_instance

instance forgetPreservesLimitsOfLeft : PreservesLimit (cospan f g) (forget C) :=
  preservesLimitOfPreservesLimitCone (pullbackConeOfLeftIsLimit f g)
    (by
      apply (IsLimit.postcomposeHomEquiv (diagramIsoCospan _) _).toFun
      refine (IsLimit.equivIsoLimit ?_).toFun (limit.isLimit (cospan f.base g.base))
      fapply Cones.ext
      · exact Iso.refl _
      change ∀ j, _ = 𝟙 _ ≫ _ ≫ _
      simp_rw [Category.id_comp]
      rintro (_ | _ | _) <;> symm
      · erw [Category.comp_id]
        exact limit.w (cospan f.base g.base) WalkingCospan.Hom.inl
      · exact Category.comp_id _
      · exact Category.comp_id _)

instance forgetPreservesLimitsOfRight : PreservesLimit (cospan g f) (forget C) :=
  preservesPullbackSymmetry (forget C) f g

theorem pullback_snd_isIso_of_range_subset (H : Set.range g.base ⊆ Set.range f.base) :
    IsIso (pullback.snd f g) := by
  haveI := TopCat.snd_iso_of_left_embedding_range_subset hf.base_open.toEmbedding g.base H
  have : IsIso (pullback.snd f g).base := by
    delta pullback.snd
    rw [← limit.isoLimitCone_hom_π ⟨_, pullbackConeOfLeftIsLimit f g⟩ WalkingCospan.right]
    change IsIso (_ ≫ pullback.snd _ _)
    infer_instance
  apply to_iso

/-- The universal property of open immersions:
For an open immersion `f : X ⟶ Z`, given any morphism of schemes `g : Y ⟶ Z` whose topological
image is contained in the image of `f`, we can lift this morphism to a unique `Y ⟶ X` that
commutes with these maps.
-/
def lift (H : Set.range g.base ⊆ Set.range f.base) : Y ⟶ X :=
  haveI := pullback_snd_isIso_of_range_subset f g H
  inv (pullback.snd f g) ≫ pullback.fst _ _
<<<<<<< HEAD
#align algebraic_geometry.PresheafedSpace.is_open_immersion.lift AlgebraicGeometry.PresheafedSpace.IsOpenImmersion.lift
=======
>>>>>>> 79df7380

@[simp, reassoc]
theorem lift_fac (H : Set.range g.base ⊆ Set.range f.base) : lift f g H ≫ f = g := by
  erw [Category.assoc]; rw [IsIso.inv_comp_eq]; exact pullback.condition

theorem lift_uniq (H : Set.range g.base ⊆ Set.range f.base) (l : Y ⟶ X) (hl : l ≫ f = g) :
    l = lift f g H := by rw [← cancel_mono f, hl, lift_fac]

/-- Two open immersions with equal range is isomorphic. -/
@[simps]
def isoOfRangeEq [IsOpenImmersion g] (e : Set.range f.base = Set.range g.base) : X ≅ Y where
  hom := lift g f (le_of_eq e)
  inv := lift f g (le_of_eq e.symm)
  hom_inv_id := by rw [← cancel_mono f]; simp
  inv_hom_id := by rw [← cancel_mono g]; simp

end Pullback

open CategoryTheory.Limits.WalkingCospan

section ToSheafedSpace

variable {X : PresheafedSpace C} (Y : SheafedSpace C)
variable (f : X ⟶ Y.toPresheafedSpace) [H : IsOpenImmersion f]

/-- If `X ⟶ Y` is an open immersion, and `Y` is a SheafedSpace, then so is `X`. -/
def toSheafedSpace : SheafedSpace C where
  IsSheaf := by
    apply TopCat.Presheaf.isSheaf_of_iso (sheafIsoOfIso (isoRestrict f).symm).symm
    apply TopCat.Sheaf.pushforward_sheaf_of_sheaf
    exact (Y.restrict H.base_open).IsSheaf
  toPresheafedSpace := X

@[simp]
theorem toSheafedSpace_toPresheafedSpace : (toSheafedSpace Y f).toPresheafedSpace = X :=
  rfl

/-- If `X ⟶ Y` is an open immersion of PresheafedSpaces, and `Y` is a SheafedSpace, we can
upgrade it into a morphism of SheafedSpaces.
-/
def toSheafedSpaceHom : toSheafedSpace Y f ⟶ Y :=
  f

@[simp]
theorem toSheafedSpaceHom_base : (toSheafedSpaceHom Y f).base = f.base :=
  rfl

@[simp]
theorem toSheafedSpaceHom_c : (toSheafedSpaceHom Y f).c = f.c :=
  rfl

instance toSheafedSpace_isOpenImmersion : SheafedSpace.IsOpenImmersion (toSheafedSpaceHom Y f) :=
  H

@[simp]
theorem sheafedSpace_toSheafedSpace {X Y : SheafedSpace C} (f : X ⟶ Y) [IsOpenImmersion f] :
    toSheafedSpace Y f = X := by cases X; rfl

end ToSheafedSpace

section ToLocallyRingedSpace

variable {X : PresheafedSpace CommRingCat} (Y : LocallyRingedSpace)
variable (f : X ⟶ Y.toPresheafedSpace) [H : IsOpenImmersion f]

/-- If `X ⟶ Y` is an open immersion, and `Y` is a LocallyRingedSpace, then so is `X`. -/
def toLocallyRingedSpace : LocallyRingedSpace where
  toSheafedSpace := toSheafedSpace Y.toSheafedSpace f
  localRing x :=
    haveI : LocalRing (Y.presheaf.stalk (f.base x)) := Y.localRing _
    (asIso (f.stalkMap x)).commRingCatIsoToRingEquiv.localRing

@[simp]
theorem toLocallyRingedSpace_toSheafedSpace :
    (toLocallyRingedSpace Y f).toSheafedSpace = toSheafedSpace Y.1 f :=
  rfl

/-- If `X ⟶ Y` is an open immersion of PresheafedSpaces, and `Y` is a LocallyRingedSpace, we can
upgrade it into a morphism of LocallyRingedSpace.
-/
def toLocallyRingedSpaceHom : toLocallyRingedSpace Y f ⟶ Y :=
  ⟨f, fun _ => inferInstance⟩

@[simp]
theorem toLocallyRingedSpaceHom_val : (toLocallyRingedSpaceHom Y f).val = f :=
  rfl

instance toLocallyRingedSpace_isOpenImmersion :
    LocallyRingedSpace.IsOpenImmersion (toLocallyRingedSpaceHom Y f) :=
  H

@[simp]
theorem locallyRingedSpace_toLocallyRingedSpace {X Y : LocallyRingedSpace} (f : X ⟶ Y)
    [LocallyRingedSpace.IsOpenImmersion f] : toLocallyRingedSpace Y f.1 = X := by
    cases X; delta toLocallyRingedSpace; simp

end ToLocallyRingedSpace

theorem isIso_of_subset {X Y : PresheafedSpace C} (f : X ⟶ Y)
    [H : PresheafedSpace.IsOpenImmersion f] (U : Opens Y.carrier)
    (hU : (U : Set Y.carrier) ⊆ Set.range f.base) : IsIso (f.c.app <| op U) := by
  have : U = H.base_open.isOpenMap.functor.obj ((Opens.map f.base).obj U) := by
    ext1
    exact (Set.inter_eq_left.mpr hU).symm.trans Set.image_preimage_eq_inter_range.symm
  convert H.c_iso ((Opens.map f.base).obj U)

end PresheafedSpace.IsOpenImmersion

namespace SheafedSpace.IsOpenImmersion

instance (priority := 100) of_isIso {X Y : SheafedSpace C} (f : X ⟶ Y) [IsIso f] :
    SheafedSpace.IsOpenImmersion f :=
  @PresheafedSpace.IsOpenImmersion.ofIsIso _ _ _ _ f
    (SheafedSpace.forgetToPresheafedSpace.map_isIso _)

instance comp {X Y Z : SheafedSpace C} (f : X ⟶ Y) (g : Y ⟶ Z) [SheafedSpace.IsOpenImmersion f]
    [SheafedSpace.IsOpenImmersion g] : SheafedSpace.IsOpenImmersion (f ≫ g) :=
  PresheafedSpace.IsOpenImmersion.comp f g

noncomputable section Pullback

variable {X Y Z : SheafedSpace C} (f : X ⟶ Z) (g : Y ⟶ Z)
variable [H : SheafedSpace.IsOpenImmersion f]

-- Porting note: in mathlib3, this local notation is often followed by a space to avoid confusion
-- with the forgetful functor, now it is often wrapped in a parenthesis
local notation "forget" => SheafedSpace.forgetToPresheafedSpace

open CategoryTheory.Limits.WalkingCospan

instance : Mono f :=
  (forget).mono_of_mono_map (show @Mono (PresheafedSpace C) _ _ _ f by infer_instance)

instance forgetMapIsOpenImmersion : PresheafedSpace.IsOpenImmersion ((forget).map f) :=
  ⟨H.base_open, H.c_iso⟩

instance hasLimit_cospan_forget_of_left : HasLimit (cospan f g ⋙ forget) := by
  have : HasLimit (cospan ((cospan f g ⋙ forget).map Hom.inl)
      ((cospan f g ⋙ forget).map Hom.inr)) := by
    change HasLimit (cospan ((forget).map f) ((forget).map g))
    infer_instance
  apply hasLimitOfIso (diagramIsoCospan _).symm

instance hasLimit_cospan_forget_of_left' :
    HasLimit (cospan ((cospan f g ⋙ forget).map Hom.inl) ((cospan f g ⋙ forget).map Hom.inr)) :=
  show HasLimit (cospan ((forget).map f) ((forget).map g)) from inferInstance

instance hasLimit_cospan_forget_of_right : HasLimit (cospan g f ⋙ forget) := by
  have : HasLimit (cospan ((cospan g f ⋙ forget).map Hom.inl)
      ((cospan g f ⋙ forget).map Hom.inr)) := by
    change HasLimit (cospan ((forget).map g) ((forget).map f))
    infer_instance
  apply hasLimitOfIso (diagramIsoCospan _).symm

instance hasLimit_cospan_forget_of_right' :
    HasLimit (cospan ((cospan g f ⋙ forget).map Hom.inl) ((cospan g f ⋙ forget).map Hom.inr)) :=
  show HasLimit (cospan ((forget).map g) ((forget).map f)) from inferInstance

instance forgetCreatesPullbackOfLeft : CreatesLimit (cospan f g) forget :=
  createsLimitOfFullyFaithfulOfIso
    (PresheafedSpace.IsOpenImmersion.toSheafedSpace Y
      (@pullback.snd (PresheafedSpace C) _ _ _ _ f g _))
    (eqToIso (show pullback _ _ = pullback _ _ by congr) ≪≫
      HasLimit.isoOfNatIso (diagramIsoCospan _).symm)

instance forgetCreatesPullbackOfRight : CreatesLimit (cospan g f) forget :=
  createsLimitOfFullyFaithfulOfIso
    (PresheafedSpace.IsOpenImmersion.toSheafedSpace Y
      (@pullback.fst (PresheafedSpace C) _ _ _ _ g f _))
    (eqToIso (show pullback _ _ = pullback _ _ by congr) ≪≫
      HasLimit.isoOfNatIso (diagramIsoCospan _).symm)

instance sheafedSpaceForgetPreservesOfLeft : PreservesLimit (cospan f g) (SheafedSpace.forget C) :=
  @Limits.compPreservesLimit _ _ _ _ _ _ (cospan f g) _ _ forget (PresheafedSpace.forget C)
    inferInstance <| by
      have : PreservesLimit
        (cospan ((cospan f g ⋙ forget).map Hom.inl)
          ((cospan f g ⋙ forget).map Hom.inr)) (PresheafedSpace.forget C) := by
        dsimp
        infer_instance
      apply preservesLimitOfIsoDiagram _ (diagramIsoCospan _).symm

instance sheafedSpaceForgetPreservesOfRight : PreservesLimit (cospan g f) (SheafedSpace.forget C) :=
  preservesPullbackSymmetry _ _ _

instance sheafedSpace_hasPullback_of_left : HasPullback f g :=
  hasLimit_of_created (cospan f g) forget

instance sheafedSpace_hasPullback_of_right : HasPullback g f :=
  hasLimit_of_created (cospan g f) forget

/-- Open immersions are stable under base-change. -/
instance sheafedSpace_pullback_snd_of_left :
    SheafedSpace.IsOpenImmersion (pullback.snd f g) := by
  delta pullback.snd
  have : _ = limit.π (cospan f g) right := preservesLimitsIso_hom_π forget (cospan f g) right
  rw [← this]
  have := HasLimit.isoOfNatIso_hom_π (diagramIsoCospan (cospan f g ⋙ forget)) right
  erw [Category.comp_id] at this
  rw [← this]
  dsimp
  infer_instance

instance sheafedSpace_pullback_fst_of_right :
    SheafedSpace.IsOpenImmersion (pullback.fst g f) := by
  delta pullback.fst
  have : _ = limit.π (cospan g f) left := preservesLimitsIso_hom_π forget (cospan g f) left
  rw [← this]
  have := HasLimit.isoOfNatIso_hom_π (diagramIsoCospan (cospan g f ⋙ forget)) left
  erw [Category.comp_id] at this
  rw [← this]
  dsimp
  infer_instance

instance sheafedSpace_pullback_to_base_isOpenImmersion [SheafedSpace.IsOpenImmersion g] :
    SheafedSpace.IsOpenImmersion (limit.π (cospan f g) one : pullback f g ⟶ Z) := by
  rw [← limit.w (cospan f g) Hom.inl, cospan_map_inl]
  infer_instance

end Pullback

section OfStalkIso

variable [HasLimits C] [HasColimits C] [ConcreteCategory C]
variable [(CategoryTheory.forget C).ReflectsIsomorphisms]
  [PreservesLimits (CategoryTheory.forget C)]

variable [PreservesFilteredColimits (CategoryTheory.forget C)]

/-- Suppose `X Y : SheafedSpace C`, where `C` is a concrete category,
whose forgetful functor reflects isomorphisms, preserves limits and filtered colimits.
Then a morphism `X ⟶ Y` that is a topological open embedding
is an open immersion iff every stalk map is an iso.
-/
theorem of_stalk_iso {X Y : SheafedSpace C} (f : X ⟶ Y) (hf : OpenEmbedding f.base)
    [H : ∀ x : X.1, IsIso (f.stalkMap x)] : SheafedSpace.IsOpenImmersion f :=
  { base_open := hf
    c_iso := fun U => by
      apply (config := {allowSynthFailures := true})
        TopCat.Presheaf.app_isIso_of_stalkFunctor_map_iso
          (show Y.sheaf ⟶ (TopCat.Sheaf.pushforward _ f.base).obj X.sheaf from ⟨f.c⟩)
      rintro ⟨_, y, hy, rfl⟩
      specialize H y
      delta PresheafedSpace.Hom.stalkMap at H
      haveI H' :=
        TopCat.Presheaf.stalkPushforward.stalkPushforward_iso_of_openEmbedding C hf X.presheaf y
      have := @IsIso.comp_isIso _ _ _ _ _ _ _ H (@IsIso.inv_isIso _ _ _ _ _ H')
      rwa [Category.assoc, IsIso.hom_inv_id, Category.comp_id] at this }

end OfStalkIso

section

variable {X Y : SheafedSpace C} (f : X ⟶ Y) [H : IsOpenImmersion f]

/-- The functor `Opens X ⥤ Opens Y` associated with an open immersion `f : X ⟶ Y`. -/
abbrev opensFunctor : Opens X ⥤ Opens Y :=
  H.base_open.isOpenMap.functor

/-- An open immersion `f : X ⟶ Y` induces an isomorphism `X ≅ Y|_{f(X)}`. -/
@[simps! hom_c_app]
noncomputable def isoRestrict : X ≅ Y.restrict H.base_open :=
  SheafedSpace.isoMk <| PresheafedSpace.IsOpenImmersion.isoRestrict f

@[reassoc (attr := simp)]
theorem isoRestrict_hom_ofRestrict : (isoRestrict f).hom ≫ Y.ofRestrict _ = f :=
  PresheafedSpace.IsOpenImmersion.isoRestrict_hom_ofRestrict f

@[reassoc (attr := simp)]
theorem isoRestrict_inv_ofRestrict : (isoRestrict f).inv ≫ f = Y.ofRestrict _ :=
  PresheafedSpace.IsOpenImmersion.isoRestrict_inv_ofRestrict f

/-- For an open immersion `f : X ⟶ Y` and an open set `U ⊆ X`, we have the map `X(U) ⟶ Y(U)`. -/
noncomputable def invApp (U : Opens X) :
    X.presheaf.obj (op U) ⟶ Y.presheaf.obj (op (opensFunctor f |>.obj U)) :=
  PresheafedSpace.IsOpenImmersion.invApp f U

@[reassoc (attr := simp)]
theorem inv_naturality {U V : (Opens X)ᵒᵖ} (i : U ⟶ V) :
    X.presheaf.map i ≫ H.invApp (unop V) =
      H.invApp (unop U) ≫ Y.presheaf.map (opensFunctor f |>.op.map i) :=
  PresheafedSpace.IsOpenImmersion.inv_naturality f i

instance (U : Opens X) : IsIso (H.invApp U) := by delta invApp; infer_instance

theorem inv_invApp (U : Opens X) :
    inv (H.invApp U) =
      f.c.app (op (opensFunctor f |>.obj U)) ≫
        X.presheaf.map (eqToHom (by simp [Opens.map, Set.preimage_image_eq _ H.base_open.inj])) :=
  PresheafedSpace.IsOpenImmersion.inv_invApp f U

@[reassoc (attr := simp)]
theorem invApp_app (U : Opens X) :
    H.invApp U ≫ f.c.app (op (opensFunctor f |>.obj U)) =
      X.presheaf.map (eqToHom (by simp [Opens.map, Set.preimage_image_eq _ H.base_open.inj])) :=
  PresheafedSpace.IsOpenImmersion.invApp_app f U

attribute [elementwise] invApp_app

@[reassoc (attr := simp)]
theorem app_invApp (U : Opens Y) :
    f.c.app (op U) ≫ H.invApp ((Opens.map f.base).obj U) =
      Y.presheaf.map
        ((homOfLE (Set.image_preimage_subset f.base U.1)).op :
          op U ⟶ op (opensFunctor f |>.obj ((Opens.map f.base).obj U))) :=
  PresheafedSpace.IsOpenImmersion.app_invApp f U

/-- A variant of `app_inv_app` that gives an `eqToHom` instead of `homOfLe`. -/
@[reassoc]
theorem app_inv_app' (U : Opens Y) (hU : (U : Set Y) ⊆ Set.range f.base) :
    f.c.app (op U) ≫ invApp f ((Opens.map f.base).obj U) =
      Y.presheaf.map
        (eqToHom <|
            le_antisymm (Set.image_preimage_subset f.base U.1) <|
              (Set.image_preimage_eq_inter_range (f := f.base) (t := U.1)).symm ▸
                Set.subset_inter_iff.mpr ⟨fun _ h => h, hU⟩).op :=
  PresheafedSpace.IsOpenImmersion.app_invApp f U

instance ofRestrict {X : TopCat} (Y : SheafedSpace C) {f : X ⟶ Y.carrier}
    (hf : OpenEmbedding f) : IsOpenImmersion (Y.ofRestrict hf) :=
  PresheafedSpace.IsOpenImmersion.ofRestrict _ hf

@[elementwise, simp]
theorem ofRestrict_invApp {C : Type*} [Category C] (X : SheafedSpace C) {Y : TopCat}
    {f : Y ⟶ TopCat.of X.carrier} (h : OpenEmbedding f) (U : Opens (X.restrict h).carrier) :
    (SheafedSpace.IsOpenImmersion.ofRestrict X h).invApp U = 𝟙 _ :=
  PresheafedSpace.IsOpenImmersion.ofRestrict_invApp _ h U

/-- An open immersion is an iso if the underlying continuous map is epi. -/
theorem to_iso [h' : Epi f.base] : IsIso f := by
  haveI : IsIso (forgetToPresheafedSpace.map f) := PresheafedSpace.IsOpenImmersion.to_iso f
  apply isIso_of_reflects_iso _ (SheafedSpace.forgetToPresheafedSpace)

instance stalk_iso [HasColimits C] (x : X) :
    IsIso (f.stalkMap x) :=
  PresheafedSpace.IsOpenImmersion.stalk_iso f x

end

section Prod

-- Porting note: here `ι` should have same universe level as morphism of `C`, so needs explicit
-- universe level now
variable [HasLimits C] {ι : Type v} (F : Discrete ι ⥤ SheafedSpace.{_, v, v} C) [HasColimit F]
  (i : Discrete ι)

theorem sigma_ι_openEmbedding : OpenEmbedding (colimit.ι F i).base := by
  rw [← show _ = (colimit.ι F i).base from ι_preservesColimitsIso_inv (SheafedSpace.forget C) F i]
  have : _ = _ ≫ colimit.ι (Discrete.functor ((F ⋙ SheafedSpace.forget C).obj ∘ Discrete.mk)) i :=
    HasColimit.isoOfNatIso_ι_hom Discrete.natIsoFunctor i
  rw [← Iso.eq_comp_inv] at this
  rw [this]
  have : colimit.ι _ _ ≫ _ = _ :=
    TopCat.sigmaIsoSigma_hom_ι.{v, v} ((F ⋙ SheafedSpace.forget C).obj ∘ Discrete.mk) i.as
  rw [← Iso.eq_comp_inv] at this
  cases i
  rw [this, ← Category.assoc]
  -- Porting note: `simp_rw` can't use `TopCat.openEmbedding_iff_comp_isIso` and
  -- `TopCat.openEmbedding_iff_isIso_comp`.
  -- See https://github.com/leanprover-community/mathlib4/issues/5026
  erw [TopCat.openEmbedding_iff_comp_isIso, TopCat.openEmbedding_iff_comp_isIso,
    TopCat.openEmbedding_iff_comp_isIso, TopCat.openEmbedding_iff_isIso_comp]
  exact openEmbedding_sigmaMk

theorem image_preimage_is_empty (j : Discrete ι) (h : i ≠ j) (U : Opens (F.obj i)) :
    (Opens.map (colimit.ι (F ⋙ SheafedSpace.forgetToPresheafedSpace) j).base).obj
        ((Opens.map (preservesColimitIso SheafedSpace.forgetToPresheafedSpace F).inv.base).obj
          ((sigma_ι_openEmbedding F i).isOpenMap.functor.obj U)) =
      ⊥ := by
  ext x
  apply iff_false_intro
  rintro ⟨y, hy, eq⟩
  replace eq := ConcreteCategory.congr_arg (preservesColimitIso (SheafedSpace.forget C) F ≪≫
    HasColimit.isoOfNatIso Discrete.natIsoFunctor ≪≫ TopCat.sigmaIsoSigma.{v, v} _).hom eq
  simp_rw [CategoryTheory.Iso.trans_hom, ← TopCat.comp_app, ← PresheafedSpace.comp_base] at eq
  rw [ι_preservesColimitsIso_inv] at eq
  change
    ((SheafedSpace.forget C).map (colimit.ι F i) ≫ _) y =
      ((SheafedSpace.forget C).map (colimit.ι F j) ≫ _) x at eq
  cases i; cases j
  rw [ι_preservesColimitsIso_hom_assoc, ι_preservesColimitsIso_hom_assoc,
    HasColimit.isoOfNatIso_ι_hom_assoc, HasColimit.isoOfNatIso_ι_hom_assoc,
    TopCat.sigmaIsoSigma_hom_ι, TopCat.sigmaIsoSigma_hom_ι] at eq
  exact h (congr_arg Discrete.mk (congr_arg Sigma.fst eq))

instance sigma_ι_isOpenImmersion [HasStrictTerminalObjects C] :
    SheafedSpace.IsOpenImmersion (colimit.ι F i) where
  base_open := sigma_ι_openEmbedding F i
  c_iso U := by
    have e : colimit.ι F i = _ :=
      (ι_preservesColimitsIso_inv SheafedSpace.forgetToPresheafedSpace F i).symm
    have H :
      OpenEmbedding
        (colimit.ι (F ⋙ SheafedSpace.forgetToPresheafedSpace) i ≫
            (preservesColimitIso SheafedSpace.forgetToPresheafedSpace F).inv).base :=
      e ▸ sigma_ι_openEmbedding F i
    suffices IsIso <| (colimit.ι (F ⋙ SheafedSpace.forgetToPresheafedSpace) i ≫
        (preservesColimitIso SheafedSpace.forgetToPresheafedSpace F).inv).c.app <|
      op (H.isOpenMap.functor.obj U) by
      -- Porting note (#11083): just `convert` is very slow, so helps it a bit
      convert this using 2 <;> congr
    rw [PresheafedSpace.comp_c_app,
      ← PresheafedSpace.colimitPresheafObjIsoComponentwiseLimit_hom_π]
    -- Porting note: this instance created manually to make the `inferInstance` below work
    have inst1 : IsIso (preservesColimitIso forgetToPresheafedSpace F).inv.c :=
      PresheafedSpace.c_isIso_of_iso _
    rsuffices : IsIso
        (limit.π
          (PresheafedSpace.componentwiseDiagram (F ⋙ SheafedSpace.forgetToPresheafedSpace)
            ((Opens.map
                  (preservesColimitIso SheafedSpace.forgetToPresheafedSpace F).inv.base).obj
              (unop <| op <| H.isOpenMap.functor.obj U)))
          (op i))
    · infer_instance
    apply limit_π_isIso_of_is_strict_terminal
    intro j hj
    induction j using Opposite.rec' with | h j => ?_
    dsimp
    convert (F.obj j).sheaf.isTerminalOfEmpty using 3
    convert image_preimage_is_empty F i j (fun h => hj (congr_arg op h.symm)) U using 6
    exact (congr_arg PresheafedSpace.Hom.base e).symm

end Prod

end SheafedSpace.IsOpenImmersion

namespace LocallyRingedSpace.IsOpenImmersion

instance (X : LocallyRingedSpace) {U : TopCat} (f : U ⟶ X.toTopCat) (hf : OpenEmbedding f) :
    LocallyRingedSpace.IsOpenImmersion (X.ofRestrict hf) :=
  PresheafedSpace.IsOpenImmersion.ofRestrict X.toPresheafedSpace hf

noncomputable section Pullback

variable {X Y Z : LocallyRingedSpace} (f : X ⟶ Z) (g : Y ⟶ Z)
variable [H : LocallyRingedSpace.IsOpenImmersion f]

instance (priority := 100) of_isIso [IsIso g] : LocallyRingedSpace.IsOpenImmersion g :=
  @PresheafedSpace.IsOpenImmersion.ofIsIso _ _ _ _ g.1
    ⟨⟨(inv g).1, by
        erw [← LocallyRingedSpace.comp_val]; rw [IsIso.hom_inv_id]
        erw [← LocallyRingedSpace.comp_val]; rw [IsIso.inv_hom_id]; constructor <;> rfl⟩⟩

instance comp (g : Z ⟶ Y) [LocallyRingedSpace.IsOpenImmersion g] :
    LocallyRingedSpace.IsOpenImmersion (f ≫ g) :=
  PresheafedSpace.IsOpenImmersion.comp f.1 g.1

instance mono : Mono f :=
  LocallyRingedSpace.forgetToSheafedSpace.mono_of_mono_map (show Mono f.1 by infer_instance)

instance : SheafedSpace.IsOpenImmersion (LocallyRingedSpace.forgetToSheafedSpace.map f) :=
  H

/-- An explicit pullback cone over `cospan f g` if `f` is an open immersion. -/
def pullbackConeOfLeft : PullbackCone f g := by
  refine PullbackCone.mk ?_
      (Y.ofRestrict (TopCat.snd_openEmbedding_of_left_openEmbedding H.base_open g.1.base)) ?_
  · use PresheafedSpace.IsOpenImmersion.pullbackConeOfLeftFst f.1 g.1
    intro x
    have := PresheafedSpace.stalkMap.congr_hom _ _
        (PresheafedSpace.IsOpenImmersion.pullback_cone_of_left_condition f.1 g.1) x
    rw [PresheafedSpace.stalkMap.comp, PresheafedSpace.stalkMap.comp] at this
    rw [← IsIso.eq_inv_comp] at this
    rw [this]
    infer_instance
  · exact LocallyRingedSpace.Hom.ext _ _
        (PresheafedSpace.IsOpenImmersion.pullback_cone_of_left_condition _ _)

instance : LocallyRingedSpace.IsOpenImmersion (pullbackConeOfLeft f g).snd :=
  show PresheafedSpace.IsOpenImmersion (Y.toPresheafedSpace.ofRestrict _) by infer_instance

/-- The constructed `pullbackConeOfLeft` is indeed limiting. -/
def pullbackConeOfLeftIsLimit : IsLimit (pullbackConeOfLeft f g) :=
  PullbackCone.isLimitAux' _ fun s => by
    refine ⟨LocallyRingedSpace.Hom.mk (PresheafedSpace.IsOpenImmersion.pullbackConeOfLeftLift
        f.1 g.1 (PullbackCone.mk _ _ (congr_arg LocallyRingedSpace.Hom.val s.condition))) ?_,
      LocallyRingedSpace.Hom.ext _ _
        (PresheafedSpace.IsOpenImmersion.pullbackConeOfLeftLift_fst f.1 g.1 _),
      LocallyRingedSpace.Hom.ext _ _
          (PresheafedSpace.IsOpenImmersion.pullbackConeOfLeftLift_snd f.1 g.1 _), ?_⟩
    · intro x
      have :=
        PresheafedSpace.stalkMap.congr_hom _ _
          (PresheafedSpace.IsOpenImmersion.pullbackConeOfLeftLift_snd f.1 g.1
            (PullbackCone.mk s.fst.1 s.snd.1 (congr_arg LocallyRingedSpace.Hom.val s.condition)))
          x
      change _ = _ ≫ s.snd.1.stalkMap x at this
      rw [PresheafedSpace.stalkMap.comp, ← IsIso.eq_inv_comp] at this
      rw [this]
      infer_instance
    · intro m _ h₂
      rw [← cancel_mono (pullbackConeOfLeft f g).snd]
      exact h₂.trans <| LocallyRingedSpace.Hom.ext _ _
        (PresheafedSpace.IsOpenImmersion.pullbackConeOfLeftLift_snd f.1 g.1 <|
          PullbackCone.mk s.fst.1 s.snd.1 <| congr_arg LocallyRingedSpace.Hom.val s.condition).symm

instance hasPullback_of_left : HasPullback f g :=
  ⟨⟨⟨_, pullbackConeOfLeftIsLimit f g⟩⟩⟩

instance hasPullback_of_right : HasPullback g f :=
  hasPullback_symmetry f g

/-- Open immersions are stable under base-change. -/
instance pullback_snd_of_left :
    LocallyRingedSpace.IsOpenImmersion (pullback.snd f g) := by
  delta pullback.snd
  rw [← limit.isoLimitCone_hom_π ⟨_, pullbackConeOfLeftIsLimit f g⟩ WalkingCospan.right]
  infer_instance

/-- Open immersions are stable under base-change. -/
instance pullback_fst_of_right :
    LocallyRingedSpace.IsOpenImmersion (pullback.fst g f) := by
  rw [← pullbackSymmetry_hom_comp_snd]
  infer_instance

instance pullback_to_base_isOpenImmersion [LocallyRingedSpace.IsOpenImmersion g] :
    LocallyRingedSpace.IsOpenImmersion (limit.π (cospan f g) WalkingCospan.one) := by
  rw [← limit.w (cospan f g) WalkingCospan.Hom.inl, cospan_map_inl]
  infer_instance

instance forgetPreservesPullbackOfLeft :
    PreservesLimit (cospan f g) LocallyRingedSpace.forgetToSheafedSpace :=
  preservesLimitOfPreservesLimitCone (pullbackConeOfLeftIsLimit f g) <| by
    apply (isLimitMapConePullbackConeEquiv _ _).symm.toFun
    apply isLimitOfIsLimitPullbackConeMap SheafedSpace.forgetToPresheafedSpace
    exact PresheafedSpace.IsOpenImmersion.pullbackConeOfLeftIsLimit f.1 g.1

instance forgetToPresheafedSpacePreservesPullbackOfLeft :
    PreservesLimit (cospan f g)
      (LocallyRingedSpace.forgetToSheafedSpace ⋙ SheafedSpace.forgetToPresheafedSpace) :=
  preservesLimitOfPreservesLimitCone (pullbackConeOfLeftIsLimit f g) <| by
    apply (isLimitMapConePullbackConeEquiv _ _).symm.toFun
    exact PresheafedSpace.IsOpenImmersion.pullbackConeOfLeftIsLimit f.1 g.1

instance forgetToPresheafedSpacePreservesOpenImmersion :
    PresheafedSpace.IsOpenImmersion
      ((LocallyRingedSpace.forgetToSheafedSpace ⋙ SheafedSpace.forgetToPresheafedSpace).map f) :=
  H

instance forgetToTopPreservesPullbackOfLeft :
    PreservesLimit (cospan f g)
      (LocallyRingedSpace.forgetToSheafedSpace ⋙ SheafedSpace.forget _) := by
  change PreservesLimit _ <|
    (LocallyRingedSpace.forgetToSheafedSpace ⋙ SheafedSpace.forgetToPresheafedSpace) ⋙
    PresheafedSpace.forget _
  -- Porting note: was `apply (config := { instances := False }) ...`
  -- See https://github.com/leanprover/lean4/issues/2273
  have : PreservesLimit
      (cospan ((cospan f g ⋙ forgetToSheafedSpace ⋙ SheafedSpace.forgetToPresheafedSpace).map
        WalkingCospan.Hom.inl)
      ((cospan f g ⋙ forgetToSheafedSpace ⋙ SheafedSpace.forgetToPresheafedSpace).map
        WalkingCospan.Hom.inr)) (PresheafedSpace.forget CommRingCat) := by
    dsimp; infer_instance
  have : PreservesLimit (cospan f g ⋙ forgetToSheafedSpace ⋙ SheafedSpace.forgetToPresheafedSpace)
      (PresheafedSpace.forget CommRingCat) := by
    apply preservesLimitOfIsoDiagram _ (diagramIsoCospan _).symm
  apply Limits.compPreservesLimit

instance forgetReflectsPullbackOfLeft :
    ReflectsLimit (cospan f g) LocallyRingedSpace.forgetToSheafedSpace :=
  reflectsLimitOfReflectsIsomorphisms _ _

instance forgetPreservesPullbackOfRight :
    PreservesLimit (cospan g f) LocallyRingedSpace.forgetToSheafedSpace :=
  preservesPullbackSymmetry _ _ _

instance forgetToPresheafedSpacePreservesPullbackOfRight :
    PreservesLimit (cospan g f)
      (LocallyRingedSpace.forgetToSheafedSpace ⋙ SheafedSpace.forgetToPresheafedSpace) :=
  preservesPullbackSymmetry _ _ _

instance forgetReflectsPullbackOfRight :
    ReflectsLimit (cospan g f) LocallyRingedSpace.forgetToSheafedSpace :=
  reflectsLimitOfReflectsIsomorphisms _ _

instance forgetToPresheafedSpaceReflectsPullbackOfLeft :
    ReflectsLimit (cospan f g)
      (LocallyRingedSpace.forgetToSheafedSpace ⋙ SheafedSpace.forgetToPresheafedSpace) :=
  reflectsLimitOfReflectsIsomorphisms _ _

instance forgetToPresheafedSpaceReflectsPullbackOfRight :
    ReflectsLimit (cospan g f)
      (LocallyRingedSpace.forgetToSheafedSpace ⋙ SheafedSpace.forgetToPresheafedSpace) :=
  reflectsLimitOfReflectsIsomorphisms _ _

theorem pullback_snd_isIso_of_range_subset (H' : Set.range g.1.base ⊆ Set.range f.1.base) :
    IsIso (pullback.snd f g) := by
  apply (config := {allowSynthFailures := true}) Functor.ReflectsIsomorphisms.reflects
    (F := LocallyRingedSpace.forgetToSheafedSpace)
  apply (config := {allowSynthFailures := true}) Functor.ReflectsIsomorphisms.reflects
    (F := SheafedSpace.forgetToPresheafedSpace)
  erw [← PreservesPullback.iso_hom_snd
      (LocallyRingedSpace.forgetToSheafedSpace ⋙ SheafedSpace.forgetToPresheafedSpace) f g]
  -- Porting note: was `inferInstance`
  exact @IsIso.comp_isIso _ _ _ _ _ _ _ _ <|
    PresheafedSpace.IsOpenImmersion.pullback_snd_isIso_of_range_subset _ _ H'

/-- The universal property of open immersions:
For an open immersion `f : X ⟶ Z`, given any morphism of schemes `g : Y ⟶ Z` whose topological
image is contained in the image of `f`, we can lift this morphism to a unique `Y ⟶ X` that
commutes with these maps.
-/
def lift (H' : Set.range g.1.base ⊆ Set.range f.1.base) : Y ⟶ X :=
  -- Porting note (#10754): added instance manually
  have := pullback_snd_isIso_of_range_subset f g H'
  inv (pullback.snd f g) ≫ pullback.fst _ _
<<<<<<< HEAD
#align algebraic_geometry.LocallyRingedSpace.is_open_immersion.lift AlgebraicGeometry.LocallyRingedSpace.IsOpenImmersion.lift
=======
>>>>>>> 79df7380

@[simp, reassoc]
theorem lift_fac (H' : Set.range g.1.base ⊆ Set.range f.1.base) : lift f g H' ≫ f = g := by
  erw [Category.assoc]; rw [IsIso.inv_comp_eq]; exact pullback.condition

theorem lift_uniq (H' : Set.range g.1.base ⊆ Set.range f.1.base) (l : Y ⟶ X) (hl : l ≫ f = g) :
    l = lift f g H' := by rw [← cancel_mono f, hl, lift_fac]

theorem lift_range (H' : Set.range g.1.base ⊆ Set.range f.1.base) :
    Set.range (lift f g H').1.base = f.1.base ⁻¹' Set.range g.1.base := by
  -- Porting note (#10754): added instance manually
  have := pullback_snd_isIso_of_range_subset f g H'
  dsimp only [lift]
  have : _ = (pullback.fst f g).val.base :=
    PreservesPullback.iso_hom_fst
      (LocallyRingedSpace.forgetToSheafedSpace ⋙ SheafedSpace.forget _) f g
  erw [LocallyRingedSpace.comp_val, SheafedSpace.comp_base, ← this, ← Category.assoc, coe_comp]
   -- now `erw` after #13170
  rw [Set.range_comp, Set.range_iff_surjective.mpr, Set.image_univ]
  -- Porting note (#11224): change `rw` to `erw` on this lemma
  · erw [TopCat.pullback_fst_range]
    ext
    constructor
    · rintro ⟨y, eq⟩; exact ⟨y, eq.symm⟩
    · rintro ⟨y, eq⟩; exact ⟨y, eq.symm⟩
  · erw [← TopCat.epi_iff_surjective] -- now `erw` after #13170
    rw [show (inv (pullback.snd f g)).val.base = _ from
        (LocallyRingedSpace.forgetToSheafedSpace ⋙ SheafedSpace.forget _).map_inv _]
    infer_instance

end Pullback

/-- An open immersion is isomorphic to the induced open subscheme on its image. -/
noncomputable def isoRestrict {X Y : LocallyRingedSpace} (f : X ⟶ Y)
    [H : LocallyRingedSpace.IsOpenImmersion f] :
    X ≅ Y.restrict H.base_open :=
  LocallyRingedSpace.isoOfSheafedSpaceIso <|
    SheafedSpace.forgetToPresheafedSpace.preimageIso <|
      PresheafedSpace.IsOpenImmersion.isoRestrict f.1

/-- The functor `Opens X ⥤ Opens Y` associated with an open immersion `f : X ⟶ Y`. -/
abbrev opensFunctor {X Y : LocallyRingedSpace} (f : X ⟶ Y)
    [H : LocallyRingedSpace.IsOpenImmersion f] : Opens X ⥤ Opens Y :=
  H.base_open.isOpenMap.functor

section OfStalkIso

/-- Suppose `X Y : SheafedSpace C`, where `C` is a concrete category,
whose forgetful functor reflects isomorphisms, preserves limits and filtered colimits.
Then a morphism `X ⟶ Y` that is a topological open embedding
is an open immersion iff every stalk map is an iso.
-/
theorem of_stalk_iso {X Y : LocallyRingedSpace} (f : X ⟶ Y) (hf : OpenEmbedding f.1.base)
    [stalk_iso : ∀ x : X.1, IsIso (f.stalkMap x)] :
    LocallyRingedSpace.IsOpenImmersion f :=
  SheafedSpace.IsOpenImmersion.of_stalk_iso hf (H := stalk_iso)

end OfStalkIso

section

variable {X Y : LocallyRingedSpace} (f : X ⟶ Y) [H : IsOpenImmersion f]

@[reassoc (attr := simp)]
theorem isoRestrict_hom_ofRestrict : (isoRestrict f).hom ≫ Y.ofRestrict _ = f := by
  ext1
  dsimp [isoRestrict, isoOfSheafedSpaceIso]
  apply SheafedSpace.forgetToPresheafedSpace.map_injective
  rw [Functor.map_comp, SheafedSpace.forgetToPresheafedSpace.map_preimage]
  exact SheafedSpace.IsOpenImmersion.isoRestrict_hom_ofRestrict f.1

@[reassoc (attr := simp)]
theorem isoRestrict_inv_ofRestrict : (isoRestrict f).inv ≫ f = Y.ofRestrict _ := by
  simp only [← isoRestrict_hom_ofRestrict f, Iso.inv_hom_id_assoc]
/-- For an open immersion `f : X ⟶ Y` and an open set `U ⊆ X`, we have the map `X(U) ⟶ Y(U)`. -/
noncomputable def invApp (U : Opens X) :
    X.presheaf.obj (op U) ⟶ Y.presheaf.obj (op (opensFunctor f |>.obj U)) :=
  PresheafedSpace.IsOpenImmersion.invApp f.1 U

@[reassoc (attr := simp)]
theorem inv_naturality {U V : (Opens X)ᵒᵖ} (i : U ⟶ V) :
    X.presheaf.map i ≫ H.invApp (unop V) =
      H.invApp (unop U) ≫ Y.presheaf.map (opensFunctor f |>.op.map i) :=
  PresheafedSpace.IsOpenImmersion.inv_naturality f.1 i

instance (U : Opens X) : IsIso (H.invApp U) := by delta invApp; infer_instance

theorem inv_invApp (U : Opens X) :
    inv (H.invApp U) =
      f.1.c.app (op (opensFunctor f |>.obj U)) ≫
        X.presheaf.map (eqToHom (by simp [Opens.map, Set.preimage_image_eq _ H.base_open.inj])) :=
  PresheafedSpace.IsOpenImmersion.inv_invApp f.1 U

@[reassoc (attr := simp)]
theorem invApp_app (U : Opens X) :
    H.invApp U ≫ f.1.c.app (op (opensFunctor f |>.obj U)) =
      X.presheaf.map (eqToHom (by simp [Opens.map, Set.preimage_image_eq _ H.base_open.inj])) :=
  PresheafedSpace.IsOpenImmersion.invApp_app f.1 U

attribute [elementwise] invApp_app

@[reassoc (attr := simp)]
theorem app_invApp (U : Opens Y) :
    f.1.c.app (op U) ≫ H.invApp ((Opens.map f.1.base).obj U) =
      Y.presheaf.map
        ((homOfLE (Set.image_preimage_subset f.1.base U.1)).op :
          op U ⟶ op (opensFunctor f |>.obj ((Opens.map f.1.base).obj U))) :=
  PresheafedSpace.IsOpenImmersion.app_invApp f.1 U

/-- A variant of `app_inv_app` that gives an `eqToHom` instead of `homOfLe`. -/
@[reassoc]
theorem app_inv_app' (U : Opens Y) (hU : (U : Set Y) ⊆ Set.range f.1.base) :
    f.1.c.app (op U) ≫ H.invApp ((Opens.map f.1.base).obj U) =
      Y.presheaf.map
        (eqToHom <|
            le_antisymm (Set.image_preimage_subset f.1.base U.1) <|
              (Set.image_preimage_eq_inter_range (f := f.1.base) (t := U.1)).symm ▸
                Set.subset_inter_iff.mpr ⟨fun _ h => h, hU⟩).op :=
  PresheafedSpace.IsOpenImmersion.app_invApp f.1 U

instance ofRestrict {X : TopCat} (Y : LocallyRingedSpace) {f : X ⟶ Y.carrier}
    (hf : OpenEmbedding f) : IsOpenImmersion (Y.ofRestrict hf) :=
  PresheafedSpace.IsOpenImmersion.ofRestrict _ hf

@[elementwise, simp]
theorem ofRestrict_invApp (X : LocallyRingedSpace) {Y : TopCat}
    {f : Y ⟶ TopCat.of X.carrier} (h : OpenEmbedding f) (U : Opens (X.restrict h).carrier) :
    (LocallyRingedSpace.IsOpenImmersion.ofRestrict X h).invApp U = 𝟙 _ :=
  PresheafedSpace.IsOpenImmersion.ofRestrict_invApp _ h U

instance stalk_iso (x : X) : IsIso (f.stalkMap x) :=
  PresheafedSpace.IsOpenImmersion.stalk_iso f.1 x

theorem to_iso [h' : Epi f.1.base] : IsIso f := by
  suffices IsIso (LocallyRingedSpace.forgetToSheafedSpace.map f) from
    isIso_of_reflects_iso _ LocallyRingedSpace.forgetToSheafedSpace
  exact SheafedSpace.IsOpenImmersion.to_iso f.1

end

end LocallyRingedSpace.IsOpenImmersion

end AlgebraicGeometry<|MERGE_RESOLUTION|>--- conflicted
+++ resolved
@@ -495,10 +495,6 @@
 def lift (H : Set.range g.base ⊆ Set.range f.base) : Y ⟶ X :=
   haveI := pullback_snd_isIso_of_range_subset f g H
   inv (pullback.snd f g) ≫ pullback.fst _ _
-<<<<<<< HEAD
-#align algebraic_geometry.PresheafedSpace.is_open_immersion.lift AlgebraicGeometry.PresheafedSpace.IsOpenImmersion.lift
-=======
->>>>>>> 79df7380
 
 @[simp, reassoc]
 theorem lift_fac (H : Set.range g.base ⊆ Set.range f.base) : lift f g H ≫ f = g := by
@@ -1105,10 +1101,6 @@
   -- Porting note (#10754): added instance manually
   have := pullback_snd_isIso_of_range_subset f g H'
   inv (pullback.snd f g) ≫ pullback.fst _ _
-<<<<<<< HEAD
-#align algebraic_geometry.LocallyRingedSpace.is_open_immersion.lift AlgebraicGeometry.LocallyRingedSpace.IsOpenImmersion.lift
-=======
->>>>>>> 79df7380
 
 @[simp, reassoc]
 theorem lift_fac (H' : Set.range g.1.base ⊆ Set.range f.1.base) : lift f g H' ≫ f = g := by
