--- conflicted
+++ resolved
@@ -28,19 +28,11 @@
   -- declare the prerequisites for a charted space `M` over the pair `(E, H)`.
   {E : Type*}
   [NormedAddCommGroup E] [NormedSpace 𝕜 E] {H : Type*} [TopologicalSpace H]
-<<<<<<< HEAD
-  (I : ModelWithCorners 𝕜 E H) {M : Type*} [TopologicalSpace M]
-  -- declare the prerequisites for a charted space `M'` over the pair `(E', H')`.
-  {E' : Type*}
-  [NormedAddCommGroup E'] [NormedSpace 𝕜 E'] {H' : Type*} [TopologicalSpace H']
-  (I' : ModelWithCorners 𝕜 E' H') {M' : Type*} [TopologicalSpace M']
-=======
   {I : ModelWithCorners 𝕜 E H} {M : Type*} [TopologicalSpace M]
   -- declare the prerequisites for a charted space `M'` over the pair `(E', H')`.
   {E' : Type*}
   [NormedAddCommGroup E'] [NormedSpace 𝕜 E'] {H' : Type*} [TopologicalSpace H']
   {I' : ModelWithCorners 𝕜 E' H'} {M' : Type*} [TopologicalSpace M']
->>>>>>> d0df76bd
   -- declare the prerequisites for a charted space `M''` over the pair `(E'', H'')`.
   {E'' : Type*}
   [NormedAddCommGroup E''] [NormedSpace 𝕜 E''] {H'' : Type*} [TopologicalSpace H'']
@@ -71,14 +63,9 @@
       inter_mem_nhdsWithin s (extChartAt_source_mem_nhds (I := I) x)]
     rintro x' (hfx' : f x' ∈ e'.source) ⟨hx's, hx'⟩
     simp only [e.map_source hx', true_and, e.left_inv hx', st hx's, *]
-<<<<<<< HEAD
-  refine ((hg.2.comp _ (hf.2.mono inter_subset_right) inter_subset_left).mono_of_mem
-    (inter_mem ?_ self_mem_nhdsWithin)).congr_of_eventuallyEq ?_ ?_
-=======
   refine ((hg.2.comp _ (hf.2.mono inter_subset_right)
       ((mapsTo_preimage _ _).mono_left inter_subset_left)).mono_of_mem_nhdsWithin
       (inter_mem ?_ self_mem_nhdsWithin)).congr_of_eventuallyEq ?_ ?_
->>>>>>> d0df76bd
   · filter_upwards [A]
     rintro x' ⟨ht, hfx'⟩
     simp only [*, mem_preimage, writtenInExtChartAt, (· ∘ ·), mem_inter_iff, e'.left_inv,
@@ -334,11 +321,7 @@
     (supp.mulTSupport_extend_one_subset continuous_subtype_val h)
   rw [← contMdiffAt_subtype_iff]
   simp_rw [← comp_def]
-<<<<<<< HEAD
-  erw [extend_comp Subtype.val_injective]
-=======
   rw [extend_comp Subtype.val_injective]
->>>>>>> d0df76bd
   exact diff.contMDiffAt
 
 theorem contMDiff_inclusion {n : ℕ∞} {U V : Opens M} (h : U ≤ V) :
@@ -372,19 +355,11 @@
 
 section
 
-<<<<<<< HEAD
-variable {e : M → H} (h : OpenEmbedding e) {n : WithTop ℕ}
-
-/-- If the `ChartedSpace` structure on a manifold `M` is given by an open embedding `e : M → H`,
-then `e` is smooth. -/
-lemma contMDiff_openEmbedding [Nonempty M] :
-=======
 variable {e : M → H} (h : IsOpenEmbedding e) {n : WithTop ℕ}
 
 /-- If the `ChartedSpace` structure on a manifold `M` is given by an open embedding `e : M → H`,
 then `e` is smooth. -/
 lemma contMDiff_isOpenEmbedding [Nonempty M] :
->>>>>>> d0df76bd
     haveI := h.singletonChartedSpace; ContMDiff I I n e := by
   haveI := h.singleton_smoothManifoldWithCorners (I := I)
   rw [@contMDiff_iff _ _ _ _ _ _ _ _ _ _ h.singletonChartedSpace]
@@ -407,15 +382,6 @@
       h.toPartialHomeomorph_target] at this
     exact this
 
-<<<<<<< HEAD
-variable {I I'}
-/-- If the `ChartedSpace` structure on a manifold `M` is given by an open embedding `e : M → H`,
-then the inverse of `e` is smooth. -/
-lemma contMDiffOn_openEmbedding_symm [Nonempty M] :
-    haveI := h.singletonChartedSpace; ContMDiffOn I I
-      n (OpenEmbedding.toPartialHomeomorph e h).symm (range e) := by
-  haveI := h.singleton_smoothManifoldWithCorners I
-=======
 @[deprecated (since := "2024-10-18")]
 alias contMDiff_openEmbedding := contMDiff_isOpenEmbedding
 
@@ -425,7 +391,6 @@
     haveI := h.singletonChartedSpace; ContMDiffOn I I
       n (IsOpenEmbedding.toPartialHomeomorph e h).symm (range e) := by
   haveI := h.singleton_smoothManifoldWithCorners (I := I)
->>>>>>> d0df76bd
   rw [@contMDiffOn_iff]
   constructor
   · rw [← h.toPartialHomeomorph_target]
@@ -449,9 +414,6 @@
 variable [ChartedSpace H M]
 variable [Nonempty M'] {e' : M' → H'} (h' : IsOpenEmbedding e')
 
-variable [ChartedSpace H M]
-variable [Nonempty M'] {e' : M' → H'} (h' : OpenEmbedding e')
-
 /-- Let `M'` be a manifold whose chart structure is given by an open embedding `e'` into its model
 space `H'`. Then the smoothness of `e' ∘ f : M → H'` implies the smoothness of `f`.
 
