--- conflicted
+++ resolved
@@ -23,29 +23,10 @@
   {E : Type*}
   [NormedAddCommGroup E] [NormedSpace 𝕜 E] {H : Type*} [TopologicalSpace H]
   {I : ModelWithCorners 𝕜 E H} {M : Type*} [TopologicalSpace M] [ChartedSpace H M]
-<<<<<<< HEAD
-  -- declare a smooth manifold `M'` over the pair `(E', H')`.
-  {E' : Type*}
-  [NormedAddCommGroup E'] [NormedSpace 𝕜 E'] {H' : Type*} [TopologicalSpace H']
-  {I' : ModelWithCorners 𝕜 E' H'} {M' : Type*} [TopologicalSpace M'] [ChartedSpace H' M']
-  [SmoothManifoldWithCorners I' M']
-  -- declare a smooth manifold `N` over the pair `(F, G)`.
-  {F : Type*}
-  [NormedAddCommGroup F] [NormedSpace 𝕜 F] {G : Type*} [TopologicalSpace G]
-  {J : ModelWithCorners 𝕜 F G} {N : Type*} [TopologicalSpace N] [ChartedSpace G N]
-  [SmoothManifoldWithCorners J N]
-  -- declare a smooth manifold `N'` over the pair `(F', G')`.
-  {F' : Type*}
-  [NormedAddCommGroup F'] [NormedSpace 𝕜 F'] {G' : Type*} [TopologicalSpace G']
-  {J' : ModelWithCorners 𝕜 F' G'} {N' : Type*} [TopologicalSpace N'] [ChartedSpace G' N']
-  [SmoothManifoldWithCorners J' N']
-  -- F₁, F₂, F₃, F₄ are normed spaces
-=======
   -- declare normed spaces `E'`, `F`, `F'`, `F₁`, `F₂`, `F₃`, `F₄`.
   {E' : Type*} [NormedAddCommGroup E'] [NormedSpace 𝕜 E']
   {F : Type*} [NormedAddCommGroup F] [NormedSpace 𝕜 F]
   {F' : Type*} [NormedAddCommGroup F'] [NormedSpace 𝕜 F']
->>>>>>> d0df76bd
   {F₁ : Type*} [NormedAddCommGroup F₁] [NormedSpace 𝕜 F₁] {F₂ : Type*} [NormedAddCommGroup F₂]
   [NormedSpace 𝕜 F₂] {F₃ : Type*} [NormedAddCommGroup F₃] [NormedSpace 𝕜 F₃] {F₄ : Type*}
   [NormedAddCommGroup F₄] [NormedSpace 𝕜 F₄]
@@ -195,11 +176,8 @@
     (hg : ContMDiff I 𝓘(𝕜, F₁ →L[𝕜] F₃) n g) (hf : ContMDiff I 𝓘(𝕜, F₂ →L[𝕜] F₁) n f) :
     ContMDiff I 𝓘(𝕜, F₂ →L[𝕜] F₃) n fun x => (g x).comp (f x) := fun x => (hg x).clm_comp (hf x)
 
-<<<<<<< HEAD
-=======
 /-- Applying a linear map to a vector is smooth within a set. Version in vector spaces. For a
 version in nontrivial vector bundles, see `ContMDiffWithinAt.clm_apply_of_inCoordinates`. -/
->>>>>>> d0df76bd
 theorem ContMDiffWithinAt.clm_apply {g : M → F₁ →L[𝕜] F₂} {f : M → F₁} {s : Set M} {x : M}
     (hg : ContMDiffWithinAt I 𝓘(𝕜, F₁ →L[𝕜] F₂) n g s x)
     (hf : ContMDiffWithinAt I 𝓘(𝕜, F₁) n f s x) :
@@ -209,11 +187,8 @@
     (by apply ContDiff.contDiffAt; exact contDiff_fst.clm_apply contDiff_snd) (hg.prod_mk_space hf)
     (by simp_rw [preimage_univ, subset_univ])
 
-<<<<<<< HEAD
-=======
 /-- Applying a linear map to a vector is smooth. Version in vector spaces. For a
 version in nontrivial vector bundles, see `ContMDiffAt.clm_apply_of_inCoordinates`. -/
->>>>>>> d0df76bd
 nonrec theorem ContMDiffAt.clm_apply {g : M → F₁ →L[𝕜] F₂} {f : M → F₁} {x : M}
     (hg : ContMDiffAt I 𝓘(𝕜, F₁ →L[𝕜] F₂) n g x) (hf : ContMDiffAt I 𝓘(𝕜, F₁) n f x) :
     ContMDiffAt I 𝓘(𝕜, F₂) n (fun x => g x (f x)) x :=
