--- conflicted
+++ resolved
@@ -28,30 +28,18 @@
 * `Diffeomorph.mfderiv_toContinuousLinearEquiv`: each differential of a `C^n` diffeomorphism
 (`n ≥ 1`) is a linear equivalence.
 * `LocalDiffeomorphAt.mfderiv_toContinuousLinearEquiv`: if `f` is a local diffeomorphism
-at `x`, the differential `mfderiv I J n f x` is a continuous linear isomorphism.
+at `x`, the differential `mfderiv I J n f x` is a continuous linear equivalence.
 * `LocalDiffeomorph.differential_toContinuousLinearEquiv`: if `f` is a local diffeomorphism,
-each differential `mfderiv I J n f x` is a continuous linear isomorphism.
+each differential `mfderiv I J n f x` is a continuous linear equivalence.
 
 ## TODO
 * a local diffeomorphism is a diffeomorphism to its image
 * a bijective local diffeomorphism is a diffeomorphism.
-<<<<<<< HEAD
 * if `f` is `C^n` at `x` and `mfderiv I J n f x` is a linear isomorphism,
 `f` is a local diffeomorphism at `x`.
 * if `f` is `C^n` and each differential is a linear isomorphism, `f` is a local diffeomorphism.
-=======
-* each differential of a `C^n` diffeomorphism (`n ≥ 1`) is a linear equivalence.
-* if `f` is a local diffeomorphism at `x`, the differential `mfderiv I J n f x`
-is a continuous linear isomorphism.
-* conversely, if `f` is `C^n` at `x` and `mfderiv I J n f x` is a linear isomorphism,
-`f` is a local diffeomorphism at `x`.
-* if `f` is a local diffeomorphism, each differential `mfderiv I J n f x`
-is a continuous linear isomorphism.
-* Conversely, if `f` is `C^n` and each differential is a linear isomorphism,
-`f` is a local diffeomorphism.
 
 ## Implementation notes
->>>>>>> 09c0517f
 
 This notion of diffeomorphism is needed although there is already a notion of local structomorphism
 because structomorphisms do not allow the model spaces `H` and `H'` of the two manifolds to be
@@ -168,9 +156,8 @@
   · rw [← hxy, heq hxU]
     exact Φ.toLocalHomeomorph.map_source hxU
 
-<<<<<<< HEAD
-lemma LocalDiffeomorph.image_coe {f : M → N} (hf : IsLocalDiffeomorph I J M N n f) :
-    (LocalDiffeomorph.image I J M N n hf).1 = range f := rfl
+lemma LocalDiffeomorph.image_coe {f : M → N} (hf : IsLocalDiffeomorph I J n f) :
+    (LocalDiffeomorph.image I J hf).1 = range f := rfl
 
 section helper -- FIXME: move to Algebra.Module.Basic
 variable {R : Type*} [Ring R]
@@ -193,15 +180,14 @@
 end helper
 
 section Differential
-variable {I J M N n}
+variable {I J} {f : M → N} {x : M} (hn : 1 ≤ n)
 variable [SmoothManifoldWithCorners I M] [SmoothManifoldWithCorners J N]
-  {f : M → N} {x : M} (hn : 1 ≤ n)
 
 /-- If `f` is a `C^n` local diffeomorphism at `x`, for `n ≥ 1`,
   the differential `df_x` is a linear equivalence. -/
-lemma LocalDiffeomorphAt.mfderiv_toContinuousLinearEquiv (hf : IsLocalDiffeomorphAt I J M N n f x)
-    (hn : 1 ≤ n) : ContinuousLinearEquiv (RingHom.id 𝕜) (TangentSpace I x) (TangentSpace J (f x)) :=
-  by
+lemma LocalDiffeomorphAt.mfderiv_toContinuousLinearEquiv
+    (hf : IsLocalDiffeomorphAt I J n f x) (hn : 1 ≤ n) :
+    ContinuousLinearEquiv (RingHom.id 𝕜) (TangentSpace I x) (TangentSpace J (f x)) := by
   choose Φ hyp using hf
   rcases hyp with ⟨hxU, heq⟩
   let A := mfderiv I J f x
@@ -253,7 +239,7 @@
 
 -- FIXME: for some reason, "rfl" fails.
 lemma LocalDiffeomorphAt.mfderiv_toContinuousLinearEquiv_coe
-    (hf : IsLocalDiffeomorphAt I J M N n f x) :
+    (hf : IsLocalDiffeomorphAt I J n f x) :
     LocalDiffeomorphAt.mfderiv_toContinuousLinearEquiv hf hn = mfderiv I J f x := by
   sorry
 
@@ -263,26 +249,22 @@
   LocalDiffeomorphAt.mfderiv_toContinuousLinearEquiv (Φ.isLocalDiffeomorph x) hn
 
 -- TODO: make `by rfl` work
-lemma Diffeomorph.mfderiv_toContinuousLinearEquiv_coe (Φ : M ≃ₘ^n⟮I, J⟯ N) {x : M} (hn : 1 ≤ n) :
+lemma Diffeomorph.mfderiv_toContinuousLinearEquiv_coe (Φ : M ≃ₘ^n⟮I, J⟯ N) :
     (Φ.mfderiv_toContinuousLinearEquiv hn x).toFun = mfderiv I J Φ x := sorry
 
 variable (x) in
 /-- If `f` is a `C^n` local diffeomorphism (`n ≥ 1`), each differential is a linear equivalence. -/
-lemma LocalDiffeomorph.mfderiv_toContinuousLinearEquiv (hf : IsLocalDiffeomorph I J M N n f)
-    (hn : 1 ≤ n) : ContinuousLinearEquiv (RingHom.id 𝕜) (TangentSpace I x) (TangentSpace J (f x)) :=
+lemma LocalDiffeomorph.mfderiv_toContinuousLinearEquiv (hf : IsLocalDiffeomorph I J n f) :
+    ContinuousLinearEquiv (RingHom.id 𝕜) (TangentSpace I x) (TangentSpace J (f x)) :=
   LocalDiffeomorphAt.mfderiv_toContinuousLinearEquiv (hf x) hn
 
 variable (x) in
-lemma LocalDiffeomorph.mfderiv_toContinuousLinearEquiv_coe (hf : IsLocalDiffeomorph I J M N n f):
-    LocalDiffeomorph.mfderiv_toContinuousLinearEquiv x hf hn = mfderiv I J f x := by
+lemma LocalDiffeomorph.mfderiv_toContinuousLinearEquiv_coe (hf : IsLocalDiffeomorph I J n f):
+    LocalDiffeomorph.mfderiv_toContinuousLinearEquiv x hn hf = mfderiv I J f x := by
   let r := LocalDiffeomorphAt.mfderiv_toContinuousLinearEquiv_coe hn (hf x)
   have : (LocalDiffeomorphAt.mfderiv_toContinuousLinearEquiv (hf x) hn) =
-    (LocalDiffeomorph.mfderiv_toContinuousLinearEquiv x hf hn) :=
+    (LocalDiffeomorph.mfderiv_toContinuousLinearEquiv x hn hf) :=
     sorry -- TODO: why doesn't `rfl` work?
   exact this ▸ r
 
-end Differential
-=======
-lemma LocalDiffeomorph.image_coe {f : M → N} (hf : IsLocalDiffeomorph I J n f) :
-    (LocalDiffeomorph.image I J hf).1 = range f := rfl
->>>>>>> 09c0517f
+end Differential