/-
Copyright (c) 2023 Heather Macbeth. All rights reserved.
Released under Apache 2.0 license as described in the file LICENSE.
Authors: Heather Macbeth, Adam Topaz
-/
import Mathlib.Algebra.Category.Ring.Colimits
import Mathlib.Algebra.Category.Ring.FilteredColimits
import Mathlib.Algebra.Category.Ring.Limits
import Mathlib.CategoryTheory.Sites.Whiskering
import Mathlib.Geometry.Manifold.Algebra.SmoothFunctions
import Mathlib.Geometry.Manifold.Sheaf.Basic

/-! # The sheaf of smooth functions on a manifold

The sheaf of `𝕜`-smooth functions from a manifold `M` to a manifold `N` can be defined as a sheaf of
types using the construction `StructureGroupoid.LocalInvariantProp.sheaf` from the file
`Mathlib.Geometry.Manifold.Sheaf.Basic`.  In this file we write that down (a one-liner), then do the
work of upgrading this to a sheaf of [groups]/[abelian groups]/[rings]/[commutative rings] when `N`
carries more algebraic structure.  For example, if `N` is `𝕜` then the sheaf of smooth functions
from `M` to `𝕜` is a sheaf of commutative rings, the *structure sheaf* of `M`.

## Main definitions

* `smoothSheaf`: The sheaf of smooth functions from `M` to `N`, as a sheaf of types
* `smoothSheaf.eval`: Canonical map onto `N` from the stalk of `smoothSheaf IM I M N` at `x`,
  given by evaluating sections at `x`
* `smoothSheafGroup`, `smoothSheafCommGroup`, `smoothSheafRing`, `smoothSheafCommRing`: The
  sheaf of smooth functions into a [Lie group]/[abelian Lie group]/[smooth ring]/[smooth commutative
  ring], as a sheaf of [groups]/[abelian groups]/[rings]/[commutative rings]
* `smoothSheafCommRing.forgetStalk`: Identify the stalk at a point of the sheaf-of-commutative-rings
  of functions from `M` to `R` (for `R` a smooth ring) with the stalk at that point of the
  corresponding sheaf of types.
* `smoothSheafCommRing.eval`: upgrade `smoothSheaf.eval` to a ring homomorphism when considering the
  sheaf of smooth functions into a smooth commutative ring
* `smoothSheafCommGroup.compLeft`: For a manifold `M` and a smooth homomorphism `φ` between
  abelian Lie groups `A`, `A'`, the 'postcomposition-by-`φ`' morphism of sheaves from
  `smoothSheafCommGroup IM I M A` to `smoothSheafCommGroup IM I' M A'`

# Main results

* `smoothSheaf.eval_surjective`: `smoothSheaf.eval` is surjective.
* `smoothSheafCommRing.eval_surjective`: `smoothSheafCommRing.eval` is surjective.

## TODO

There are variants of `smoothSheafCommGroup.compLeft` for `Grp`, `RingCat`, `CommRingCat`;
this is just boilerplate and can be added as needed.

Similarly, there are variants of `smoothSheafCommRing.forgetStalk` and `smoothSheafCommRing.eval`
for `Grp`, `CommGrp` and `RingCat` which can be added as needed.

Currently there is a universe restriction: one can consider the sheaf of smooth functions from `M`
to `N` only if `M` and `N` are in the same universe.  For example, since `ℂ` is in `Type`, we can
only consider the structure sheaf of complex manifolds in `Type`, which is unsatisfactory. The
obstacle here is in the underlying category theory constructions, which are not sufficiently
universe polymorphic.  A direct attempt to generalize the universes worked in Lean 3 but was
reverted because it was hard to port to Lean 4, see
https://github.com/leanprover-community/mathlib/pull/19230
The current (Oct 2023) proposal to permit these generalizations is to use the new `UnivLE`
typeclass, and some (but not all) of the underlying category theory constructions have now been
generalized by this method: see https://github.com/leanprover-community/mathlib4/pull/5724,
https://github.com/leanprover-community/mathlib4/pull/5726.
-/


noncomputable section
open TopologicalSpace Opposite
open scoped ContDiff

universe u

variable {𝕜 : Type*} [NontriviallyNormedField 𝕜]
  {EM : Type*} [NormedAddCommGroup EM] [NormedSpace 𝕜 EM]
  {HM : Type*} [TopologicalSpace HM] (IM : ModelWithCorners 𝕜 EM HM)
variable {E : Type*} [NormedAddCommGroup E] [NormedSpace 𝕜 E]
  {H : Type*} [TopologicalSpace H] (I : ModelWithCorners 𝕜 E H)
  {H' : Type*} [TopologicalSpace H'] (I' : ModelWithCorners 𝕜 E H')
  (M : Type u) [TopologicalSpace M] [ChartedSpace HM M]
  (N G A A' R : Type u) [TopologicalSpace N] [ChartedSpace H N]
  [TopologicalSpace G] [ChartedSpace H G] [TopologicalSpace A] [ChartedSpace H A]
  [TopologicalSpace A'] [ChartedSpace H' A'] [TopologicalSpace R] [ChartedSpace H R]

section TypeCat

/-- The sheaf of smooth functions from `M` to `N`, as a sheaf of types. -/
def smoothSheaf : TopCat.Sheaf (Type u) (TopCat.of M) :=
  (contDiffWithinAt_localInvariantProp (I := IM) (I' := I) ∞).sheaf M N

variable {M}

instance smoothSheaf.coeFun (U : (Opens (TopCat.of M))ᵒᵖ) :
    CoeFun ((smoothSheaf IM I M N).presheaf.obj U) (fun _ ↦ ↑(unop U) → N) :=
  (contDiffWithinAt_localInvariantProp ∞).sheafHasCoeToFun _ _ _

open Manifold in
/-- The object of `smoothSheaf IM I M N` for the open set `U` in `M` is
`C^∞⟮IM, (unop U : Opens M); I, N⟯`, the `(IM, I)`-smooth functions from `U` to `N`.  This is not
just a "moral" equality but a literal and definitional equality! -/
lemma smoothSheaf.obj_eq (U : (Opens (TopCat.of M))ᵒᵖ) :
    (smoothSheaf IM I M N).presheaf.obj U = C^∞⟮IM, (unop U : Opens M); I, N⟯ := rfl

/-- Canonical map from the stalk of `smoothSheaf IM I M N` at `x` to `N`, given by evaluating
sections at `x`. -/
def smoothSheaf.eval (x : M) : (smoothSheaf IM I M N).presheaf.stalk x → N :=
  TopCat.stalkToFiber (StructureGroupoid.LocalInvariantProp.localPredicate M N _) x

/-- Canonical map from the stalk of `smoothSheaf IM I M N` at `x` to `N`, given by evaluating
sections at `x`, considered as a morphism in the category of types. -/
def smoothSheaf.evalHom (x : TopCat.of M) : (smoothSheaf IM I M N).presheaf.stalk x ⟶ N :=
  TopCat.stalkToFiber (StructureGroupoid.LocalInvariantProp.localPredicate M N _) x

open CategoryTheory Limits

/-- Given manifolds `M`, `N` and an open neighbourhood `U` of a point `x : M`, the evaluation-at-`x`
map to `N` from smooth functions from  `U` to `N`. -/
def smoothSheaf.evalAt (x : TopCat.of M) (U : OpenNhds x)
    (i : (smoothSheaf IM I M N).presheaf.obj (Opposite.op U.obj)) : N :=
  i.1 ⟨x, U.2⟩

@[simp, reassoc, elementwise] lemma smoothSheaf.ι_evalHom (x : TopCat.of M) (U) :
    colimit.ι ((OpenNhds.inclusion x).op ⋙ (smoothSheaf IM I M N).val) U ≫
    smoothSheaf.evalHom IM I N x =
    smoothSheaf.evalAt _ _ _ _ _ :=
  colimit.ι_desc _ _

/-- The `eval` map is surjective at `x`. -/
lemma smoothSheaf.eval_surjective (x : M) : Function.Surjective (smoothSheaf.eval IM I N x) := by
  apply TopCat.stalkToFiber_surjective
  intro n
  exact ⟨⊤, fun _ ↦ n, contMDiff_const, rfl⟩

instance [Nontrivial N] (x : M) : Nontrivial ((smoothSheaf IM I M N).presheaf.stalk x) :=
  (smoothSheaf.eval_surjective IM I N x).nontrivial

variable {IM I N}

@[simp] lemma smoothSheaf.eval_germ (U : Opens M) (x : M) (hx : x ∈ U)
    (f : (smoothSheaf IM I M N).presheaf.obj (op U)) :
    smoothSheaf.eval IM I N (x : M) ((smoothSheaf IM I M N).presheaf.germ U x hx f) = f ⟨x, hx⟩ :=
  TopCat.stalkToFiber_germ ((contDiffWithinAt_localInvariantProp ∞).localPredicate M N) _ _ _ _

lemma smoothSheaf.contMDiff_section {U : (Opens (TopCat.of M))ᵒᵖ}
    (f : (smoothSheaf IM I M N).presheaf.obj U) :
    ContMDiff IM I ∞ f :=
  (contDiffWithinAt_localInvariantProp ∞).section_spec _ _ _ _

@[deprecated (since := "2024-11-21")]
alias smoothSheaf.smooth_section := smoothSheaf.contMDiff_section

end TypeCat

section LieGroup
variable [Group G] [LieGroup I ∞ G]

open Manifold in
@[to_additive]
noncomputable instance (U : (Opens (TopCat.of M))ᵒᵖ) :
    Group ((smoothSheaf IM I M G).presheaf.obj U) :=
  (ContMDiffMap.group : Group C^∞⟮IM, (unop U : Opens M); I, G⟯)

/-- The presheaf of smooth functions from `M` to `G`, for `G` a Lie group, as a presheaf of groups.
-/
@[to_additive "The presheaf of smooth functions from `M` to `G`, for `G` an additive Lie group, as a
presheaf of additive groups."]
noncomputable def smoothPresheafGroup : TopCat.Presheaf Grp.{u} (TopCat.of M) :=
  { obj := fun U ↦ Grp.of ((smoothSheaf IM I M G).presheaf.obj U)
    map := fun h ↦ Grp.ofHom <|
      ContMDiffMap.restrictMonoidHom IM I G <| CategoryTheory.leOfHom h.unop
    map_id := fun _ ↦ rfl
    map_comp := fun _ _ ↦ rfl }

/-- The sheaf of smooth functions from `M` to `G`, for `G` a Lie group, as a sheaf of
groups. -/
@[to_additive "The sheaf of smooth functions from `M` to `G`, for `G` an additive Lie group, as a
sheaf of additive groups."]
noncomputable def smoothSheafGroup : TopCat.Sheaf Grp.{u} (TopCat.of M) :=
  { val := smoothPresheafGroup IM I M G
    cond := by
      rw [CategoryTheory.Presheaf.isSheaf_iff_isSheaf_forget _ _ (CategoryTheory.forget Grp)]
      exact CategoryTheory.Sheaf.cond (smoothSheaf IM I M G) }

end LieGroup

section CommLieGroup
variable [CommGroup A] [CommGroup A'] [LieGroup I ∞ A] [LieGroup I' ∞ A']

open Manifold in
@[to_additive] noncomputable instance (U : (Opens (TopCat.of M))ᵒᵖ) :
    CommGroup ((smoothSheaf IM I M A).presheaf.obj U) :=
  (ContMDiffMap.commGroup : CommGroup C^∞⟮IM, (unop U : Opens M); I, A⟯)

/-- The presheaf of smooth functions from `M` to `A`, for `A` an abelian Lie group, as a
presheaf of abelian groups. -/
@[to_additive "The presheaf of smooth functions from `M` to `A`, for `A` an additive abelian Lie
group, as a presheaf of additive abelian groups."]
noncomputable def smoothPresheafCommGroup : TopCat.Presheaf CommGrp.{u} (TopCat.of M) :=
  { obj := fun U ↦ CommGrp.of ((smoothSheaf IM I M A).presheaf.obj U)
    map := fun h ↦ CommGrp.ofHom <|
      ContMDiffMap.restrictMonoidHom IM I A <| CategoryTheory.leOfHom h.unop
    map_id := fun _ ↦ rfl
    map_comp := fun _ _ ↦ rfl }

/-- The sheaf of smooth functions from `M` to `A`, for `A` an abelian Lie group, as a
sheaf of abelian groups. -/
@[to_additive "The sheaf of smooth functions from `M` to
`A`, for `A` an abelian additive Lie group, as a sheaf of abelian additive groups."]
noncomputable def smoothSheafCommGroup : TopCat.Sheaf CommGrp.{u} (TopCat.of M) :=
  { val := smoothPresheafCommGroup IM I M A
    cond := by
      rw [CategoryTheory.Presheaf.isSheaf_iff_isSheaf_forget _ _
        (CategoryTheory.forget CommGrp)]
      exact CategoryTheory.Sheaf.cond (smoothSheaf IM I M A) }

/-- For a manifold `M` and a smooth homomorphism `φ` between abelian Lie groups `A`, `A'`, the
'left-composition-by-`φ`' morphism of sheaves from `smoothSheafCommGroup IM I M A` to
`smoothSheafCommGroup IM I' M A'`. -/
@[to_additive "For a manifold `M` and a smooth homomorphism `φ` between abelian additive Lie groups
`A`, `A'`, the 'left-composition-by-`φ`' morphism of sheaves from `smoothSheafAddCommGroup IM I M A`
to `smoothSheafAddCommGroup IM I' M A'`."]
def smoothSheafCommGroup.compLeft (φ : A →* A') (hφ : ContMDiff I I' ∞ φ) :
    smoothSheafCommGroup IM I M A ⟶ smoothSheafCommGroup IM I' M A' :=
  CategoryTheory.Sheaf.Hom.mk <|
  { app := fun _ ↦ CommGrp.ofHom <| ContMDiffMap.compLeftMonoidHom _ _ φ hφ
    naturality := fun _ _ _ ↦ rfl }

end CommLieGroup

section ContMDiffRing
variable [Ring R] [ContMDiffRing I ∞ R]

open Manifold in
instance (U : (Opens (TopCat.of M))ᵒᵖ) : Ring ((smoothSheaf IM I M R).presheaf.obj U) :=
  (ContMDiffMap.ring : Ring C^∞⟮IM, (unop U : Opens M); I, R⟯)

/-- The presheaf of smooth functions from `M` to `R`, for `R` a smooth ring, as a presheaf
of rings. -/
def smoothPresheafRing : TopCat.Presheaf RingCat.{u} (TopCat.of M) :=
  { obj := fun U ↦ RingCat.of ((smoothSheaf IM I M R).presheaf.obj U)
    map := fun h ↦ RingCat.ofHom <|
      ContMDiffMap.restrictRingHom IM I R <| CategoryTheory.leOfHom h.unop
    map_id := fun _ ↦ rfl
    map_comp := fun _ _ ↦ rfl }

/-- The sheaf of smooth functions from `M` to `R`, for `R` a smooth ring, as a sheaf of
rings. -/
def smoothSheafRing : TopCat.Sheaf RingCat.{u} (TopCat.of M) :=
  { val := smoothPresheafRing IM I M R
    cond := by
      rw [CategoryTheory.Presheaf.isSheaf_iff_isSheaf_forget _ _ (CategoryTheory.forget RingCat)]
      exact CategoryTheory.Sheaf.cond (smoothSheaf IM I M R) }

end ContMDiffRing

section SmoothCommRing
variable [CommRing R] [ContMDiffRing I ∞ R]

open Manifold in
instance (U : (Opens (TopCat.of M))ᵒᵖ) : CommRing ((smoothSheaf IM I M R).presheaf.obj U) :=
  (ContMDiffMap.commRing : CommRing C^∞⟮IM, (unop U : Opens M); I, R⟯)

/-- The presheaf of smooth functions from `M` to `R`, for `R` a smooth commutative ring, as a
presheaf of commutative rings. -/
def smoothPresheafCommRing : TopCat.Presheaf CommRingCat.{u} (TopCat.of M) :=
  { obj := fun U ↦ CommRingCat.of ((smoothSheaf IM I M R).presheaf.obj U)
    map := fun h ↦ CommRingCat.ofHom <|
      ContMDiffMap.restrictRingHom IM I R <| CategoryTheory.leOfHom h.unop
    map_id := fun _ ↦ rfl
    map_comp := fun _ _ ↦ rfl }

/-- The sheaf of smooth functions from `M` to `R`, for `R` a smooth commutative ring, as a sheaf of
commutative rings. -/
def smoothSheafCommRing : TopCat.Sheaf CommRingCat.{u} (TopCat.of M) :=
  { val := smoothPresheafCommRing IM I M R
    cond := by
      rw [CategoryTheory.Presheaf.isSheaf_iff_isSheaf_forget _ _
        (CategoryTheory.forget CommRingCat)]
      exact CategoryTheory.Sheaf.cond (smoothSheaf IM I M R) }

-- sanity check: applying the `CommRingCat`-to-`TypeCat` forgetful functor to the sheaf-of-rings of
-- smooth functions gives the sheaf-of-types of smooth functions.
example : (CategoryTheory.sheafCompose _ (CategoryTheory.forget CommRingCat.{u})).obj
    (smoothSheafCommRing IM I M R) = (smoothSheaf IM I M R) := rfl

instance smoothSheafCommRing.coeFun (U : (Opens (TopCat.of M))ᵒᵖ) :
    CoeFun ((smoothSheafCommRing IM I M R).presheaf.obj U) (fun _ ↦ ↑(unop U) → R) :=
  (contDiffWithinAt_localInvariantProp ∞).sheafHasCoeToFun _ _ _

open CategoryTheory Limits

/-- Identify the stalk at a point of the sheaf-of-commutative-rings of functions from `M` to `R`
(for `R` a smooth ring) with the stalk at that point of the corresponding sheaf of types. -/
def smoothSheafCommRing.forgetStalk (x : TopCat.of M) :
    (forget _).obj ((smoothSheafCommRing IM I M R).presheaf.stalk x) ≅
    (smoothSheaf IM I M R).presheaf.stalk x :=
  preservesColimitIso _ _

@[simp, reassoc, elementwise] lemma smoothSheafCommRing.ι_forgetStalk_hom (x : TopCat.of M) (U) :
    CategoryStruct.comp
      (Z := (smoothSheaf IM I M R).presheaf.stalk x)
      (DFunLike.coe
        (α := ((forget CommRingCat).obj ((smoothSheafCommRing IM I M R).presheaf.obj
          (op ((OpenNhds.inclusion x).obj U.unop)))))
        (colimit.ι ((OpenNhds.inclusion x).op ⋙ (smoothSheafCommRing IM I M R).presheaf) U).hom)
      (forgetStalk IM I M R x).hom =
    colimit.ι ((OpenNhds.inclusion x).op ⋙ (smoothSheaf IM I M R).presheaf) U :=
  ι_preservesColimitIso_hom (forget CommRingCat) _ _

@[simp, reassoc, elementwise] lemma smoothSheafCommRing.ι_forgetStalk_inv (x : TopCat.of M) (U) :
    colimit.ι ((OpenNhds.inclusion x).op ⋙ (smoothSheaf IM I M R).presheaf) U ≫
    (smoothSheafCommRing.forgetStalk IM I M R x).inv =
    (forget CommRingCat).map
      (colimit.ι ((OpenNhds.inclusion x).op ⋙ (smoothSheafCommRing IM I M R).presheaf) U) := by
  rw [Iso.comp_inv_eq, ← smoothSheafCommRing.ι_forgetStalk_hom, CommRingCat.forget_map]
  simp_rw [Functor.comp_obj, Functor.op_obj]
  rfl

/-- Given a smooth commutative ring `R` and a manifold `M`, and an open neighbourhood `U` of a point
`x : M`, the evaluation-at-`x` map to `R` from smooth functions from  `U` to `R`. -/
def smoothSheafCommRing.evalAt (x : TopCat.of M) (U : OpenNhds x) :
    (smoothSheafCommRing IM I M R).presheaf.obj (Opposite.op U.1) ⟶ CommRingCat.of R :=
<<<<<<< HEAD
  ContMDiffMap.evalRingHom ⟨x, U.2⟩
=======
  CommRingCat.ofHom (SmoothMap.evalRingHom ⟨x, U.2⟩)
>>>>>>> ddbd4951

/-- Canonical ring homomorphism from the stalk of `smoothSheafCommRing IM I M R` at `x` to `R`,
given by evaluating sections at `x`, considered as a morphism in the category of commutative rings.
-/
def smoothSheafCommRing.evalHom (x : TopCat.of M) :
    (smoothSheafCommRing IM I M R).presheaf.stalk x ⟶ CommRingCat.of R := by
  refine CategoryTheory.Limits.colimit.desc _ ⟨_, ⟨fun U ↦ ?_, ?_⟩⟩
  · apply smoothSheafCommRing.evalAt
  · aesop_cat

/-- Canonical ring homomorphism from the stalk of `smoothSheafCommRing IM I M R` at `x` to `R`,
given by evaluating sections at `x`. -/
def smoothSheafCommRing.eval (x : M) : (smoothSheafCommRing IM I M R).presheaf.stalk x →+* R :=
  (smoothSheafCommRing.evalHom IM I M R x).hom

@[simp, reassoc, elementwise] lemma smoothSheafCommRing.ι_evalHom (x : TopCat.of M) (U) :
    colimit.ι ((OpenNhds.inclusion x).op ⋙ _) U ≫ smoothSheafCommRing.evalHom IM I M R x =
    smoothSheafCommRing.evalAt _ _ _ _ _ _ :=
  colimit.ι_desc _ _

@[simp] lemma smoothSheafCommRing.evalHom_germ (U : Opens (TopCat.of M)) (x : M) (hx : x ∈ U)
    (f : (smoothSheafCommRing IM I M R).presheaf.obj (op U)) :
    smoothSheafCommRing.evalHom IM I M R (x : TopCat.of M)
      ((smoothSheafCommRing IM I M R).presheaf.germ U x hx f)
    = f ⟨x, hx⟩ :=
  congr_arg (fun a ↦ a f) <| smoothSheafCommRing.ι_evalHom IM I M R x ⟨U, hx⟩

@[simp, reassoc, elementwise] lemma smoothSheafCommRing.forgetStalk_inv_comp_eval
    (x : TopCat.of M) :
    (smoothSheafCommRing.forgetStalk IM I M R x).inv ≫
     (DFunLike.coe (smoothSheafCommRing.evalHom IM I M R x).hom) =
    smoothSheaf.evalHom _ _ _ _ := by
  apply Limits.colimit.hom_ext
  intro U
  show (colimit.ι _ U) ≫ _ = colimit.ι ((OpenNhds.inclusion x).op ⋙ _) U ≫ _
  rw [smoothSheafCommRing.ι_forgetStalk_inv_assoc]
  convert congr_arg (fun i ↦ (forget CommRingCat).map i) (smoothSheafCommRing.ι_evalHom ..)
  exact smoothSheaf.ι_evalHom IM I R x U

@[simp, reassoc, elementwise] lemma smoothSheafCommRing.forgetStalk_hom_comp_evalHom
    (x : TopCat.of M) :
    (smoothSheafCommRing.forgetStalk IM I M R x).hom ≫ (smoothSheaf.evalHom IM I R x) =
    (forget _).map (smoothSheafCommRing.evalHom _ _ _ _ _) := by
  simp_rw [← CategoryTheory.Iso.eq_inv_comp]
  rw [← smoothSheafCommRing.forgetStalk_inv_comp_eval]
  rfl

lemma smoothSheafCommRing.eval_surjective (x) :
    Function.Surjective (smoothSheafCommRing.eval IM I M R x) := by
  intro r
  obtain ⟨y, rfl⟩ := smoothSheaf.eval_surjective IM I R x r
  use (smoothSheafCommRing.forgetStalk IM I M R x).inv y
  apply smoothSheafCommRing.forgetStalk_inv_comp_eval_apply

instance [Nontrivial R] (x : M) : Nontrivial ((smoothSheafCommRing IM I M R).presheaf.stalk x) :=
  (smoothSheafCommRing.eval_surjective IM I M R x).nontrivial

variable {IM I M R}

@[simp] lemma smoothSheafCommRing.eval_germ (U : Opens M) (x : M) (hx : x ∈ U)
    (f : (smoothSheafCommRing IM I M R).presheaf.obj (op U)) :
    smoothSheafCommRing.eval IM I M R x ((smoothSheafCommRing IM I M R).presheaf.germ U x hx f)
    = f ⟨x, hx⟩ :=
  smoothSheafCommRing.evalHom_germ IM I M R U x hx f

end SmoothCommRing<|MERGE_RESOLUTION|>--- conflicted
+++ resolved
@@ -318,11 +318,7 @@
 `x : M`, the evaluation-at-`x` map to `R` from smooth functions from  `U` to `R`. -/
 def smoothSheafCommRing.evalAt (x : TopCat.of M) (U : OpenNhds x) :
     (smoothSheafCommRing IM I M R).presheaf.obj (Opposite.op U.1) ⟶ CommRingCat.of R :=
-<<<<<<< HEAD
-  ContMDiffMap.evalRingHom ⟨x, U.2⟩
-=======
-  CommRingCat.ofHom (SmoothMap.evalRingHom ⟨x, U.2⟩)
->>>>>>> ddbd4951
+  CommRingCat.ofHom (ContMDiffMap.evalRingHom ⟨x, U.2⟩)
 
 /-- Canonical ring homomorphism from the stalk of `smoothSheafCommRing IM I M R` at `x` to `R`,
 given by evaluating sections at `x`, considered as a morphism in the category of commutative rings.
