--- conflicted
+++ resolved
@@ -46,31 +46,18 @@
   `extChartAt I x` is the canonical such partial equiv around `x`.
 
 As specific examples of models with corners, we define (in `Geometry.Manifold.Instances.Real`)
-<<<<<<< HEAD
-* `modelWithCornersSelf ℝ (EuclideanSpace (Fin n))` for the model space used to define
-  `n`-dimensional real manifolds without boundary (with notation `𝓡 n` in the locale `Manifold`)
-* `ModelWithCorners ℝ (EuclideanSpace (Fin n)) (EuclideanHalfSpace n)` for the model space
-  used to define `n`-dimensional real manifolds with boundary (with notation `𝓡∂ n` in the locale
-  `Manifold`)
-* `ModelWithCorners ℝ (EuclideanSpace (Fin n)) (EuclideanQuadrant n)` for the model space used
-=======
 * `modelWithCornersSelf ℝ (EuclideanSpace ℝ (Fin n))` for the model space used to define
   `n`-dimensional real manifolds without boundary (with notation `𝓡 n` in the locale `Manifold`)
 * `ModelWithCorners ℝ (EuclideanSpace ℝ (Fin n)) (EuclideanHalfSpace n)` for the model space
   used to define `n`-dimensional real manifolds with boundary (with notation `𝓡∂ n` in the locale
   `Manifold`)
 * `ModelWithCorners ℝ (EuclideanSpace ℝ (Fin n)) (EuclideanQuadrant n)` for the model space used
->>>>>>> 59de845a
   to define `n`-dimensional real manifolds with corners
 
 With these definitions at hand, to invoke an `n`-dimensional real manifold without boundary,
 one could use
 
-<<<<<<< HEAD
-  `variable {n : ℕ} {M : Type*} [TopologicalSpace M] [ChartedSpace (EuclideanSpace (Fin n)) M]
-=======
   `variable {n : ℕ} {M : Type*} [TopologicalSpace M] [ChartedSpace (EuclideanSpace ℝ (Fin n)) M]
->>>>>>> 59de845a
    [SmoothManifoldWithCorners (𝓡 n) M]`.
 
 However, this is not the recommended way: a theorem proved using this assumption would not apply
