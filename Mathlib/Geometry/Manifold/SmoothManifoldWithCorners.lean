--- conflicted
+++ resolved
@@ -976,14 +976,8 @@
   simp_rw [extend, LocalEquiv.trans_target, I.target_eq, I.toLocalEquiv_coe_symm, inter_comm]
 #align local_homeomorph.extend_target LocalHomeomorph.extend_target
 
-<<<<<<< HEAD
-lemma isOpen_extend_target [I.Boundaryless] :
-    IsOpen (f.extend I).target := by
-  rw [LocalHomeomorph.extend_target, I.range_eq_univ, inter_univ]
-=======
 lemma isOpen_extend_target [I.Boundaryless] : IsOpen (f.extend I).target := by
   rw [extend_target, I.range_eq_univ, inter_univ]
->>>>>>> f8e33407
   exact I.continuous_symm.isOpen_preimage _ f.open_target
 
 theorem mapsTo_extend (hs : s ⊆ f.source) :
