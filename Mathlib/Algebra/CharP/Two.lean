/-
Copyright (c) 2021 Eric Wieser. All rights reserved.
Released under Apache 2.0 license as described in the file LICENSE.
Authors: Eric Wieser
-/
import Mathlib.Algebra.CharP.Basic
import Mathlib.GroupTheory.OrderOfElement

/-!
# Lemmas about rings of characteristic two

This file contains results about `CharP R 2`, in the `CharTwo` namespace.

The lemmas in this file with a `_sq` suffix are just special cases of the `_pow_char` lemmas
elsewhere, with a shorter name for ease of discovery, and no need for a `[Fact (Prime 2)]` argument.
-/

assert_not_exists Algebra
assert_not_exists LinearMap

variable {R ι : Type*}

namespace CharTwo

section AddMonoidWithOne

variable [AddMonoidWithOne R]

theorem two_eq_zero [CharP R 2] : (2 : R) = 0 := by
  rw [← Nat.cast_two, CharP.cast_eq_zero]

/-- The only hypotheses required to build a `CharP R 2` instance are `1 ≠ 0` and `2 = 0`. -/
<<<<<<< HEAD
protected theorem mk (h₁ : (1 : R) ≠ 0) (h₂ : (2 : R) = 0) : CharP R 2 := by
  refine ⟨fun n ↦ ?_⟩
  obtain hn | hn := Nat.even_or_odd n
  · simp_rw [hn.two_dvd, iff_true]
    exact natCast_eq_zero_of_even_of_two_eq_zero hn h₂
  · simp_rw [hn.not_two_dvd_nat, iff_false]
    rwa [natCast_eq_one_of_odd_of_two_eq_zero hn h₂]
=======
theorem of_one_ne_zero_of_two_eq_zero (h₁ : (1 : R) ≠ 0) (h₂ : (2 : R) = 0) : CharP R 2 where
  cast_eq_zero_iff' n := by
    obtain hn | hn := Nat.even_or_odd n
    · simp_rw [hn.two_dvd, iff_true]
      exact natCast_eq_zero_of_even_of_two_eq_zero hn h₂
    · simp_rw [hn.not_two_dvd_nat, iff_false]
      rwa [natCast_eq_one_of_odd_of_two_eq_zero hn h₂]
>>>>>>> 62a047f8

end AddMonoidWithOne

section Semiring

variable [Semiring R] [CharP R 2]

@[scoped simp]
theorem add_self_eq_zero (x : R) : x + x = 0 := by rw [← two_smul R x, two_eq_zero, zero_smul]

@[scoped simp]
protected theorem two_nsmul (x : R) : 2 • x = 0 := by rw [two_smul, add_self_eq_zero]

end Semiring

section Ring

variable [Ring R] [CharP R 2]

@[scoped simp]
theorem neg_eq (x : R) : -x = x := by
  rw [neg_eq_iff_add_eq_zero, add_self_eq_zero]

theorem neg_eq' : Neg.neg = (id : R → R) :=
  funext neg_eq

theorem sub_eq_add (x y : R) : x - y = x + y := by rw [sub_eq_add_neg, neg_eq]

<<<<<<< HEAD
/-- `-` and `+` are the same function. -/
@[scoped simp]
theorem sub_eq_add' : HSub.hSub = (HAdd.hAdd : R → R → R) :=
=======
@[deprecated sub_eq_add (since := "2024-10-24")]
theorem sub_eq_add' : HSub.hSub = (· + · : R → R → R) :=
>>>>>>> 62a047f8
  funext₂ sub_eq_add

theorem add_eq_iff_eq_add {a b c : R} : a + b = c ↔ a = c + b := by
  rw [← sub_eq_iff_eq_add, sub_eq_add]

theorem eq_add_iff_add_eq {a b c : R} : a = b + c ↔ a + c = b := by
  rw [← eq_sub_iff_add_eq, sub_eq_add]

@[scoped simp]
protected theorem two_zsmul (x : R) : (2 : ℤ) • x = 0 := by
  rw [two_zsmul, add_self_eq_zero]

end Ring

section CommSemiring

variable [CommSemiring R] [CharP R 2]

theorem add_sq (x y : R) : (x + y) ^ 2 = x ^ 2 + y ^ 2 :=
  add_pow_char _ _ _

theorem add_mul_self (x y : R) : (x + y) * (x + y) = x * x + y * y := by
  rw [← pow_two, ← pow_two, ← pow_two, add_sq]

theorem list_sum_sq (l : List R) : l.sum ^ 2 = (l.map (· ^ 2)).sum :=
  list_sum_pow_char _ _

theorem list_sum_mul_self (l : List R) : l.sum * l.sum = (List.map (fun x => x * x) l).sum := by
  simp_rw [← pow_two, list_sum_sq]

theorem multiset_sum_sq (l : Multiset R) : l.sum ^ 2 = (l.map (· ^ 2)).sum :=
  multiset_sum_pow_char _ _

theorem multiset_sum_mul_self (l : Multiset R) :
    l.sum * l.sum = (Multiset.map (fun x => x * x) l).sum := by simp_rw [← pow_two, multiset_sum_sq]

theorem sum_sq (s : Finset ι) (f : ι → R) : (∑ i ∈ s, f i) ^ 2 = ∑ i ∈ s, f i ^ 2 :=
  sum_pow_char _ _ _

theorem sum_mul_self (s : Finset ι) (f : ι → R) :
    ((∑ i ∈ s, f i) * ∑ i ∈ s, f i) = ∑ i ∈ s, f i * f i := by simp_rw [← pow_two, sum_sq]

end CommSemiring

end CharTwo

section ringChar

variable [Ring R]

theorem neg_one_eq_one_iff [Nontrivial R] : (-1 : R) = 1 ↔ ringChar R = 2 := by
  refine ⟨fun h => ?_, fun h => @CharTwo.neg_eq _ _ (ringChar.of_eq h) 1⟩
  rw [eq_comm, ← sub_eq_zero, sub_neg_eq_add, ← Nat.cast_one, ← Nat.cast_add] at h
  exact ((Nat.dvd_prime Nat.prime_two).mp (ringChar.dvd h)).resolve_left CharP.ringChar_ne_one

@[simp]
theorem orderOf_neg_one [Nontrivial R] : orderOf (-1 : R) = if ringChar R = 2 then 1 else 2 := by
  split_ifs with h
  · rw [neg_one_eq_one_iff.2 h, orderOf_one]
  apply orderOf_eq_prime
  · simp
  simpa [neg_one_eq_one_iff] using h

end ringChar<|MERGE_RESOLUTION|>--- conflicted
+++ resolved
@@ -30,15 +30,6 @@
   rw [← Nat.cast_two, CharP.cast_eq_zero]
 
 /-- The only hypotheses required to build a `CharP R 2` instance are `1 ≠ 0` and `2 = 0`. -/
-<<<<<<< HEAD
-protected theorem mk (h₁ : (1 : R) ≠ 0) (h₂ : (2 : R) = 0) : CharP R 2 := by
-  refine ⟨fun n ↦ ?_⟩
-  obtain hn | hn := Nat.even_or_odd n
-  · simp_rw [hn.two_dvd, iff_true]
-    exact natCast_eq_zero_of_even_of_two_eq_zero hn h₂
-  · simp_rw [hn.not_two_dvd_nat, iff_false]
-    rwa [natCast_eq_one_of_odd_of_two_eq_zero hn h₂]
-=======
 theorem of_one_ne_zero_of_two_eq_zero (h₁ : (1 : R) ≠ 0) (h₂ : (2 : R) = 0) : CharP R 2 where
   cast_eq_zero_iff' n := by
     obtain hn | hn := Nat.even_or_odd n
@@ -46,7 +37,6 @@
       exact natCast_eq_zero_of_even_of_two_eq_zero hn h₂
     · simp_rw [hn.not_two_dvd_nat, iff_false]
       rwa [natCast_eq_one_of_odd_of_two_eq_zero hn h₂]
->>>>>>> 62a047f8
 
 end AddMonoidWithOne
 
@@ -75,14 +65,8 @@
 
 theorem sub_eq_add (x y : R) : x - y = x + y := by rw [sub_eq_add_neg, neg_eq]
 
-<<<<<<< HEAD
-/-- `-` and `+` are the same function. -/
-@[scoped simp]
-theorem sub_eq_add' : HSub.hSub = (HAdd.hAdd : R → R → R) :=
-=======
 @[deprecated sub_eq_add (since := "2024-10-24")]
 theorem sub_eq_add' : HSub.hSub = (· + · : R → R → R) :=
->>>>>>> 62a047f8
   funext₂ sub_eq_add
 
 theorem add_eq_iff_eq_add {a b c : R} : a + b = c ↔ a = c + b := by
