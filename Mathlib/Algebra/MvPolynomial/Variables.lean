/-
Copyright (c) 2017 Johannes Hölzl. All rights reserved.
Released under Apache 2.0 license as described in the file LICENSE.
Authors: Johannes Hölzl, Johan Commelin, Mario Carneiro
-/
import Mathlib.Algebra.MvPolynomial.Degrees

#align_import data.mv_polynomial.variables from "leanprover-community/mathlib"@"2f5b500a507264de86d666a5f87ddb976e2d8de4"

/-!
# Variables of polynomials

This file establishes many results about the variable sets of a multivariate polynomial.

The *variable set* of a polynomial $P \in R[X]$ is a `Finset` containing each $x \in X$
that appears in a monomial in $P$.


## Main declarations

* `MvPolynomial.vars p` : the finset of variables occurring in `p`.
  For example if `p = x⁴y+yz` then `vars p = {x, y, z}`

## Notation

As in other polynomial files, we typically use the notation:

+ `σ τ : Type*` (indexing the variables)

+ `R : Type*` `[CommSemiring R]` (the coefficients)

+ `s : σ →₀ ℕ`, a function from `σ` to `ℕ` which is zero away from a finite set.
This will give rise to a monomial in `MvPolynomial σ R` which mathematicians might call `X^s`

+ `r : R`

+ `i : σ`, with corresponding monomial `X i`, often denoted `X_i` by mathematicians

+ `p : MvPolynomial σ R`

-/


noncomputable section

open Set Function Finsupp AddMonoidAlgebra

open BigOperators

universe u v w

variable {R : Type u} {S : Type v}

namespace MvPolynomial

variable {σ τ : Type*} {r : R} {e : ℕ} {n m : σ} {s : σ →₀ ℕ}

section CommSemiring

variable [CommSemiring R] {p q : MvPolynomial σ R}

section Vars

/-! ### `vars` -/


/-- `vars p` is the set of variables appearing in the polynomial `p` -/
def vars (p : MvPolynomial σ R) : Finset σ :=
  letI := Classical.decEq σ
  p.degrees.toFinset
#align mv_polynomial.vars MvPolynomial.vars

theorem vars_def [DecidableEq σ] (p : MvPolynomial σ R) : p.vars = p.degrees.toFinset := by
  rw [vars]
  convert rfl
#align mv_polynomial.vars_def MvPolynomial.vars_def

@[simp]
theorem vars_0 : (0 : MvPolynomial σ R).vars = ∅ := by
  classical rw [vars_def, degrees_zero, Multiset.toFinset_zero]
#align mv_polynomial.vars_0 MvPolynomial.vars_0

@[simp]
theorem vars_monomial (h : r ≠ 0) : (monomial s r).vars = s.support := by
  classical rw [vars_def, degrees_monomial_eq _ _ h, Finsupp.toFinset_toMultiset]
#align mv_polynomial.vars_monomial MvPolynomial.vars_monomial

@[simp]
theorem vars_C : (C r : MvPolynomial σ R).vars = ∅ := by
  classical rw [vars_def, degrees_C, Multiset.toFinset_zero]
set_option linter.uppercaseLean3 false in
#align mv_polynomial.vars_C MvPolynomial.vars_C

@[simp]
theorem vars_X [Nontrivial R] : (X n : MvPolynomial σ R).vars = {n} := by
  rw [X, vars_monomial (one_ne_zero' R), Finsupp.support_single_ne_zero _ (one_ne_zero' ℕ)]
set_option linter.uppercaseLean3 false in
#align mv_polynomial.vars_X MvPolynomial.vars_X

theorem mem_vars (i : σ) : i ∈ p.vars ↔ ∃ d ∈ p.support, i ∈ d.support := by
  classical simp only [vars_def, Multiset.mem_toFinset, mem_degrees, mem_support_iff, exists_prop]
#align mv_polynomial.mem_vars MvPolynomial.mem_vars

theorem mem_support_not_mem_vars_zero {f : MvPolynomial σ R} {x : σ →₀ ℕ} (H : x ∈ f.support)
    {v : σ} (h : v ∉ vars f) : x v = 0 := by
  contrapose! h
  exact (mem_vars v).mpr ⟨x, H, Finsupp.mem_support_iff.mpr h⟩
#align mv_polynomial.mem_support_not_mem_vars_zero MvPolynomial.mem_support_not_mem_vars_zero

theorem vars_add_subset [DecidableEq σ] (p q : MvPolynomial σ R) :
    (p + q).vars ⊆ p.vars ∪ q.vars := by
  intro x hx
  simp only [vars_def, Finset.mem_union, Multiset.mem_toFinset] at hx ⊢
  simpa using Multiset.mem_of_le (degrees_add _ _) hx
#align mv_polynomial.vars_add_subset MvPolynomial.vars_add_subset

theorem vars_add_of_disjoint [DecidableEq σ] (h : Disjoint p.vars q.vars) :
    (p + q).vars = p.vars ∪ q.vars := by
  refine (vars_add_subset p q).antisymm fun x hx => ?_
  simp only [vars_def, Multiset.disjoint_toFinset] at h hx ⊢
  rwa [degrees_add_of_disjoint h, Multiset.toFinset_union]
#align mv_polynomial.vars_add_of_disjoint MvPolynomial.vars_add_of_disjoint

section Mul

theorem vars_mul [DecidableEq σ] (φ ψ : MvPolynomial σ R) : (φ * ψ).vars ⊆ φ.vars ∪ ψ.vars := by
  simp_rw [vars_def, ← Multiset.toFinset_add, Multiset.toFinset_subset]
  exact Multiset.subset_of_le (degrees_mul φ ψ)
#align mv_polynomial.vars_mul MvPolynomial.vars_mul

@[simp]
theorem vars_one : (1 : MvPolynomial σ R).vars = ∅ :=
  vars_C
#align mv_polynomial.vars_one MvPolynomial.vars_one

theorem vars_pow (φ : MvPolynomial σ R) (n : ℕ) : (φ ^ n).vars ⊆ φ.vars := by
  classical
  induction' n with n ih
  · simp
  · rw [pow_succ']
    apply Finset.Subset.trans (vars_mul _ _)
    exact Finset.union_subset (Finset.Subset.refl _) ih
#align mv_polynomial.vars_pow MvPolynomial.vars_pow

/-- The variables of the product of a family of polynomials
are a subset of the union of the sets of variables of each polynomial.
-/
theorem vars_prod {ι : Type*} [DecidableEq σ] {s : Finset ι} (f : ι → MvPolynomial σ R) :
    (∏ i in s, f i).vars ⊆ s.biUnion fun i => (f i).vars := by
  classical
  induction s using Finset.induction_on with
  | empty => simp
  | insert hs hsub =>
    simp only [hs, Finset.biUnion_insert, Finset.prod_insert, not_false_iff]
    apply Finset.Subset.trans (vars_mul _ _)
    exact Finset.union_subset_union (Finset.Subset.refl _) hsub
#align mv_polynomial.vars_prod MvPolynomial.vars_prod

section IsDomain

variable {A : Type*} [CommRing A] [IsDomain A]

theorem vars_C_mul (a : A) (ha : a ≠ 0) (φ : MvPolynomial σ A) :
    (C a * φ : MvPolynomial σ A).vars = φ.vars := by
  ext1 i
  simp only [mem_vars, exists_prop, mem_support_iff]
  apply exists_congr
  intro d
  apply and_congr _ Iff.rfl
  rw [coeff_C_mul, mul_ne_zero_iff, eq_true ha, true_and_iff]
set_option linter.uppercaseLean3 false in
#align mv_polynomial.vars_C_mul MvPolynomial.vars_C_mul

end IsDomain

end Mul

section Sum

variable {ι : Type*} (t : Finset ι) (φ : ι → MvPolynomial σ R)

theorem vars_sum_subset [DecidableEq σ] :
    (∑ i in t, φ i).vars ⊆ Finset.biUnion t fun i => (φ i).vars := by
  classical
  induction t using Finset.induction_on with
  | empty => simp
  | insert has hsum =>
    rw [Finset.biUnion_insert, Finset.sum_insert has]
    refine'
      Finset.Subset.trans (vars_add_subset _ _) (Finset.union_subset_union (Finset.Subset.refl _) _)
    assumption
#align mv_polynomial.vars_sum_subset MvPolynomial.vars_sum_subset

theorem vars_sum_of_disjoint [DecidableEq σ] (h : Pairwise <| (Disjoint on fun i => (φ i).vars)) :
    (∑ i in t, φ i).vars = Finset.biUnion t fun i => (φ i).vars := by
  classical
  induction t using Finset.induction_on with
  | empty => simp
  | insert has hsum =>
    rw [Finset.biUnion_insert, Finset.sum_insert has, vars_add_of_disjoint, hsum]
    unfold Pairwise onFun at h
    rw [hsum]
    simp only [Finset.disjoint_iff_ne] at h ⊢
    intro v hv v2 hv2
    rw [Finset.mem_biUnion] at hv2
    rcases hv2 with ⟨i, his, hi⟩
    refine' h _ _ hv _ hi
    rintro rfl
    contradiction
#align mv_polynomial.vars_sum_of_disjoint MvPolynomial.vars_sum_of_disjoint

end Sum

section Map

variable [CommSemiring S] (f : R →+* S)
variable (p)

theorem vars_map : (map f p).vars ⊆ p.vars := by classical simp [vars_def, degrees_map]
#align mv_polynomial.vars_map MvPolynomial.vars_map

variable {f}

theorem vars_map_of_injective (hf : Injective f) : (map f p).vars = p.vars := by
  simp [vars, degrees_map_of_injective _ hf]
#align mv_polynomial.vars_map_of_injective MvPolynomial.vars_map_of_injective

theorem vars_monomial_single (i : σ) {e : ℕ} {r : R} (he : e ≠ 0) (hr : r ≠ 0) :
    (monomial (Finsupp.single i e) r).vars = {i} := by
  rw [vars_monomial hr, Finsupp.support_single_ne_zero _ he]
#align mv_polynomial.vars_monomial_single MvPolynomial.vars_monomial_single

theorem vars_eq_support_biUnion_support [DecidableEq σ] :
    p.vars = p.support.biUnion Finsupp.support := by
  ext i
  rw [mem_vars, Finset.mem_biUnion]
#align mv_polynomial.vars_eq_support_bUnion_support MvPolynomial.vars_eq_support_biUnion_support

end Map

end Vars

section EvalVars

/-! ### `vars` and `eval` -/


variable [CommSemiring S]

theorem eval₂Hom_eq_constantCoeff_of_vars (f : R →+* S) {g : σ → S} {p : MvPolynomial σ R}
    (hp : ∀ i ∈ p.vars, g i = 0) : eval₂Hom f g p = f (constantCoeff p) := by
  conv_lhs => rw [p.as_sum]
  simp only [map_sum, eval₂Hom_monomial]
  by_cases h0 : constantCoeff p = 0
  on_goal 1 =>
    rw [h0, f.map_zero, Finset.sum_eq_zero]
    intro d hd
  on_goal 2 =>
    rw [Finset.sum_eq_single (0 : σ →₀ ℕ)]
    · rw [Finsupp.prod_zero_index, mul_one]
      rfl
    intro d hd hd0
  on_goal 3 =>
<<<<<<< HEAD
    rw [constantCoeff_eq, coeff, ← Ne.eq_def, ← Finsupp.mem_support_iff] at h0
=======
    rw [constantCoeff_eq, coeff, ← Ne, ← Finsupp.mem_support_iff] at h0
>>>>>>> 252575a0
    intro
    contradiction
  repeat'
    obtain ⟨i, hi⟩ : Finset.Nonempty (Finsupp.support d) := by
      rw [constantCoeff_eq, coeff, ← Finsupp.not_mem_support_iff] at h0
      rw [Finset.nonempty_iff_ne_empty, Ne, Finsupp.support_eq_empty]
      rintro rfl
      contradiction
    rw [Finsupp.prod, Finset.prod_eq_zero hi, mul_zero]
    rw [hp, zero_pow (Finsupp.mem_support_iff.1 hi)]
    rw [mem_vars]
    exact ⟨d, hd, hi⟩
#align mv_polynomial.eval₂_hom_eq_constant_coeff_of_vars MvPolynomial.eval₂Hom_eq_constantCoeff_of_vars

theorem aeval_eq_constantCoeff_of_vars [Algebra R S] {g : σ → S} {p : MvPolynomial σ R}
    (hp : ∀ i ∈ p.vars, g i = 0) : aeval g p = algebraMap _ _ (constantCoeff p) :=
  eval₂Hom_eq_constantCoeff_of_vars _ hp
#align mv_polynomial.aeval_eq_constant_coeff_of_vars MvPolynomial.aeval_eq_constantCoeff_of_vars

theorem eval₂Hom_congr' {f₁ f₂ : R →+* S} {g₁ g₂ : σ → S} {p₁ p₂ : MvPolynomial σ R} :
    f₁ = f₂ →
      (∀ i, i ∈ p₁.vars → i ∈ p₂.vars → g₁ i = g₂ i) →
        p₁ = p₂ → eval₂Hom f₁ g₁ p₁ = eval₂Hom f₂ g₂ p₂ := by
  rintro rfl h rfl
  rw [p₁.as_sum]
  simp only [map_sum, eval₂Hom_monomial]
  apply Finset.sum_congr rfl
  intro d hd
  congr 1
  simp only [Finsupp.prod]
  apply Finset.prod_congr rfl
  intro i hi
  have : i ∈ p₁.vars := by
    rw [mem_vars]
    exact ⟨d, hd, hi⟩
  rw [h i this this]
#align mv_polynomial.eval₂_hom_congr' MvPolynomial.eval₂Hom_congr'

/-- If `f₁` and `f₂` are ring homs out of the polynomial ring and `p₁` and `p₂` are polynomials,
  then `f₁ p₁ = f₂ p₂` if `p₁ = p₂` and `f₁` and `f₂` are equal on `R` and on the variables
  of `p₁`.  -/
theorem hom_congr_vars {f₁ f₂ : MvPolynomial σ R →+* S} {p₁ p₂ : MvPolynomial σ R}
    (hC : f₁.comp C = f₂.comp C) (hv : ∀ i, i ∈ p₁.vars → i ∈ p₂.vars → f₁ (X i) = f₂ (X i))
    (hp : p₁ = p₂) : f₁ p₁ = f₂ p₂ :=
  calc
    f₁ p₁ = eval₂Hom (f₁.comp C) (f₁ ∘ X) p₁ := RingHom.congr_fun (by ext <;> simp) _
    _ = eval₂Hom (f₂.comp C) (f₂ ∘ X) p₂ := (eval₂Hom_congr' hC hv hp)
    _ = f₂ p₂ := RingHom.congr_fun (by ext <;> simp) _
#align mv_polynomial.hom_congr_vars MvPolynomial.hom_congr_vars

theorem exists_rename_eq_of_vars_subset_range (p : MvPolynomial σ R) (f : τ → σ) (hfi : Injective f)
    (hf : ↑p.vars ⊆ Set.range f) : ∃ q : MvPolynomial τ R, rename f q = p :=
  ⟨aeval (fun i : σ => Option.elim' 0 X <| partialInv f i) p,
    by
      show (rename f).toRingHom.comp _ p = RingHom.id _ p
      refine' hom_congr_vars _ _ _
      · ext1
        simp [algebraMap_eq]
      · intro i hip _
        rcases hf hip with ⟨i, rfl⟩
        simp [partialInv_left hfi]
      · rfl⟩
#align mv_polynomial.exists_rename_eq_of_vars_subset_range MvPolynomial.exists_rename_eq_of_vars_subset_range

theorem vars_rename [DecidableEq τ] (f : σ → τ) (φ : MvPolynomial σ R) :
    (rename f φ).vars ⊆ φ.vars.image f := by
  classical
  intro i hi
  simp only [vars_def, exists_prop, Multiset.mem_toFinset, Finset.mem_image] at hi ⊢
  simpa only [Multiset.mem_map] using degrees_rename _ _ hi
#align mv_polynomial.vars_rename MvPolynomial.vars_rename

theorem mem_vars_rename (f : σ → τ) (φ : MvPolynomial σ R) {j : τ} (h : j ∈ (rename f φ).vars) :
    ∃ i : σ, i ∈ φ.vars ∧ f i = j := by
  classical
  simpa only [exists_prop, Finset.mem_image] using vars_rename f φ h
#align mv_polynomial.mem_vars_rename MvPolynomial.mem_vars_rename

end EvalVars

end CommSemiring

end MvPolynomial<|MERGE_RESOLUTION|>--- conflicted
+++ resolved
@@ -261,11 +261,7 @@
       rfl
     intro d hd hd0
   on_goal 3 =>
-<<<<<<< HEAD
-    rw [constantCoeff_eq, coeff, ← Ne.eq_def, ← Finsupp.mem_support_iff] at h0
-=======
     rw [constantCoeff_eq, coeff, ← Ne, ← Finsupp.mem_support_iff] at h0
->>>>>>> 252575a0
     intro
     contradiction
   repeat'
