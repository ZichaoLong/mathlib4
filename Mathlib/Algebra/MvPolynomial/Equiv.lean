/-
Copyright (c) 2017 Johannes Hölzl. All rights reserved.
Released under Apache 2.0 license as described in the file LICENSE.
Authors: Johannes Hölzl, Johan Commelin, Mario Carneiro
-/
import Mathlib.Algebra.BigOperators.Fin
import Mathlib.Algebra.MvPolynomial.Rename
import Mathlib.Algebra.MvPolynomial.Degrees
import Mathlib.Algebra.Polynomial.AlgebraMap
import Mathlib.Data.Finsupp.Fin
import Mathlib.Logic.Equiv.Fin

/-!
# Equivalences between polynomial rings

This file establishes a number of equivalences between polynomial rings,
based on equivalences between the underlying types.

## Notation

As in other polynomial files, we typically use the notation:

+ `σ : Type*` (indexing the variables)

+ `R : Type*` `[CommSemiring R]` (the coefficients)

+ `s : σ →₀ ℕ`, a function from `σ` to `ℕ` which is zero away from a finite set.
This will give rise to a monomial in `MvPolynomial σ R` which mathematicians might call `X^s`

+ `a : R`

+ `i : σ`, with corresponding monomial `X i`, often denoted `X_i` by mathematicians

+ `f : MvPolynomial σ R`

## Tags

equivalence, isomorphism, morphism, ring hom, hom

-/


noncomputable section

open Polynomial Set Function Finsupp AddMonoidAlgebra

universe u v w x

variable {R : Type u} {S₁ : Type v} {S₂ : Type w} {S₃ : Type x}

namespace MvPolynomial

variable {σ : Type*} {a a' a₁ a₂ : R} {e : ℕ} {s : σ →₀ ℕ}

section Equiv

variable (R) [CommSemiring R]

/-- The ring isomorphism between multivariable polynomials in a single variable and
polynomials over the ground ring.
-/
@[simps]
def pUnitAlgEquiv : MvPolynomial PUnit R ≃ₐ[R] R[X] where
  toFun := eval₂ Polynomial.C fun _ => Polynomial.X
  invFun := Polynomial.eval₂ MvPolynomial.C (X PUnit.unit)
  left_inv := by
    let f : R[X] →+* MvPolynomial PUnit R := Polynomial.eval₂RingHom MvPolynomial.C (X PUnit.unit)
    let g : MvPolynomial PUnit R →+* R[X] := eval₂Hom Polynomial.C fun _ => Polynomial.X
    show ∀ p, f.comp g p = p
    apply is_id
    · ext a
      dsimp [f, g]
      rw [eval₂_C, Polynomial.eval₂_C]
    · rintro ⟨⟩
      dsimp [f, g]
      rw [eval₂_X, Polynomial.eval₂_X]
  right_inv p :=
    Polynomial.induction_on p (fun a => by rw [Polynomial.eval₂_C, MvPolynomial.eval₂_C])
    (fun p q hp hq => by rw [Polynomial.eval₂_add, MvPolynomial.eval₂_add, hp, hq]) fun p n _ => by
      rw [Polynomial.eval₂_mul, Polynomial.eval₂_pow, Polynomial.eval₂_X, Polynomial.eval₂_C,
        eval₂_mul, eval₂_C, eval₂_pow, eval₂_X]
  map_mul' _ _ := eval₂_mul _ _
  map_add' _ _ := eval₂_add _ _
  commutes' _ := eval₂_C _ _ _

section Map

variable {R} (σ)

/-- If `e : A ≃+* B` is an isomorphism of rings, then so is `map e`. -/
@[simps apply]
def mapEquiv [CommSemiring S₁] [CommSemiring S₂] (e : S₁ ≃+* S₂) :
    MvPolynomial σ S₁ ≃+* MvPolynomial σ S₂ :=
  { map (e : S₁ →+* S₂) with
    toFun := map (e : S₁ →+* S₂)
    invFun := map (e.symm : S₂ →+* S₁)
    left_inv := map_leftInverse e.left_inv
    right_inv := map_rightInverse e.right_inv }

@[simp]
theorem mapEquiv_refl : mapEquiv σ (RingEquiv.refl R) = RingEquiv.refl _ :=
  RingEquiv.ext map_id

@[simp]
theorem mapEquiv_symm [CommSemiring S₁] [CommSemiring S₂] (e : S₁ ≃+* S₂) :
    (mapEquiv σ e).symm = mapEquiv σ e.symm :=
  rfl

@[simp]
theorem mapEquiv_trans [CommSemiring S₁] [CommSemiring S₂] [CommSemiring S₃] (e : S₁ ≃+* S₂)
    (f : S₂ ≃+* S₃) : (mapEquiv σ e).trans (mapEquiv σ f) = mapEquiv σ (e.trans f) :=
  RingEquiv.ext fun p => by
    simp only [RingEquiv.coe_trans, comp_apply, mapEquiv_apply, RingEquiv.coe_ringHom_trans,
      map_map]

variable {A₁ A₂ A₃ : Type*} [CommSemiring A₁] [CommSemiring A₂] [CommSemiring A₃]
variable [Algebra R A₁] [Algebra R A₂] [Algebra R A₃]

/-- If `e : A ≃ₐ[R] B` is an isomorphism of `R`-algebras, then so is `map e`. -/
@[simps apply]
def mapAlgEquiv (e : A₁ ≃ₐ[R] A₂) : MvPolynomial σ A₁ ≃ₐ[R] MvPolynomial σ A₂ :=
  { mapAlgHom (e : A₁ →ₐ[R] A₂), mapEquiv σ (e : A₁ ≃+* A₂) with toFun := map (e : A₁ →+* A₂) }

@[simp]
theorem mapAlgEquiv_refl : mapAlgEquiv σ (AlgEquiv.refl : A₁ ≃ₐ[R] A₁) = AlgEquiv.refl :=
  AlgEquiv.ext map_id

@[simp]
theorem mapAlgEquiv_symm (e : A₁ ≃ₐ[R] A₂) : (mapAlgEquiv σ e).symm = mapAlgEquiv σ e.symm :=
  rfl

@[simp]
theorem mapAlgEquiv_trans (e : A₁ ≃ₐ[R] A₂) (f : A₂ ≃ₐ[R] A₃) :
    (mapAlgEquiv σ e).trans (mapAlgEquiv σ f) = mapAlgEquiv σ (e.trans f) := by
  ext
  simp only [AlgEquiv.trans_apply, mapAlgEquiv_apply, map_map]
  rfl

end Map

section

variable (S₁ S₂ S₃)

/-- The function from multivariable polynomials in a sum of two types,
to multivariable polynomials in one of the types,
with coefficients in multivariable polynomials in the other type.

See `sumRingEquiv` for the ring isomorphism.
-/
def sumToIter : MvPolynomial (S₁ ⊕ S₂) R →+* MvPolynomial S₁ (MvPolynomial S₂ R) :=
  eval₂Hom (C.comp C) fun bc => Sum.recOn bc X (C ∘ X)

@[simp]
theorem sumToIter_C (a : R) : sumToIter R S₁ S₂ (C a) = C (C a) :=
  eval₂_C _ _ a

@[simp]
theorem sumToIter_Xl (b : S₁) : sumToIter R S₁ S₂ (X (Sum.inl b)) = X b :=
  eval₂_X _ _ (Sum.inl b)

@[simp]
theorem sumToIter_Xr (c : S₂) : sumToIter R S₁ S₂ (X (Sum.inr c)) = C (X c) :=
  eval₂_X _ _ (Sum.inr c)

/-- The function from multivariable polynomials in one type,
with coefficients in multivariable polynomials in another type,
to multivariable polynomials in the sum of the two types.

See `sumRingEquiv` for the ring isomorphism.
-/
def iterToSum : MvPolynomial S₁ (MvPolynomial S₂ R) →+* MvPolynomial (S₁ ⊕ S₂) R :=
  eval₂Hom (eval₂Hom C (X ∘ Sum.inr)) (X ∘ Sum.inl)

@[simp]
theorem iterToSum_C_C (a : R) : iterToSum R S₁ S₂ (C (C a)) = C a :=
  Eq.trans (eval₂_C _ _ (C a)) (eval₂_C _ _ _)

@[simp]
theorem iterToSum_X (b : S₁) : iterToSum R S₁ S₂ (X b) = X (Sum.inl b) :=
  eval₂_X _ _ _

@[simp]
theorem iterToSum_C_X (c : S₂) : iterToSum R S₁ S₂ (C (X c)) = X (Sum.inr c) :=
  Eq.trans (eval₂_C _ _ (X c)) (eval₂_X _ _ _)

variable (σ)

/-- The algebra isomorphism between multivariable polynomials in no variables
and the ground ring. -/
@[simps!]
def isEmptyAlgEquiv [he : IsEmpty σ] : MvPolynomial σ R ≃ₐ[R] R :=
  AlgEquiv.ofAlgHom (aeval (IsEmpty.elim he)) (Algebra.ofId _ _)
    (by ext)
    (by
      ext i m
      exact IsEmpty.elim' he i)

variable {R S₁ σ} in
@[simp]
lemma aeval_injective_iff_of_isEmpty [IsEmpty σ] [CommSemiring S₁] [Algebra R S₁] {f : σ → S₁} :
    Function.Injective (aeval f : MvPolynomial σ R →ₐ[R] S₁) ↔
      Function.Injective (algebraMap R S₁) := by
  have : aeval f = (Algebra.ofId R S₁).comp (@isEmptyAlgEquiv R σ _ _).toAlgHom := by
    ext i
    exact IsEmpty.elim' ‹IsEmpty σ› i
  rw [this, ← Injective.of_comp_iff' _ (@isEmptyAlgEquiv R σ _ _).bijective]
  rfl

/-- The ring isomorphism between multivariable polynomials in no variables
and the ground ring. -/
@[simps!]
def isEmptyRingEquiv [IsEmpty σ] : MvPolynomial σ R ≃+* R :=
  (isEmptyAlgEquiv R σ).toRingEquiv

variable {σ}

/-- A helper function for `sumRingEquiv`. -/
@[simps]
def mvPolynomialEquivMvPolynomial [CommSemiring S₃] (f : MvPolynomial S₁ R →+* MvPolynomial S₂ S₃)
    (g : MvPolynomial S₂ S₃ →+* MvPolynomial S₁ R) (hfgC : (f.comp g).comp C = C)
    (hfgX : ∀ n, f (g (X n)) = X n) (hgfC : (g.comp f).comp C = C) (hgfX : ∀ n, g (f (X n)) = X n) :
    MvPolynomial S₁ R ≃+* MvPolynomial S₂ S₃ where
  toFun := f
  invFun := g
  left_inv := is_id (RingHom.comp _ _) hgfC hgfX
  right_inv := is_id (RingHom.comp _ _) hfgC hfgX
  map_mul' := f.map_mul
  map_add' := f.map_add

/-- The ring isomorphism between multivariable polynomials in a sum of two types,
and multivariable polynomials in one of the types,
with coefficients in multivariable polynomials in the other type.
-/
def sumRingEquiv : MvPolynomial (S₁ ⊕ S₂) R ≃+* MvPolynomial S₁ (MvPolynomial S₂ R) := by
  apply mvPolynomialEquivMvPolynomial R (S₁ ⊕ S₂) _ _ (sumToIter R S₁ S₂) (iterToSum R S₁ S₂)
  · refine RingHom.ext (hom_eq_hom _ _ ?hC ?hX)
    case hC => ext1; simp only [RingHom.comp_apply, iterToSum_C_C, sumToIter_C]
    case hX => intro; simp only [RingHom.comp_apply, iterToSum_C_X, sumToIter_Xr]
  · simp [iterToSum_X, sumToIter_Xl]
  · ext1; simp only [RingHom.comp_apply, sumToIter_C, iterToSum_C_C]
  · rintro ⟨⟩ <;> simp only [sumToIter_Xl, iterToSum_X, sumToIter_Xr, iterToSum_C_X]

/-- The algebra isomorphism between multivariable polynomials in a sum of two types,
and multivariable polynomials in one of the types,
with coefficients in multivariable polynomials in the other type.
-/
@[simps!]
def sumAlgEquiv : MvPolynomial (S₁ ⊕ S₂) R ≃ₐ[R] MvPolynomial S₁ (MvPolynomial S₂ R) :=
  { sumRingEquiv R S₁ S₂ with
    commutes' := by
      intro r
      have A : algebraMap R (MvPolynomial S₁ (MvPolynomial S₂ R)) r = (C (C r) : _) := rfl
      have B : algebraMap R (MvPolynomial (S₁ ⊕ S₂) R) r = C r := rfl
      simp only [sumRingEquiv, mvPolynomialEquivMvPolynomial, Equiv.toFun_as_coe,
        Equiv.coe_fn_mk, B, sumToIter_C, A] }

lemma sumAlgEquiv_comp_rename_inr :
    (sumAlgEquiv R S₁ S₂).toAlgHom.comp (rename Sum.inr) = IsScalarTower.toAlgHom R
        (MvPolynomial S₂ R) (MvPolynomial S₁ (MvPolynomial S₂ R)) := by
  ext i
  simp

lemma sumAlgEquiv_comp_rename_inl :
    (sumAlgEquiv R S₁ S₂).toAlgHom.comp (rename Sum.inl) =
      MvPolynomial.mapAlgHom (Algebra.ofId _ _) := by
  ext i
  simp

section

-- this speeds up typeclass search in the lemma below
attribute [local instance] IsScalarTower.right

/-- The algebra isomorphism between multivariable polynomials in `Option S₁` and
polynomials with coefficients in `MvPolynomial S₁ R`.
-/
@[simps!]
def optionEquivLeft : MvPolynomial (Option S₁) R ≃ₐ[R] Polynomial (MvPolynomial S₁ R) :=
  AlgEquiv.ofAlgHom (MvPolynomial.aeval fun o => o.elim Polynomial.X fun s => Polynomial.C (X s))
    (Polynomial.aevalTower (MvPolynomial.rename some) (X none))
    (by ext : 2 <;> simp) (by ext i : 2; cases i <;> simp)

lemma optionEquivLeft_X_some (x : S₁) : optionEquivLeft R S₁ (X (some x)) = Polynomial.C (X x) := by
  simp [optionEquivLeft_apply, aeval_X]

lemma optionEquivLeft_X_none : optionEquivLeft R S₁ (X none) = Polynomial.X := by
  simp [optionEquivLeft_apply, aeval_X]

lemma optionEquivLeft_C (r : R) : optionEquivLeft R S₁ (C r) = Polynomial.C (C r) := by
  simp only [optionEquivLeft_apply, aeval_C, Polynomial.algebraMap_apply, algebraMap_eq]

end

/-- The algebra isomorphism between multivariable polynomials in `Option S₁` and
multivariable polynomials with coefficients in polynomials.
-/
@[simps!]
def optionEquivRight : MvPolynomial (Option S₁) R ≃ₐ[R] MvPolynomial S₁ R[X] :=
  AlgEquiv.ofAlgHom (MvPolynomial.aeval fun o => o.elim (C Polynomial.X) X)
    (MvPolynomial.aevalTower (Polynomial.aeval (X none)) fun i => X (Option.some i))
    (by
      ext : 2 <;>
        simp only [MvPolynomial.algebraMap_eq, Option.elim, AlgHom.coe_comp, AlgHom.id_comp,
          IsScalarTower.coe_toAlgHom', comp_apply, aevalTower_C, Polynomial.aeval_X, aeval_X,
          Option.elim', aevalTower_X, AlgHom.coe_id, id, eq_self_iff_true, imp_true_iff])
    (by
      ext ⟨i⟩ : 2 <;>
        simp only [Option.elim, AlgHom.coe_comp, comp_apply, aeval_X, aevalTower_C,
          Polynomial.aeval_X, AlgHom.coe_id, id, aevalTower_X])

lemma optionEquivRight_X_some (x : S₁) : optionEquivRight R S₁ (X (some x)) = X x := by
  simp [optionEquivRight_apply, aeval_X]

lemma optionEquivRight_X_none : optionEquivRight R S₁ (X none) = C Polynomial.X := by
  simp [optionEquivRight_apply, aeval_X]

lemma optionEquivRight_C (r : R) : optionEquivRight R S₁ (C r) = C (Polynomial.C r) := by
  simp only [optionEquivRight_apply, aeval_C, algebraMap_apply, Polynomial.algebraMap_eq]

<<<<<<< HEAD
section FinSuccEquiv'
=======
section FinSuccEquivNth
>>>>>>> 6ee6ee72

variable {n : ℕ} (p : Fin (n + 1))

/-- The algebra isomorphism between multivariable polynomials in `Fin (n + 1)` and polynomials over
  multivariable polynomials in `Fin n`, where the `p`-th (pivot) variable is the indeterminate `X`.

  `finSuccEquiv` is the special case when `p = 0`. -/
<<<<<<< HEAD
def finSuccEquiv' : MvPolynomial (Fin (n + 1)) R ≃ₐ[R] Polynomial (MvPolynomial (Fin n) R) :=
  (renameEquiv R (_root_.finSuccEquiv' p)).trans (optionEquivLeft R (Fin n))

theorem finSuccEquiv'_eq :
    (finSuccEquiv' R p : MvPolynomial (Fin (n + 1)) R →+* Polynomial (MvPolynomial (Fin n) R)) =
      eval₂Hom (Polynomial.C.comp (C : R →+* MvPolynomial (Fin n) R))
        (Fin.insertNth p Polynomial.X (Polynomial.C ∘ X)) := by
  ext j : 2
  · simp only [finSuccEquiv', optionEquivLeft_apply, aeval_C, AlgEquiv.coe_trans, RingHom.coe_coe,
      coe_eval₂Hom, comp_apply, renameEquiv_apply, eval₂_C, RingHom.coe_comp, rename_C]
    rfl
  · refine Fin.succAboveCases p ?_ ?_ j <;> simp [finSuccEquiv']

theorem finSuccEquiv'_apply (f : MvPolynomial (Fin (n + 1)) R) :
    finSuccEquiv' R p f =
      eval₂Hom (Polynomial.C.comp (C : R →+* MvPolynomial (Fin n) R))
        (Fin.insertNth p Polynomial.X (Polynomial.C ∘ X)) f := by
  rw [← finSuccEquiv'_eq, RingHom.coe_coe]

theorem finSuccEquiv'_comp_C_eq_C :
    (↑(finSuccEquiv' R p).symm : Polynomial (MvPolynomial (Fin n) R) →+* _).comp
=======
def finSuccEquivNth : MvPolynomial (Fin (n + 1)) R ≃ₐ[R] Polynomial (MvPolynomial (Fin n) R) :=
  (renameEquiv R (_root_.finSuccEquiv' p)).trans (optionEquivLeft R (Fin n))

theorem finSuccEquivNth_eq :
    (finSuccEquivNth R p : MvPolynomial (Fin (n + 1)) R →+* Polynomial (MvPolynomial (Fin n) R)) =
      eval₂Hom (Polynomial.C.comp (C : R →+* MvPolynomial (Fin n) R))
        (Fin.insertNth p Polynomial.X (Polynomial.C ∘ X)) := by
  ext j : 2
  · simp only [finSuccEquivNth, optionEquivLeft_apply, aeval_C, AlgEquiv.coe_trans, RingHom.coe_coe,
      coe_eval₂Hom, comp_apply, renameEquiv_apply, eval₂_C, RingHom.coe_comp, rename_C]
    rfl
  · refine Fin.succAboveCases p ?_ ?_ j <;> simp [finSuccEquivNth]

theorem finSuccEquivNth_apply (f : MvPolynomial (Fin (n + 1)) R) :
    finSuccEquivNth R p f =
      eval₂Hom (Polynomial.C.comp (C : R →+* MvPolynomial (Fin n) R))
        (Fin.insertNth p Polynomial.X (Polynomial.C ∘ X)) f := by
  rw [← finSuccEquivNth_eq, RingHom.coe_coe]

theorem finSuccEquivNth_comp_C_eq_C :
    (↑(finSuccEquivNth R p).symm : Polynomial (MvPolynomial (Fin n) R) →+* _).comp
>>>>>>> 6ee6ee72
        (Polynomial.C.comp C) = (C : R →+* MvPolynomial (Fin n.succ) R) := by
  refine RingHom.ext fun x => ?_
  rw [RingHom.comp_apply]
  refine
<<<<<<< HEAD
    (finSuccEquiv' R p).injective
      (Trans.trans ((finSuccEquiv' R p).apply_symm_apply _) ?_)
  simp only [finSuccEquiv'_apply, MvPolynomial.eval₂Hom_C]

variable {R} {p}

theorem finSuccEquiv'_X_same : finSuccEquiv' R p (X p) = Polynomial.X := by
  simp [finSuccEquiv'_apply]

theorem finSuccEquiv'_X_above {i : Fin n} (h : p < i.succ) :
    finSuccEquiv' R p (X i.succ) = Polynomial.C (X i) := by
  simp [finSuccEquiv'_apply, Fin.insertNth_apply_above h _ _]

theorem finSuccEquiv'_X_below {i : Fin n} (h : i.castSucc < p) :
    finSuccEquiv' R p (X i.castSucc) = Polynomial.C (X i) := by
  simp [finSuccEquiv'_apply, Fin.insertNth_apply_below h _ _]

/-- The coefficient of `m` in the `i`-th coefficient of `finSuccEquiv' R p f` equals the
    coefficient of `m.insertNth p i` in `f`. -/
theorem finSuccEquiv'_coeff_coeff (m : Fin n →₀ ℕ) (f : MvPolynomial (Fin (n + 1)) R) (i : ℕ) :
    coeff m (Polynomial.coeff (finSuccEquiv' R p f) i) = coeff (m.insertNth p i) f := by
  induction' f using MvPolynomial.induction_on' with u a p q hp hq generalizing i m
  · simp only [finSuccEquiv'_apply, coe_eval₂Hom, eval₂_monomial, RingHom.coe_comp, comp_apply,
=======
    (finSuccEquivNth R p).injective
      (Trans.trans ((finSuccEquivNth R p).apply_symm_apply _) ?_)
  simp only [finSuccEquivNth_apply, MvPolynomial.eval₂Hom_C]

variable {R} {p}

theorem finSuccEquivNth_X_same : finSuccEquivNth R p (X p) = Polynomial.X := by
  simp [finSuccEquivNth_apply]

theorem finSuccEquivNth_X_above {i : Fin n} (h : p < i.succ) :
    finSuccEquivNth R p (X i.succ) = Polynomial.C (X i) := by
  simp [finSuccEquivNth_apply, Fin.insertNth_apply_above h _ _]

theorem finSuccEquivNth_X_below {i : Fin n} (h : i.castSucc < p) :
    finSuccEquivNth R p (X i.castSucc) = Polynomial.C (X i) := by
  simp [finSuccEquivNth_apply, Fin.insertNth_apply_below h _ _]

/-- The coefficient of `m` in the `i`-th coefficient of `finSuccEquivNth R p f` equals the
    coefficient of `m.insertNth p i` in `f`. -/
theorem finSuccEquivNth_coeff_coeff (m : Fin n →₀ ℕ) (f : MvPolynomial (Fin (n + 1)) R) (i : ℕ) :
    coeff m (Polynomial.coeff (finSuccEquivNth R p f) i) = coeff (m.insertNth p i) f := by
  induction' f using MvPolynomial.induction_on' with u a p q hp hq generalizing i m
  · simp only [finSuccEquivNth_apply, coe_eval₂Hom, eval₂_monomial, RingHom.coe_comp, comp_apply,
>>>>>>> 6ee6ee72
      prod_pow, Fin.prod_univ_succAbove _ p, Fin.insertNth_apply_same,
      Fin.insertNth_apply_succAbove, Polynomial.coeff_C_mul, coeff_C_mul, coeff_monomial,
      ← map_prod, ← RingHom.map_pow]
    rw [← mul_boole, mul_comm (Polynomial.X ^ u p), Polynomial.coeff_C_mul_X_pow]; congr 1
    obtain rfl | hjmi := eq_or_ne u (m.insertNth p i)
    · simpa only [insertNth_apply_same, if_pos rfl, insertNth_apply_succAbove, monomial_eq, C_1,
        one_mul, prod_pow] using coeff_monomial m m (1 : R)
    · simp only [hjmi, if_false]
      obtain hij | rfl := ne_or_eq i (u p)
      · simp only [hij, if_false, coeff_zero]
      simp only [eq_self_iff_true, if_true]
      have hmj : m ≠ u.removeNth p := by
        rintro rfl
        rw [insertNth_self_removeNth] at hjmi
        contradiction
      simpa only [monomial_eq, C_1, one_mul, prod_pow, Finsupp.removeNth_apply, if_neg hmj.symm]
        using coeff_monomial m (u.removeNth p) (1 : R)
  · simp only [map_add, Polynomial.coeff_add, coeff_add, hp, hq]

/-- The evaluation of `f` at `Fin.insertNth p y s` equals the evaluation at `y` of the polynomial
<<<<<<< HEAD
obtained by partially evaluating `finSuccEquiv' R p f` at `s`.
-/
theorem eval_eq_eval_mv_eval_finSuccEquiv' (s : Fin n → R) (y : R)
    (f : MvPolynomial (Fin (n + 1)) R) :
      eval (Fin.insertNth p y s : Fin (n + 1) → R) f =
        Polynomial.eval y (Polynomial.map (eval s) (finSuccEquiv' R p f)) := by
  show
    aeval (Fin.insertNth p y s : Fin (n + 1) → R) f = (Polynomial.aeval y).comp
      ((Polynomial.mapAlgHom (aeval s)).comp (finSuccEquiv' R p).toAlgHom) f
=======
obtained by partially evaluating `finSuccEquivNth R p f` at `s`.
-/
theorem eval_eq_eval_mv_eval_finSuccEquivNth (s : Fin n → R) (y : R)
    (f : MvPolynomial (Fin (n + 1)) R) :
      eval (Fin.insertNth p y s : Fin (n + 1) → R) f =
        Polynomial.eval y (Polynomial.map (eval s) (finSuccEquivNth R p f)) := by
  show
    aeval (Fin.insertNth p y s : Fin (n + 1) → R) f = (Polynomial.aeval y).comp
      ((Polynomial.mapAlgHom (aeval s)).comp (finSuccEquivNth R p).toAlgHom) f
>>>>>>> 6ee6ee72
  congr 2
  apply MvPolynomial.algHom_ext
  rw [Fin.forall_iff_succAbove p]
  simp only [aeval_X, Fin.insertNth_apply_same, Polynomial.mapAlgHom, AlgHom.toRingHom_eq_coe,
    coe_aeval_eq_eval, AlgEquiv.toAlgHom_eq_coe, AlgHom.coe_comp, Polynomial.coe_aeval_eq_eval,
<<<<<<< HEAD
    AlgHom.coe_mk, coe_mapRingHom, AlgHom.coe_coe, comp_apply, finSuccEquiv'_apply, eval₂Hom_X',
    Polynomial.map_X, Polynomial.eval_X, Fin.insertNth_apply_succAbove, Polynomial.map_C, eval_X,
    Polynomial.eval_C, implies_true, and_self]

/-- A monomial index `m` is in the support of the `i`-th coefficient of `finSuccEquiv' R p f` if
and only if `m.insertNth p i` is in the support of `f`. -/
theorem support_coeff_finSuccEquiv' {f : MvPolynomial (Fin (n + 1)) R} {i : ℕ} {m : Fin n →₀ ℕ} :
    m ∈ (Polynomial.coeff ((finSuccEquiv' R p) f) i).support ↔ m.insertNth p i ∈ f.support := by
  constructor <;> intro h
  · simpa [← finSuccEquiv'_coeff_coeff] using h
  · simpa [mem_support_iff, ← finSuccEquiv'_coeff_coeff m f i] using h

/--
The `totalDegree` of a multivariable polynomial `f` is at least `i` more than the `totalDegree` of
the `i`th coefficient of `finSuccEquiv' R p` applied to `f`, if this is nonzero.
-/
theorem totalDegree_coeff_finSuccEquiv'_add_le (f : MvPolynomial (Fin (n + 1)) R) (i : ℕ)
    (hi : (finSuccEquiv' R p f).coeff i ≠ 0) :
      totalDegree ((finSuccEquiv' R p f).coeff i) + i ≤ totalDegree f := by
  have hf'_sup : ((finSuccEquiv' R p f).coeff i).support.Nonempty := by
    rw [Finset.nonempty_iff_ne_empty, ne_eq, support_eq_empty]
    exact hi
  -- Let σ be a monomial index of ((finSuccEquiv' R p f).coeff i) of maximal total degree
=======
    AlgHom.coe_mk, coe_mapRingHom, AlgHom.coe_coe, comp_apply, finSuccEquivNth_apply, eval₂Hom_X',
    Polynomial.map_X, Polynomial.eval_X, Fin.insertNth_apply_succAbove, Polynomial.map_C, eval_X,
    Polynomial.eval_C, implies_true, and_self]

/-- A monomial index `m` is in the support of the `i`-th coefficient of `finSuccEquivNth R p f` if
and only if `m.insertNth p i` is in the support of `f`. -/
theorem support_coeff_finSuccEquivNth {f : MvPolynomial (Fin (n + 1)) R} {i : ℕ} {m : Fin n →₀ ℕ} :
    m ∈ (Polynomial.coeff ((finSuccEquivNth R p) f) i).support ↔ m.insertNth p i ∈ f.support := by
  constructor <;> intro h
  · simpa [← finSuccEquivNth_coeff_coeff] using h
  · simpa [mem_support_iff, ← finSuccEquivNth_coeff_coeff m f i] using h

/--
The `totalDegree` of a multivariable polynomial `f` is at least `i` more than the `totalDegree` of
the `i`th coefficient of `finSuccEquivNth R p` applied to `f`, if this is nonzero.
-/
theorem totalDegree_coeff_finSuccEquivNth_add_le (f : MvPolynomial (Fin (n + 1)) R) (i : ℕ)
    (hi : (finSuccEquivNth R p f).coeff i ≠ 0) :
      totalDegree ((finSuccEquivNth R p f).coeff i) + i ≤ totalDegree f := by
  have hf'_sup : ((finSuccEquivNth R p f).coeff i).support.Nonempty := by
    rw [Finset.nonempty_iff_ne_empty, ne_eq, support_eq_empty]
    exact hi
  -- Let σ be a monomial index of ((finSuccEquivNth R p f).coeff i) of maximal total degree
>>>>>>> 6ee6ee72
  have ⟨σ, hσ1, hσ2⟩ := Finset.exists_mem_eq_sup (support _) hf'_sup
                          (fun s => Finsupp.sum s fun _ e => e)
  -- Then σ.insertNth p i is a monomial index of f with total degree equal to the desired bound
  convert le_totalDegree (s := σ.insertNth p i) _
  · rw [totalDegree, hσ2, sum_insertNth _ _ p, add_comm]
<<<<<<< HEAD
  · rw [← support_coeff_finSuccEquiv']
    exact hσ1

/-- The support of `finSuccEquiv' R p f` equals the support of `f` projected onto the `p`-th
variable. -/
theorem finSuccEquiv'_support (f : MvPolynomial (Fin (n + 1)) R) :
    (finSuccEquiv' R p f).support = Finset.image (fun m : Fin (n + 1) →₀ ℕ => m p) f.support := by
=======
  · rw [← support_coeff_finSuccEquivNth]
    exact hσ1

/-- The support of `finSuccEquivNth R p f` equals the support of `f` projected onto the `p`-th
variable. -/
theorem support_finSuccEquivNth (f : MvPolynomial (Fin (n + 1)) R) :
    (finSuccEquivNth R p f).support = Finset.image (fun m : Fin (n + 1) →₀ ℕ => m p) f.support := by
>>>>>>> 6ee6ee72
  ext i
  rw [Polynomial.mem_support_iff, Finset.mem_image, Finsupp.ne_iff]
  constructor
  · rintro ⟨m, hm⟩
    refine ⟨m.insertNth p i, ?_, insertNth_apply_same _ _ _⟩
<<<<<<< HEAD
    rw [← support_coeff_finSuccEquiv']
    simpa using hm
  · rintro ⟨m, h, rfl⟩
    refine ⟨m.removeNth p, ?_⟩
    rwa [← coeff, zero_apply, ← mem_support_iff, support_coeff_finSuccEquiv',
      insertNth_self_removeNth]

/-- The support of the `i`th coefficient of `finSuccEquiv' R p f`, after inserting `i` at position
`p`, equals the terms in `f`'s support where the `p`th component is `i`. -/
theorem finSuccEquiv'_support' {f : MvPolynomial (Fin (n + 1)) R} {i : ℕ} :
    Finset.image (Finsupp.insertNth p i) (Polynomial.coeff ((finSuccEquiv' R p) f) i).support =
=======
    rw [← support_coeff_finSuccEquivNth]
    simpa using hm
  · rintro ⟨m, h, rfl⟩
    refine ⟨m.removeNth p, ?_⟩
    rwa [← coeff, zero_apply, ← mem_support_iff, support_coeff_finSuccEquivNth,
      insertNth_self_removeNth]

theorem mem_support_finSuccEquivNth {f : MvPolynomial (Fin (n + 1)) R} {x} :
    x ∈ (finSuccEquivNth R p f).support ↔ x ∈ (fun m : Fin (n + 1) →₀ _ ↦ m p) '' f.support := by
  simpa using congr(x ∈ $(support_finSuccEquivNth f))

theorem image_support_finSuccEquivNth {f : MvPolynomial (Fin (n + 1)) R} {i : ℕ} :
    Finset.image (Finsupp.insertNth p i) (Polynomial.coeff ((finSuccEquivNth R p) f) i).support =
>>>>>>> 6ee6ee72
      f.support.filter fun m => m p = i := by
  ext m
  rw [Finset.mem_filter, Finset.mem_image, mem_support_iff]
  conv_lhs =>
    congr
    ext
<<<<<<< HEAD
    rw [mem_support_iff, finSuccEquiv'_coeff_coeff, Ne]
=======
    rw [mem_support_iff, finSuccEquivNth_coeff_coeff, Ne]
>>>>>>> 6ee6ee72
  constructor
  · rintro ⟨m', ⟨h, hm'⟩⟩
    simp only [← hm']
    exact ⟨h, by rw [insertNth_apply_same]⟩
  · intro h
    use m.removeNth p
    rw [← h.2, insertNth_removeNth]
    simp [h.1]

<<<<<<< HEAD
/-- The degree of `finSuccEquiv' R p f` equals the `p`-th degree of `f`. -/
theorem degree_finSuccEquiv' {f : MvPolynomial (Fin (n + 1)) R} (h : f ≠ 0) :
    (finSuccEquiv' R p f).degree = degreeOf p f := by
  have hCast : WithBot.some = Nat.cast := rfl
  have h' : ((finSuccEquiv' R p f).support.sup id) = degreeOf p f := by
    rw [degreeOf_eq_sup, finSuccEquiv'_support f, Finset.sup_image, Function.id_comp]
=======
lemma mem_image_support_coeff_finSuccEquivNth {f : MvPolynomial (Fin (n + 1)) R} {i : ℕ} {x} :
    x ∈ Finsupp.insertNth p i '' ((finSuccEquivNth R p f).coeff i).support ↔
      x ∈ f.support ∧ x p = i := by
  simpa using congr(x ∈ $image_support_finSuccEquivNth)

lemma mem_support_coeff_finSuccEquivNth {f : MvPolynomial (Fin (n + 1)) R} {i : ℕ} {x} :
    x ∈ ((finSuccEquivNth R p f).coeff i).support ↔ x.insertNth p i ∈ f.support := by
  rw [← (Finsupp.insertNth_right_injective p).mem_finset_image (a := x),
    image_support_finSuccEquivNth]
  simp only [Finset.mem_filter, mem_support_iff, ne_eq, insertNth_apply_same, and_true]

theorem support_finSuccEquivNth_nonempty {f : MvPolynomial (Fin (n + 1)) R} (h : f ≠ 0) :
    (finSuccEquivNth R p f).support.Nonempty := by
  rwa [Polynomial.support_nonempty, EmbeddingLike.map_ne_zero_iff]

/-- The degree of `finSuccEquivNth R p f` equals the `p`-th degree of `f`. -/
theorem degree_finSuccEquivNth {f : MvPolynomial (Fin (n + 1)) R} (h : f ≠ 0) :
    (finSuccEquivNth R p f).degree = degreeOf p f := by
  have hCast : WithBot.some = Nat.cast := rfl
  have h' : ((finSuccEquivNth R p f).support.sup id) = degreeOf p f := by
    rw [degreeOf_eq_sup, support_finSuccEquivNth f, Finset.sup_image, Function.id_comp]
>>>>>>> 6ee6ee72
  rw [Polynomial.degree, ← h', ← hCast, Finset.coe_sup_of_nonempty
    (Polynomial.support_nonempty.mpr (EmbeddingLike.map_ne_zero_iff.mpr h)),
    Finset.max_eq_sup_coe, Function.comp_id]

<<<<<<< HEAD
/-- The `natDegree` of `finSuccEquiv' R p f` equals the `p`-th `natDegree` of `f`. -/
theorem natDegree_finSuccEquiv' (f : MvPolynomial (Fin (n + 1)) R) :
    (finSuccEquiv' R p f).natDegree = degreeOf p f := by
  by_cases c : f = 0
  · rw [c, map_zero, Polynomial.natDegree_zero, degreeOf_zero]
  · rw [Polynomial.natDegree, degree_finSuccEquiv' (by simpa only [Ne])]
    erw [WithBot.unbot'_coe, Nat.cast_id]

/-- The degree of `j` in the `i`th coefficient of `finSuccEquiv' R p f` is at most the degree of
`j.succ` in `f`. -/
theorem degreeOf_coeff_finSuccEquiv' (f : MvPolynomial (Fin (n + 1)) R) (j : Fin n) (i : ℕ) :
    degreeOf j (Polynomial.coeff (finSuccEquiv' R p f) i) ≤ degreeOf (p.succAbove j) f := by
=======
/-- The `natDegree` of `finSuccEquivNth R p f` equals the `p`-th `natDegree` of `f`. -/
theorem natDegree_finSuccEquivNth (f : MvPolynomial (Fin (n + 1)) R) :
    (finSuccEquivNth R p f).natDegree = degreeOf p f := by
  by_cases c : f = 0
  · rw [c, map_zero, Polynomial.natDegree_zero, degreeOf_zero]
  · rw [Polynomial.natDegree, degree_finSuccEquivNth (by simpa only [Ne])]
    erw [WithBot.unbot'_coe, Nat.cast_id]

/-- The degree of `j` in the `i`th coefficient of `finSuccEquivNth R p f` is at most the degree of
`j.succ` in `f`. -/
theorem degreeOf_coeff_finSuccEquivNth (f : MvPolynomial (Fin (n + 1)) R) (j : Fin n) (i : ℕ) :
    degreeOf j (Polynomial.coeff (finSuccEquivNth R p f) i) ≤ degreeOf (p.succAbove j) f := by
>>>>>>> 6ee6ee72
  rw [degreeOf_eq_sup, degreeOf_eq_sup, Finset.sup_le_iff]
  intro m hm
  rw [← Finsupp.insertNth_apply_succAbove p i m j]
  exact Finset.le_sup (f := fun (g : Fin n.succ →₀ ℕ) => g (Fin.succAbove p j))
<<<<<<< HEAD
    (support_coeff_finSuccEquiv'.1 hm)
=======
    (support_coeff_finSuccEquivNth.1 hm)
>>>>>>> 6ee6ee72

/-- Consider a multivariate polynomial `φ` whose variables are indexed by `Option σ`,
and suppose that `σ ≃ Fin n`.
Then one may view `φ` as a polynomial over `MvPolynomial (Fin n) R`, by

1. renaming the variables via `Option σ ≃ Fin (n+1)`, and then singling out the `p`-th variable
<<<<<<< HEAD
    via `MvPolynomial.finSuccEquiv' R p`;
=======
    via `MvPolynomial.finSuccEquivNth R p`;
>>>>>>> 6ee6ee72
2. first viewing it as polynomial over `MvPolynomial σ R` via `MvPolynomial.optionEquivLeft`,
    and then renaming the variables.

This theorem shows that both constructions are the same. -/
<<<<<<< HEAD
theorem finSuccEquiv'_rename_finSuccEquiv' (e : σ ≃ Fin n) (φ : MvPolynomial (Option σ) R) :
    ((finSuccEquiv' R p) ((rename ((Equiv.optionCongr e).trans (_root_.finSuccEquiv' p).symm)) φ)) =
      Polynomial.map (rename e).toRingHom (optionEquivLeft R σ φ) := by
  suffices (finSuccEquiv' R p).toRingEquiv.toRingHom.comp (rename ((Equiv.optionCongr e).trans
=======
theorem finSuccEquivNth_rename_finSuccEquivNth (e : σ ≃ Fin n) (φ : MvPolynomial (Option σ) R) :
    ((finSuccEquivNth R p) ((rename ((Equiv.optionCongr e).trans (_root_.finSuccEquiv' p).symm)) φ))
      = Polynomial.map (rename e).toRingHom (optionEquivLeft R σ φ) := by
  suffices (finSuccEquivNth R p).toRingEquiv.toRingHom.comp (rename ((Equiv.optionCongr e).trans
>>>>>>> 6ee6ee72
        (_root_.finSuccEquiv' p).symm)).toRingHom =
      (Polynomial.mapRingHom (rename e).toRingHom).comp (optionEquivLeft R σ) by
    exact DFunLike.congr_fun this φ
  apply ringHom_ext
<<<<<<< HEAD
  · simp [finSuccEquiv'_apply, Polynomial.algebraMap_apply, algebraMap_eq]
  · rintro (i|i) <;> simp [finSuccEquiv'_apply]

end FinSuccEquiv'
=======
  · simp [finSuccEquivNth_apply, Polynomial.algebraMap_apply, algebraMap_eq]
  · rintro (i|i) <;> simp [finSuccEquivNth_apply]

end FinSuccEquivNth
>>>>>>> 6ee6ee72

variable (n : ℕ)

/-- The algebra isomorphism between multivariable polynomials in `Fin (n + 1)` and
polynomials over multivariable polynomials in `Fin n`.
-/
def finSuccEquiv : MvPolynomial (Fin (n + 1)) R ≃ₐ[R] Polynomial (MvPolynomial (Fin n) R) :=
<<<<<<< HEAD
  finSuccEquiv' R 0
=======
  finSuccEquivNth R 0
>>>>>>> 6ee6ee72

theorem finSuccEquiv_eq :
    (finSuccEquiv R n : MvPolynomial (Fin (n + 1)) R →+* Polynomial (MvPolynomial (Fin n) R)) =
      eval₂Hom (Polynomial.C.comp (C : R →+* MvPolynomial (Fin n) R))
        (Fin.cases Polynomial.X (Polynomial.C ∘ X)) := by
<<<<<<< HEAD
  convert finSuccEquiv'_eq R 0
=======
  convert finSuccEquivNth_eq R 0
>>>>>>> 6ee6ee72
  funext
  simp only [Fin.insertNth_zero', Fin.cons]

theorem finSuccEquiv_apply (p : MvPolynomial (Fin (n + 1)) R) :
    finSuccEquiv R n p =
      eval₂Hom (Polynomial.C.comp (C : R →+* MvPolynomial (Fin n) R))
        (Fin.cases Polynomial.X (Polynomial.C ∘ X)) p := by
  rw [← finSuccEquiv_eq, RingHom.coe_coe]

theorem finSuccEquiv_comp_C_eq_C {R : Type u} [CommSemiring R] (n : ℕ) :
    (↑(finSuccEquiv R n).symm : Polynomial (MvPolynomial (Fin n) R) →+* _).comp
        (Polynomial.C.comp C) = (C : R →+* MvPolynomial (Fin n.succ) R) :=
<<<<<<< HEAD
  finSuccEquiv'_comp_C_eq_C R 0
=======
  finSuccEquivNth_comp_C_eq_C R 0
>>>>>>> 6ee6ee72

variable {n} {R}

theorem finSuccEquiv_X_zero : finSuccEquiv R n (X 0) = Polynomial.X := by simp [finSuccEquiv_apply]

theorem finSuccEquiv_X_succ {j : Fin n} : finSuccEquiv R n (X j.succ) = Polynomial.C (X j) := by
  simp [finSuccEquiv_apply]

/-- The coefficient of `m` in the `i`-th coefficient of `finSuccEquiv R n f` equals the
    coefficient of `Finsupp.cons i m` in `f`. -/
theorem finSuccEquiv_coeff_coeff (m : Fin n →₀ ℕ) (f : MvPolynomial (Fin (n + 1)) R) (i : ℕ) :
    coeff m (Polynomial.coeff (finSuccEquiv R n f) i) = coeff (m.cons i) f := by
<<<<<<< HEAD
  convert finSuccEquiv'_coeff_coeff m f i
=======
  convert finSuccEquivNth_coeff_coeff m f i
>>>>>>> 6ee6ee72
  funext
  simp only [insertNth_zero]

theorem eval_eq_eval_mv_eval' (s : Fin n → R) (y : R) (f : MvPolynomial (Fin (n + 1)) R) :
    eval (Fin.cons y s : Fin (n + 1) → R) f =
      Polynomial.eval y (Polynomial.map (eval s) (finSuccEquiv R n f)) := by
<<<<<<< HEAD
  convert eval_eq_eval_mv_eval_finSuccEquiv' s y f
=======
  convert eval_eq_eval_mv_eval_finSuccEquivNth s y f
>>>>>>> 6ee6ee72
  funext
  simp only [Fin.insertNth_zero']

theorem coeff_eval_eq_eval_coeff (s' : Fin n → R) (f : Polynomial (MvPolynomial (Fin n) R))
    (i : ℕ) : Polynomial.coeff (Polynomial.map (eval s') f) i = eval s' (Polynomial.coeff f i) := by
  simp only [Polynomial.coeff_map]

theorem support_coeff_finSuccEquiv {f : MvPolynomial (Fin (n + 1)) R} {i : ℕ} {m : Fin n →₀ ℕ} :
    m ∈ ((finSuccEquiv R n f).coeff i).support ↔ m.cons i ∈ f.support := by
<<<<<<< HEAD
  convert support_coeff_finSuccEquiv'
=======
  convert support_coeff_finSuccEquivNth
>>>>>>> 6ee6ee72
  funext
  simp only [insertNth_zero]

/--
The `totalDegree` of a multivariable polynomial `p` is at least `i` more than the `totalDegree` of
the `i`th coefficient of `finSuccEquiv` applied to `p`, if this is nonzero.
-/
theorem totalDegree_coeff_finSuccEquiv_add_le (f : MvPolynomial (Fin (n + 1)) R) (i : ℕ)
    (hi : (finSuccEquiv R n f).coeff i ≠ 0) :
    totalDegree ((finSuccEquiv R n f).coeff i) + i ≤ totalDegree f :=
<<<<<<< HEAD
  totalDegree_coeff_finSuccEquiv'_add_le f i hi

theorem support_finSuccEquiv (f : MvPolynomial (Fin (n + 1)) R) :
    (finSuccEquiv R n f).support = Finset.image (fun m : Fin (n + 1) →₀ ℕ => m 0) f.support :=
  finSuccEquiv'_support f
=======
  totalDegree_coeff_finSuccEquivNth_add_le f i hi

theorem support_finSuccEquiv (f : MvPolynomial (Fin (n + 1)) R) :
    (finSuccEquiv R n f).support = Finset.image (fun m : Fin (n + 1) →₀ ℕ => m 0) f.support :=
  support_finSuccEquivNth f
>>>>>>> 6ee6ee72

@[deprecated (since := "2024-11-05")] alias finSuccEquiv_support := support_finSuccEquiv

theorem mem_support_finSuccEquiv {f : MvPolynomial (Fin (n + 1)) R} {x} :
    x ∈ (finSuccEquiv R n f).support ↔ x ∈ (fun m : Fin (n + 1) →₀ _ ↦ m 0) '' f.support := by
  simpa using congr(x ∈ $(support_finSuccEquiv f))

theorem image_support_finSuccEquiv {f : MvPolynomial (Fin (n + 1)) R} {i : ℕ} :
    ((finSuccEquiv R n f).coeff i).support.image (Finsupp.cons i) = {m ∈ f.support | m 0 = i} := by
  convert image_support_finSuccEquivNth
  funext
  simp only [insertNth_zero]

@[deprecated (since := "2024-11-05")] alias finSuccEquiv_support' := image_support_finSuccEquiv

lemma mem_image_support_coeff_finSuccEquiv {f : MvPolynomial (Fin (n + 1)) R} {i : ℕ} {x} :
    x ∈ Finsupp.cons i '' ((finSuccEquiv R n f).coeff i).support ↔
      x ∈ f.support ∧ x 0 = i := by
  simpa using congr(x ∈ $image_support_finSuccEquiv)

lemma mem_support_coeff_finSuccEquiv {f : MvPolynomial (Fin (n + 1)) R} {i : ℕ} {x} :
    x ∈ ((finSuccEquiv R n f).coeff i).support ↔ x.cons i ∈ f.support := by
  convert mem_support_coeff_finSuccEquivNth
  funext
  simp only [insertNth_zero]

-- TODO: generalize `finSuccEquiv R n` to an arbitrary ZeroHom
theorem support_finSuccEquiv_nonempty {f : MvPolynomial (Fin (n + 1)) R} (h : f ≠ 0) :
    (finSuccEquiv R n f).support.Nonempty := by
  rwa [Polynomial.support_nonempty, EmbeddingLike.map_ne_zero_iff]

theorem degree_finSuccEquiv {f : MvPolynomial (Fin (n + 1)) R} (h : f ≠ 0) :
    (finSuccEquiv R n f).degree = degreeOf 0 f :=
<<<<<<< HEAD
  degree_finSuccEquiv' h

theorem natDegree_finSuccEquiv (f : MvPolynomial (Fin (n + 1)) R) :
    (finSuccEquiv R n f).natDegree = degreeOf 0 f :=
  natDegree_finSuccEquiv' f

theorem degreeOf_coeff_finSuccEquiv (p : MvPolynomial (Fin (n + 1)) R) (j : Fin n) (i : ℕ) :
    degreeOf j (Polynomial.coeff (finSuccEquiv R n p) i) ≤ degreeOf j.succ p :=
  degreeOf_coeff_finSuccEquiv' p j i
=======
  degree_finSuccEquivNth h

theorem natDegree_finSuccEquiv (f : MvPolynomial (Fin (n + 1)) R) :
    (finSuccEquiv R n f).natDegree = degreeOf 0 f :=
  natDegree_finSuccEquivNth f

theorem degreeOf_coeff_finSuccEquiv (p : MvPolynomial (Fin (n + 1)) R) (j : Fin n) (i : ℕ) :
    degreeOf j (Polynomial.coeff (finSuccEquiv R n p) i) ≤ degreeOf j.succ p :=
  degreeOf_coeff_finSuccEquivNth p j i
>>>>>>> 6ee6ee72

/-- Consider a multivariate polynomial `φ` whose variables are indexed by `Option σ`,
and suppose that `σ ≃ Fin n`.
Then one may view `φ` as a polynomial over `MvPolynomial (Fin n) R`, by

1. renaming the variables via `Option σ ≃ Fin (n+1)`, and then singling out the `0`-th variable
    via `MvPolynomial.finSuccEquiv`;
2. first viewing it as polynomial over `MvPolynomial σ R` via `MvPolynomial.optionEquivLeft`,
    and then renaming the variables.

This theorem shows that both constructions are the same. -/
theorem finSuccEquiv_rename_finSuccEquiv (e : σ ≃ Fin n) (φ : MvPolynomial (Option σ) R) :
    ((finSuccEquiv R n) ((rename ((Equiv.optionCongr e).trans (_root_.finSuccEquiv n).symm)) φ)) =
      Polynomial.map (rename e).toRingHom (optionEquivLeft R σ φ) :=
<<<<<<< HEAD
  finSuccEquiv'_rename_finSuccEquiv' e φ
=======
  finSuccEquivNth_rename_finSuccEquivNth e φ
>>>>>>> 6ee6ee72

end

@[simp]
theorem rename_polynomial_aeval_X {σ τ : Type*} (f : σ → τ) (i : σ) (p : R[X]) :
    rename f (Polynomial.aeval (X i) p) = Polynomial.aeval (X (f i) : MvPolynomial τ R) p := by
  rw [← aeval_algHom_apply, rename_X]

end Equiv

end MvPolynomial<|MERGE_RESOLUTION|>--- conflicted
+++ resolved
@@ -318,11 +318,7 @@
 lemma optionEquivRight_C (r : R) : optionEquivRight R S₁ (C r) = C (Polynomial.C r) := by
   simp only [optionEquivRight_apply, aeval_C, algebraMap_apply, Polynomial.algebraMap_eq]
 
-<<<<<<< HEAD
-section FinSuccEquiv'
-=======
 section FinSuccEquivNth
->>>>>>> 6ee6ee72
 
 variable {n : ℕ} (p : Fin (n + 1))
 
@@ -330,29 +326,6 @@
   multivariable polynomials in `Fin n`, where the `p`-th (pivot) variable is the indeterminate `X`.
 
   `finSuccEquiv` is the special case when `p = 0`. -/
-<<<<<<< HEAD
-def finSuccEquiv' : MvPolynomial (Fin (n + 1)) R ≃ₐ[R] Polynomial (MvPolynomial (Fin n) R) :=
-  (renameEquiv R (_root_.finSuccEquiv' p)).trans (optionEquivLeft R (Fin n))
-
-theorem finSuccEquiv'_eq :
-    (finSuccEquiv' R p : MvPolynomial (Fin (n + 1)) R →+* Polynomial (MvPolynomial (Fin n) R)) =
-      eval₂Hom (Polynomial.C.comp (C : R →+* MvPolynomial (Fin n) R))
-        (Fin.insertNth p Polynomial.X (Polynomial.C ∘ X)) := by
-  ext j : 2
-  · simp only [finSuccEquiv', optionEquivLeft_apply, aeval_C, AlgEquiv.coe_trans, RingHom.coe_coe,
-      coe_eval₂Hom, comp_apply, renameEquiv_apply, eval₂_C, RingHom.coe_comp, rename_C]
-    rfl
-  · refine Fin.succAboveCases p ?_ ?_ j <;> simp [finSuccEquiv']
-
-theorem finSuccEquiv'_apply (f : MvPolynomial (Fin (n + 1)) R) :
-    finSuccEquiv' R p f =
-      eval₂Hom (Polynomial.C.comp (C : R →+* MvPolynomial (Fin n) R))
-        (Fin.insertNth p Polynomial.X (Polynomial.C ∘ X)) f := by
-  rw [← finSuccEquiv'_eq, RingHom.coe_coe]
-
-theorem finSuccEquiv'_comp_C_eq_C :
-    (↑(finSuccEquiv' R p).symm : Polynomial (MvPolynomial (Fin n) R) →+* _).comp
-=======
 def finSuccEquivNth : MvPolynomial (Fin (n + 1)) R ≃ₐ[R] Polynomial (MvPolynomial (Fin n) R) :=
   (renameEquiv R (_root_.finSuccEquiv' p)).trans (optionEquivLeft R (Fin n))
 
@@ -374,36 +347,10 @@
 
 theorem finSuccEquivNth_comp_C_eq_C :
     (↑(finSuccEquivNth R p).symm : Polynomial (MvPolynomial (Fin n) R) →+* _).comp
->>>>>>> 6ee6ee72
         (Polynomial.C.comp C) = (C : R →+* MvPolynomial (Fin n.succ) R) := by
   refine RingHom.ext fun x => ?_
   rw [RingHom.comp_apply]
   refine
-<<<<<<< HEAD
-    (finSuccEquiv' R p).injective
-      (Trans.trans ((finSuccEquiv' R p).apply_symm_apply _) ?_)
-  simp only [finSuccEquiv'_apply, MvPolynomial.eval₂Hom_C]
-
-variable {R} {p}
-
-theorem finSuccEquiv'_X_same : finSuccEquiv' R p (X p) = Polynomial.X := by
-  simp [finSuccEquiv'_apply]
-
-theorem finSuccEquiv'_X_above {i : Fin n} (h : p < i.succ) :
-    finSuccEquiv' R p (X i.succ) = Polynomial.C (X i) := by
-  simp [finSuccEquiv'_apply, Fin.insertNth_apply_above h _ _]
-
-theorem finSuccEquiv'_X_below {i : Fin n} (h : i.castSucc < p) :
-    finSuccEquiv' R p (X i.castSucc) = Polynomial.C (X i) := by
-  simp [finSuccEquiv'_apply, Fin.insertNth_apply_below h _ _]
-
-/-- The coefficient of `m` in the `i`-th coefficient of `finSuccEquiv' R p f` equals the
-    coefficient of `m.insertNth p i` in `f`. -/
-theorem finSuccEquiv'_coeff_coeff (m : Fin n →₀ ℕ) (f : MvPolynomial (Fin (n + 1)) R) (i : ℕ) :
-    coeff m (Polynomial.coeff (finSuccEquiv' R p f) i) = coeff (m.insertNth p i) f := by
-  induction' f using MvPolynomial.induction_on' with u a p q hp hq generalizing i m
-  · simp only [finSuccEquiv'_apply, coe_eval₂Hom, eval₂_monomial, RingHom.coe_comp, comp_apply,
-=======
     (finSuccEquivNth R p).injective
       (Trans.trans ((finSuccEquivNth R p).apply_symm_apply _) ?_)
   simp only [finSuccEquivNth_apply, MvPolynomial.eval₂Hom_C]
@@ -427,7 +374,6 @@
     coeff m (Polynomial.coeff (finSuccEquivNth R p f) i) = coeff (m.insertNth p i) f := by
   induction' f using MvPolynomial.induction_on' with u a p q hp hq generalizing i m
   · simp only [finSuccEquivNth_apply, coe_eval₂Hom, eval₂_monomial, RingHom.coe_comp, comp_apply,
->>>>>>> 6ee6ee72
       prod_pow, Fin.prod_univ_succAbove _ p, Fin.insertNth_apply_same,
       Fin.insertNth_apply_succAbove, Polynomial.coeff_C_mul, coeff_C_mul, coeff_monomial,
       ← map_prod, ← RingHom.map_pow]
@@ -448,17 +394,6 @@
   · simp only [map_add, Polynomial.coeff_add, coeff_add, hp, hq]
 
 /-- The evaluation of `f` at `Fin.insertNth p y s` equals the evaluation at `y` of the polynomial
-<<<<<<< HEAD
-obtained by partially evaluating `finSuccEquiv' R p f` at `s`.
--/
-theorem eval_eq_eval_mv_eval_finSuccEquiv' (s : Fin n → R) (y : R)
-    (f : MvPolynomial (Fin (n + 1)) R) :
-      eval (Fin.insertNth p y s : Fin (n + 1) → R) f =
-        Polynomial.eval y (Polynomial.map (eval s) (finSuccEquiv' R p f)) := by
-  show
-    aeval (Fin.insertNth p y s : Fin (n + 1) → R) f = (Polynomial.aeval y).comp
-      ((Polynomial.mapAlgHom (aeval s)).comp (finSuccEquiv' R p).toAlgHom) f
-=======
 obtained by partially evaluating `finSuccEquivNth R p f` at `s`.
 -/
 theorem eval_eq_eval_mv_eval_finSuccEquivNth (s : Fin n → R) (y : R)
@@ -468,37 +403,11 @@
   show
     aeval (Fin.insertNth p y s : Fin (n + 1) → R) f = (Polynomial.aeval y).comp
       ((Polynomial.mapAlgHom (aeval s)).comp (finSuccEquivNth R p).toAlgHom) f
->>>>>>> 6ee6ee72
   congr 2
   apply MvPolynomial.algHom_ext
   rw [Fin.forall_iff_succAbove p]
   simp only [aeval_X, Fin.insertNth_apply_same, Polynomial.mapAlgHom, AlgHom.toRingHom_eq_coe,
     coe_aeval_eq_eval, AlgEquiv.toAlgHom_eq_coe, AlgHom.coe_comp, Polynomial.coe_aeval_eq_eval,
-<<<<<<< HEAD
-    AlgHom.coe_mk, coe_mapRingHom, AlgHom.coe_coe, comp_apply, finSuccEquiv'_apply, eval₂Hom_X',
-    Polynomial.map_X, Polynomial.eval_X, Fin.insertNth_apply_succAbove, Polynomial.map_C, eval_X,
-    Polynomial.eval_C, implies_true, and_self]
-
-/-- A monomial index `m` is in the support of the `i`-th coefficient of `finSuccEquiv' R p f` if
-and only if `m.insertNth p i` is in the support of `f`. -/
-theorem support_coeff_finSuccEquiv' {f : MvPolynomial (Fin (n + 1)) R} {i : ℕ} {m : Fin n →₀ ℕ} :
-    m ∈ (Polynomial.coeff ((finSuccEquiv' R p) f) i).support ↔ m.insertNth p i ∈ f.support := by
-  constructor <;> intro h
-  · simpa [← finSuccEquiv'_coeff_coeff] using h
-  · simpa [mem_support_iff, ← finSuccEquiv'_coeff_coeff m f i] using h
-
-/--
-The `totalDegree` of a multivariable polynomial `f` is at least `i` more than the `totalDegree` of
-the `i`th coefficient of `finSuccEquiv' R p` applied to `f`, if this is nonzero.
--/
-theorem totalDegree_coeff_finSuccEquiv'_add_le (f : MvPolynomial (Fin (n + 1)) R) (i : ℕ)
-    (hi : (finSuccEquiv' R p f).coeff i ≠ 0) :
-      totalDegree ((finSuccEquiv' R p f).coeff i) + i ≤ totalDegree f := by
-  have hf'_sup : ((finSuccEquiv' R p f).coeff i).support.Nonempty := by
-    rw [Finset.nonempty_iff_ne_empty, ne_eq, support_eq_empty]
-    exact hi
-  -- Let σ be a monomial index of ((finSuccEquiv' R p f).coeff i) of maximal total degree
-=======
     AlgHom.coe_mk, coe_mapRingHom, AlgHom.coe_coe, comp_apply, finSuccEquivNth_apply, eval₂Hom_X',
     Polynomial.map_X, Polynomial.eval_X, Fin.insertNth_apply_succAbove, Polynomial.map_C, eval_X,
     Polynomial.eval_C, implies_true, and_self]
@@ -522,21 +431,11 @@
     rw [Finset.nonempty_iff_ne_empty, ne_eq, support_eq_empty]
     exact hi
   -- Let σ be a monomial index of ((finSuccEquivNth R p f).coeff i) of maximal total degree
->>>>>>> 6ee6ee72
   have ⟨σ, hσ1, hσ2⟩ := Finset.exists_mem_eq_sup (support _) hf'_sup
                           (fun s => Finsupp.sum s fun _ e => e)
   -- Then σ.insertNth p i is a monomial index of f with total degree equal to the desired bound
   convert le_totalDegree (s := σ.insertNth p i) _
   · rw [totalDegree, hσ2, sum_insertNth _ _ p, add_comm]
-<<<<<<< HEAD
-  · rw [← support_coeff_finSuccEquiv']
-    exact hσ1
-
-/-- The support of `finSuccEquiv' R p f` equals the support of `f` projected onto the `p`-th
-variable. -/
-theorem finSuccEquiv'_support (f : MvPolynomial (Fin (n + 1)) R) :
-    (finSuccEquiv' R p f).support = Finset.image (fun m : Fin (n + 1) →₀ ℕ => m p) f.support := by
-=======
   · rw [← support_coeff_finSuccEquivNth]
     exact hσ1
 
@@ -544,25 +443,11 @@
 variable. -/
 theorem support_finSuccEquivNth (f : MvPolynomial (Fin (n + 1)) R) :
     (finSuccEquivNth R p f).support = Finset.image (fun m : Fin (n + 1) →₀ ℕ => m p) f.support := by
->>>>>>> 6ee6ee72
   ext i
   rw [Polynomial.mem_support_iff, Finset.mem_image, Finsupp.ne_iff]
   constructor
   · rintro ⟨m, hm⟩
     refine ⟨m.insertNth p i, ?_, insertNth_apply_same _ _ _⟩
-<<<<<<< HEAD
-    rw [← support_coeff_finSuccEquiv']
-    simpa using hm
-  · rintro ⟨m, h, rfl⟩
-    refine ⟨m.removeNth p, ?_⟩
-    rwa [← coeff, zero_apply, ← mem_support_iff, support_coeff_finSuccEquiv',
-      insertNth_self_removeNth]
-
-/-- The support of the `i`th coefficient of `finSuccEquiv' R p f`, after inserting `i` at position
-`p`, equals the terms in `f`'s support where the `p`th component is `i`. -/
-theorem finSuccEquiv'_support' {f : MvPolynomial (Fin (n + 1)) R} {i : ℕ} :
-    Finset.image (Finsupp.insertNth p i) (Polynomial.coeff ((finSuccEquiv' R p) f) i).support =
-=======
     rw [← support_coeff_finSuccEquivNth]
     simpa using hm
   · rintro ⟨m, h, rfl⟩
@@ -576,18 +461,13 @@
 
 theorem image_support_finSuccEquivNth {f : MvPolynomial (Fin (n + 1)) R} {i : ℕ} :
     Finset.image (Finsupp.insertNth p i) (Polynomial.coeff ((finSuccEquivNth R p) f) i).support =
->>>>>>> 6ee6ee72
       f.support.filter fun m => m p = i := by
   ext m
   rw [Finset.mem_filter, Finset.mem_image, mem_support_iff]
   conv_lhs =>
     congr
     ext
-<<<<<<< HEAD
-    rw [mem_support_iff, finSuccEquiv'_coeff_coeff, Ne]
-=======
     rw [mem_support_iff, finSuccEquivNth_coeff_coeff, Ne]
->>>>>>> 6ee6ee72
   constructor
   · rintro ⟨m', ⟨h, hm'⟩⟩
     simp only [← hm']
@@ -597,14 +477,6 @@
     rw [← h.2, insertNth_removeNth]
     simp [h.1]
 
-<<<<<<< HEAD
-/-- The degree of `finSuccEquiv' R p f` equals the `p`-th degree of `f`. -/
-theorem degree_finSuccEquiv' {f : MvPolynomial (Fin (n + 1)) R} (h : f ≠ 0) :
-    (finSuccEquiv' R p f).degree = degreeOf p f := by
-  have hCast : WithBot.some = Nat.cast := rfl
-  have h' : ((finSuccEquiv' R p f).support.sup id) = degreeOf p f := by
-    rw [degreeOf_eq_sup, finSuccEquiv'_support f, Finset.sup_image, Function.id_comp]
-=======
 lemma mem_image_support_coeff_finSuccEquivNth {f : MvPolynomial (Fin (n + 1)) R} {i : ℕ} {x} :
     x ∈ Finsupp.insertNth p i '' ((finSuccEquivNth R p f).coeff i).support ↔
       x ∈ f.support ∧ x p = i := by
@@ -626,25 +498,10 @@
   have hCast : WithBot.some = Nat.cast := rfl
   have h' : ((finSuccEquivNth R p f).support.sup id) = degreeOf p f := by
     rw [degreeOf_eq_sup, support_finSuccEquivNth f, Finset.sup_image, Function.id_comp]
->>>>>>> 6ee6ee72
   rw [Polynomial.degree, ← h', ← hCast, Finset.coe_sup_of_nonempty
     (Polynomial.support_nonempty.mpr (EmbeddingLike.map_ne_zero_iff.mpr h)),
     Finset.max_eq_sup_coe, Function.comp_id]
 
-<<<<<<< HEAD
-/-- The `natDegree` of `finSuccEquiv' R p f` equals the `p`-th `natDegree` of `f`. -/
-theorem natDegree_finSuccEquiv' (f : MvPolynomial (Fin (n + 1)) R) :
-    (finSuccEquiv' R p f).natDegree = degreeOf p f := by
-  by_cases c : f = 0
-  · rw [c, map_zero, Polynomial.natDegree_zero, degreeOf_zero]
-  · rw [Polynomial.natDegree, degree_finSuccEquiv' (by simpa only [Ne])]
-    erw [WithBot.unbot'_coe, Nat.cast_id]
-
-/-- The degree of `j` in the `i`th coefficient of `finSuccEquiv' R p f` is at most the degree of
-`j.succ` in `f`. -/
-theorem degreeOf_coeff_finSuccEquiv' (f : MvPolynomial (Fin (n + 1)) R) (j : Fin n) (i : ℕ) :
-    degreeOf j (Polynomial.coeff (finSuccEquiv' R p f) i) ≤ degreeOf (p.succAbove j) f := by
-=======
 /-- The `natDegree` of `finSuccEquivNth R p f` equals the `p`-th `natDegree` of `f`. -/
 theorem natDegree_finSuccEquivNth (f : MvPolynomial (Fin (n + 1)) R) :
     (finSuccEquivNth R p f).natDegree = degreeOf p f := by
@@ -657,57 +514,34 @@
 `j.succ` in `f`. -/
 theorem degreeOf_coeff_finSuccEquivNth (f : MvPolynomial (Fin (n + 1)) R) (j : Fin n) (i : ℕ) :
     degreeOf j (Polynomial.coeff (finSuccEquivNth R p f) i) ≤ degreeOf (p.succAbove j) f := by
->>>>>>> 6ee6ee72
   rw [degreeOf_eq_sup, degreeOf_eq_sup, Finset.sup_le_iff]
   intro m hm
   rw [← Finsupp.insertNth_apply_succAbove p i m j]
   exact Finset.le_sup (f := fun (g : Fin n.succ →₀ ℕ) => g (Fin.succAbove p j))
-<<<<<<< HEAD
-    (support_coeff_finSuccEquiv'.1 hm)
-=======
     (support_coeff_finSuccEquivNth.1 hm)
->>>>>>> 6ee6ee72
 
 /-- Consider a multivariate polynomial `φ` whose variables are indexed by `Option σ`,
 and suppose that `σ ≃ Fin n`.
 Then one may view `φ` as a polynomial over `MvPolynomial (Fin n) R`, by
 
 1. renaming the variables via `Option σ ≃ Fin (n+1)`, and then singling out the `p`-th variable
-<<<<<<< HEAD
-    via `MvPolynomial.finSuccEquiv' R p`;
-=======
     via `MvPolynomial.finSuccEquivNth R p`;
->>>>>>> 6ee6ee72
 2. first viewing it as polynomial over `MvPolynomial σ R` via `MvPolynomial.optionEquivLeft`,
     and then renaming the variables.
 
 This theorem shows that both constructions are the same. -/
-<<<<<<< HEAD
-theorem finSuccEquiv'_rename_finSuccEquiv' (e : σ ≃ Fin n) (φ : MvPolynomial (Option σ) R) :
-    ((finSuccEquiv' R p) ((rename ((Equiv.optionCongr e).trans (_root_.finSuccEquiv' p).symm)) φ)) =
-      Polynomial.map (rename e).toRingHom (optionEquivLeft R σ φ) := by
-  suffices (finSuccEquiv' R p).toRingEquiv.toRingHom.comp (rename ((Equiv.optionCongr e).trans
-=======
 theorem finSuccEquivNth_rename_finSuccEquivNth (e : σ ≃ Fin n) (φ : MvPolynomial (Option σ) R) :
     ((finSuccEquivNth R p) ((rename ((Equiv.optionCongr e).trans (_root_.finSuccEquiv' p).symm)) φ))
       = Polynomial.map (rename e).toRingHom (optionEquivLeft R σ φ) := by
   suffices (finSuccEquivNth R p).toRingEquiv.toRingHom.comp (rename ((Equiv.optionCongr e).trans
->>>>>>> 6ee6ee72
         (_root_.finSuccEquiv' p).symm)).toRingHom =
       (Polynomial.mapRingHom (rename e).toRingHom).comp (optionEquivLeft R σ) by
     exact DFunLike.congr_fun this φ
   apply ringHom_ext
-<<<<<<< HEAD
-  · simp [finSuccEquiv'_apply, Polynomial.algebraMap_apply, algebraMap_eq]
-  · rintro (i|i) <;> simp [finSuccEquiv'_apply]
-
-end FinSuccEquiv'
-=======
   · simp [finSuccEquivNth_apply, Polynomial.algebraMap_apply, algebraMap_eq]
   · rintro (i|i) <;> simp [finSuccEquivNth_apply]
 
 end FinSuccEquivNth
->>>>>>> 6ee6ee72
 
 variable (n : ℕ)
 
@@ -715,21 +549,13 @@
 polynomials over multivariable polynomials in `Fin n`.
 -/
 def finSuccEquiv : MvPolynomial (Fin (n + 1)) R ≃ₐ[R] Polynomial (MvPolynomial (Fin n) R) :=
-<<<<<<< HEAD
-  finSuccEquiv' R 0
-=======
   finSuccEquivNth R 0
->>>>>>> 6ee6ee72
 
 theorem finSuccEquiv_eq :
     (finSuccEquiv R n : MvPolynomial (Fin (n + 1)) R →+* Polynomial (MvPolynomial (Fin n) R)) =
       eval₂Hom (Polynomial.C.comp (C : R →+* MvPolynomial (Fin n) R))
         (Fin.cases Polynomial.X (Polynomial.C ∘ X)) := by
-<<<<<<< HEAD
-  convert finSuccEquiv'_eq R 0
-=======
   convert finSuccEquivNth_eq R 0
->>>>>>> 6ee6ee72
   funext
   simp only [Fin.insertNth_zero', Fin.cons]
 
@@ -742,11 +568,7 @@
 theorem finSuccEquiv_comp_C_eq_C {R : Type u} [CommSemiring R] (n : ℕ) :
     (↑(finSuccEquiv R n).symm : Polynomial (MvPolynomial (Fin n) R) →+* _).comp
         (Polynomial.C.comp C) = (C : R →+* MvPolynomial (Fin n.succ) R) :=
-<<<<<<< HEAD
-  finSuccEquiv'_comp_C_eq_C R 0
-=======
   finSuccEquivNth_comp_C_eq_C R 0
->>>>>>> 6ee6ee72
 
 variable {n} {R}
 
@@ -759,22 +581,14 @@
     coefficient of `Finsupp.cons i m` in `f`. -/
 theorem finSuccEquiv_coeff_coeff (m : Fin n →₀ ℕ) (f : MvPolynomial (Fin (n + 1)) R) (i : ℕ) :
     coeff m (Polynomial.coeff (finSuccEquiv R n f) i) = coeff (m.cons i) f := by
-<<<<<<< HEAD
-  convert finSuccEquiv'_coeff_coeff m f i
-=======
   convert finSuccEquivNth_coeff_coeff m f i
->>>>>>> 6ee6ee72
   funext
   simp only [insertNth_zero]
 
 theorem eval_eq_eval_mv_eval' (s : Fin n → R) (y : R) (f : MvPolynomial (Fin (n + 1)) R) :
     eval (Fin.cons y s : Fin (n + 1) → R) f =
       Polynomial.eval y (Polynomial.map (eval s) (finSuccEquiv R n f)) := by
-<<<<<<< HEAD
-  convert eval_eq_eval_mv_eval_finSuccEquiv' s y f
-=======
   convert eval_eq_eval_mv_eval_finSuccEquivNth s y f
->>>>>>> 6ee6ee72
   funext
   simp only [Fin.insertNth_zero']
 
@@ -784,11 +598,7 @@
 
 theorem support_coeff_finSuccEquiv {f : MvPolynomial (Fin (n + 1)) R} {i : ℕ} {m : Fin n →₀ ℕ} :
     m ∈ ((finSuccEquiv R n f).coeff i).support ↔ m.cons i ∈ f.support := by
-<<<<<<< HEAD
-  convert support_coeff_finSuccEquiv'
-=======
   convert support_coeff_finSuccEquivNth
->>>>>>> 6ee6ee72
   funext
   simp only [insertNth_zero]
 
@@ -799,19 +609,11 @@
 theorem totalDegree_coeff_finSuccEquiv_add_le (f : MvPolynomial (Fin (n + 1)) R) (i : ℕ)
     (hi : (finSuccEquiv R n f).coeff i ≠ 0) :
     totalDegree ((finSuccEquiv R n f).coeff i) + i ≤ totalDegree f :=
-<<<<<<< HEAD
-  totalDegree_coeff_finSuccEquiv'_add_le f i hi
-
-theorem support_finSuccEquiv (f : MvPolynomial (Fin (n + 1)) R) :
-    (finSuccEquiv R n f).support = Finset.image (fun m : Fin (n + 1) →₀ ℕ => m 0) f.support :=
-  finSuccEquiv'_support f
-=======
   totalDegree_coeff_finSuccEquivNth_add_le f i hi
 
 theorem support_finSuccEquiv (f : MvPolynomial (Fin (n + 1)) R) :
     (finSuccEquiv R n f).support = Finset.image (fun m : Fin (n + 1) →₀ ℕ => m 0) f.support :=
   support_finSuccEquivNth f
->>>>>>> 6ee6ee72
 
 @[deprecated (since := "2024-11-05")] alias finSuccEquiv_support := support_finSuccEquiv
 
@@ -845,17 +647,6 @@
 
 theorem degree_finSuccEquiv {f : MvPolynomial (Fin (n + 1)) R} (h : f ≠ 0) :
     (finSuccEquiv R n f).degree = degreeOf 0 f :=
-<<<<<<< HEAD
-  degree_finSuccEquiv' h
-
-theorem natDegree_finSuccEquiv (f : MvPolynomial (Fin (n + 1)) R) :
-    (finSuccEquiv R n f).natDegree = degreeOf 0 f :=
-  natDegree_finSuccEquiv' f
-
-theorem degreeOf_coeff_finSuccEquiv (p : MvPolynomial (Fin (n + 1)) R) (j : Fin n) (i : ℕ) :
-    degreeOf j (Polynomial.coeff (finSuccEquiv R n p) i) ≤ degreeOf j.succ p :=
-  degreeOf_coeff_finSuccEquiv' p j i
-=======
   degree_finSuccEquivNth h
 
 theorem natDegree_finSuccEquiv (f : MvPolynomial (Fin (n + 1)) R) :
@@ -865,7 +656,6 @@
 theorem degreeOf_coeff_finSuccEquiv (p : MvPolynomial (Fin (n + 1)) R) (j : Fin n) (i : ℕ) :
     degreeOf j (Polynomial.coeff (finSuccEquiv R n p) i) ≤ degreeOf j.succ p :=
   degreeOf_coeff_finSuccEquivNth p j i
->>>>>>> 6ee6ee72
 
 /-- Consider a multivariate polynomial `φ` whose variables are indexed by `Option σ`,
 and suppose that `σ ≃ Fin n`.
@@ -880,11 +670,7 @@
 theorem finSuccEquiv_rename_finSuccEquiv (e : σ ≃ Fin n) (φ : MvPolynomial (Option σ) R) :
     ((finSuccEquiv R n) ((rename ((Equiv.optionCongr e).trans (_root_.finSuccEquiv n).symm)) φ)) =
       Polynomial.map (rename e).toRingHom (optionEquivLeft R σ φ) :=
-<<<<<<< HEAD
-  finSuccEquiv'_rename_finSuccEquiv' e φ
-=======
   finSuccEquivNth_rename_finSuccEquivNth e φ
->>>>>>> 6ee6ee72
 
 end
 
