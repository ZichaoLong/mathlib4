/-
Copyright (c) 2019 Floris van Doorn. All rights reserved.
Released under Apache 2.0 license as described in the file LICENSE.
Authors: Floris van Doorn
-/
import Mathlib.Algebra.BigOperators.Ring
import Mathlib.Algebra.Order.AbsoluteValue
import Mathlib.Algebra.Order.BigOperators.Group.Finset
import Mathlib.Algebra.Order.BigOperators.Ring.Multiset
import Mathlib.Tactic.Ring

/-!
# Big operators on a finset in ordered rings

This file contains the results concerning the interaction of finset big operators with ordered
rings.

In particular, this file contains the standard form of the Cauchy-Schwarz inequality, as well as
some of its immediate consequences.
-/

variable {ι R S : Type*}

namespace Finset

section CommMonoidWithZero
variable [CommMonoidWithZero R] [PartialOrder R] [ZeroLEOneClass R]

section PosMulMono
variable [PosMulMono R] {f g : ι → R} {s t : Finset ι}

lemma prod_nonneg (h0 : ∀ i ∈ s, 0 ≤ f i) : 0 ≤ ∏ i ∈ s, f i :=
  prod_induction f (fun i ↦ 0 ≤ i) (fun _ _ ha hb ↦ mul_nonneg ha hb) zero_le_one h0

/-- If all `f i`, `i ∈ s`, are nonnegative and each `f i` is less than or equal to `g i`, then the
product of `f i` is less than or equal to the product of `g i`. See also `Finset.prod_le_prod'` for
the case of an ordered commutative multiplicative monoid. -/
@[gcongr]
lemma prod_le_prod (h0 : ∀ i ∈ s, 0 ≤ f i) (h1 : ∀ i ∈ s, f i ≤ g i) :
    ∏ i ∈ s, f i ≤ ∏ i ∈ s, g i := by
  induction' s using Finset.cons_induction with a s has ih h
  · simp
  · simp only [prod_cons]
    have := posMulMono_iff_mulPosMono.1 ‹PosMulMono R›
    apply mul_le_mul
    · exact h1 a (mem_cons_self a s)
    · refine ih (fun x H ↦ h0 _ ?_) (fun x H ↦ h1 _ ?_) <;> exact subset_cons _ H
    · apply prod_nonneg fun x H ↦ h0 x (subset_cons _ H)
    · apply le_trans (h0 a (mem_cons_self a s)) (h1 a (mem_cons_self a s))

/-- If each `f i`, `i ∈ s` belongs to `[0, 1]`, then their product is less than or equal to one.
See also `Finset.prod_le_one'` for the case of an ordered commutative multiplicative monoid. -/
lemma prod_le_one (h0 : ∀ i ∈ s, 0 ≤ f i) (h1 : ∀ i ∈ s, f i ≤ 1) : ∏ i ∈ s, f i ≤ 1 := by
  convert ← prod_le_prod h0 h1
  exact Finset.prod_const_one

end PosMulMono

section PosMulStrictMono
variable [PosMulStrictMono R] [Nontrivial R] {f g : ι → R} {s t : Finset ι}

lemma prod_pos (h0 : ∀ i ∈ s, 0 < f i) : 0 < ∏ i ∈ s, f i :=
  prod_induction f (fun x ↦ 0 < x) (fun _ _ ha hb ↦ mul_pos ha hb) zero_lt_one h0

lemma prod_lt_prod (hf : ∀ i ∈ s, 0 < f i) (hfg : ∀ i ∈ s, f i ≤ g i)
    (hlt : ∃ i ∈ s, f i < g i) :
    ∏ i ∈ s, f i < ∏ i ∈ s, g i := by
  classical
  obtain ⟨i, hi, hilt⟩ := hlt
  rw [← insert_erase hi, prod_insert (not_mem_erase _ _), prod_insert (not_mem_erase _ _)]
  have := posMulStrictMono_iff_mulPosStrictMono.1 ‹PosMulStrictMono R›
  refine mul_lt_mul_of_pos_of_nonneg' hilt ?_ ?_ ?_
  · exact prod_le_prod (fun j hj => le_of_lt (hf j (mem_of_mem_erase hj)))
      (fun _ hj ↦ hfg _ <| mem_of_mem_erase hj)
  · exact prod_pos fun j hj => hf j (mem_of_mem_erase hj)
  · exact (hf i hi).le.trans hilt.le

lemma prod_lt_prod_of_nonempty (hf : ∀ i ∈ s, 0 < f i) (hfg : ∀ i ∈ s, f i < g i)
    (h_ne : s.Nonempty) :
    ∏ i ∈ s, f i < ∏ i ∈ s, g i := by
  apply prod_lt_prod hf fun i hi => le_of_lt (hfg i hi)
  obtain ⟨i, hi⟩ := h_ne
  exact ⟨i, hi, hfg i hi⟩

end PosMulStrictMono
end CommMonoidWithZero

section OrderedSemiring

variable [OrderedSemiring R] {f : ι → R} {s : Finset ι}

lemma sum_sq_le_sq_sum_of_nonneg (hf : ∀ i ∈ s, 0 ≤ f i) :
    ∑ i ∈ s, f i ^ 2 ≤ (∑ i ∈ s, f i) ^ 2 := by
  simp only [sq, sum_mul_sum]
  refine sum_le_sum fun i hi ↦ ?_
  rw [← mul_sum]
  gcongr
  · exact hf i hi
  · exact single_le_sum hf hi

end OrderedSemiring

section OrderedCommSemiring
variable [OrderedCommSemiring R] {f g : ι → R} {s t : Finset ι}

/-- If `g, h ≤ f` and `g i + h i ≤ f i`, then the product of `f` over `s` is at least the
  sum of the products of `g` and `h`. This is the version for `OrderedCommSemiring`. -/
lemma prod_add_prod_le {i : ι} {f g h : ι → R} (hi : i ∈ s) (h2i : g i + h i ≤ f i)
    (hgf : ∀ j ∈ s, j ≠ i → g j ≤ f j) (hhf : ∀ j ∈ s, j ≠ i → h j ≤ f j) (hg : ∀ i ∈ s, 0 ≤ g i)
    (hh : ∀ i ∈ s, 0 ≤ h i) : ((∏ i ∈ s, g i) + ∏ i ∈ s, h i) ≤ ∏ i ∈ s, f i := by
  classical
  simp_rw [prod_eq_mul_prod_diff_singleton hi]
  refine le_trans ?_ (mul_le_mul_of_nonneg_right h2i ?_)
  · rw [right_distrib]
    refine add_le_add ?_ ?_ <;>
    · refine mul_le_mul_of_nonneg_left ?_ ?_
      · refine prod_le_prod ?_ ?_ <;> simp +contextual [*]
      · try apply_assumption
        try assumption
  · apply prod_nonneg
    simp only [and_imp, mem_sdiff, mem_singleton]
    exact fun j hj hji ↦ le_trans (hg j hj) (hgf j hj hji)

end OrderedCommSemiring

theorem sum_mul_self_eq_zero_iff [LinearOrderedSemiring R] [ExistsAddOfLE R] (s : Finset ι)
    (f : ι → R) : ∑ i ∈ s, f i * f i = 0 ↔ ∀ i ∈ s, f i = 0 := by
  rw [sum_eq_zero_iff_of_nonneg fun _ _ ↦ mul_self_nonneg _]
  simp

lemma abs_prod [LinearOrderedCommRing R] (s : Finset ι) (f : ι → R) :
    |∏ x ∈ s, f x| = ∏ x ∈ s, |f x| :=
  map_prod absHom _ _

<<<<<<< HEAD
section CanonicallyOrderedAdd
variable [CommSemiring R] [PartialOrder R] [CanonicallyOrderedAdd R]
  {f g h : ι → R} {s : Finset ι} {i : ι}
=======
@[simp, norm_cast]
theorem PNat.coe_prod {ι : Type*} (f : ι → ℕ+) (s : Finset ι) :
    ↑(∏ i ∈ s, f i) = (∏ i ∈ s, f i : ℕ) :=
  map_prod PNat.coeMonoidHom _ _

section CanonicallyOrderedCommSemiring
variable [CanonicallyOrderedCommSemiring R] {f g h : ι → R} {s : Finset ι} {i : ι}
>>>>>>> 2aefce62

/-- Note that the name is to match `CanonicallyOrderedAdd.mul_pos`. -/
@[simp] lemma _root_.CanonicallyOrderedAdd.prod_pos [NoZeroDivisors R] [Nontrivial R] :
    0 < ∏ i ∈ s, f i ↔ (∀ i ∈ s, (0 : R) < f i) :=
  CanonicallyOrderedAdd.multiset_prod_pos.trans Multiset.forall_mem_map_iff

attribute [local instance] CanonicallyOrderedAdd.toOrderedCommMonoid in
/-- If `g, h ≤ f` and `g i + h i ≤ f i`, then the product of `f` over `s` is at least the
  sum of the products of `g` and `h`. This is the version for `CanonicallyOrderedAdd`.
-/
lemma prod_add_prod_le' (hi : i ∈ s) (h2i : g i + h i ≤ f i) (hgf : ∀ j ∈ s, j ≠ i → g j ≤ f j)
    (hhf : ∀ j ∈ s, j ≠ i → h j ≤ f j) : ((∏ i ∈ s, g i) + ∏ i ∈ s, h i) ≤ ∏ i ∈ s, f i := by
  classical
    simp_rw [prod_eq_mul_prod_diff_singleton hi]
    refine le_trans ?_ (mul_le_mul_right' h2i _)
    rw [right_distrib]
    apply add_le_add <;> apply mul_le_mul_left' <;> apply prod_le_prod' <;>
            simp only [and_imp, mem_sdiff, mem_singleton] <;>
          intros <;>
        apply_assumption <;>
      assumption

<<<<<<< HEAD
end CanonicallyOrderedAdd
=======
end CanonicallyOrderedCommSemiring

/-! ### Named inequalities -/

/-- **Cauchy-Schwarz inequality** for finsets.

This is written in terms of sequences `f`, `g`, and `r`, where `r` is a stand-in for
`√(f i * g i)`. See `sum_mul_sq_le_sq_mul_sq` for the more usual form in terms of squared
sequences. -/
lemma sum_sq_le_sum_mul_sum_of_sq_eq_mul [LinearOrderedCommSemiring R] [ExistsAddOfLE R]
    (s : Finset ι) {r f g : ι → R} (hf : ∀ i ∈ s, 0 ≤ f i) (hg : ∀ i ∈ s, 0 ≤ g i)
    (ht : ∀ i ∈ s, r i ^ 2 = f i * g i) : (∑ i ∈ s, r i) ^ 2 ≤ (∑ i ∈ s, f i) * ∑ i ∈ s, g i := by
  obtain h | h := (sum_nonneg hg).eq_or_gt
  · have ht' : ∑ i ∈ s, r i = 0 := sum_eq_zero fun i hi ↦ by
      simpa [(sum_eq_zero_iff_of_nonneg hg).1 h i hi] using ht i hi
    rw [h, ht']
    simp
  · refine le_of_mul_le_mul_of_pos_left
      (le_of_add_le_add_left (a := (∑ i ∈ s, g i) * (∑ i ∈ s, r i) ^ 2) ?_) h
    calc
      _ = ∑ i ∈ s, 2 * r i * (∑ j ∈ s, g j) * (∑ j ∈ s, r j) := by
          simp_rw [mul_assoc, ← mul_sum, ← sum_mul]; ring
      _ ≤ ∑ i ∈ s, (f i * (∑ j ∈ s, g j) ^ 2 + g i * (∑ j ∈ s, r j) ^ 2) := by
          gcongr with i hi
          have ht : (r i * (∑ j ∈ s, g j) * (∑ j ∈ s, r j)) ^ 2 =
              (f i * (∑ j ∈ s, g j) ^ 2) * (g i * (∑ j ∈ s, r j) ^ 2) := by
            conv_rhs => rw [mul_mul_mul_comm, ← ht i hi]
            ring
          refine le_of_eq_of_le ?_ (two_mul_le_add_of_sq_eq_mul
            (mul_nonneg (hf i hi) (sq_nonneg _)) (mul_nonneg (hg i hi) (sq_nonneg _)) ht)
          repeat rw [mul_assoc]
      _ = _ := by simp_rw [sum_add_distrib, ← sum_mul]; ring

/-- **Cauchy-Schwarz inequality** for finsets, squared version. -/
lemma sum_mul_sq_le_sq_mul_sq [LinearOrderedCommSemiring R] [ExistsAddOfLE R] (s : Finset ι)
    (f g : ι → R) : (∑ i ∈ s, f i * g i) ^ 2 ≤ (∑ i ∈ s, f i ^ 2) * ∑ i ∈ s, g i ^ 2 :=
  sum_sq_le_sum_mul_sum_of_sq_eq_mul s
    (fun _ _ ↦ sq_nonneg _) (fun _ _ ↦ sq_nonneg _) (fun _ _ ↦ mul_pow ..)

/-- **Sedrakyan's lemma**, aka **Titu's lemma** or **Engel's form**.

This is a specialization of the Cauchy-Schwarz inequality with the sequences `f n / √(g n)` and
`√(g n)`, though here it is proven without relying on square roots. -/
theorem sq_sum_div_le_sum_sq_div [LinearOrderedSemifield R] [ExistsAddOfLE R] (s : Finset ι)
    (f : ι → R) {g : ι → R} (hg : ∀ i ∈ s, 0 < g i) :
    (∑ i ∈ s, f i) ^ 2 / ∑ i ∈ s, g i ≤ ∑ i ∈ s, f i ^ 2 / g i := by
  have hg' : ∀ i ∈ s, 0 ≤ g i := fun i hi ↦ (hg i hi).le
  have H : ∀ i ∈ s, 0 ≤ f i ^ 2 / g i := fun i hi ↦ div_nonneg (sq_nonneg _) (hg' i hi)
  refine div_le_of_le_mul₀ (sum_nonneg hg') (sum_nonneg H)
    (sum_sq_le_sum_mul_sum_of_sq_eq_mul _ H hg' fun i hi ↦ ?_)
  rw [div_mul_cancel₀]
  exact (hg i hi).ne'

>>>>>>> 2aefce62
end Finset

/-! ### Absolute values -/

section AbsoluteValue

lemma AbsoluteValue.sum_le [Semiring R] [OrderedSemiring S] (abv : AbsoluteValue R S)
    (s : Finset ι) (f : ι → R) : abv (∑ i ∈ s, f i) ≤ ∑ i ∈ s, abv (f i) :=
  Finset.le_sum_of_subadditive abv (map_zero _) abv.add_le _ _

lemma IsAbsoluteValue.abv_sum [Semiring R] [OrderedSemiring S] (abv : R → S) [IsAbsoluteValue abv]
    (f : ι → R) (s : Finset ι) : abv (∑ i ∈ s, f i) ≤ ∑ i ∈ s, abv (f i) :=
  (IsAbsoluteValue.toAbsoluteValue abv).sum_le _ _

@[deprecated (since := "2024-02-14")] alias abv_sum_le_sum_abv := IsAbsoluteValue.abv_sum

nonrec lemma AbsoluteValue.map_prod [CommSemiring R] [Nontrivial R] [LinearOrderedCommRing S]
    (abv : AbsoluteValue R S) (f : ι → R) (s : Finset ι) :
    abv (∏ i ∈ s, f i) = ∏ i ∈ s, abv (f i) :=
  map_prod abv f s

lemma IsAbsoluteValue.map_prod [CommSemiring R] [Nontrivial R] [LinearOrderedCommRing S]
    (abv : R → S) [IsAbsoluteValue abv] (f : ι → R) (s : Finset ι) :
    abv (∏ i ∈ s, f i) = ∏ i ∈ s, abv (f i) :=
  (IsAbsoluteValue.toAbsoluteValue abv).map_prod _ _

end AbsoluteValue

/-! ### Positivity extension -/

namespace Mathlib.Meta.Positivity
open Qq Lean Meta Finset

private alias ⟨_, prod_ne_zero⟩ := prod_ne_zero_iff

attribute [local instance] monadLiftOptionMetaM in
/-- The `positivity` extension which proves that `∏ i ∈ s, f i` is nonnegative if `f` is, and
positive if each `f i` is.

TODO: The following example does not work
```
example (s : Finset ℕ) (f : ℕ → ℤ) (hf : ∀ n, 0 ≤ f n) : 0 ≤ s.prod f := by positivity
```
because `compareHyp` can't look for assumptions behind binders.
-/
@[positivity Finset.prod _ _]
def evalFinsetProd : PositivityExt where eval {u α} zα pα e := do
  match e with
  | ~q(@Finset.prod $ι _ $instα $s $f) =>
    let i : Q($ι) ← mkFreshExprMVarQ q($ι) .syntheticOpaque
    have body : Q($α) := Expr.betaRev f #[i]
    let rbody ← core zα pα body
    let _instαmon ← synthInstanceQ q(CommMonoidWithZero $α)

    -- Try to show that the product is positive
    let p_pos : Option Q(0 < $e) := ← do
      let .positive pbody := rbody | pure none -- Fail if the body is not provably positive
      -- TODO(quote4#38): We must name the following, else `assertInstancesCommute` loops.
      let .some _instαzeroone ← trySynthInstanceQ q(ZeroLEOneClass $α) | pure none
      let .some _instαposmul ← trySynthInstanceQ q(PosMulStrictMono $α) | pure none
      let .some _instαnontriv ← trySynthInstanceQ q(Nontrivial $α) | pure none
      assertInstancesCommute
      let pr : Q(∀ i, 0 < $f i) ← mkLambdaFVars #[i] pbody (binderInfoForMVars := .default)
      return some q(prod_pos fun i _ ↦ $pr i)
    if let some p_pos := p_pos then return .positive p_pos

    -- Try to show that the product is nonnegative
    let p_nonneg : Option Q(0 ≤ $e) := ← do
      let .some pbody := rbody.toNonneg
        | return none -- Fail if the body is not provably nonnegative
      let pr : Q(∀ i, 0 ≤ $f i) ← mkLambdaFVars #[i] pbody (binderInfoForMVars := .default)
      -- TODO(quote4#38): We must name the following, else `assertInstancesCommute` loops.
      let .some _instαzeroone ← trySynthInstanceQ q(ZeroLEOneClass $α) | pure none
      let .some _instαposmul ← trySynthInstanceQ q(PosMulMono $α) | pure none
      assertInstancesCommute
      return some q(prod_nonneg fun i _ ↦ $pr i)
    if let some p_nonneg := p_nonneg then return .nonnegative p_nonneg

    -- Fall back to showing that the product is nonzero
    let pbody ← rbody.toNonzero
    let pr : Q(∀ i, $f i ≠ 0) ← mkLambdaFVars #[i] pbody (binderInfoForMVars := .default)
    -- TODO(quote4#38): We must name the following, else `assertInstancesCommute` loops.
    let _instαnontriv ← synthInstanceQ q(Nontrivial $α)
    let _instαnozerodiv ← synthInstanceQ q(NoZeroDivisors $α)
    assertInstancesCommute
    return .nonzero q(prod_ne_zero fun i _ ↦ $pr i)

end Mathlib.Meta.Positivity<|MERGE_RESOLUTION|>--- conflicted
+++ resolved
@@ -132,19 +132,14 @@
     |∏ x ∈ s, f x| = ∏ x ∈ s, |f x| :=
   map_prod absHom _ _
 
-<<<<<<< HEAD
-section CanonicallyOrderedAdd
-variable [CommSemiring R] [PartialOrder R] [CanonicallyOrderedAdd R]
-  {f g h : ι → R} {s : Finset ι} {i : ι}
-=======
 @[simp, norm_cast]
 theorem PNat.coe_prod {ι : Type*} (f : ι → ℕ+) (s : Finset ι) :
     ↑(∏ i ∈ s, f i) = (∏ i ∈ s, f i : ℕ) :=
   map_prod PNat.coeMonoidHom _ _
 
-section CanonicallyOrderedCommSemiring
-variable [CanonicallyOrderedCommSemiring R] {f g h : ι → R} {s : Finset ι} {i : ι}
->>>>>>> 2aefce62
+section CanonicallyOrderedAdd
+variable [CommSemiring R] [PartialOrder R] [CanonicallyOrderedAdd R]
+  {f g h : ι → R} {s : Finset ι} {i : ι}
 
 /-- Note that the name is to match `CanonicallyOrderedAdd.mul_pos`. -/
 @[simp] lemma _root_.CanonicallyOrderedAdd.prod_pos [NoZeroDivisors R] [Nontrivial R] :
@@ -167,10 +162,7 @@
         apply_assumption <;>
       assumption
 
-<<<<<<< HEAD
 end CanonicallyOrderedAdd
-=======
-end CanonicallyOrderedCommSemiring
 
 /-! ### Named inequalities -/
 
@@ -223,7 +215,6 @@
   rw [div_mul_cancel₀]
   exact (hg i hi).ne'
 
->>>>>>> 2aefce62
 end Finset
 
 /-! ### Absolute values -/
