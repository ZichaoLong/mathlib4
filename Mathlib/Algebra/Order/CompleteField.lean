/-
Copyright (c) 2022 Alex J. Best. All rights reserved.
Released under Apache 2.0 license as described in the file LICENSE.
Authors: Alex J. Best, Yaël Dillies
-/
import Mathlib.Algebra.Order.Hom.Ring
import Mathlib.Algebra.Order.Pointwise
import Mathlib.Analysis.SpecialFunctions.Pow.Real

/-!
# Conditionally complete linear ordered fields

This file shows that the reals are unique, or, more formally, given a type satisfying the common
axioms of the reals (field, conditionally complete, linearly ordered) that there is an isomorphism
preserving these properties to the reals. This is `LinearOrderedField.inducedOrderRingIso` for `ℚ`.
Moreover this isomorphism is unique.

We introduce definitions of conditionally complete linear ordered fields, and show all such are
archimedean. We also construct the natural map from a `LinearOrderedField` to such a field.

## Main definitions

* `ConditionallyCompleteLinearOrderedField`: A field satisfying the standard axiomatization of
  the real numbers, being a Dedekind complete and linear ordered field.
* `LinearOrderedField.inducedMap`: A (unique) map from any archimedean linear ordered field to a
  conditionally complete linear ordered field. Various bundlings are available.

## Main results

* `LinearOrderedField.uniqueOrderRingHom` : Uniqueness of `OrderRingHom`s from an archimedean
  linear ordered field to a conditionally complete linear ordered field.
* `LinearOrderedField.uniqueOrderRingIso` : Uniqueness of `OrderRingIso`s between two
  conditionally complete linearly ordered fields.

## References

* https://mathoverflow.net/questions/362991/
  who-first-characterized-the-real-numbers-as-the-unique-complete-ordered-field

## Tags

reals, conditionally complete, ordered field, uniqueness
-/


variable {F α β γ : Type*}

noncomputable section

open Function Rat Real Set

open scoped Classical Pointwise

/-- A field which is both linearly ordered and conditionally complete with respect to the order.
This axiomatizes the reals. -/
-- @[protect_proj] -- Porting note: does not exist anymore
class ConditionallyCompleteLinearOrderedField (α : Type*) extends
    LinearOrderedField α, ConditionallyCompleteLinearOrder α

-- see Note [lower instance priority]
/-- Any conditionally complete linearly ordered field is archimedean. -/
instance (priority := 100) ConditionallyCompleteLinearOrderedField.to_archimedean
    [ConditionallyCompleteLinearOrderedField α] : Archimedean α :=
  archimedean_iff_nat_lt.2
    (by
      by_contra! h
      obtain ⟨x, h⟩ := h
      have := csSup_le _ _ (range_nonempty Nat.cast)
        (forall_mem_range.2 fun m =>
          le_sub_iff_add_le.2 <| le_csSup _ _ ⟨x, forall_mem_range.2 h⟩ ⟨m+1, Nat.cast_succ m⟩)
      linarith)

/-- The reals are a conditionally complete linearly ordered field. -/
instance : ConditionallyCompleteLinearOrderedField ℝ :=
  { (inferInstance : LinearOrderedField ℝ),
    (inferInstance : ConditionallyCompleteLinearOrder ℝ) with }

namespace LinearOrderedField

/-!
### Rational cut map

The idea is that a conditionally complete linear ordered field is fully characterized by its copy of
the rationals. Hence we define `LinearOrderedField.cutMap β : α → Set β` which sends `a : α` to the
"rationals in `β`" that are less than `a`.
-/


section CutMap

variable [LinearOrderedField α]

section DivisionRing

variable (β) [DivisionRing β] {a a₁ a₂ : α} {b : β} {q : ℚ}

/-- The lower cut of rationals inside a linear ordered field that are less than a given element of
another linear ordered field. -/
def cutMap (a : α) : Set β :=
  (Rat.cast : ℚ → β) '' {t | ↑t < a}

theorem cutMap_mono (h : a₁ ≤ a₂) : cutMap β a₁ ⊆ cutMap β a₂ := image_subset _ fun _ => h.trans_lt'

variable {β}

@[simp]
theorem mem_cutMap_iff : b ∈ cutMap β a ↔ ∃ q : ℚ, (q : α) < a ∧ (q : β) = b := Iff.rfl

-- @[simp] -- Porting note: not in simpNF
theorem coe_mem_cutMap_iff [CharZero β] : (q : β) ∈ cutMap β a ↔ (q : α) < a :=
  Rat.cast_injective.mem_set_image

theorem cutMap_self (a : α) : cutMap α a = Iio a ∩ range (Rat.cast : ℚ → α) := by
  ext
  constructor
  · rintro ⟨q, h, rfl⟩
    exact ⟨h, q, rfl⟩
  · rintro ⟨h, q, rfl⟩
    exact ⟨q, h, rfl⟩

end DivisionRing

variable (β) [LinearOrderedField β] {a a₁ a₂ : α} {b : β} {q : ℚ}

theorem cutMap_coe (q : ℚ) : cutMap β (q : α) = Rat.cast '' {r : ℚ | (r : β) < q} := by
  simp_rw [cutMap, Rat.cast_lt]

variable [Archimedean α]

theorem cutMap_nonempty (a : α) : (cutMap β a).Nonempty :=
  Nonempty.image _ <| exists_rat_lt a

theorem cutMap_bddAbove (a : α) : BddAbove (cutMap β a) := by
  obtain ⟨q, hq⟩ := exists_rat_gt a
  exact ⟨q, forall_mem_image.2 fun r hr => mod_cast (hq.trans' hr).le⟩

theorem cutMap_add (a b : α) : cutMap β (a + b) = cutMap β a + cutMap β b := by
  refine (image_subset_iff.2 fun q hq => ?_).antisymm ?_
  · rw [mem_setOf_eq, ← sub_lt_iff_lt_add] at hq
    obtain ⟨q₁, hq₁q, hq₁ab⟩ := exists_rat_btwn hq
    refine ⟨q₁, by rwa [coe_mem_cutMap_iff], q - q₁, ?_, add_sub_cancel _ _⟩
    norm_cast
    rw [coe_mem_cutMap_iff]
    exact mod_cast sub_lt_comm.mp hq₁q
  · rintro _ ⟨_, ⟨qa, ha, rfl⟩, _, ⟨qb, hb, rfl⟩, rfl⟩
    -- After leanprover/lean4#2734, `norm_cast` needs help with beta reduction.
    refine ⟨qa + qb, ?_, by beta_reduce; norm_cast⟩
    rw [mem_setOf_eq, cast_add]
    exact add_lt_add ha hb

end CutMap

/-!
### Induced map

`LinearOrderedField.cutMap` spits out a `Set β`. To get something in `β`, we now take the supremum.
-/


section InducedMap

variable (α β γ) [LinearOrderedField α] [ConditionallyCompleteLinearOrderedField β]
  [ConditionallyCompleteLinearOrderedField γ]

/-- The induced order preserving function from a linear ordered field to a conditionally complete
linear ordered field, defined by taking the Sup in the codomain of all the rationals less than the
input. -/
def inducedMap (x : α) : β :=
  sSup <| cutMap β x

variable [Archimedean α]

theorem inducedMap_mono : Monotone (inducedMap α β) := fun _ _ h =>
  csSup_le_csSup (cutMap_bddAbove β _) (cutMap_nonempty β _) (cutMap_mono β h)

theorem inducedMap_rat (q : ℚ) : inducedMap α β (q : α) = q := by
  refine csSup_eq_of_forall_le_of_forall_lt_exists_gt
    (cutMap_nonempty β (q : α)) (fun x h => ?_) fun w h => ?_
  · rw [cutMap_coe] at h
    obtain ⟨r, h, rfl⟩ := h
    exact le_of_lt h
  · obtain ⟨q', hwq, hq⟩ := exists_rat_btwn h
    rw [cutMap_coe]
    exact ⟨q', ⟨_, hq, rfl⟩, hwq⟩

@[simp]
theorem inducedMap_zero : inducedMap α β 0 = 0 := mod_cast inducedMap_rat α β 0

@[simp]
theorem inducedMap_one : inducedMap α β 1 = 1 := mod_cast inducedMap_rat α β 1

variable {α β} {a : α} {b : β} {q : ℚ}

theorem inducedMap_nonneg (ha : 0 ≤ a) : 0 ≤ inducedMap α β a :=
  (inducedMap_zero α _).ge.trans <| inducedMap_mono _ _ ha

theorem coe_lt_inducedMap_iff : (q : β) < inducedMap α β a ↔ (q : α) < a := by
  refine ⟨fun h => ?_, fun hq => ?_⟩
  · rw [← inducedMap_rat α] at h
    exact (inducedMap_mono α β).reflect_lt h
  · obtain ⟨q', hq, hqa⟩ := exists_rat_btwn hq
    apply lt_csSup_of_lt (cutMap_bddAbove β a) (coe_mem_cutMap_iff.mpr hqa)
    exact mod_cast hq

theorem lt_inducedMap_iff : b < inducedMap α β a ↔ ∃ q : ℚ, b < q ∧ (q : α) < a :=
  ⟨fun h => (exists_rat_btwn h).imp fun q => And.imp_right coe_lt_inducedMap_iff.1,
    fun ⟨q, hbq, hqa⟩ => hbq.trans <| by rwa [coe_lt_inducedMap_iff]⟩

@[simp]
theorem inducedMap_self (b : β) : inducedMap β β b = b :=
  eq_of_forall_rat_lt_iff_lt fun _ => coe_lt_inducedMap_iff

variable (α β)

@[simp]
theorem inducedMap_inducedMap (a : α) : inducedMap β γ (inducedMap α β a) = inducedMap α γ a :=
  eq_of_forall_rat_lt_iff_lt fun q => by
    rw [coe_lt_inducedMap_iff, coe_lt_inducedMap_iff, Iff.comm, coe_lt_inducedMap_iff]

--@[simp] -- Porting note (#10618): simp can prove it
theorem inducedMap_inv_self (b : β) : inducedMap γ β (inducedMap β γ b) = b := by
  rw [inducedMap_inducedMap, inducedMap_self]

theorem inducedMap_add (x y : α) :
    inducedMap α β (x + y) = inducedMap α β x + inducedMap α β y := by
  rw [inducedMap, cutMap_add]
  exact csSup_add (cutMap_nonempty β x) (cutMap_bddAbove β x) (cutMap_nonempty β y)
    (cutMap_bddAbove β y)

variable {α β}

/-- Preparatory lemma for `inducedOrderRingHom`. -/
theorem le_inducedMap_mul_self_of_mem_cutMap (ha : 0 < a) (b : β) (hb : b ∈ cutMap β (a * a)) :
    b ≤ inducedMap α β a * inducedMap α β a := by
  obtain ⟨q, hb, rfl⟩ := hb
  obtain ⟨q', hq', hqq', hqa⟩ := exists_rat_pow_btwn two_ne_zero hb (mul_self_pos.2 ha.ne')
  trans (q' : β) ^ 2
  · exact mod_cast hqq'.le
  · rw [pow_two] at hqa ⊢
    exact mul_self_le_mul_self (mod_cast hq'.le)
      (le_csSup (cutMap_bddAbove β a) <|
        coe_mem_cutMap_iff.2 <| lt_of_mul_self_lt_mul_self ha.le hqa)

/-- Preparatory lemma for `inducedOrderRingHom`. -/
theorem exists_mem_cutMap_mul_self_of_lt_inducedMap_mul_self (ha : 0 < a) (b : β)
    (hba : b < inducedMap α β a * inducedMap α β a) : ∃ c ∈ cutMap β (a * a), b < c := by
  obtain hb | hb := lt_or_le b 0
  · refine ⟨0, ?_, hb⟩
    rw [← Rat.cast_zero, coe_mem_cutMap_iff, Rat.cast_zero]
    exact mul_self_pos.2 ha.ne'
  obtain ⟨q, hq, hbq, hqa⟩ := exists_rat_pow_btwn two_ne_zero hba (hb.trans_lt hba)
  rw [← cast_pow] at hbq
  refine ⟨(q ^ 2 : ℚ), coe_mem_cutMap_iff.2 ?_, hbq⟩
  rw [pow_two] at hqa ⊢
  push_cast
  obtain ⟨q', hq', hqa'⟩ := lt_inducedMap_iff.1 (lt_of_mul_self_lt_mul_self
    (inducedMap_nonneg ha.le) hqa)
  exact mul_self_lt_mul_self (mod_cast hq.le) (hqa'.trans' <| by assumption_mod_cast)

variable (α β)

/-- `inducedMap` as an additive homomorphism. -/
def inducedAddHom : α →+ β :=
  ⟨⟨inducedMap α β, inducedMap_zero α β⟩, inducedMap_add α β⟩

/-- `inducedMap` as an `OrderRingHom`. -/
@[simps!]
def inducedOrderRingHom : α →+*o β :=
  { AddMonoidHom.mkRingHomOfMulSelfOfTwoNeZero (inducedAddHom α β) (by
      suffices ∀ x, 0 < x → inducedAddHom α β (x * x) = inducedAddHom α β x * inducedAddHom α β x by
        intro x
        obtain h | rfl | h := lt_trichotomy x 0
        · convert this (-x) (neg_pos.2 h) using 1
          · rw [neg_mul, mul_neg, neg_neg]
          · simp_rw [AddMonoidHom.map_neg, neg_mul, mul_neg, neg_neg]
        · simp only [mul_zero, AddMonoidHom.map_zero]
        · exact this x h
        -- prove that the (Sup of rationals less than x) ^ 2 is the Sup of the set of rationals less
        -- than (x ^ 2) by showing it is an upper bound and any smaller number is not an upper bound
      refine fun x hx => csSup_eq_of_forall_le_of_forall_lt_exists_gt (cutMap_nonempty β _) ?_ ?_
      · exact le_inducedMap_mul_self_of_mem_cutMap hx
      · exact exists_mem_cutMap_mul_self_of_lt_inducedMap_mul_self hx)
      (two_ne_zero) (inducedMap_one _ _) with
    monotone' := inducedMap_mono _ _ }

/-- The isomorphism of ordered rings between two conditionally complete linearly ordered fields. -/
def inducedOrderRingIso : β ≃+*o γ :=
  { inducedOrderRingHom β γ with
    invFun := inducedMap γ β
    left_inv := inducedMap_inv_self _ _
    right_inv := inducedMap_inv_self _ _
    map_le_map_iff' := by
      dsimp
      refine ⟨fun h => ?_, fun h => inducedMap_mono _ _ h⟩
      convert inducedMap_mono γ β h <;>
      · rw [inducedOrderRingHom, AddMonoidHom.coe_fn_mkRingHomOfMulSelfOfTwoNeZero, inducedAddHom]
        dsimp
        rw [inducedMap_inv_self β γ _] }

@[simp]
theorem coe_inducedOrderRingIso : ⇑(inducedOrderRingIso β γ) = inducedMap β γ := rfl

@[simp]
theorem inducedOrderRingIso_symm : (inducedOrderRingIso β γ).symm = inducedOrderRingIso γ β := rfl

@[simp]
theorem inducedOrderRingIso_self : inducedOrderRingIso β β = OrderRingIso.refl β :=
  OrderRingIso.ext inducedMap_self

open OrderRingIso

/-- There is a unique ordered ring homomorphism from an archimedean linear ordered field to a
conditionally complete linear ordered field. -/
instance uniqueOrderRingHom : Unique (α →+*o β) :=
  uniqueOfSubsingleton <| inducedOrderRingHom α β

/-- There is a unique ordered ring isomorphism between two conditionally complete linear ordered
fields. -/
instance uniqueOrderRingIso : Unique (β ≃+*o γ) :=
  uniqueOfSubsingleton <| inducedOrderRingIso β γ

end InducedMap

end LinearOrderedField

section Real

variable {R S : Type*} [OrderedRing R] [LinearOrderedRing S]

theorem ringHom_monotone (hR : ∀ r : R, 0 ≤ r → ∃ s : R, s ^ 2 = r) (f : R →+* S) : Monotone f :=
  (monotone_iff_map_nonneg f).2 fun r h => by
    obtain ⟨s, rfl⟩ := hR r h; rw [map_pow]; apply sq_nonneg

/-- There exists no nontrivial ring homomorphism `ℝ →+* ℝ`. -/
instance Real.RingHom.unique : Unique (ℝ →+* ℝ) where
  default := RingHom.id ℝ
  uniq f := congr_arg OrderRingHom.toRingHom (@Subsingleton.elim (ℝ →+*o ℝ) _
      ⟨f, ringHom_monotone (fun r hr => ⟨√r, sq_sqrt hr⟩) f⟩ default)
<<<<<<< HEAD
#align real.ring_hom.unique Real.RingHom.unique
=======
>>>>>>> 59de845a

end Real<|MERGE_RESOLUTION|>--- conflicted
+++ resolved
@@ -336,9 +336,5 @@
   default := RingHom.id ℝ
   uniq f := congr_arg OrderRingHom.toRingHom (@Subsingleton.elim (ℝ →+*o ℝ) _
       ⟨f, ringHom_monotone (fun r hr => ⟨√r, sq_sqrt hr⟩) f⟩ default)
-<<<<<<< HEAD
-#align real.ring_hom.unique Real.RingHom.unique
-=======
->>>>>>> 59de845a
 
 end Real