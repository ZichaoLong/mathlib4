--- conflicted
+++ resolved
@@ -969,13 +969,8 @@
 variable [PartialOrder α]
 
 @[to_additive]
-<<<<<<< HEAD
-theorem mul_eq_one_iff_of_one_le [CovariantClass α α (· * ·) (· ≤ ·)]
-    [CovariantClass α α (swap (· * ·)) (· ≤ ·)] {a b : α} (ha : 1 ≤ a) (hb : 1 ≤ b) :
-=======
 theorem mul_eq_one_iff_of_one_le [MulLeftMono α]
     [MulRightMono α] {a b : α} (ha : 1 ≤ a) (hb : 1 ≤ b) :
->>>>>>> d0df76bd
     a * b = 1 ↔ a = 1 ∧ b = 1 :=
   Iff.intro
     (fun hab : a * b = 1 =>
@@ -1343,11 +1338,7 @@
 
 @[to_additive]
 protected theorem mul_le_mul_iff_right [Mul α] [i : @Std.Commutative α (· * ·)]
-<<<<<<< HEAD
-    [CovariantClass α α (· * ·) (· ≤ ·)] {a b c : α} (ha : MulLECancellable a) :
-=======
     [MulLeftMono α] {a b c : α} (ha : MulLECancellable a) :
->>>>>>> d0df76bd
     b * a ≤ c * a ↔ b ≤ c := by rw [i.comm b, i.comm c, ha.mul_le_mul_iff_left]
 
 @[to_additive]
@@ -1364,26 +1355,17 @@
 
 @[to_additive]
 protected theorem le_mul_iff_one_le_left [MulOneClass α] [i : @Std.Commutative α (· * ·)]
-<<<<<<< HEAD
-    [CovariantClass α α (· * ·) (· ≤ ·)] {a b : α} (ha : MulLECancellable a) :
-=======
     [MulLeftMono α] {a b : α} (ha : MulLECancellable a) :
->>>>>>> d0df76bd
     a ≤ b * a ↔ 1 ≤ b := by rw [i.comm, ha.le_mul_iff_one_le_right]
 
 @[to_additive]
 protected theorem mul_le_iff_le_one_left [MulOneClass α] [i : @Std.Commutative α (· * ·)]
-<<<<<<< HEAD
-    [CovariantClass α α (· * ·) (· ≤ ·)] {a b : α} (ha : MulLECancellable a) :
-    b * a ≤ a ↔ b ≤ 1 := by rw [i.comm, ha.mul_le_iff_le_one_right]
-=======
     [MulLeftMono α] {a b : α} (ha : MulLECancellable a) :
     b * a ≤ a ↔ b ≤ 1 := by rw [i.comm, ha.mul_le_iff_le_one_right]
 
 @[to_additive] lemma mul [Semigroup α] {a b : α} (ha : MulLECancellable a)
     (hb : MulLECancellable b) : MulLECancellable (a * b) :=
   fun c d hcd ↦ hb <| ha <| by rwa [← mul_assoc, ← mul_assoc]
->>>>>>> d0df76bd
 
 @[to_additive] lemma of_mul_right [Semigroup α] [MulLeftMono α] {a b : α}
     (h : MulLECancellable (a * b)) : MulLECancellable b :=
