/-
Copyright (c) 2014 Robert Y. Lewis. All rights reserved.
Released under Apache 2.0 license as described in the file LICENSE.
Authors: Robert Y. Lewis, Leonardo de Moura, Mario Carneiro, Floris van Doorn
-/
import Mathlib.Algebra.CharZero.Lemmas
import Mathlib.Algebra.Order.Field.Defs
import Mathlib.Algebra.Order.Ring.Abs
import Mathlib.Order.Bounds.OrderIso
import Mathlib.Tactic.Bound.Attribute
import Mathlib.Tactic.Positivity.Core

/-!
# Lemmas about linear ordered (semi)fields
-/


open Function OrderDual

variable {ι α β : Type*}

section LinearOrderedSemifield

variable [LinearOrderedSemifield α] {a b c d e : α} {m n : ℤ}

/-- `Equiv.mulLeft₀` as an order_iso. -/
@[simps! (config := { simpRhs := true })]
def OrderIso.mulLeft₀ (a : α) (ha : 0 < a) : α ≃o α :=
  { Equiv.mulLeft₀ a ha.ne' with map_rel_iff' := @fun _ _ => mul_le_mul_left ha }

/-- `Equiv.mulRight₀` as an order_iso. -/
@[simps! (config := { simpRhs := true })]
def OrderIso.mulRight₀ (a : α) (ha : 0 < a) : α ≃o α :=
  { Equiv.mulRight₀ a ha.ne' with map_rel_iff' := @fun _ _ => mul_le_mul_right ha }

/-!
### Relating one division with another term.
-/

<<<<<<< HEAD

theorem le_div_iff (hc : 0 < c) : a ≤ b / c ↔ a * c ≤ b :=
  ⟨fun h => div_mul_cancel₀ b (ne_of_lt hc).symm ▸ mul_le_mul_of_nonneg_right h hc.le, fun h =>
    calc
      a = a * c * (1 / c) := mul_mul_div a (ne_of_lt hc).symm
      _ ≤ b * (1 / c) := mul_le_mul_of_nonneg_right h (one_div_pos.2 hc).le
      _ = b / c := (div_eq_mul_one_div b c).symm
      ⟩
#align le_div_iff le_div_iff

theorem le_div_iff' (hc : 0 < c) : a ≤ b / c ↔ c * a ≤ b := by rw [mul_comm, le_div_iff hc]
#align le_div_iff' le_div_iff'

theorem div_le_iff (hb : 0 < b) : a / b ≤ c ↔ a ≤ c * b :=
  ⟨fun h =>
    calc
      a = a / b * b := by rw [div_mul_cancel₀ _ (ne_of_lt hb).symm]
      _ ≤ c * b := mul_le_mul_of_nonneg_right h hb.le
      ,
    fun h =>
    calc
      a / b = a * (1 / b) := div_eq_mul_one_div a b
      _ ≤ c * b * (1 / b) := mul_le_mul_of_nonneg_right h (one_div_pos.2 hb).le
      _ = c * b / b := (div_eq_mul_one_div (c * b) b).symm
      _ = c := by refine' (div_eq_iff (ne_of_gt hb)).mpr rfl
      ⟩
#align div_le_iff div_le_iff

theorem div_le_iff' (hb : 0 < b) : a / b ≤ c ↔ a ≤ b * c := by rw [mul_comm, div_le_iff hb]
#align div_le_iff' div_le_iff'

lemma div_le_comm₀ (hb : 0 < b) (hc : 0 < c) : a / b ≤ c ↔ a / c ≤ b := by
  rw [div_le_iff hb, div_le_iff' hc]

=======
>>>>>>> 99508fb5
theorem lt_div_iff (hc : 0 < c) : a < b / c ↔ a * c < b :=
  lt_iff_lt_of_le_iff_le <| div_le_iff₀ hc

theorem lt_div_iff' (hc : 0 < c) : a < b / c ↔ c * a < b := by rw [mul_comm, lt_div_iff hc]

theorem div_lt_iff (hc : 0 < c) : b / c < a ↔ b < a * c :=
  lt_iff_lt_of_le_iff_le (le_div_iff₀ hc)

theorem div_lt_iff' (hc : 0 < c) : b / c < a ↔ b < c * a := by rw [mul_comm, div_lt_iff hc]

lemma div_lt_comm₀ (hb : 0 < b) (hc : 0 < c) : a / b < c ↔ a / c < b := by
  rw [div_lt_iff hb, div_lt_iff' hc]

lemma div_lt_comm₀ (hb : 0 < b) (hc : 0 < c) : a / b < c ↔ a / c < b := by
  rw [div_lt_iff hb, div_lt_iff' hc]

theorem inv_mul_le_iff (h : 0 < b) : b⁻¹ * a ≤ c ↔ a ≤ b * c := by
  rw [inv_eq_one_div, mul_comm, ← div_eq_mul_one_div]
  exact div_le_iff₀' h

theorem inv_mul_le_iff' (h : 0 < b) : b⁻¹ * a ≤ c ↔ a ≤ c * b := by rw [inv_mul_le_iff h, mul_comm]

theorem mul_inv_le_iff (h : 0 < b) : a * b⁻¹ ≤ c ↔ a ≤ b * c := by rw [mul_comm, inv_mul_le_iff h]

theorem mul_inv_le_iff' (h : 0 < b) : a * b⁻¹ ≤ c ↔ a ≤ c * b := by rw [mul_comm, inv_mul_le_iff' h]

theorem div_self_le_one (a : α) : a / a ≤ 1 :=
  if h : a = 0 then by simp [h] else by simp [h]

theorem inv_mul_lt_iff (h : 0 < b) : b⁻¹ * a < c ↔ a < b * c := by
  rw [inv_eq_one_div, mul_comm, ← div_eq_mul_one_div]
  exact div_lt_iff' h

theorem inv_mul_lt_iff' (h : 0 < b) : b⁻¹ * a < c ↔ a < c * b := by rw [inv_mul_lt_iff h, mul_comm]

theorem mul_inv_lt_iff (h : 0 < b) : a * b⁻¹ < c ↔ a < b * c := by rw [mul_comm, inv_mul_lt_iff h]

theorem mul_inv_lt_iff' (h : 0 < b) : a * b⁻¹ < c ↔ a < c * b := by rw [mul_comm, inv_mul_lt_iff' h]

theorem inv_pos_le_iff_one_le_mul (ha : 0 < a) : a⁻¹ ≤ b ↔ 1 ≤ b * a := by
  rw [inv_eq_one_div]
  exact div_le_iff₀ ha

theorem inv_pos_le_iff_one_le_mul' (ha : 0 < a) : a⁻¹ ≤ b ↔ 1 ≤ a * b := by
  rw [inv_eq_one_div]
  exact div_le_iff₀' ha

theorem inv_pos_lt_iff_one_lt_mul (ha : 0 < a) : a⁻¹ < b ↔ 1 < b * a := by
  rw [inv_eq_one_div]
  exact div_lt_iff ha

theorem inv_pos_lt_iff_one_lt_mul' (ha : 0 < a) : a⁻¹ < b ↔ 1 < a * b := by
  rw [inv_eq_one_div]
  exact div_lt_iff' ha

/-- One direction of `div_le_iff` where `b` is allowed to be `0` (but `c` must be nonnegative) -/
theorem div_le_of_nonneg_of_le_mul (hb : 0 ≤ b) (hc : 0 ≤ c) (h : a ≤ c * b) : a / b ≤ c := by
  rcases eq_or_lt_of_le hb with (rfl | hb')
  · simp only [div_zero, hc]
  · rwa [div_le_iff₀ hb']

/-- One direction of `div_le_iff` where `c` is allowed to be `0` (but `b` must be nonnegative) -/
lemma mul_le_of_nonneg_of_le_div (hb : 0 ≤ b) (hc : 0 ≤ c) (h : a ≤ b / c) : a * c ≤ b := by
  obtain rfl | hc := hc.eq_or_lt
  · simpa using hb
  · rwa [le_div_iff₀ hc] at h

@[bound]
theorem div_le_one_of_le (h : a ≤ b) (hb : 0 ≤ b) : a / b ≤ 1 :=
  div_le_of_nonneg_of_le_mul hb zero_le_one <| by rwa [one_mul]

@[bound]
lemma mul_inv_le_one_of_le (h : a ≤ b) (hb : 0 ≤ b) : a * b⁻¹ ≤ 1 := by
  simpa only [← div_eq_mul_inv] using div_le_one_of_le h hb

@[bound]
lemma inv_mul_le_one_of_le (h : a ≤ b) (hb : 0 ≤ b) : b⁻¹ * a ≤ 1 := by
  simpa only [← div_eq_inv_mul] using div_le_one_of_le h hb

/-!
### Bi-implications of inequalities using inversions
-/

@[gcongr, bound]
theorem inv_le_inv_of_le (ha : 0 < a) (h : a ≤ b) : b⁻¹ ≤ a⁻¹ := by
  rwa [← one_div a, le_div_iff₀' ha, ← div_eq_mul_inv, div_le_iff₀ (ha.trans_le h), one_mul]

/-- See `inv_le_inv_of_le` for the implication from right-to-left with one fewer assumption. -/
theorem inv_le_inv (ha : 0 < a) (hb : 0 < b) : a⁻¹ ≤ b⁻¹ ↔ b ≤ a := by
  rw [← one_div, div_le_iff₀ ha, ← div_eq_inv_mul, le_div_iff₀ hb, one_mul]

/-- In a linear ordered field, for positive `a` and `b` we have `a⁻¹ ≤ b ↔ b⁻¹ ≤ a`.
See also `inv_le_of_inv_le` for a one-sided implication with one fewer assumption. -/
theorem inv_le (ha : 0 < a) (hb : 0 < b) : a⁻¹ ≤ b ↔ b⁻¹ ≤ a := by
  rw [← inv_le_inv hb (inv_pos.2 ha), inv_inv]

theorem inv_le_of_inv_le (ha : 0 < a) (h : a⁻¹ ≤ b) : b⁻¹ ≤ a :=
  (inv_le ha ((inv_pos.2 ha).trans_le h)).1 h

theorem le_inv (ha : 0 < a) (hb : 0 < b) : a ≤ b⁻¹ ↔ b ≤ a⁻¹ := by
  rw [← inv_le_inv (inv_pos.2 hb) ha, inv_inv]

/-- See `inv_lt_inv_of_lt` for the implication from right-to-left with one fewer assumption. -/
theorem inv_lt_inv (ha : 0 < a) (hb : 0 < b) : a⁻¹ < b⁻¹ ↔ b < a :=
  lt_iff_lt_of_le_iff_le (inv_le_inv hb ha)

@[gcongr]
theorem inv_lt_inv_of_lt (hb : 0 < b) (h : b < a) : a⁻¹ < b⁻¹ :=
  (inv_lt_inv (hb.trans h) hb).2 h

/-- In a linear ordered field, for positive `a` and `b` we have `a⁻¹ < b ↔ b⁻¹ < a`.
See also `inv_lt_of_inv_lt` for a one-sided implication with one fewer assumption. -/
theorem inv_lt (ha : 0 < a) (hb : 0 < b) : a⁻¹ < b ↔ b⁻¹ < a :=
  lt_iff_lt_of_le_iff_le (le_inv hb ha)

theorem inv_lt_of_inv_lt (ha : 0 < a) (h : a⁻¹ < b) : b⁻¹ < a :=
  (inv_lt ha ((inv_pos.2 ha).trans h)).1 h

theorem lt_inv (ha : 0 < a) (hb : 0 < b) : a < b⁻¹ ↔ b < a⁻¹ :=
  lt_iff_lt_of_le_iff_le (inv_le hb ha)

theorem inv_lt_one (ha : 1 < a) : a⁻¹ < 1 := by
  rwa [inv_lt (zero_lt_one.trans ha) zero_lt_one, inv_one]

theorem one_lt_inv (h₁ : 0 < a) (h₂ : a < 1) : 1 < a⁻¹ := by
  rwa [lt_inv (@zero_lt_one α _ _ _ _ _) h₁, inv_one]

@[bound]
theorem inv_le_one (ha : 1 ≤ a) : a⁻¹ ≤ 1 := by
  rwa [inv_le (zero_lt_one.trans_le ha) zero_lt_one, inv_one]

theorem one_le_inv (h₁ : 0 < a) (h₂ : a ≤ 1) : 1 ≤ a⁻¹ := by
  rwa [le_inv (@zero_lt_one α _ _ _ _ _) h₁, inv_one]

theorem inv_lt_one_iff_of_pos (h₀ : 0 < a) : a⁻¹ < 1 ↔ 1 < a :=
  ⟨fun h₁ => inv_inv a ▸ one_lt_inv (inv_pos.2 h₀) h₁, inv_lt_one⟩

theorem inv_lt_one_iff : a⁻¹ < 1 ↔ a ≤ 0 ∨ 1 < a := by
  rcases le_or_lt a 0 with ha | ha
  · simp [ha, (inv_nonpos.2 ha).trans_lt zero_lt_one]
  · simp only [ha.not_le, false_or_iff, inv_lt_one_iff_of_pos ha]

theorem one_lt_inv_iff : 1 < a⁻¹ ↔ 0 < a ∧ a < 1 :=
  ⟨fun h => ⟨inv_pos.1 (zero_lt_one.trans h),
    inv_inv a ▸ inv_lt_one h⟩, and_imp.2 one_lt_inv⟩

theorem inv_le_one_iff : a⁻¹ ≤ 1 ↔ a ≤ 0 ∨ 1 ≤ a := by
  rcases em (a = 1) with (rfl | ha)
  · simp [le_rfl]
  · simp only [Ne.le_iff_lt (Ne.symm ha), Ne.le_iff_lt (mt inv_eq_one.1 ha), inv_lt_one_iff]

theorem one_le_inv_iff : 1 ≤ a⁻¹ ↔ 0 < a ∧ a ≤ 1 :=
  ⟨fun h => ⟨inv_pos.1 (zero_lt_one.trans_le h),
    inv_inv a ▸ inv_le_one h⟩, and_imp.2 one_le_inv⟩

/-!
### Relating two divisions.
-/


@[mono, gcongr, bound]
lemma div_le_div_of_nonneg_right (hab : a ≤ b) (hc : 0 ≤ c) : a / c ≤ b / c := by
  rw [div_eq_mul_one_div a c, div_eq_mul_one_div b c]
  exact mul_le_mul_of_nonneg_right hab (one_div_nonneg.2 hc)

@[gcongr, bound]
lemma div_lt_div_of_pos_right (h : a < b) (hc : 0 < c) : a / c < b / c := by
  rw [div_eq_mul_one_div a c, div_eq_mul_one_div b c]
  exact mul_lt_mul_of_pos_right h (one_div_pos.2 hc)

-- Not a `mono` lemma b/c `div_le_div` is strictly more general
@[gcongr]
lemma div_le_div_of_nonneg_left (ha : 0 ≤ a) (hc : 0 < c) (h : c ≤ b) : a / b ≤ a / c := by
  rw [div_eq_mul_inv, div_eq_mul_inv]
  exact mul_le_mul_of_nonneg_left ((inv_le_inv (hc.trans_le h) hc).mpr h) ha

@[gcongr, bound]
lemma div_lt_div_of_pos_left (ha : 0 < a) (hc : 0 < c) (h : c < b) : a / b < a / c := by
  simpa only [div_eq_mul_inv, mul_lt_mul_left ha, inv_lt_inv (hc.trans h) hc]

@[deprecated (since := "2024-02-16")] alias div_le_div_of_le_of_nonneg := div_le_div_of_nonneg_right
@[deprecated (since := "2024-02-16")] alias div_lt_div_of_lt := div_lt_div_of_pos_right
@[deprecated (since := "2024-02-16")] alias div_le_div_of_le_left := div_le_div_of_nonneg_left
@[deprecated (since := "2024-02-16")] alias div_lt_div_of_lt_left := div_lt_div_of_pos_left

@[deprecated div_le_div_of_nonneg_right (since := "2024-02-16")]
lemma div_le_div_of_le (hc : 0 ≤ c) (hab : a ≤ b) : a / c ≤ b / c :=
  div_le_div_of_nonneg_right hab hc

theorem div_le_div_right (hc : 0 < c) : a / c ≤ b / c ↔ a ≤ b :=
  ⟨le_imp_le_of_lt_imp_lt fun hab ↦ div_lt_div_of_pos_right hab hc,
    fun hab ↦ div_le_div_of_nonneg_right hab hc.le⟩

theorem div_lt_div_right (hc : 0 < c) : a / c < b / c ↔ a < b :=
  lt_iff_lt_of_le_iff_le <| div_le_div_right hc

theorem div_lt_div_left (ha : 0 < a) (hb : 0 < b) (hc : 0 < c) : a / b < a / c ↔ c < b := by
  simp only [div_eq_mul_inv, mul_lt_mul_left ha, inv_lt_inv hb hc]

theorem div_le_div_left (ha : 0 < a) (hb : 0 < b) (hc : 0 < c) : a / b ≤ a / c ↔ c ≤ b :=
  le_iff_le_iff_lt_iff_lt.2 (div_lt_div_left ha hc hb)

theorem div_lt_div_iff (b0 : 0 < b) (d0 : 0 < d) : a / b < c / d ↔ a * d < c * b := by
  rw [lt_div_iff d0, div_mul_eq_mul_div, div_lt_iff b0]

theorem div_le_div_iff (b0 : 0 < b) (d0 : 0 < d) : a / b ≤ c / d ↔ a * d ≤ c * b := by
  rw [le_div_iff₀ d0, div_mul_eq_mul_div, div_le_iff₀ b0]

@[mono, gcongr, bound]
theorem div_le_div (hc : 0 ≤ c) (hac : a ≤ c) (hd : 0 < d) (hbd : d ≤ b) : a / b ≤ c / d := by
  rw [div_le_div_iff (hd.trans_le hbd) hd]
  exact mul_le_mul hac hbd hd.le hc

@[gcongr]
theorem div_lt_div (hac : a < c) (hbd : d ≤ b) (c0 : 0 ≤ c) (d0 : 0 < d) : a / b < c / d :=
  (div_lt_div_iff (d0.trans_le hbd) d0).2 (mul_lt_mul hac hbd d0 c0)

theorem div_lt_div' (hac : a ≤ c) (hbd : d < b) (c0 : 0 < c) (d0 : 0 < d) : a / b < c / d :=
  (div_lt_div_iff (d0.trans hbd) d0).2 (mul_lt_mul' hac hbd d0.le c0)

/-!
### Relating one division and involving `1`
-/


@[bound]
theorem div_le_self (ha : 0 ≤ a) (hb : 1 ≤ b) : a / b ≤ a := by
  simpa only [div_one] using div_le_div_of_nonneg_left ha zero_lt_one hb

@[bound]
theorem div_lt_self (ha : 0 < a) (hb : 1 < b) : a / b < a := by
  simpa only [div_one] using div_lt_div_of_pos_left ha zero_lt_one hb

@[bound]
theorem le_div_self (ha : 0 ≤ a) (hb₀ : 0 < b) (hb₁ : b ≤ 1) : a ≤ a / b := by
  simpa only [div_one] using div_le_div_of_nonneg_left ha hb₀ hb₁

theorem one_le_div (hb : 0 < b) : 1 ≤ a / b ↔ b ≤ a := by rw [le_div_iff₀ hb, one_mul]

theorem div_le_one (hb : 0 < b) : a / b ≤ 1 ↔ a ≤ b := by rw [div_le_iff₀ hb, one_mul]

theorem one_lt_div (hb : 0 < b) : 1 < a / b ↔ b < a := by rw [lt_div_iff hb, one_mul]

theorem div_lt_one (hb : 0 < b) : a / b < 1 ↔ a < b := by rw [div_lt_iff hb, one_mul]

theorem one_div_le (ha : 0 < a) (hb : 0 < b) : 1 / a ≤ b ↔ 1 / b ≤ a := by simpa using inv_le ha hb

theorem one_div_lt (ha : 0 < a) (hb : 0 < b) : 1 / a < b ↔ 1 / b < a := by simpa using inv_lt ha hb

theorem le_one_div (ha : 0 < a) (hb : 0 < b) : a ≤ 1 / b ↔ b ≤ 1 / a := by simpa using le_inv ha hb

theorem lt_one_div (ha : 0 < a) (hb : 0 < b) : a < 1 / b ↔ b < 1 / a := by simpa using lt_inv ha hb

@[bound] lemma Bound.one_lt_div_of_pos_of_lt (b0 : 0 < b) : b < a → 1 < a / b := (one_lt_div b0).mpr

@[bound] lemma Bound.div_lt_one_of_pos_of_lt (b0 : 0 < b) : a < b → a / b < 1 := (div_lt_one b0).mpr

/-!
### Relating two divisions, involving `1`
-/


theorem one_div_le_one_div_of_le (ha : 0 < a) (h : a ≤ b) : 1 / b ≤ 1 / a := by
  simpa using inv_le_inv_of_le ha h

theorem one_div_lt_one_div_of_lt (ha : 0 < a) (h : a < b) : 1 / b < 1 / a := by
  rwa [lt_div_iff' ha, ← div_eq_mul_one_div, div_lt_one (ha.trans h)]

theorem le_of_one_div_le_one_div (ha : 0 < a) (h : 1 / a ≤ 1 / b) : b ≤ a :=
  le_imp_le_of_lt_imp_lt (one_div_lt_one_div_of_lt ha) h

theorem lt_of_one_div_lt_one_div (ha : 0 < a) (h : 1 / a < 1 / b) : b < a :=
  lt_imp_lt_of_le_imp_le (one_div_le_one_div_of_le ha) h

/-- For the single implications with fewer assumptions, see `one_div_le_one_div_of_le` and
  `le_of_one_div_le_one_div` -/
theorem one_div_le_one_div (ha : 0 < a) (hb : 0 < b) : 1 / a ≤ 1 / b ↔ b ≤ a :=
  div_le_div_left zero_lt_one ha hb

/-- For the single implications with fewer assumptions, see `one_div_lt_one_div_of_lt` and
  `lt_of_one_div_lt_one_div` -/
theorem one_div_lt_one_div (ha : 0 < a) (hb : 0 < b) : 1 / a < 1 / b ↔ b < a :=
  div_lt_div_left zero_lt_one ha hb

theorem one_lt_one_div (h1 : 0 < a) (h2 : a < 1) : 1 < 1 / a := by
  rwa [lt_one_div (@zero_lt_one α _ _ _ _ _) h1, one_div_one]

theorem one_le_one_div (h1 : 0 < a) (h2 : a ≤ 1) : 1 ≤ 1 / a := by
  rwa [le_one_div (@zero_lt_one α _ _ _ _ _) h1, one_div_one]

/-!
### Results about halving.
The equalities also hold in semifields of characteristic `0`.
-/

theorem half_pos (h : 0 < a) : 0 < a / 2 :=
  div_pos h zero_lt_two

theorem one_half_pos : (0 : α) < 1 / 2 :=
  half_pos zero_lt_one

@[simp]
theorem half_le_self_iff : a / 2 ≤ a ↔ 0 ≤ a := by
  rw [div_le_iff₀ (zero_lt_two' α), mul_two, le_add_iff_nonneg_left]

@[simp]
theorem half_lt_self_iff : a / 2 < a ↔ 0 < a := by
  rw [div_lt_iff (zero_lt_two' α), mul_two, lt_add_iff_pos_left]

alias ⟨_, half_le_self⟩ := half_le_self_iff

alias ⟨_, half_lt_self⟩ := half_lt_self_iff

alias div_two_lt_of_pos := half_lt_self

theorem one_half_lt_one : (1 / 2 : α) < 1 :=
  half_lt_self zero_lt_one

theorem two_inv_lt_one : (2⁻¹ : α) < 1 :=
  (one_div _).symm.trans_lt one_half_lt_one

theorem left_lt_add_div_two : a < (a + b) / 2 ↔ a < b := by simp [lt_div_iff, mul_two]

theorem add_div_two_lt_right : (a + b) / 2 < b ↔ a < b := by simp [div_lt_iff, mul_two]

theorem add_thirds (a : α) : a / 3 + a / 3 + a / 3 = a := by
  rw [div_add_div_same, div_add_div_same, ← two_mul, ← add_one_mul 2 a, two_add_one_eq_three,
    mul_div_cancel_left₀ a three_ne_zero]

/-!
### Miscellaneous lemmas
-/

@[simp] lemma div_pos_iff_of_pos_left (ha : 0 < a) : 0 < a / b ↔ 0 < b := by
  simp only [div_eq_mul_inv, mul_pos_iff_of_pos_left ha, inv_pos]

@[simp] lemma div_pos_iff_of_pos_right (hb : 0 < b) : 0 < a / b ↔ 0 < a := by
  simp only [div_eq_mul_inv, mul_pos_iff_of_pos_right (inv_pos.2 hb)]

theorem mul_le_mul_of_mul_div_le (h : a * (b / c) ≤ d) (hc : 0 < c) : b * a ≤ d * c := by
  rw [← mul_div_assoc] at h
  rwa [mul_comm b, ← div_le_iff₀ hc]

theorem div_mul_le_div_mul_of_div_le_div (h : a / b ≤ c / d) (he : 0 ≤ e) :
    a / (b * e) ≤ c / (d * e) := by
  rw [div_mul_eq_div_mul_one_div, div_mul_eq_div_mul_one_div]
  exact mul_le_mul_of_nonneg_right h (one_div_nonneg.2 he)

theorem exists_pos_mul_lt {a : α} (h : 0 < a) (b : α) : ∃ c : α, 0 < c ∧ b * c < a := by
  have : 0 < a / max (b + 1) 1 := div_pos h (lt_max_iff.2 (Or.inr zero_lt_one))
  refine ⟨a / max (b + 1) 1, this, ?_⟩
  rw [← lt_div_iff this, div_div_cancel' h.ne']
  exact lt_max_iff.2 (Or.inl <| lt_add_one _)

theorem exists_pos_lt_mul {a : α} (h : 0 < a) (b : α) : ∃ c : α, 0 < c ∧ b < c * a :=
  let ⟨c, hc₀, hc⟩ := exists_pos_mul_lt h b;
  ⟨c⁻¹, inv_pos.2 hc₀, by rwa [← div_eq_inv_mul, lt_div_iff hc₀]⟩

lemma monotone_div_right_of_nonneg (ha : 0 ≤ a) : Monotone (· / a) :=
  fun _b _c hbc ↦ div_le_div_of_nonneg_right hbc ha

lemma strictMono_div_right_of_pos (ha : 0 < a) : StrictMono (· / a) :=
  fun _b _c hbc ↦ div_lt_div_of_pos_right hbc ha

theorem Monotone.div_const {β : Type*} [Preorder β] {f : β → α} (hf : Monotone f) {c : α}
    (hc : 0 ≤ c) : Monotone fun x => f x / c := (monotone_div_right_of_nonneg hc).comp hf

theorem StrictMono.div_const {β : Type*} [Preorder β] {f : β → α} (hf : StrictMono f) {c : α}
    (hc : 0 < c) : StrictMono fun x => f x / c := by
  simpa only [div_eq_mul_inv] using hf.mul_const (inv_pos.2 hc)

-- see Note [lower instance priority]
instance (priority := 100) LinearOrderedSemiField.toDenselyOrdered : DenselyOrdered α where
  dense a₁ a₂ h :=
    ⟨(a₁ + a₂) / 2,
      calc
        a₁ = (a₁ + a₁) / 2 := (add_self_div_two a₁).symm
        _ < (a₁ + a₂) / 2 := div_lt_div_of_pos_right (add_lt_add_left h _) zero_lt_two
        ,
      calc
        (a₁ + a₂) / 2 < (a₂ + a₂) / 2 := div_lt_div_of_pos_right (add_lt_add_right h _) zero_lt_two
        _ = a₂ := add_self_div_two a₂
        ⟩

theorem min_div_div_right {c : α} (hc : 0 ≤ c) (a b : α) : min (a / c) (b / c) = min a b / c :=
  (monotone_div_right_of_nonneg hc).map_min.symm

theorem max_div_div_right {c : α} (hc : 0 ≤ c) (a b : α) : max (a / c) (b / c) = max a b / c :=
  (monotone_div_right_of_nonneg hc).map_max.symm

theorem one_div_strictAntiOn : StrictAntiOn (fun x : α => 1 / x) (Set.Ioi 0) :=
  fun _ x1 _ y1 xy => (one_div_lt_one_div (Set.mem_Ioi.mp y1) (Set.mem_Ioi.mp x1)).mpr xy

theorem one_div_pow_le_one_div_pow_of_le (a1 : 1 ≤ a) {m n : ℕ} (mn : m ≤ n) :
    1 / a ^ n ≤ 1 / a ^ m := by
  refine (one_div_le_one_div ?_ ?_).mpr (pow_le_pow_right a1 mn) <;>
    exact pow_pos (zero_lt_one.trans_le a1) _

theorem one_div_pow_lt_one_div_pow_of_lt (a1 : 1 < a) {m n : ℕ} (mn : m < n) :
    1 / a ^ n < 1 / a ^ m := by
  refine (one_div_lt_one_div ?_ ?_).2 (pow_lt_pow_right a1 mn) <;>
    exact pow_pos (zero_lt_one.trans a1) _

theorem one_div_pow_anti (a1 : 1 ≤ a) : Antitone fun n : ℕ => 1 / a ^ n := fun _ _ =>
  one_div_pow_le_one_div_pow_of_le a1

theorem one_div_pow_strictAnti (a1 : 1 < a) : StrictAnti fun n : ℕ => 1 / a ^ n := fun _ _ =>
  one_div_pow_lt_one_div_pow_of_lt a1

theorem inv_strictAntiOn : StrictAntiOn (fun x : α => x⁻¹) (Set.Ioi 0) := fun _ hx _ hy xy =>
  (inv_lt_inv hy hx).2 xy

theorem inv_pow_le_inv_pow_of_le (a1 : 1 ≤ a) {m n : ℕ} (mn : m ≤ n) : (a ^ n)⁻¹ ≤ (a ^ m)⁻¹ := by
  convert one_div_pow_le_one_div_pow_of_le a1 mn using 1 <;> simp

theorem inv_pow_lt_inv_pow_of_lt (a1 : 1 < a) {m n : ℕ} (mn : m < n) : (a ^ n)⁻¹ < (a ^ m)⁻¹ := by
  convert one_div_pow_lt_one_div_pow_of_lt a1 mn using 1 <;> simp

theorem inv_pow_anti (a1 : 1 ≤ a) : Antitone fun n : ℕ => (a ^ n)⁻¹ := fun _ _ =>
  inv_pow_le_inv_pow_of_le a1

theorem inv_pow_strictAnti (a1 : 1 < a) : StrictAnti fun n : ℕ => (a ^ n)⁻¹ := fun _ _ =>
  inv_pow_lt_inv_pow_of_lt a1

/-! ### Results about `IsGLB` -/


theorem IsGLB.mul_left {s : Set α} (ha : 0 ≤ a) (hs : IsGLB s b) :
    IsGLB ((fun b => a * b) '' s) (a * b) := by
  rcases lt_or_eq_of_le ha with (ha | rfl)
  · exact (OrderIso.mulLeft₀ _ ha).isGLB_image'.2 hs
  · simp_rw [zero_mul]
    rw [hs.nonempty.image_const]
    exact isGLB_singleton

theorem IsGLB.mul_right {s : Set α} (ha : 0 ≤ a) (hs : IsGLB s b) :
    IsGLB ((fun b => b * a) '' s) (b * a) := by simpa [mul_comm] using hs.mul_left ha

end LinearOrderedSemifield

section

variable [LinearOrderedField α] {a b c d : α} {n : ℤ}

/-! ### Lemmas about pos, nonneg, nonpos, neg -/


theorem div_pos_iff : 0 < a / b ↔ 0 < a ∧ 0 < b ∨ a < 0 ∧ b < 0 := by
  simp only [division_def, mul_pos_iff, inv_pos, inv_lt_zero]

theorem div_neg_iff : a / b < 0 ↔ 0 < a ∧ b < 0 ∨ a < 0 ∧ 0 < b := by
  simp [division_def, mul_neg_iff]

theorem div_nonneg_iff : 0 ≤ a / b ↔ 0 ≤ a ∧ 0 ≤ b ∨ a ≤ 0 ∧ b ≤ 0 := by
  simp [division_def, mul_nonneg_iff]

theorem div_nonpos_iff : a / b ≤ 0 ↔ 0 ≤ a ∧ b ≤ 0 ∨ a ≤ 0 ∧ 0 ≤ b := by
  simp [division_def, mul_nonpos_iff]

theorem div_nonneg_of_nonpos (ha : a ≤ 0) (hb : b ≤ 0) : 0 ≤ a / b :=
  div_nonneg_iff.2 <| Or.inr ⟨ha, hb⟩

theorem div_pos_of_neg_of_neg (ha : a < 0) (hb : b < 0) : 0 < a / b :=
  div_pos_iff.2 <| Or.inr ⟨ha, hb⟩

theorem div_neg_of_neg_of_pos (ha : a < 0) (hb : 0 < b) : a / b < 0 :=
  div_neg_iff.2 <| Or.inr ⟨ha, hb⟩

theorem div_neg_of_pos_of_neg (ha : 0 < a) (hb : b < 0) : a / b < 0 :=
  div_neg_iff.2 <| Or.inl ⟨ha, hb⟩

/-! ### Relating one division with another term -/


theorem div_le_iff_of_neg (hc : c < 0) : b / c ≤ a ↔ a * c ≤ b :=
  ⟨fun h => div_mul_cancel₀ b (ne_of_lt hc) ▸ mul_le_mul_of_nonpos_right h hc.le, fun h =>
    calc
      a = a * c * (1 / c) := mul_mul_div a (ne_of_lt hc)
      _ ≥ b * (1 / c) := mul_le_mul_of_nonpos_right h (one_div_neg.2 hc).le
      _ = b / c := (div_eq_mul_one_div b c).symm
      ⟩

theorem div_le_iff_of_neg' (hc : c < 0) : b / c ≤ a ↔ c * a ≤ b := by
  rw [mul_comm, div_le_iff_of_neg hc]

theorem le_div_iff_of_neg (hc : c < 0) : a ≤ b / c ↔ b ≤ a * c := by
  rw [← neg_neg c, mul_neg, div_neg, le_neg, div_le_iff₀ (neg_pos.2 hc), neg_mul]

theorem le_div_iff_of_neg' (hc : c < 0) : a ≤ b / c ↔ b ≤ c * a := by
  rw [mul_comm, le_div_iff_of_neg hc]

theorem div_lt_iff_of_neg (hc : c < 0) : b / c < a ↔ a * c < b :=
  lt_iff_lt_of_le_iff_le <| le_div_iff_of_neg hc

theorem div_lt_iff_of_neg' (hc : c < 0) : b / c < a ↔ c * a < b := by
  rw [mul_comm, div_lt_iff_of_neg hc]

theorem lt_div_iff_of_neg (hc : c < 0) : a < b / c ↔ b < a * c :=
  lt_iff_lt_of_le_iff_le <| div_le_iff_of_neg hc

theorem lt_div_iff_of_neg' (hc : c < 0) : a < b / c ↔ b < c * a := by
  rw [mul_comm, lt_div_iff_of_neg hc]

theorem div_le_one_of_ge (h : b ≤ a) (hb : b ≤ 0) : a / b ≤ 1 := by
  simpa only [neg_div_neg_eq] using div_le_one_of_le (neg_le_neg h) (neg_nonneg_of_nonpos hb)

/-! ### Bi-implications of inequalities using inversions -/


theorem inv_le_inv_of_neg (ha : a < 0) (hb : b < 0) : a⁻¹ ≤ b⁻¹ ↔ b ≤ a := by
  rw [← one_div, div_le_iff_of_neg ha, ← div_eq_inv_mul, div_le_iff_of_neg hb, one_mul]

theorem inv_le_of_neg (ha : a < 0) (hb : b < 0) : a⁻¹ ≤ b ↔ b⁻¹ ≤ a := by
  rw [← inv_le_inv_of_neg hb (inv_lt_zero.2 ha), inv_inv]

theorem le_inv_of_neg (ha : a < 0) (hb : b < 0) : a ≤ b⁻¹ ↔ b ≤ a⁻¹ := by
  rw [← inv_le_inv_of_neg (inv_lt_zero.2 hb) ha, inv_inv]

theorem inv_lt_inv_of_neg (ha : a < 0) (hb : b < 0) : a⁻¹ < b⁻¹ ↔ b < a :=
  lt_iff_lt_of_le_iff_le (inv_le_inv_of_neg hb ha)

theorem inv_lt_of_neg (ha : a < 0) (hb : b < 0) : a⁻¹ < b ↔ b⁻¹ < a :=
  lt_iff_lt_of_le_iff_le (le_inv_of_neg hb ha)

theorem lt_inv_of_neg (ha : a < 0) (hb : b < 0) : a < b⁻¹ ↔ b < a⁻¹ :=
  lt_iff_lt_of_le_iff_le (inv_le_of_neg hb ha)

/-!
### Monotonicity results involving inversion
-/


theorem sub_inv_antitoneOn_Ioi :
    AntitoneOn (fun x ↦ (x-c)⁻¹) (Set.Ioi c) :=
  antitoneOn_iff_forall_lt.mpr fun _ ha _ hb hab ↦
    inv_le_inv (sub_pos.mpr hb) (sub_pos.mpr ha) |>.mpr <| sub_le_sub (le_of_lt hab) le_rfl

theorem sub_inv_antitoneOn_Iio :
    AntitoneOn (fun x ↦ (x-c)⁻¹) (Set.Iio c) :=
  antitoneOn_iff_forall_lt.mpr fun _ ha _ hb hab ↦
    inv_le_inv_of_neg (sub_neg.mpr hb) (sub_neg.mpr ha) |>.mpr <| sub_le_sub (le_of_lt hab) le_rfl

theorem sub_inv_antitoneOn_Icc_right (ha : c < a) :
    AntitoneOn (fun x ↦ (x-c)⁻¹) (Set.Icc a b) := by
  by_cases hab : a ≤ b
  · exact sub_inv_antitoneOn_Ioi.mono <| (Set.Icc_subset_Ioi_iff hab).mpr ha
  · simp [hab, Set.Subsingleton.antitoneOn]

theorem sub_inv_antitoneOn_Icc_left (ha : b < c) :
    AntitoneOn (fun x ↦ (x-c)⁻¹) (Set.Icc a b) := by
  by_cases hab : a ≤ b
  · exact sub_inv_antitoneOn_Iio.mono <| (Set.Icc_subset_Iio_iff hab).mpr ha
  · simp [hab, Set.Subsingleton.antitoneOn]

theorem inv_antitoneOn_Ioi :
    AntitoneOn (fun x : α ↦ x⁻¹) (Set.Ioi 0) := by
  convert sub_inv_antitoneOn_Ioi
  exact (sub_zero _).symm

theorem inv_antitoneOn_Iio :
    AntitoneOn (fun x : α ↦ x⁻¹) (Set.Iio 0) := by
  convert sub_inv_antitoneOn_Iio
  exact (sub_zero _).symm

theorem inv_antitoneOn_Icc_right (ha : 0 < a) :
    AntitoneOn (fun x : α ↦ x⁻¹) (Set.Icc a b) := by
  convert sub_inv_antitoneOn_Icc_right ha
  exact (sub_zero _).symm

theorem inv_antitoneOn_Icc_left (hb : b < 0) :
    AntitoneOn (fun x : α ↦ x⁻¹) (Set.Icc a b) := by
  convert sub_inv_antitoneOn_Icc_left hb
  exact (sub_zero _).symm

/-! ### Relating two divisions -/


theorem div_le_div_of_nonpos_of_le (hc : c ≤ 0) (h : b ≤ a) : a / c ≤ b / c := by
  rw [div_eq_mul_one_div a c, div_eq_mul_one_div b c]
  exact mul_le_mul_of_nonpos_right h (one_div_nonpos.2 hc)

theorem div_lt_div_of_neg_of_lt (hc : c < 0) (h : b < a) : a / c < b / c := by
  rw [div_eq_mul_one_div a c, div_eq_mul_one_div b c]
  exact mul_lt_mul_of_neg_right h (one_div_neg.2 hc)

theorem div_le_div_right_of_neg (hc : c < 0) : a / c ≤ b / c ↔ b ≤ a :=
  ⟨le_imp_le_of_lt_imp_lt <| div_lt_div_of_neg_of_lt hc, div_le_div_of_nonpos_of_le <| hc.le⟩

theorem div_lt_div_right_of_neg (hc : c < 0) : a / c < b / c ↔ b < a :=
  lt_iff_lt_of_le_iff_le <| div_le_div_right_of_neg hc

/-! ### Relating one division and involving `1` -/


theorem one_le_div_of_neg (hb : b < 0) : 1 ≤ a / b ↔ a ≤ b := by rw [le_div_iff_of_neg hb, one_mul]

theorem div_le_one_of_neg (hb : b < 0) : a / b ≤ 1 ↔ b ≤ a := by rw [div_le_iff_of_neg hb, one_mul]

theorem one_lt_div_of_neg (hb : b < 0) : 1 < a / b ↔ a < b := by rw [lt_div_iff_of_neg hb, one_mul]

theorem div_lt_one_of_neg (hb : b < 0) : a / b < 1 ↔ b < a := by rw [div_lt_iff_of_neg hb, one_mul]

theorem one_div_le_of_neg (ha : a < 0) (hb : b < 0) : 1 / a ≤ b ↔ 1 / b ≤ a := by
  simpa using inv_le_of_neg ha hb

theorem one_div_lt_of_neg (ha : a < 0) (hb : b < 0) : 1 / a < b ↔ 1 / b < a := by
  simpa using inv_lt_of_neg ha hb

theorem le_one_div_of_neg (ha : a < 0) (hb : b < 0) : a ≤ 1 / b ↔ b ≤ 1 / a := by
  simpa using le_inv_of_neg ha hb

theorem lt_one_div_of_neg (ha : a < 0) (hb : b < 0) : a < 1 / b ↔ b < 1 / a := by
  simpa using lt_inv_of_neg ha hb

theorem one_lt_div_iff : 1 < a / b ↔ 0 < b ∧ b < a ∨ b < 0 ∧ a < b := by
  rcases lt_trichotomy b 0 with (hb | rfl | hb)
  · simp [hb, hb.not_lt, one_lt_div_of_neg]
  · simp [lt_irrefl, zero_le_one]
  · simp [hb, hb.not_lt, one_lt_div]

theorem one_le_div_iff : 1 ≤ a / b ↔ 0 < b ∧ b ≤ a ∨ b < 0 ∧ a ≤ b := by
  rcases lt_trichotomy b 0 with (hb | rfl | hb)
  · simp [hb, hb.not_lt, one_le_div_of_neg]
  · simp [lt_irrefl, zero_lt_one.not_le, zero_lt_one]
  · simp [hb, hb.not_lt, one_le_div]

theorem div_lt_one_iff : a / b < 1 ↔ 0 < b ∧ a < b ∨ b = 0 ∨ b < 0 ∧ b < a := by
  rcases lt_trichotomy b 0 with (hb | rfl | hb)
  · simp [hb, hb.not_lt, hb.ne, div_lt_one_of_neg]
  · simp [zero_lt_one]
  · simp [hb, hb.not_lt, div_lt_one, hb.ne.symm]

theorem div_le_one_iff : a / b ≤ 1 ↔ 0 < b ∧ a ≤ b ∨ b = 0 ∨ b < 0 ∧ b ≤ a := by
  rcases lt_trichotomy b 0 with (hb | rfl | hb)
  · simp [hb, hb.not_lt, hb.ne, div_le_one_of_neg]
  · simp [zero_le_one]
  · simp [hb, hb.not_lt, div_le_one, hb.ne.symm]

/-! ### Relating two divisions, involving `1` -/


theorem one_div_le_one_div_of_neg_of_le (hb : b < 0) (h : a ≤ b) : 1 / b ≤ 1 / a := by
  rwa [div_le_iff_of_neg' hb, ← div_eq_mul_one_div, div_le_one_of_neg (h.trans_lt hb)]

theorem one_div_lt_one_div_of_neg_of_lt (hb : b < 0) (h : a < b) : 1 / b < 1 / a := by
  rwa [div_lt_iff_of_neg' hb, ← div_eq_mul_one_div, div_lt_one_of_neg (h.trans hb)]

theorem le_of_neg_of_one_div_le_one_div (hb : b < 0) (h : 1 / a ≤ 1 / b) : b ≤ a :=
  le_imp_le_of_lt_imp_lt (one_div_lt_one_div_of_neg_of_lt hb) h

theorem lt_of_neg_of_one_div_lt_one_div (hb : b < 0) (h : 1 / a < 1 / b) : b < a :=
  lt_imp_lt_of_le_imp_le (one_div_le_one_div_of_neg_of_le hb) h

/-- For the single implications with fewer assumptions, see `one_div_lt_one_div_of_neg_of_lt` and
  `lt_of_one_div_lt_one_div` -/
theorem one_div_le_one_div_of_neg (ha : a < 0) (hb : b < 0) : 1 / a ≤ 1 / b ↔ b ≤ a := by
  simpa [one_div] using inv_le_inv_of_neg ha hb

/-- For the single implications with fewer assumptions, see `one_div_lt_one_div_of_lt` and
  `lt_of_one_div_lt_one_div` -/
theorem one_div_lt_one_div_of_neg (ha : a < 0) (hb : b < 0) : 1 / a < 1 / b ↔ b < a :=
  lt_iff_lt_of_le_iff_le (one_div_le_one_div_of_neg hb ha)

theorem one_div_lt_neg_one (h1 : a < 0) (h2 : -1 < a) : 1 / a < -1 :=
  suffices 1 / a < 1 / -1 by rwa [one_div_neg_one_eq_neg_one] at this
  one_div_lt_one_div_of_neg_of_lt h1 h2

theorem one_div_le_neg_one (h1 : a < 0) (h2 : -1 ≤ a) : 1 / a ≤ -1 :=
  suffices 1 / a ≤ 1 / -1 by rwa [one_div_neg_one_eq_neg_one] at this
  one_div_le_one_div_of_neg_of_le h1 h2

/-! ### Results about halving -/


theorem sub_self_div_two (a : α) : a - a / 2 = a / 2 := by
  suffices a / 2 + a / 2 - a / 2 = a / 2 by rwa [add_halves] at this
  rw [add_sub_cancel_right]

theorem div_two_sub_self (a : α) : a / 2 - a = -(a / 2) := by
  suffices a / 2 - (a / 2 + a / 2) = -(a / 2) by rwa [add_halves] at this
  rw [sub_add_eq_sub_sub, sub_self, zero_sub]

theorem add_sub_div_two_lt (h : a < b) : a + (b - a) / 2 < b := by
  rwa [← div_sub_div_same, sub_eq_add_neg, add_comm (b / 2), ← add_assoc, ← sub_eq_add_neg, ←
    lt_sub_iff_add_lt, sub_self_div_two, sub_self_div_two, div_lt_div_right (zero_lt_two' α)]

/-- An inequality involving `2`. -/
theorem sub_one_div_inv_le_two (a2 : 2 ≤ a) : (1 - 1 / a)⁻¹ ≤ 2 := by
  -- Take inverses on both sides to obtain `2⁻¹ ≤ 1 - 1 / a`
  refine (inv_le_inv_of_le (inv_pos.2 <| zero_lt_two' α) ?_).trans_eq (inv_inv (2 : α))
  -- move `1 / a` to the left and `2⁻¹` to the right.
  rw [le_sub_iff_add_le, add_comm, ← le_sub_iff_add_le]
  -- take inverses on both sides and use the assumption `2 ≤ a`.
  convert (one_div a).le.trans (inv_le_inv_of_le zero_lt_two a2) using 1
  -- show `1 - 1 / 2 = 1 / 2`.
  rw [sub_eq_iff_eq_add, ← two_mul, mul_inv_cancel₀ two_ne_zero]

/-! ### Results about `IsLUB` -/


-- TODO: Generalize to `LinearOrderedSemifield`
theorem IsLUB.mul_left {s : Set α} (ha : 0 ≤ a) (hs : IsLUB s b) :
    IsLUB ((fun b => a * b) '' s) (a * b) := by
  rcases lt_or_eq_of_le ha with (ha | rfl)
  · exact (OrderIso.mulLeft₀ _ ha).isLUB_image'.2 hs
  · simp_rw [zero_mul]
    rw [hs.nonempty.image_const]
    exact isLUB_singleton

-- TODO: Generalize to `LinearOrderedSemifield`
theorem IsLUB.mul_right {s : Set α} (ha : 0 ≤ a) (hs : IsLUB s b) :
    IsLUB ((fun b => b * a) '' s) (b * a) := by simpa [mul_comm] using hs.mul_left ha

/-! ### Miscellaneous lemmas -/


theorem mul_sub_mul_div_mul_neg_iff (hc : c ≠ 0) (hd : d ≠ 0) :
    (a * d - b * c) / (c * d) < 0 ↔ a / c < b / d := by
  rw [mul_comm b c, ← div_sub_div _ _ hc hd, sub_lt_zero]

theorem mul_sub_mul_div_mul_nonpos_iff (hc : c ≠ 0) (hd : d ≠ 0) :
    (a * d - b * c) / (c * d) ≤ 0 ↔ a / c ≤ b / d := by
  rw [mul_comm b c, ← div_sub_div _ _ hc hd, sub_nonpos]

alias ⟨div_lt_div_of_mul_sub_mul_div_neg, mul_sub_mul_div_mul_neg⟩ := mul_sub_mul_div_mul_neg_iff

alias ⟨div_le_div_of_mul_sub_mul_div_nonpos, mul_sub_mul_div_mul_nonpos⟩ :=
  mul_sub_mul_div_mul_nonpos_iff

theorem exists_add_lt_and_pos_of_lt (h : b < a) : ∃ c, b + c < a ∧ 0 < c :=
  ⟨(a - b) / 2, add_sub_div_two_lt h, div_pos (sub_pos_of_lt h) zero_lt_two⟩

theorem le_of_forall_sub_le (h : ∀ ε > 0, b - ε ≤ a) : b ≤ a := by
  contrapose! h
  simpa only [@and_comm ((0 : α) < _), lt_sub_iff_add_lt, gt_iff_lt] using
    exists_add_lt_and_pos_of_lt h

theorem mul_self_inj_of_nonneg (a0 : 0 ≤ a) (b0 : 0 ≤ b) : a * a = b * b ↔ a = b :=
  mul_self_eq_mul_self_iff.trans <|
    or_iff_left_of_imp fun h => by
      subst a
      have : b = 0 := le_antisymm (neg_nonneg.1 a0) b0
      rw [this, neg_zero]

theorem min_div_div_right_of_nonpos (hc : c ≤ 0) (a b : α) : min (a / c) (b / c) = max a b / c :=
  Eq.symm <| Antitone.map_max fun _ _ => div_le_div_of_nonpos_of_le hc

theorem max_div_div_right_of_nonpos (hc : c ≤ 0) (a b : α) : max (a / c) (b / c) = min a b / c :=
  Eq.symm <| Antitone.map_min fun _ _ => div_le_div_of_nonpos_of_le hc

theorem abs_inv (a : α) : |a⁻¹| = |a|⁻¹ :=
  map_inv₀ (absHom : α →*₀ α) a

theorem abs_div (a b : α) : |a / b| = |a| / |b| :=
  map_div₀ (absHom : α →*₀ α) a b

theorem abs_one_div (a : α) : |1 / a| = 1 / |a| := by rw [abs_div, abs_one]

end

namespace Mathlib.Meta.Positivity
open Lean Meta Qq Function

section LinearOrderedSemifield
variable {α : Type*} [LinearOrderedSemifield α] {a b : α}

private lemma div_nonneg_of_pos_of_nonneg (ha : 0 < a) (hb : 0 ≤ b) : 0 ≤ a / b :=
  div_nonneg ha.le hb

private lemma div_nonneg_of_nonneg_of_pos (ha : 0 ≤ a) (hb : 0 < b) : 0 ≤ a / b :=
  div_nonneg ha hb.le

private lemma div_ne_zero_of_pos_of_ne_zero (ha : 0 < a) (hb : b ≠ 0) : a / b ≠ 0 :=
  div_ne_zero ha.ne' hb

private lemma div_ne_zero_of_ne_zero_of_pos (ha : a ≠ 0) (hb : 0 < b) : a / b ≠ 0 :=
  div_ne_zero ha hb.ne'

private lemma zpow_zero_pos (a : α) : 0 < a ^ (0 : ℤ) := zero_lt_one.trans_eq (zpow_zero a).symm

end LinearOrderedSemifield

/-- The `positivity` extension which identifies expressions of the form `a / b`,
such that `positivity` successfully recognises both `a` and `b`. -/
@[positivity _ / _] def evalDiv : PositivityExt where eval {u α} zα pα e := do
  let .app (.app (f : Q($α → $α → $α)) (a : Q($α))) (b : Q($α)) ← withReducible (whnf e)
    | throwError "not /"
  let _e_eq : $e =Q $f $a $b := ⟨⟩
  let _a ← synthInstanceQ (q(LinearOrderedSemifield $α) : Q(Type u))
  assumeInstancesCommute
  let ⟨_f_eq⟩ ← withDefault <| withNewMCtxDepth <| assertDefEqQ (u := u.succ) f q(HDiv.hDiv)
  let ra ← core zα pα a; let rb ← core zα pα b
  match ra, rb with
  | .positive pa, .positive pb => pure (.positive q(div_pos $pa $pb))
  | .positive pa, .nonnegative pb => pure (.nonnegative q(div_nonneg_of_pos_of_nonneg $pa $pb))
  | .nonnegative pa, .positive pb => pure (.nonnegative q(div_nonneg_of_nonneg_of_pos $pa $pb))
  | .nonnegative pa, .nonnegative pb => pure (.nonnegative q(div_nonneg $pa $pb))
  | .positive pa, .nonzero pb => pure (.nonzero q(div_ne_zero_of_pos_of_ne_zero $pa $pb))
  | .nonzero pa, .positive pb => pure (.nonzero q(div_ne_zero_of_ne_zero_of_pos $pa $pb))
  | .nonzero pa, .nonzero pb => pure (.nonzero q(div_ne_zero $pa $pb))
  | _, _ => pure .none

/-- The `positivity` extension which identifies expressions of the form `a⁻¹`,
such that `positivity` successfully recognises `a`. -/
@[positivity _⁻¹]
def evalInv : PositivityExt where eval {u α} zα pα e := do
  let .app (f : Q($α → $α)) (a : Q($α)) ← withReducible (whnf e) | throwError "not ⁻¹"
  let _e_eq : $e =Q $f $a := ⟨⟩
  let _a ← synthInstanceQ (q(LinearOrderedSemifield $α) : Q(Type u))
  assumeInstancesCommute
  let ⟨_f_eq⟩ ← withDefault <| withNewMCtxDepth <| assertDefEqQ (u := u.succ) f q(Inv.inv)
  let ra ← core zα pα a
  match ra with
  | .positive pa => pure (.positive q(inv_pos_of_pos $pa))
  | .nonnegative pa => pure (.nonnegative q(inv_nonneg_of_nonneg $pa))
  | .nonzero pa => pure (.nonzero q(inv_ne_zero $pa))
  | .none => pure .none

/-- The `positivity` extension which identifies expressions of the form `a ^ (0:ℤ)`. -/
@[positivity _ ^ (0 : ℤ), Pow.pow _ (0 : ℤ)]
def evalPowZeroInt : PositivityExt where eval {u α} _zα _pα e := do
  let .app (.app _ (a : Q($α))) _ ← withReducible (whnf e) | throwError "not ^"
  _ ← synthInstanceQ (q(LinearOrderedSemifield $α) : Q(Type u))
  pure (.positive (q(zpow_zero_pos $a) : Expr))

end Mathlib.Meta.Positivity<|MERGE_RESOLUTION|>--- conflicted
+++ resolved
@@ -37,43 +37,6 @@
 ### Relating one division with another term.
 -/
 
-<<<<<<< HEAD
-
-theorem le_div_iff (hc : 0 < c) : a ≤ b / c ↔ a * c ≤ b :=
-  ⟨fun h => div_mul_cancel₀ b (ne_of_lt hc).symm ▸ mul_le_mul_of_nonneg_right h hc.le, fun h =>
-    calc
-      a = a * c * (1 / c) := mul_mul_div a (ne_of_lt hc).symm
-      _ ≤ b * (1 / c) := mul_le_mul_of_nonneg_right h (one_div_pos.2 hc).le
-      _ = b / c := (div_eq_mul_one_div b c).symm
-      ⟩
-#align le_div_iff le_div_iff
-
-theorem le_div_iff' (hc : 0 < c) : a ≤ b / c ↔ c * a ≤ b := by rw [mul_comm, le_div_iff hc]
-#align le_div_iff' le_div_iff'
-
-theorem div_le_iff (hb : 0 < b) : a / b ≤ c ↔ a ≤ c * b :=
-  ⟨fun h =>
-    calc
-      a = a / b * b := by rw [div_mul_cancel₀ _ (ne_of_lt hb).symm]
-      _ ≤ c * b := mul_le_mul_of_nonneg_right h hb.le
-      ,
-    fun h =>
-    calc
-      a / b = a * (1 / b) := div_eq_mul_one_div a b
-      _ ≤ c * b * (1 / b) := mul_le_mul_of_nonneg_right h (one_div_pos.2 hb).le
-      _ = c * b / b := (div_eq_mul_one_div (c * b) b).symm
-      _ = c := by refine' (div_eq_iff (ne_of_gt hb)).mpr rfl
-      ⟩
-#align div_le_iff div_le_iff
-
-theorem div_le_iff' (hb : 0 < b) : a / b ≤ c ↔ a ≤ b * c := by rw [mul_comm, div_le_iff hb]
-#align div_le_iff' div_le_iff'
-
-lemma div_le_comm₀ (hb : 0 < b) (hc : 0 < c) : a / b ≤ c ↔ a / c ≤ b := by
-  rw [div_le_iff hb, div_le_iff' hc]
-
-=======
->>>>>>> 99508fb5
 theorem lt_div_iff (hc : 0 < c) : a < b / c ↔ a * c < b :=
   lt_iff_lt_of_le_iff_le <| div_le_iff₀ hc
 
@@ -83,9 +46,6 @@
   lt_iff_lt_of_le_iff_le (le_div_iff₀ hc)
 
 theorem div_lt_iff' (hc : 0 < c) : b / c < a ↔ b < c * a := by rw [mul_comm, div_lt_iff hc]
-
-lemma div_lt_comm₀ (hb : 0 < b) (hc : 0 < c) : a / b < c ↔ a / c < b := by
-  rw [div_lt_iff hb, div_lt_iff' hc]
 
 lemma div_lt_comm₀ (hb : 0 < b) (hc : 0 < c) : a / b < c ↔ a / c < b := by
   rw [div_lt_iff hb, div_lt_iff' hc]
