--- conflicted
+++ resolved
@@ -209,11 +209,7 @@
 
 theorem cau_seq_zero_ne_one : ¬(0 : CauSeq _ abv) ≈ 1 := fun h =>
   have : LimZero (1 - 0 : CauSeq _ abv) := Setoid.symm h
-<<<<<<< HEAD
-  have : LimZero 1 := by simpa
-=======
   have : LimZero (1 : CauSeq _ abv) := by simpa
->>>>>>> 99508fb5
   by apply one_ne_zero <| const_limZero.1 this
 
 theorem zero_ne_one : (0 : (Cauchy abv)) ≠ 1 := fun h => cau_seq_zero_ne_one <| mk_eq.1 h
