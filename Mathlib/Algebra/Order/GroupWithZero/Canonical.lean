/-
Copyright (c) 2020 Kenny Lau. All rights reserved.
Released under Apache 2.0 license as described in the file LICENSE.
Authors: Kenny Lau, Johan Commelin, Patrick Massot
-/
import Mathlib.Algebra.GroupWithZero.InjSurj
import Mathlib.Algebra.GroupWithZero.Units.Equiv
import Mathlib.Algebra.GroupWithZero.WithZero
import Mathlib.Algebra.Order.AddGroupWithTop
import Mathlib.Algebra.Order.Group.Units
import Mathlib.Algebra.Order.GroupWithZero.Synonym
import Mathlib.Algebra.Order.GroupWithZero.Unbundled
import Mathlib.Algebra.Order.Monoid.Basic
import Mathlib.Algebra.Order.Monoid.OrderDual
import Mathlib.Algebra.Order.Monoid.TypeTags

/-!
# Linearly ordered commutative groups and monoids with a zero element adjoined

This file sets up a special class of linearly ordered commutative monoids
that show up as the target of so-called “valuations” in algebraic number theory.

Usually, in the informal literature, these objects are constructed
by taking a linearly ordered commutative group Γ and formally adjoining a zero element: Γ ∪ {0}.

The disadvantage is that a type such as `NNReal` is not of that form,
whereas it is a very common target for valuations.
The solutions is to use a typeclass, and that is exactly what we do in this file.
-/

variable {α : Type*}

/-- A linearly ordered commutative monoid with a zero element. -/
class LinearOrderedCommMonoidWithZero (α : Type*) extends LinearOrderedCommMonoid α,
  CommMonoidWithZero α where
  /-- `0 ≤ 1` in any linearly ordered commutative monoid. -/
  zero_le_one : (0 : α) ≤ 1

/-- A linearly ordered commutative group with a zero element. -/
class LinearOrderedCommGroupWithZero (α : Type*) extends LinearOrderedCommMonoidWithZero α,
  CommGroupWithZero α

instance (priority := 100) LinearOrderedCommMonoidWithZero.toZeroLeOneClass
    [LinearOrderedCommMonoidWithZero α] : ZeroLEOneClass α :=
  { ‹LinearOrderedCommMonoidWithZero α› with }

instance (priority := 100) canonicallyOrderedAddCommMonoid.toZeroLeOneClass
    [CanonicallyOrderedAddCommMonoid α] [One α] : ZeroLEOneClass α :=
  ⟨zero_le 1⟩

section LinearOrderedCommMonoidWithZero
variable [LinearOrderedCommMonoidWithZero α] {a b c d x y z : α} {n : ℕ}

/-
The following facts are true more generally in a (linearly) ordered commutative monoid.
-/
/-- Pullback a `LinearOrderedCommMonoidWithZero` under an injective map.
See note [reducible non-instances]. -/
abbrev Function.Injective.linearOrderedCommMonoidWithZero {β : Type*} [Zero β] [One β] [Mul β]
    [Pow β ℕ] [Sup β] [Inf β] (f : β → α) (hf : Function.Injective f) (zero : f 0 = 0)
    (one : f 1 = 1) (mul : ∀ x y, f (x * y) = f x * f y) (npow : ∀ (x) (n : ℕ), f (x ^ n) = f x ^ n)
    (hsup : ∀ x y, f (x ⊔ y) = max (f x) (f y)) (hinf : ∀ x y, f (x ⊓ y) = min (f x) (f y)) :
    LinearOrderedCommMonoidWithZero β :=
  { LinearOrder.lift f hf hsup hinf, hf.orderedCommMonoid f one mul npow,
    hf.commMonoidWithZero f zero one mul npow with
    zero_le_one :=
      show f 0 ≤ f 1 by simp only [zero, one, LinearOrderedCommMonoidWithZero.zero_le_one] }

@[simp] lemma zero_le' : 0 ≤ a := by
  simpa only [mul_zero, mul_one] using mul_le_mul_left' (zero_le_one' α) a

@[simp]
theorem not_lt_zero' : ¬a < 0 :=
  not_lt_of_le zero_le'

@[simp]
theorem le_zero_iff : a ≤ 0 ↔ a = 0 :=
  ⟨fun h ↦ le_antisymm h zero_le', fun h ↦ h ▸ le_rfl⟩

theorem zero_lt_iff : 0 < a ↔ a ≠ 0 :=
  ⟨ne_of_gt, fun h ↦ lt_of_le_of_ne zero_le' h.symm⟩

theorem ne_zero_of_lt (h : b < a) : a ≠ 0 := fun h1 ↦ not_lt_zero' <| show b < 0 from h1 ▸ h

instance instLinearOrderedAddCommMonoidWithTopAdditiveOrderDual :
    LinearOrderedAddCommMonoidWithTop (Additive αᵒᵈ) :=
  { Additive.orderedAddCommMonoid, Additive.linearOrder with
    top := (0 : α)
    top_add' := fun a ↦ zero_mul (Additive.toMul a)
    le_top := fun _ ↦ zero_le' }

variable [NoZeroDivisors α]

lemma pow_pos_iff (hn : n ≠ 0) : 0 < a ^ n ↔ 0 < a := by simp_rw [zero_lt_iff, pow_ne_zero_iff hn]

end LinearOrderedCommMonoidWithZero

section LinearOrderedCommGroupWithZero
variable [LinearOrderedCommGroupWithZero α] {a b c d : α} {m n : ℕ}

-- See note [lower instance priority]
instance (priority := 100) LinearOrderedCommGroupWithZero.toMulPosMono : MulPosMono α where
  elim _a _b _c hbc := mul_le_mul_right' hbc _

-- See note [lower instance priority]
instance (priority := 100) LinearOrderedCommGroupWithZero.toPosMulMono : PosMulMono α where
  elim _a _b _c hbc := mul_le_mul_left' hbc _

-- See note [lower instance priority]
instance (priority := 100) LinearOrderedCommGroupWithZero.toPosMulReflectLE :
    PosMulReflectLE α where
  elim a b c hbc := by simpa [a.2.ne'] using mul_le_mul_left' hbc a⁻¹

-- See note [lower instance priority]
instance (priority := 100) LinearOrderedCommGroupWithZero.toMulPosReflectLE :
    MulPosReflectLE α where
  elim a b c hbc := by simpa [a.2.ne'] using mul_le_mul_right' hbc a⁻¹

-- See note [lower instance priority]
instance (priority := 100) LinearOrderedCommGroupWithZero.toPosMulReflectLT :
    PosMulReflectLT α where elim _a _b _c := lt_of_mul_lt_mul_left'

-- See note [lower instance priority]
instance (priority := 100) LinearOrderedCommGroupWithZero.toPosMulStrictMono :
    PosMulStrictMono α where
  elim a b c hbc := by by_contra! h; exact hbc.not_le <| (mul_le_mul_left a.2).1 h

-- See note [lower instance priority]
instance (priority := 100) LinearOrderedCommGroupWithZero.toMulPosStrictMono :
    MulPosStrictMono α where
  elim a b c hbc := by by_contra! h; exact hbc.not_le <| (mul_le_mul_right a.2).1 h

/-- Alias of `mul_le_one'` for unification. -/
@[deprecated mul_le_one' (since := "2024-08-21")]
theorem mul_le_one₀ (ha : a ≤ 1) (hb : b ≤ 1) : a * b ≤ 1 :=
  mul_le_one' ha hb

/-- Alias of `one_le_mul'` for unification. -/
@[deprecated one_le_mul (since := "2024-08-21")]
theorem one_le_mul₀ (ha : 1 ≤ a) (hb : 1 ≤ b) : 1 ≤ a * b :=
  one_le_mul ha hb

@[deprecated mul_le_mul_right (since := "2024-08-21")]
theorem le_of_le_mul_right (h : c ≠ 0) (hab : a * c ≤ b * c) : a ≤ b :=
  (mul_le_mul_right (zero_lt_iff.2 h)).1 hab

@[deprecated le_mul_inv_iff₀ (since := "2024-08-21")]
theorem le_mul_inv_of_mul_le (h : c ≠ 0) (hab : a * c ≤ b) : a ≤ b * c⁻¹ :=
  (le_mul_inv_iff₀ (zero_lt_iff.2 h)).2 hab

theorem mul_inv_le_of_le_mul (hab : a ≤ b * c) : a * c⁻¹ ≤ b := by
  by_cases h : c = 0
  · simp [h]
  · exact (mul_le_mul_right (zero_lt_iff.2 h)).1 (by simpa [h] using hab)

@[simp]
theorem Units.zero_lt (u : αˣ) : (0 : α) < u :=
  zero_lt_iff.2 <| u.ne_zero

theorem mul_lt_mul_of_lt_of_le₀ (hab : a ≤ b) (hb : b ≠ 0) (hcd : c < d) : a * c < b * d :=
  have hd : d ≠ 0 := ne_zero_of_lt hcd
  if ha : a = 0 then by
    rw [ha, zero_mul, zero_lt_iff]
    exact mul_ne_zero hb hd
  else
    if hc : c = 0 then by
      rw [hc, mul_zero, zero_lt_iff]
      exact mul_ne_zero hb hd
    else
      show Units.mk0 a ha * Units.mk0 c hc < Units.mk0 b hb * Units.mk0 d hd from
        mul_lt_mul_of_le_of_lt hab hcd

theorem mul_lt_mul₀ (hab : a < b) (hcd : c < d) : a * c < b * d :=
  mul_lt_mul_of_lt_of_le₀ hab.le (ne_zero_of_lt hab) hcd

theorem mul_inv_lt_of_lt_mul₀ (h : a < b * c) : a * c⁻¹ < b := by
  contrapose! h
  simpa only [inv_inv] using mul_inv_le_of_le_mul h

theorem inv_mul_lt_of_lt_mul₀ (h : a < b * c) : b⁻¹ * a < c := by
  rw [mul_comm] at *
  exact mul_inv_lt_of_lt_mul₀ h

@[deprecated mul_lt_mul_of_pos_right (since := "2024-08-21")]
theorem mul_lt_right₀ (c : α) (h : a < b) (hc : c ≠ 0) : a * c < b * c :=
  mul_lt_mul_of_pos_right h (zero_lt_iff.2 hc)

theorem inv_lt_one₀ (ha : a ≠ 0) : a⁻¹ < 1 ↔ 1 < a :=
  inv_lt_one' (a := Units.mk0 a ha)

theorem one_lt_inv₀ (ha : a ≠ 0) : 1 < a⁻¹ ↔ a < 1 :=
  one_lt_inv' (a := Units.mk0 a ha)

theorem inv_lt_inv₀ (ha : a ≠ 0) (hb : b ≠ 0) : a⁻¹ < b⁻¹ ↔ b < a :=
  show (Units.mk0 a ha)⁻¹ < (Units.mk0 b hb)⁻¹ ↔ Units.mk0 b hb < Units.mk0 a ha from
    have : CovariantClass αˣ αˣ (· * ·) (· < ·) :=
      IsLeftCancelMul.covariant_mul_lt_of_covariant_mul_le αˣ
    inv_lt_inv_iff

theorem inv_le_inv₀ (ha : a ≠ 0) (hb : b ≠ 0) : a⁻¹ ≤ b⁻¹ ↔ b ≤ a :=
  show (Units.mk0 a ha)⁻¹ ≤ (Units.mk0 b hb)⁻¹ ↔ Units.mk0 b hb ≤ Units.mk0 a ha from
    inv_le_inv_iff

theorem lt_of_mul_lt_mul_of_le₀ (h : a * b < c * d) (hc : 0 < c) (hh : c ≤ a) : b < d := by
  have ha : a ≠ 0 := ne_of_gt (lt_of_lt_of_le hc hh)
  simp_rw [← inv_le_inv₀ ha (ne_of_gt hc)] at hh
  have := mul_lt_mul_of_lt_of_le₀ hh (inv_ne_zero (ne_of_gt hc)) h
  simpa [inv_mul_cancel_left₀ ha, inv_mul_cancel_left₀ (ne_of_gt hc)] using this

@[deprecated mul_le_mul_right (since := "2024-08-21")]
theorem mul_le_mul_right₀ (hc : c ≠ 0) : a * c ≤ b * c ↔ a ≤ b :=
  mul_le_mul_right (zero_lt_iff.2 hc)

@[deprecated mul_le_mul_left (since := "2024-08-21")]
theorem mul_le_mul_left₀ (ha : a ≠ 0) : a * b ≤ a * c ↔ b ≤ c :=
  mul_le_mul_left (zero_lt_iff.2 ha)

theorem div_le_div_right₀ (hc : c ≠ 0) : a / c ≤ b / c ↔ a ≤ b := by
  rw [div_eq_mul_inv, div_eq_mul_inv, mul_le_mul_right (zero_lt_iff.2 (inv_ne_zero hc))]

theorem div_le_div_left₀ (ha : a ≠ 0) (hb : b ≠ 0) (hc : c ≠ 0) : a / b ≤ a / c ↔ c ≤ b := by
  simp only [div_eq_mul_inv, mul_le_mul_left (zero_lt_iff.2 ha), inv_le_inv₀ hb hc]

/-- `Equiv.mulLeft₀` as an `OrderIso` on a `LinearOrderedCommGroupWithZero.`.

Note that `OrderIso.mulLeft₀` refers to the `LinearOrderedField` version. -/
@[simps! (config := { simpRhs := true }) apply toEquiv]
def OrderIso.mulLeft₀' {a : α} (ha : a ≠ 0) : α ≃o α :=
  { Equiv.mulLeft₀ a ha with map_rel_iff' := mul_le_mul_left (zero_lt_iff.2 ha) }

theorem OrderIso.mulLeft₀'_symm {a : α} (ha : a ≠ 0) :
    (OrderIso.mulLeft₀' ha).symm = OrderIso.mulLeft₀' (inv_ne_zero ha) := by
  ext
  rfl

/-- `Equiv.mulRight₀` as an `OrderIso` on a `LinearOrderedCommGroupWithZero.`.

Note that `OrderIso.mulRight₀` refers to the `LinearOrderedField` version. -/
@[simps! (config := { simpRhs := true }) apply toEquiv]
def OrderIso.mulRight₀' {a : α} (ha : a ≠ 0) : α ≃o α :=
  { Equiv.mulRight₀ a ha with map_rel_iff' := mul_le_mul_right (zero_lt_iff.2 ha) }

theorem OrderIso.mulRight₀'_symm {a : α} (ha : a ≠ 0) :
    (OrderIso.mulRight₀' ha).symm = OrderIso.mulRight₀' (inv_ne_zero ha) := by
  ext
  rfl

#adaptation_note /-- 2024-04-23
After https://github.com/leanprover/lean4/pull/3965,
we need to either write `@inv_zero (G₀ := α) (_)` in `neg_top`,
or use `set_option backward.isDefEq.lazyProjDelta false`.
See https://github.com/leanprover-community/mathlib4/issues/12535 -/
instance : LinearOrderedAddCommGroupWithTop (Additive αᵒᵈ) :=
  { Additive.subNegMonoid, instLinearOrderedAddCommMonoidWithTopAdditiveOrderDual,
    Additive.instNontrivial with
    neg_top := set_option backward.isDefEq.lazyProjDelta false in @inv_zero _ (_)
    add_neg_cancel := fun a ha ↦ mul_inv_cancel₀ (G₀ := α) (id ha : Additive.toMul a ≠ 0) }

lemma pow_lt_pow_succ (ha : 1 < a) : a ^ n < a ^ n.succ := by
  rw [← one_mul (a ^ n), pow_succ']
  exact mul_lt_mul_of_pos_right ha (pow_pos (zero_lt_one.trans ha) _)

lemma pow_lt_pow_right₀ (ha : 1 < a) (hmn : m < n) : a ^ m < a ^ n := by
  induction' hmn with n _ ih; exacts [pow_lt_pow_succ ha, lt_trans ih (pow_lt_pow_succ ha)]

@[deprecated (since := "2023-12-23")] alias pow_lt_pow₀ := pow_lt_pow_right₀

end LinearOrderedCommGroupWithZero

instance instLinearOrderedCommMonoidWithZeroMultiplicativeOrderDual
    [LinearOrderedAddCommMonoidWithTop α] :
    LinearOrderedCommMonoidWithZero (Multiplicative αᵒᵈ) :=
  { Multiplicative.orderedCommMonoid, Multiplicative.linearOrder with
    zero := Multiplicative.ofAdd (⊤ : α)
    zero_mul := @top_add _ (_)
    -- Porting note:  Here and elsewhere in the file, just `zero_mul` worked in Lean 3. See
    -- https://leanprover.zulipchat.com/#narrow/stream/287929-mathlib4/topic/Type.20synonyms
    mul_zero := @add_top _ (_)
    zero_le_one := (le_top : (0 : α) ≤ ⊤) }

instance [LinearOrderedAddCommGroupWithTop α] :
    LinearOrderedCommGroupWithZero (Multiplicative αᵒᵈ) :=
  { Multiplicative.divInvMonoid, instLinearOrderedCommMonoidWithZeroMultiplicativeOrderDual,
    Multiplicative.instNontrivial with
    inv_zero := @LinearOrderedAddCommGroupWithTop.neg_top _ (_)
    mul_inv_cancel := @LinearOrderedAddCommGroupWithTop.add_neg_cancel _ (_) }

namespace WithZero
section Preorder
variable [Preorder α] {a b : α}

instance preorder : Preorder (WithZero α) := WithBot.preorder
instance orderBot : OrderBot (WithZero α) := WithBot.orderBot

lemma zero_le (a : WithZero α) : 0 ≤ a := bot_le

lemma zero_lt_coe (a : α) : (0 : WithZero α) < a := WithBot.bot_lt_coe a

lemma zero_eq_bot : (0 : WithZero α) = ⊥ := rfl

@[simp, norm_cast] lemma coe_lt_coe : (a : WithZero α) < b ↔ a < b := WithBot.coe_lt_coe

@[simp, norm_cast] lemma coe_le_coe : (a : WithZero α) ≤ b ↔ a ≤ b := WithBot.coe_le_coe

@[simp, norm_cast] lemma one_lt_coe [One α] : 1 < (a : WithZero α) ↔ 1 < a := coe_lt_coe

@[simp, norm_cast] lemma one_le_coe [One α] : 1 ≤ (a : WithZero α) ↔ 1 ≤ a := coe_le_coe

@[simp, norm_cast] lemma coe_lt_one [One α] : (a : WithZero α) < 1 ↔ a < 1 := coe_lt_coe

@[simp, norm_cast] lemma coe_le_one [One α] : (a : WithZero α) ≤ 1 ↔ a ≤ 1 := coe_le_coe

theorem coe_le_iff {x : WithZero α} : (a : WithZero α) ≤ x ↔ ∃ b : α, x = b ∧ a ≤ b :=
  WithBot.coe_le_iff

instance covariantClass_mul_le [Mul α] [CovariantClass α α (· * ·) (· ≤ ·)] :
    CovariantClass (WithZero α) (WithZero α) (· * ·) (· ≤ ·) := by
  refine ⟨fun a b c hbc => ?_⟩
  induction a; · exact zero_le _
  induction b; · exact zero_le _
  rcases WithZero.coe_le_iff.1 hbc with ⟨c, rfl, hbc'⟩
  rw [← coe_mul _ c, ← coe_mul, coe_le_coe]
  exact mul_le_mul_left' hbc' _

protected lemma covariantClass_add_le [AddZeroClass α] [CovariantClass α α (· + ·) (· ≤ ·)]
    (h : ∀ a : α, 0 ≤ a) : CovariantClass (WithZero α) (WithZero α) (· + ·) (· ≤ ·) := by
  refine ⟨fun a b c hbc => ?_⟩
  induction a
  · rwa [zero_add, zero_add]
  induction b
  · rw [add_zero]
    induction c
    · rw [add_zero]
    · rw [← coe_add, coe_le_coe]
      exact le_add_of_nonneg_right (h _)
  · rcases WithZero.coe_le_iff.1 hbc with ⟨c, rfl, hbc'⟩
    rw [← coe_add, ← coe_add _ c, coe_le_coe]
    exact add_le_add_left hbc' _

instance existsAddOfLE [Add α] [ExistsAddOfLE α] : ExistsAddOfLE (WithZero α) :=
  ⟨fun {a b} => by
    induction a
    · exact fun _ => ⟨b, (zero_add b).symm⟩
    induction b
    · exact fun h => (WithBot.not_coe_le_bot _ h).elim
    intro h
    obtain ⟨c, rfl⟩ := exists_add_of_le (WithZero.coe_le_coe.1 h)
    exact ⟨c, rfl⟩⟩

end Preorder

section PartialOrder
variable [PartialOrder α]

instance partialOrder : PartialOrder (WithZero α) := WithBot.partialOrder

instance contravariantClass_mul_lt [Mul α] [ContravariantClass α α (· * ·) (· < ·)] :
    ContravariantClass (WithZero α) (WithZero α) (· * ·) (· < ·) := by
  refine ⟨fun a b c h => ?_⟩
  have := ((zero_le _).trans_lt h).ne'
  induction a
  · simp at this
  induction c
  · simp at this
  induction b
  exacts [zero_lt_coe _, coe_lt_coe.mpr (lt_of_mul_lt_mul_left' <| coe_lt_coe.mp h)]

end PartialOrder

instance lattice [Lattice α] : Lattice (WithZero α) := WithBot.lattice

section LinearOrder
variable [LinearOrder α] {a b c : α}

instance linearOrder : LinearOrder (WithZero α) := WithBot.linearOrder

-- Porting note (#10618): @[simp] can prove this
protected lemma le_max_iff : (a : WithZero α) ≤ max (b : WithZero α) c ↔ a ≤ max b c := by
  simp only [WithZero.coe_le_coe, le_max_iff]

-- Porting note (#10618): @[simp] can prove this
protected lemma min_le_iff : min (a : WithZero α) b ≤ c ↔ min a b ≤ c := by
  simp only [WithZero.coe_le_coe, min_le_iff]

end LinearOrder

instance orderedCommMonoid [OrderedCommMonoid α] : OrderedCommMonoid (WithZero α) :=
  { WithZero.commMonoidWithZero.toCommMonoid, WithZero.partialOrder with
    mul_le_mul_left := fun _ _ => mul_le_mul_left' }

/-
Note 1 : the below is not an instance because it requires `zero_le`. It seems
like a rather pathological definition because α already has a zero.
Note 2 : there is no multiplicative analogue because it does not seem necessary.
Mathematicians might be more likely to use the order-dual version, where all
elements are ≤ 1 and then 1 is the top element.
-/
/-- If `0` is the least element in `α`, then `WithZero α` is an `OrderedAddCommMonoid`. -/
-- See note [reducible non-instances]
protected abbrev orderedAddCommMonoid [OrderedAddCommMonoid α] (zero_le : ∀ a : α, 0 ≤ a) :
    OrderedAddCommMonoid (WithZero α) :=
  { WithZero.partialOrder, WithZero.addCommMonoid with
    add_le_add_left := @add_le_add_left _ _ _ (WithZero.covariantClass_add_le zero_le).. }

-- This instance looks absurd: a monoid already has a zero
/-- Adding a new zero to a canonically ordered additive monoid produces another one. -/
instance canonicallyOrderedAddCommMonoid [CanonicallyOrderedAddCommMonoid α] :
    CanonicallyOrderedAddCommMonoid (WithZero α) :=
  { WithZero.orderBot,
    WithZero.orderedAddCommMonoid _root_.zero_le,
    WithZero.existsAddOfLE with
    le_self_add := fun a b => by
      induction a
      · exact bot_le
      induction b
      · exact le_rfl
      · exact WithZero.coe_le_coe.2 le_self_add }

instance canonicallyLinearOrderedAddCommMonoid [CanonicallyLinearOrderedAddCommMonoid α] :
    CanonicallyLinearOrderedAddCommMonoid (WithZero α) :=
  { WithZero.canonicallyOrderedAddCommMonoid, WithZero.linearOrder with }

instance instLinearOrderedCommMonoidWithZero [LinearOrderedCommMonoid α] :
    LinearOrderedCommMonoidWithZero (WithZero α) :=
  { WithZero.linearOrder, WithZero.commMonoidWithZero with
    mul_le_mul_left := fun _ _ ↦ mul_le_mul_left', zero_le_one := WithZero.zero_le _ }

instance instLinearOrderedCommGroupWithZero [LinearOrderedCommGroup α] :
    LinearOrderedCommGroupWithZero (WithZero α) where
  __ := instLinearOrderedCommMonoidWithZero
  __ := commGroupWithZero

end WithZero

<<<<<<< HEAD
instance Units.linearOrderedCommGroup [LinearOrderedCommGroup α] :
    LinearOrderedCommGroup αˣ where
  __ := Units.instLinearOrder
  mul_le_mul_left _ _ := mul_le_mul_left'

instance Units.linearOrderedCommGroup_of_linearOrderedCommGroupWithZero
    [LinearOrderedCommGroupWithZero α] : LinearOrderedCommGroup αˣ where
  __ := Units.instLinearOrder
  mul_le_mul_left _ _ := mul_le_mul_left'
=======
section MultiplicativeNotation

/-- Notation for `WithZero (Multiplicative ℕ)` -/
scoped[Multiplicative] notation "ℕₘ₀" => WithZero (Multiplicative ℕ)

/-- Notation for `WithZero (Multiplicative ℤ)` -/
scoped[Multiplicative] notation "ℤₘ₀" => WithZero (Multiplicative ℤ)

end MultiplicativeNotation
>>>>>>> 19286096
<|MERGE_RESOLUTION|>--- conflicted
+++ resolved
@@ -432,7 +432,6 @@
 
 end WithZero
 
-<<<<<<< HEAD
 instance Units.linearOrderedCommGroup [LinearOrderedCommGroup α] :
     LinearOrderedCommGroup αˣ where
   __ := Units.instLinearOrder
@@ -442,7 +441,7 @@
     [LinearOrderedCommGroupWithZero α] : LinearOrderedCommGroup αˣ where
   __ := Units.instLinearOrder
   mul_le_mul_left _ _ := mul_le_mul_left'
-=======
+
 section MultiplicativeNotation
 
 /-- Notation for `WithZero (Multiplicative ℕ)` -/
@@ -451,5 +450,4 @@
 /-- Notation for `WithZero (Multiplicative ℤ)` -/
 scoped[Multiplicative] notation "ℤₘ₀" => WithZero (Multiplicative ℤ)
 
-end MultiplicativeNotation
->>>>>>> 19286096
+end MultiplicativeNotation