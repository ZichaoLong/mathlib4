/-
Copyright (c) 2015 Jeremy Avigad. All rights reserved.
Released under Apache 2.0 license as described in the file LICENSE.
Authors: Jeremy Avigad, Robert Y. Lewis
-/
import Mathlib.Algebra.Order.Group.Defs
import Mathlib.Algebra.Order.Monoid.Unbundled.Pow

/-!
# Lemmas about the interaction of power operations with order
-/

-- We should need only a minimal development of sets in order to get here.
assert_not_exists Set.Subsingleton

open Function Int

variable {α : Type*}

section OrderedCommGroup
variable [OrderedCommGroup α] {m n : ℤ} {a b : α}

@[to_additive zsmul_left_strictMono]
lemma zpow_right_strictMono (ha : 1 < a) : StrictMono fun n : ℤ ↦ a ^ n := by
  refine strictMono_int_of_lt_succ fun n ↦ ?_
  rw [zpow_add_one]
  exact lt_mul_of_one_lt_right' (a ^ n) ha

@[deprecated (since := "2024-09-19")] alias zsmul_strictMono_left := zsmul_left_strictMono

<<<<<<< HEAD
@[to_additive zsmul_left_inj]
lemma zpow_right_inj (ha : 1 < a) {m n : ℤ} : a ^ m = a ^ n ↔ m = n :=
  (zpow_right_strictMono ha).injective.eq_iff

@[to_additive zsmul_mono_left]
lemma zpow_mono_right (ha : 1 ≤ a) : Monotone fun n : ℤ ↦ a ^ n := fun m n h ↦
  calc
    a ^ m = a ^ m * 1 := (mul_one _).symm
    _ ≤ a ^ m * a ^ (n - m) := mul_le_mul_left' (one_le_zpow ha <| Int.sub_nonneg_of_le h) _
    _ = a ^ n := by simp [← zpow_add, m.add_comm]
=======
@[to_additive zsmul_pos] lemma one_lt_zpow (ha : 1 < a) (hn : 0 < n) : 1 < a ^ n := by
  simpa using zpow_right_strictMono ha hn
>>>>>>> d0df76bd

@[deprecated (since := "2024-11-13")] alias one_lt_zpow' := one_lt_zpow

@[to_additive zsmul_left_strictAnti]
lemma zpow_right_strictAnti (ha : a < 1) : StrictAnti fun n : ℤ ↦ a ^ n := by
  refine strictAnti_int_of_succ_lt fun n ↦ ?_
  rw [zpow_add_one]
  exact mul_lt_of_lt_one_right' (a ^ n) ha

@[to_additive zsmul_left_inj]
lemma zpow_right_inj (ha : 1 < a) {m n : ℤ} : a ^ m = a ^ n ↔ m = n :=
  (zpow_right_strictMono ha).injective.eq_iff

@[to_additive zsmul_left_mono]
lemma zpow_right_mono (ha : 1 ≤ a) : Monotone fun n : ℤ ↦ a ^ n := by
  refine monotone_int_of_le_succ fun n ↦ ?_
  rw [zpow_add_one]
  exact le_mul_of_one_le_right' ha

@[deprecated (since := "2024-11-13")] alias zpow_mono_right := zpow_right_mono

@[to_additive (attr := gcongr) zsmul_le_zsmul_left]
lemma zpow_le_zpow_right (ha : 1 ≤ a) (h : m ≤ n) : a ^ m ≤ a ^ n := zpow_right_mono ha h

@[deprecated (since := "2024-11-13")] alias zpow_le_zpow := zpow_le_zpow_right

@[to_additive (attr := gcongr) zsmul_lt_zsmul_left]
lemma zpow_lt_zpow_right (ha : 1 < a) (h : m < n) : a ^ m < a ^ n := zpow_right_strictMono ha h

@[deprecated (since := "2024-11-13")] alias zpow_lt_zpow := zpow_lt_zpow_right

@[to_additive zsmul_le_zsmul_iff_left]
lemma zpow_le_zpow_iff_right (ha : 1 < a) : a ^ m ≤ a ^ n ↔ m ≤ n :=
  (zpow_right_strictMono ha).le_iff_le

@[deprecated (since := "2024-11-13")] alias zpow_le_zpow_iff := zpow_le_zpow_iff_right

@[to_additive zsmul_lt_zsmul_iff_left]
lemma zpow_lt_zpow_iff_right (ha : 1 < a) : a ^ m < a ^ n ↔ m < n :=
  (zpow_right_strictMono ha).lt_iff_lt

@[deprecated (since := "2024-11-13")] alias zpow_lt_zpow_iff := zpow_lt_zpow_iff_right

variable (α)

@[to_additive zsmul_strictMono_right]
lemma zpow_left_strictMono (hn : 0 < n) : StrictMono ((· ^ n) : α → α) := fun a b hab => by
  rw [← one_lt_div', ← div_zpow]; exact one_lt_zpow (one_lt_div'.2 hab) hn

@[deprecated (since := "2024-11-13")] alias zpow_strictMono_left := zpow_left_strictMono

@[to_additive zsmul_mono_right]
lemma zpow_left_mono (hn : 0 ≤ n) : Monotone ((· ^ n) : α → α) := fun a b hab => by
  rw [← one_le_div', ← div_zpow]; exact one_le_zpow (one_le_div'.2 hab) hn

@[deprecated (since := "2024-11-13")] alias zpow_mono_left := zpow_left_mono

variable {α}

@[to_additive (attr := gcongr) zsmul_le_zsmul_right]
lemma zpow_le_zpow_left (hn : 0 ≤ n) (h : a ≤ b) : a ^ n ≤ b ^ n := zpow_left_mono α hn h

@[deprecated (since := "2024-11-13")] alias zpow_le_zpow' := zpow_le_zpow_left

@[to_additive (attr := gcongr) zsmul_lt_zsmul_right]
lemma zpow_lt_zpow_left (hn : 0 < n) (h : a < b) : a ^ n < b ^ n := zpow_left_strictMono α hn h

@[deprecated (since := "2024-11-13")] alias zpow_lt_zpow' := zpow_lt_zpow_left

end OrderedCommGroup

section LinearOrderedCommGroup

variable [LinearOrderedCommGroup α] {n : ℤ} {a b : α}

@[to_additive zsmul_le_zsmul_iff_right]
lemma zpow_le_zpow_iff_left (hn : 0 < n) : a ^ n ≤ b ^ n ↔ a ≤ b :=
  (zpow_left_strictMono α hn).le_iff_le

@[deprecated (since := "2024-11-13")] alias zpow_le_zpow_iff' := zpow_le_zpow_iff_left

@[to_additive zsmul_lt_zsmul_iff_right]
lemma zpow_lt_zpow_iff_left (hn : 0 < n) : a ^ n < b ^ n ↔ a < b :=
  (zpow_left_strictMono α hn).lt_iff_lt

@[deprecated (since := "2024-11-13")] alias zpow_lt_zpow_iff' := zpow_lt_zpow_iff_left

@[to_additive zsmul_right_injective
"See also `smul_right_injective`. TODO: provide a `NoZeroSMulDivisors` instance. We can't do
that here because importing that definition would create import cycles."]
lemma zpow_left_injective (hn : n ≠ 0) : Injective ((· ^ n) : α → α) := by
  obtain hn | hn := hn.lt_or_lt
  · refine fun a b (hab : a ^ n = b ^ n) ↦
<<<<<<< HEAD
      (zpow_strictMono_left _ <| Int.neg_pos_of_neg hn).injective ?_
=======
      (zpow_left_strictMono _ <| Int.neg_pos_of_neg hn).injective ?_
>>>>>>> d0df76bd
    rw [zpow_neg, zpow_neg, hab]
  · exact (zpow_left_strictMono _ hn).injective

@[to_additive zsmul_right_inj]
lemma zpow_left_inj (hn : n ≠ 0) : a ^ n = b ^ n ↔ a = b := (zpow_left_injective hn).eq_iff

/-- Alias of `zpow_left_inj`, for ease of discovery alongside `zsmul_le_zsmul_iff'` and
`zsmul_lt_zsmul_iff'`. -/
@[to_additive "Alias of `zsmul_right_inj`, for ease of discovery alongside `zsmul_le_zsmul_iff'` and
`zsmul_lt_zsmul_iff'`."]
lemma zpow_eq_zpow_iff' (hn : n ≠ 0) : a ^ n = b ^ n ↔ a = b := zpow_left_inj hn

variable (α) in
/-- A nontrivial densely linear ordered commutative group can't be a cyclic group. -/
@[to_additive
  "A nontrivial densely linear ordered additive commutative group can't be a cyclic group."]
theorem not_isCyclic_of_denselyOrdered [DenselyOrdered α] [Nontrivial α] : ¬IsCyclic α := by
  intro h
  rcases exists_zpow_surjective α with ⟨a, ha⟩
  rcases lt_trichotomy a 1 with hlt | rfl | hlt
  · rcases exists_between hlt with ⟨b, hab, hb⟩
    rcases ha b with ⟨k, rfl⟩
    suffices 0 < k ∧ k < 1 by omega
    rw [← one_lt_inv'] at hlt
<<<<<<< HEAD
    simp_rw [← zpow_lt_zpow_iff hlt]
=======
    simp_rw [← zpow_lt_zpow_iff_right hlt]
>>>>>>> d0df76bd
    simp_all
  · rcases exists_ne (1 : α) with ⟨b, hb⟩
    simpa [hb.symm] using ha b
  · rcases exists_between hlt with ⟨b, hb, hba⟩
    rcases ha b with ⟨k, rfl⟩
    suffices 0 < k ∧ k < 1 by omega
<<<<<<< HEAD
    simp_rw [← zpow_lt_zpow_iff hlt]
=======
    simp_rw [← zpow_lt_zpow_iff_right hlt]
>>>>>>> d0df76bd
    simp_all

end LinearOrderedCommGroup<|MERGE_RESOLUTION|>--- conflicted
+++ resolved
@@ -28,21 +28,8 @@
 
 @[deprecated (since := "2024-09-19")] alias zsmul_strictMono_left := zsmul_left_strictMono
 
-<<<<<<< HEAD
-@[to_additive zsmul_left_inj]
-lemma zpow_right_inj (ha : 1 < a) {m n : ℤ} : a ^ m = a ^ n ↔ m = n :=
-  (zpow_right_strictMono ha).injective.eq_iff
-
-@[to_additive zsmul_mono_left]
-lemma zpow_mono_right (ha : 1 ≤ a) : Monotone fun n : ℤ ↦ a ^ n := fun m n h ↦
-  calc
-    a ^ m = a ^ m * 1 := (mul_one _).symm
-    _ ≤ a ^ m * a ^ (n - m) := mul_le_mul_left' (one_le_zpow ha <| Int.sub_nonneg_of_le h) _
-    _ = a ^ n := by simp [← zpow_add, m.add_comm]
-=======
 @[to_additive zsmul_pos] lemma one_lt_zpow (ha : 1 < a) (hn : 0 < n) : 1 < a ^ n := by
   simpa using zpow_right_strictMono ha hn
->>>>>>> d0df76bd
 
 @[deprecated (since := "2024-11-13")] alias one_lt_zpow' := one_lt_zpow
 
@@ -136,11 +123,7 @@
 lemma zpow_left_injective (hn : n ≠ 0) : Injective ((· ^ n) : α → α) := by
   obtain hn | hn := hn.lt_or_lt
   · refine fun a b (hab : a ^ n = b ^ n) ↦
-<<<<<<< HEAD
-      (zpow_strictMono_left _ <| Int.neg_pos_of_neg hn).injective ?_
-=======
       (zpow_left_strictMono _ <| Int.neg_pos_of_neg hn).injective ?_
->>>>>>> d0df76bd
     rw [zpow_neg, zpow_neg, hab]
   · exact (zpow_left_strictMono _ hn).injective
 
@@ -165,22 +148,14 @@
     rcases ha b with ⟨k, rfl⟩
     suffices 0 < k ∧ k < 1 by omega
     rw [← one_lt_inv'] at hlt
-<<<<<<< HEAD
-    simp_rw [← zpow_lt_zpow_iff hlt]
-=======
     simp_rw [← zpow_lt_zpow_iff_right hlt]
->>>>>>> d0df76bd
     simp_all
   · rcases exists_ne (1 : α) with ⟨b, hb⟩
     simpa [hb.symm] using ha b
   · rcases exists_between hlt with ⟨b, hb, hba⟩
     rcases ha b with ⟨k, rfl⟩
     suffices 0 < k ∧ k < 1 by omega
-<<<<<<< HEAD
-    simp_rw [← zpow_lt_zpow_iff hlt]
-=======
     simp_rw [← zpow_lt_zpow_iff_right hlt]
->>>>>>> d0df76bd
     simp_all
 
 end LinearOrderedCommGroup