--- conflicted
+++ resolved
@@ -179,10 +179,6 @@
 @[simp]
 theorem star_one [MulOneClass R] [StarMul R] : star (1 : R) = 1 :=
   op_injective <| (starMulEquiv : R ≃* Rᵐᵒᵖ).map_one.trans op_one.symm
-<<<<<<< HEAD
-#align star_one star_one
-=======
->>>>>>> 59de845a
 
 variable {R}
 
