/-
Copyright (c) 2020 Kim Morrison. All rights reserved.
Released under Apache 2.0 license as described in the file LICENSE.
Authors: Kim Morrison
-/
import Mathlib.Algebra.Category.Grp.ForgetCorepresentable
import Mathlib.Algebra.Category.Grp.Preadditive
import Mathlib.Algebra.Category.MonCat.Limits
import Mathlib.CategoryTheory.ConcreteCategory.ReflectsIso
import Mathlib.CategoryTheory.Limits.ConcreteCategory.Basic

/-!
# The category of (commutative) (additive) groups has all limits

Further, these limits are preserved by the forgetful functor --- that is,
the underlying types are just the limits in the category of types.

-/


open CategoryTheory CategoryTheory.Limits

universe v u w

noncomputable section

variable {J : Type v} [Category.{w} J]

namespace Grp

variable (F : J ⥤ Grp.{u})

@[to_additive]
instance groupObj (j) : Group ((F ⋙ forget Grp).obj j) :=
  inferInstanceAs <| Group (F.obj j)

/-- The flat sections of a functor into `Grp` form a subgroup of all sections.
-/
@[to_additive
  "The flat sections of a functor into `AddGrp` form an additive subgroup of all sections."]
def sectionsSubgroup : Subgroup (∀ j, F.obj j) :=
  { MonCat.sectionsSubmonoid (F ⋙ forget₂ Grp MonCat) with
    carrier := (F ⋙ forget Grp).sections
    inv_mem' := fun {a} ah j j' f => by
      simp only [Functor.comp_map, Pi.inv_apply, MonoidHom.map_inv, inv_inj]
      dsimp [Functor.sections] at ah ⊢
      rw [(F.map f).map_inv (a j), ah f] }

@[to_additive]
instance sectionsGroup : Group (F ⋙ forget Grp.{u}).sections :=
  (sectionsSubgroup F).toGroup

/-- The projection from `Functor.sections` to a factor as a `MonoidHom`. -/
@[to_additive "The projection from `Functor.sections` to a factor as an `AddMonoidHom`."]
def sectionsπMonoidHom (j : J) : (F ⋙ forget Grp.{u}).sections →* F.obj j where
  toFun x := x.val j
  map_one' := rfl
  map_mul' _ _ := rfl

section

variable [Small.{u} (Functor.sections (F ⋙ forget Grp))]

@[to_additive]
noncomputable instance limitGroup :
    Group (Types.Small.limitCone.{v, u} (F ⋙ forget Grp.{u})).pt :=
  inferInstanceAs <| Group (Shrink (F ⋙ forget Grp.{u}).sections)

@[to_additive]
instance : Small.{u} (Functor.sections ((F ⋙ forget₂ Grp MonCat) ⋙ forget MonCat)) :=
  inferInstanceAs <| Small.{u} (Functor.sections (F ⋙ forget Grp))

/-- We show that the forgetful functor `Grp ⥤ MonCat` creates limits.

All we need to do is notice that the limit point has a `Group` instance available, and then reuse
the existing limit. -/
@[to_additive "We show that the forgetful functor `AddGrp ⥤ AddMonCat` creates limits.

All we need to do is notice that the limit point has an `AddGroup` instance available, and then
reuse the existing limit."]
noncomputable instance Forget₂.createsLimit :
    CreatesLimit F (forget₂ Grp.{u} MonCat.{u}) :=
  -- Porting note: need to add `forget₂ GrpCat MonCat` reflects isomorphism
  letI : (forget₂ Grp.{u} MonCat.{u}).ReflectsIsomorphisms :=
    CategoryTheory.reflectsIsomorphisms_forget₂ _ _
  createsLimitOfReflectsIso (K := F) (F := (forget₂ Grp.{u} MonCat.{u}))
<<<<<<< HEAD
    fun c' t => by
      have : Small.{u} (Functor.sections ((F ⋙ forget₂ Grp MonCat) ⋙ forget MonCat)) := by
        have : HasLimit (F ⋙ forget₂ Grp MonCat) := HasLimit.mk {cone := c', isLimit := t}
        apply Concrete.small_sections_of_hasLimit (F ⋙ forget₂ Grp MonCat)
      have : Small.{u} (Functor.sections (F ⋙ forget Grp)) := inferInstanceAs <| Small.{u}
        (Functor.sections ((F ⋙ forget₂ Grp MonCat) ⋙ forget MonCat))
      exact
    { liftedCone :=
        { pt := Grp.of (Types.Small.limitCone (F ⋙ forget Grp)).pt
          π :=
            { app := MonCat.limitπMonoidHom (F ⋙ forget₂ Grp MonCat)
              naturality :=
                (MonCat.HasLimits.limitCone
                      (F ⋙ forget₂ Grp MonCat.{u})).π.naturality } }
      validLift := by apply IsLimit.uniqueUpToIso (MonCat.HasLimits.limitConeIsLimit.{v, u} _) t
      makesLimit :=
        IsLimit.ofFaithful (forget₂ Grp MonCat.{u}) (MonCat.HasLimits.limitConeIsLimit _)
=======
    fun c' t =>
      have : Small.{u} (Functor.sections ((F ⋙ forget₂ Grp MonCat) ⋙ forget MonCat)) := by
        have : HasLimit (F ⋙ forget₂ Grp MonCat) := ⟨_, t⟩
        apply Concrete.small_sections_of_hasLimit (F ⋙ forget₂ Grp MonCat)
      have : Small.{u} (Functor.sections (F ⋙ forget Grp)) := inferInstanceAs <| Small.{u}
        (Functor.sections ((F ⋙ forget₂ Grp MonCat) ⋙ forget MonCat))
      { liftedCone :=
          { pt := Grp.of (Types.Small.limitCone (F ⋙ forget Grp)).pt
            π :=
              { app := MonCat.limitπMonoidHom (F ⋙ forget₂ Grp MonCat)
                naturality :=
                  (MonCat.HasLimits.limitCone
                        (F ⋙ forget₂ Grp MonCat.{u})).π.naturality } }
        validLift := by apply IsLimit.uniqueUpToIso (MonCat.HasLimits.limitConeIsLimit.{v, u} _) t
        makesLimit :=
         IsLimit.ofFaithful (forget₂ Grp MonCat.{u}) (MonCat.HasLimits.limitConeIsLimit _)
>>>>>>> 625ac34a
          (fun _ => _) fun _ => rfl }

/-- A choice of limit cone for a functor into `Grp`.
(Generally, you'll just want to use `limit F`.)
-/
@[to_additive "A choice of limit cone for a functor into `Grp`.
  (Generally, you'll just want to use `limit F`.)"]
noncomputable def limitCone : Cone F :=
  liftLimit (limit.isLimit (F ⋙ forget₂ Grp.{u} MonCat.{u}))

/-- The chosen cone is a limit cone.
(Generally, you'll just want to use `limit.cone F`.)
-/
@[to_additive "The chosen cone is a limit cone.
  (Generally, you'll just want to use `limit.cone F`.)"]
noncomputable def limitConeIsLimit : IsLimit (limitCone F) :=
  liftedLimitIsLimit _

/-- If `(F ⋙ forget Grp).sections` is `u`-small, `F` has a limit. -/
@[to_additive "If `(F ⋙ forget AddGrp).sections` is `u`-small, `F` has a limit."]
instance hasLimit : HasLimit F :=
  HasLimit.mk {
    cone := limitCone F
    isLimit := limitConeIsLimit F
  }

end

/-- A functor `F : J ⥤ Grp.{u}` has a limit iff `(F ⋙ forget Grp).sections` is
`u`-small. -/
@[to_additive "A functor `F : J ⥤ AddGrp.{u}` has a limit iff
`(F ⋙ forget AddGrp).sections` is `u`-small."]
lemma hasLimit_iff_small_sections :
    HasLimit F ↔ Small.{u} (F ⋙ forget Grp).sections := by
  constructor
  · apply Concrete.small_sections_of_hasLimit
  · intro
    infer_instance

/-- If `J` is `u`-small, `Grp.{u}` has limits of shape `J`. -/
@[to_additive "If `J` is `u`-small, `AddGrp.{u}` has limits of shape `J`."]
instance hasLimitsOfShape [Small.{u} J] : HasLimitsOfShape J Grp.{u} where
  has_limit _ := inferInstance

/-- The category of groups has all limits. -/
@[to_additive "The category of additive groups has all limits.",
  to_additive_relevant_arg 2]
instance hasLimitsOfSize [UnivLE.{v, u}] : HasLimitsOfSize.{w, v} Grp.{u} where
  has_limits_of_shape J _ := { }

@[to_additive]
instance hasLimits : HasLimits Grp.{u} :=
  Grp.hasLimitsOfSize.{u, u}

/-- The forgetful functor from groups to monoids preserves all limits.

This means the underlying monoid of a limit can be computed as a limit in the category of monoids.
-/
@[to_additive AddGrp.forget₂AddMonPreservesLimitsOfSize
  "The forgetful functor from additive groups to additive monoids preserves all limits.

  This means the underlying additive monoid of a limit can be computed as a limit in the category of
  additive monoids.",
  to_additive_relevant_arg 2]
instance forget₂Mon_preservesLimitsOfSize [UnivLE.{v, u}] :
    PreservesLimitsOfSize.{w, v} (forget₂ Grp.{u} MonCat.{u}) where
  preservesLimitsOfShape {J _} := { }

@[to_additive]
instance forget₂Mon_preservesLimits :
  PreservesLimits (forget₂ Grp.{u} MonCat.{u}) :=
  Grp.forget₂Mon_preservesLimitsOfSize.{u, u}

/-- If `J` is `u`-small, the forgetful functor from `Grp.{u}` preserves limits of shape `J`. -/
@[to_additive "If `J` is `u`-small, the forgetful functor from `AddGrp.{u}`\n
preserves limits of shape `J`."]
instance forget_preservesLimitsOfShape [Small.{u} J] :
    PreservesLimitsOfShape J (forget Grp.{u}) where
  preservesLimit {F} := preservesLimit_of_preserves_limit_cone (limitConeIsLimit F)
    (Types.Small.limitConeIsLimit (F ⋙ forget _))

/-- The forgetful functor from groups to types preserves all limits.

This means the underlying type of a limit can be computed as a limit in the category of types. -/
@[to_additive
  "The forgetful functor from additive groups to types preserves all limits.

  This means the underlying type of a limit can be computed as a limit in the category of types.",
  to_additive_relevant_arg 2]
instance forget_preservesLimitsOfSize :
    PreservesLimitsOfSize.{w, v} (forget Grp.{u}) := inferInstance

@[to_additive]
instance forget_preservesLimits : PreservesLimits (forget Grp.{u}) :=
  Grp.forget_preservesLimitsOfSize.{u, u}

@[to_additive]
noncomputable instance forget_createsLimit :
    CreatesLimit F (forget Grp.{u}) := by
<<<<<<< HEAD
  have : CreatesLimit F (forget₂ Grp.{u} MonCat.{u} ⋙ forget MonCat.{u}) := by
    exact compCreatesLimit (forget₂ Grp.{u} MonCat.{u}) (forget MonCat.{u})
  set e : forget₂ Grp.{u} MonCat.{u} ⋙ forget MonCat.{u} ≅ forget Grp.{u} :=
    NatIso.ofComponents (fun _ ↦ Iso.refl _) (fun _ ↦ rfl)
=======
  set e : forget₂ Grp.{u} MonCat.{u} ⋙ forget MonCat.{u} ≅ forget Grp.{u} := Iso.refl _
>>>>>>> 625ac34a
  exact createsLimitOfNatIso e

@[to_additive]
noncomputable instance forget_createsLimitsOfShape :
    CreatesLimitsOfShape J (forget Grp.{u}) where
<<<<<<< HEAD
      CreatesLimit := inferInstance
=======
  CreatesLimit := inferInstance
>>>>>>> 625ac34a

/-- The forgetful functor from groups to types creates all limits.
-/
@[to_additive
  "The forgetful functor from additive groups to types creates all limits.",
  to_additive_relevant_arg 2]
noncomputable instance forget_createsLimitsOfSize :
<<<<<<< HEAD
    CreatesLimitsOfSize.{w,v} (forget Grp.{u}) where
      CreatesLimitsOfShape := inferInstance

@[to_additive]
noncomputable instance forget_createsLimits :
    CreatesLimits (forget Grp.{u}) := Grp.forget_createsLimitsOfSize.{u,u}

=======
    CreatesLimitsOfSize.{w, v} (forget Grp.{u}) where
  CreatesLimitsOfShape := inferInstance
>>>>>>> 625ac34a
end Grp

namespace CommGrp

variable (F : J ⥤ CommGrp.{u})

@[to_additive]
instance commGroupObj (j) : CommGroup ((F ⋙ forget CommGrp).obj j) :=
  inferInstanceAs <| CommGroup (F.obj j)

@[to_additive]
noncomputable instance limitCommGroup
    [Small.{u} (Functor.sections (F ⋙ forget CommGrp))] :
    CommGroup (Types.Small.limitCone.{v, u} (F ⋙ forget CommGrp.{u})).pt :=
  letI : CommGroup (F ⋙ forget CommGrp.{u}).sections :=
    @Subgroup.toCommGroup (∀ j, F.obj j) _
      (Grp.sectionsSubgroup (F ⋙ forget₂ CommGrp.{u} Grp.{u}))
  inferInstanceAs <| CommGroup (Shrink (F ⋙ forget CommGrp.{u}).sections)

@[to_additive]
instance : (forget₂ CommGrp.{u} Grp.{u}).ReflectsIsomorphisms :=
    reflectsIsomorphisms_forget₂ _ _

/-- We show that the forgetful functor `CommGrp ⥤ Grp` creates limits.

All we need to do is notice that the limit point has a `CommGroup` instance available,
and then reuse the existing limit.
-/
@[to_additive "We show that the forgetful functor `AddCommGrp ⥤ AddGrp` creates limits.

  All we need to do is notice that the limit point has an `AddCommGroup` instance available,
  and then reuse the existing limit."]
noncomputable instance Forget₂.createsLimit :
    CreatesLimit F (forget₂ CommGrp Grp.{u}) :=
  createsLimitOfReflectsIso (fun c hc => by
    have : HasLimit _ := ⟨_, hc⟩
    have : Small.{u} (F ⋙ forget CommGrp).sections :=
      Concrete.small_sections_of_hasLimit (F ⋙ forget₂ CommGrp Grp)
    have : Small.{u} ((F ⋙ forget₂ CommGrp Grp ⋙ forget₂ Grp MonCat) ⋙
      forget MonCat).sections := this
    have : Small.{u} ((F ⋙ forget₂ CommGrp Grp) ⋙ forget Grp).sections := this
    exact
      { liftedCone :=
          { pt := CommGrp.of (Types.Small.limitCone.{v, u} (F ⋙ forget CommGrp)).pt
            π :=
              { app := MonCat.limitπMonoidHom
                  (F ⋙ forget₂ CommGrp Grp.{u} ⋙ forget₂ Grp MonCat.{u})
                naturality := (MonCat.HasLimits.limitCone _).π.naturality } }
        validLift := by apply IsLimit.uniqueUpToIso (Grp.limitConeIsLimit _) hc
        makesLimit :=
          IsLimit.ofFaithful (forget₂ _ Grp.{u} ⋙ forget₂ _ MonCat.{u})
            (by apply MonCat.HasLimits.limitConeIsLimit _) (fun s => _) fun s => rfl })

section

variable [Small.{u} (Functor.sections (F ⋙ forget CommGrp))]

/-- A choice of limit cone for a functor into `CommGrp`.
(Generally, you'll just want to use `limit F`.)
-/
@[to_additive
  "A choice of limit cone for a functor into `AddCommGrp`.
  (Generally, you'll just want to use `limit F`.)"]
noncomputable def limitCone : Cone F :=
  letI : Small.{u} (Functor.sections ((F ⋙ forget₂ CommGrp Grp) ⋙ forget Grp)) :=
    inferInstanceAs <| Small (Functor.sections (F ⋙ forget CommGrp))
  liftLimit (limit.isLimit (F ⋙ forget₂ CommGrp.{u} Grp.{u}))

/-- The chosen cone is a limit cone.
(Generally, you'll just want to use `limit.cone F`.)
-/
@[to_additive
  "The chosen cone is a limit cone.
  (Generally, you'll just want to use `limit.cone F`.)"]
noncomputable def limitConeIsLimit : IsLimit (limitCone.{v, u} F) :=
  liftedLimitIsLimit _

/-- If `(F ⋙ forget CommGrp).sections` is `u`-small, `F` has a limit. -/
@[to_additive "If `(F ⋙ forget AddCommGrp).sections` is `u`-small, `F` has a limit."]
instance hasLimit : HasLimit F :=
  HasLimit.mk {
    cone := limitCone F
    isLimit := limitConeIsLimit F
  }

end

/-- A functor `F : J ⥤ CommGrp.{u}` has a limit iff `(F ⋙ forget CommGrp).sections` is
`u`-small. -/
@[to_additive "A functor `F : J ⥤ AddCommGrp.{u}` has a limit iff
`(F ⋙ forget AddCommGrp).sections` is `u`-small."]
lemma hasLimit_iff_small_sections :
    HasLimit F ↔ Small.{u} (F ⋙ forget CommGrp).sections := by
  constructor
  · apply Concrete.small_sections_of_hasLimit
  · intro
    infer_instance

/-- If `J` is `u`-small, `CommGrp.{u}` has limits of shape `J`. -/
@[to_additive "If `J` is `u`-small, `AddCommGrp.{u}` has limits of shape `J`."]
instance hasLimitsOfShape [Small.{u} J] : HasLimitsOfShape J CommGrp.{u} where
  has_limit _ := inferInstance

/-- The category of commutative groups has all limits. -/
@[to_additive "The category of additive commutative groups has all limits.",
  to_additive_relevant_arg 2]
instance hasLimitsOfSize [UnivLE.{v, u}] : HasLimitsOfSize.{w, v} CommGrp.{u}
  where has_limits_of_shape _ _ := { }

@[to_additive]
instance hasLimits : HasLimits CommGrp.{u} :=
  CommGrp.hasLimitsOfSize.{u, u}

@[to_additive]
instance forget₂Group_preservesLimit :
    PreservesLimit F (forget₂ CommGrp.{u} Grp.{u}) where
  preserves {c} hc := ⟨by
    have : HasLimit (F ⋙ forget₂ CommGrp Grp) := by
      rw [Grp.hasLimit_iff_small_sections]
      change Small.{u} (F ⋙ forget CommGrp).sections
      rw [← CommGrp.hasLimit_iff_small_sections]
      exact ⟨_, hc⟩
    exact isLimitOfPreserves _ hc⟩

@[to_additive]
instance forget₂Group_preservesLimitsOfShape :
    PreservesLimitsOfShape J (forget₂ CommGrp.{u} Grp.{u}) where

/-- The forgetful functor from commutative groups to groups preserves all limits.
(That is, the underlying group could have been computed instead as limits in the category
of groups.)
-/
@[to_additive
  "The forgetful functor from additive commutative groups to additive groups preserves all limits.
  (That is, the underlying group could have been computed instead as limits in the category
    of additive groups.)",
  to_additive_relevant_arg 2]
instance forget₂Group_preservesLimitsOfSize :
    PreservesLimitsOfSize.{w, v} (forget₂ CommGrp.{u} Grp.{u}) where

@[to_additive]
instance forget₂Group_preservesLimits :
    PreservesLimits (forget₂ CommGrp Grp.{u}) :=
  CommGrp.forget₂Group_preservesLimitsOfSize.{u, u}

/-- An auxiliary declaration to speed up typechecking.
-/
@[to_additive AddCommGrp.forget₂AddCommMon_preservesLimitsAux
  "An auxiliary declaration to speed up typechecking."]
noncomputable def forget₂CommMon_preservesLimitsAux
    [Small.{u} (F ⋙ forget CommGrp).sections] :
    IsLimit ((forget₂ CommGrp.{u} CommMonCat.{u}).mapCone (limitCone.{v, u} F)) :=
  letI : Small.{u} (Functor.sections ((F ⋙ forget₂ _ CommMonCat) ⋙ forget CommMonCat)) :=
    inferInstanceAs <| Small (Functor.sections (F ⋙ forget CommGrp))
  CommMonCat.limitConeIsLimit.{v, u} (F ⋙ forget₂ CommGrp.{u} CommMonCat.{u})

/-- If `J` is `u`-small, the forgetful functor from `CommGrp.{u}` to `CommMonCat.{u}`
preserves limits of shape `J`. -/
@[to_additive AddCommGrp.forget₂AddCommMon_preservesLimitsOfShape
  "If `J` is `u`-small, the forgetful functor from `AddCommGrp.{u}`
  to `AddCommMonCat.{u}` preserves limits of shape `J`."]
instance forget₂CommMon_preservesLimitsOfShape [Small.{u} J] :
    PreservesLimitsOfShape J (forget₂ CommGrp.{u} CommMonCat.{u}) where
  preservesLimit {F} := preservesLimit_of_preserves_limit_cone (limitConeIsLimit.{v, u} F)
      (forget₂CommMon_preservesLimitsAux.{v, u} F)

/-- The forgetful functor from commutative groups to commutative monoids preserves all limits.
(That is, the underlying commutative monoids could have been computed instead as limits
in the category of commutative monoids.)
-/
@[to_additive AddCommGrp.forget₂AddCommMon_preservesLimitsOfSize
  "The forgetful functor from additive commutative groups to additive commutative monoids
  preserves all limits. (That is, the underlying additive commutative monoids could have been
  computed instead as limits in the category of additive commutative monoids.)"]
instance forget₂CommMon_preservesLimitsOfSize [UnivLE.{v, u}] :
    PreservesLimitsOfSize.{w, v} (forget₂ CommGrp CommMonCat.{u}) where
  preservesLimitsOfShape := { }

/-- If `J` is `u`-small, the forgetful functor from `CommGrp.{u}` preserves limits of
shape `J`. -/
@[to_additive "If `J` is `u`-small, the forgetful functor from `AddCommGrp.{u}`\n
preserves limits of shape `J`."]
instance forget_preservesLimitsOfShape [Small.{u} J] :
    PreservesLimitsOfShape J (forget CommGrp.{u}) where
  preservesLimit {F} := preservesLimit_of_preserves_limit_cone (limitConeIsLimit F)
    (Types.Small.limitConeIsLimit (F ⋙ forget _))

/-- The forgetful functor from commutative groups to types preserves all limits. (That is, the
underlying types could have been computed instead as limits in the category of types.)
-/
@[to_additive
  "The forgetful functor from additive commutative groups to types preserves all limits.
  (That is, the underlying types could have been computed instead as limits in the category of
  types.)"]
instance forget_preservesLimitsOfSize :
    PreservesLimitsOfSize.{w, v} (forget CommGrp.{u}) := inferInstance

noncomputable instance _root_.AddCommGrp.forget_preservesLimits :
    PreservesLimits (forget AddCommGrp.{u}) :=
  AddCommGrp.forget_preservesLimitsOfSize.{u, u}

@[to_additive existing]
noncomputable instance forget_preservesLimits : PreservesLimits (forget CommGrp.{u}) :=
  CommGrp.forget_preservesLimitsOfSize.{u, u}

@[to_additive]
noncomputable instance forget_createsLimit :
    CreatesLimit F (forget CommGrp.{u}) := by
<<<<<<< HEAD
  set e : forget₂ CommGrp.{u} Grp.{u} ⋙ forget Grp.{u} ≅ forget CommGrp.{u} :=
    NatIso.ofComponents (fun _ ↦ Iso.refl _) (fun _ ↦ rfl)
  exact createsLimitOfNatIso e

@[to_additive]
noncomputable instance forget_cratesLimitsOfShape (J : Type v) [Category.{w} J] :
    CreatesLimitsOfShape J (forget CommGrp.{u}) where
      CreatesLimit := inferInstance
=======
  set e : forget₂ CommGrp.{u} Grp.{u} ⋙ forget Grp.{u} ≅ forget CommGrp.{u} := Iso.refl _
  exact createsLimitOfNatIso e

@[to_additive]
noncomputable instance forget_createsLimitsOfShape (J : Type v) [Category.{w} J] :
    CreatesLimitsOfShape J (forget CommGrp.{u}) where
  CreatesLimit := inferInstance
>>>>>>> 625ac34a

/-- The forgetful functor from commutative groups to types creates all limits.
-/
@[to_additive
  "The forgetful functor from additive commutative groups to types creates all limits.",
  to_additive_relevant_arg 2]
noncomputable instance forget_createsLimitsOfSize :
    CreatesLimitsOfSize.{w, v} (forget CommGrp.{u}) where
<<<<<<< HEAD
      CreatesLimitsOfShape := inferInstance

@[to_additive]
noncomputable instance forget_createsLimits : CreatesLimits (forget Grp.{u}) :=
  Grp.forget_createsLimitsOfSize.{u, u}

=======
  CreatesLimitsOfShape := inferInstance
>>>>>>> 625ac34a
-- Verify we can form limits indexed over smaller categories.
example (f : ℕ → AddCommGrp) : HasProduct f := by infer_instance

end CommGrp

namespace AddCommGrp

/-- The categorical kernel of a morphism in `AddCommGrp`
agrees with the usual group-theoretical kernel.
-/
def kernelIsoKer {G H : AddCommGrp.{u}} (f : G ⟶ H) :
    kernel f ≅ AddCommGrp.of f.ker where
  hom :=
    { toFun := fun g => ⟨kernel.ι f g, DFunLike.congr_fun (kernel.condition f) g⟩
      map_zero' := by
        refine Subtype.ext ?_
        simp [(AddSubgroup.coe_zero _).symm]
      map_add' := fun g g' => by
        refine Subtype.ext ?_
        change _ = _ + _
        dsimp
        simp }
  inv := kernel.lift f (AddSubgroup.subtype f.ker) <| by ext x; exact x.2
  hom_inv_id := by
    -- Porting note (https://github.com/leanprover-community/mathlib4/pull/11041): it would be nice to do the next two steps by a single `ext`,
    -- but this will require thinking carefully about the relative priorities of `@[ext]` lemmas.
    refine equalizer.hom_ext ?_
    ext x
    dsimp
    apply DFunLike.congr_fun (kernel.lift_ι f _ _)
  inv_hom_id := by
    apply AddCommGrp.ext
    simp only [AddMonoidHom.coe_mk, coe_id, coe_comp]
    rintro ⟨x, mem⟩
    refine Subtype.ext ?_
    simp only [ZeroHom.coe_mk, Function.comp_apply, id_eq]
    apply DFunLike.congr_fun (kernel.lift_ι f _ _)

@[simp]
theorem kernelIsoKer_hom_comp_subtype {G H : AddCommGrp.{u}} (f : G ⟶ H) :
    (kernelIsoKer f).hom ≫ AddSubgroup.subtype f.ker = kernel.ι f := by ext; rfl

@[simp]
theorem kernelIsoKer_inv_comp_ι {G H : AddCommGrp.{u}} (f : G ⟶ H) :
    (kernelIsoKer f).inv ≫ kernel.ι f = AddSubgroup.subtype f.ker := by
  ext
  simp [kernelIsoKer]

-- Porting note: explicitly add what to be synthesized under `simps!`, because other lemmas
-- automatically generated is not in normal form
/-- The categorical kernel inclusion for `f : G ⟶ H`, as an object over `G`,
agrees with the `AddSubgroup.subtype` map.
-/
def kernelIsoKerOver {G H : AddCommGrp.{u}} (f : G ⟶ H) :
    Over.mk (kernel.ι f) ≅ @Over.mk _ _ G (AddCommGrp.of f.ker) (AddSubgroup.subtype f.ker) :=
  Over.isoMk (kernelIsoKer f)

end AddCommGrp<|MERGE_RESOLUTION|>--- conflicted
+++ resolved
@@ -84,25 +84,6 @@
   letI : (forget₂ Grp.{u} MonCat.{u}).ReflectsIsomorphisms :=
     CategoryTheory.reflectsIsomorphisms_forget₂ _ _
   createsLimitOfReflectsIso (K := F) (F := (forget₂ Grp.{u} MonCat.{u}))
-<<<<<<< HEAD
-    fun c' t => by
-      have : Small.{u} (Functor.sections ((F ⋙ forget₂ Grp MonCat) ⋙ forget MonCat)) := by
-        have : HasLimit (F ⋙ forget₂ Grp MonCat) := HasLimit.mk {cone := c', isLimit := t}
-        apply Concrete.small_sections_of_hasLimit (F ⋙ forget₂ Grp MonCat)
-      have : Small.{u} (Functor.sections (F ⋙ forget Grp)) := inferInstanceAs <| Small.{u}
-        (Functor.sections ((F ⋙ forget₂ Grp MonCat) ⋙ forget MonCat))
-      exact
-    { liftedCone :=
-        { pt := Grp.of (Types.Small.limitCone (F ⋙ forget Grp)).pt
-          π :=
-            { app := MonCat.limitπMonoidHom (F ⋙ forget₂ Grp MonCat)
-              naturality :=
-                (MonCat.HasLimits.limitCone
-                      (F ⋙ forget₂ Grp MonCat.{u})).π.naturality } }
-      validLift := by apply IsLimit.uniqueUpToIso (MonCat.HasLimits.limitConeIsLimit.{v, u} _) t
-      makesLimit :=
-        IsLimit.ofFaithful (forget₂ Grp MonCat.{u}) (MonCat.HasLimits.limitConeIsLimit _)
-=======
     fun c' t =>
       have : Small.{u} (Functor.sections ((F ⋙ forget₂ Grp MonCat) ⋙ forget MonCat)) := by
         have : HasLimit (F ⋙ forget₂ Grp MonCat) := ⟨_, t⟩
@@ -119,7 +100,6 @@
         validLift := by apply IsLimit.uniqueUpToIso (MonCat.HasLimits.limitConeIsLimit.{v, u} _) t
         makesLimit :=
          IsLimit.ofFaithful (forget₂ Grp MonCat.{u}) (MonCat.HasLimits.limitConeIsLimit _)
->>>>>>> 625ac34a
           (fun _ => _) fun _ => rfl }
 
 /-- A choice of limit cone for a functor into `Grp`.
@@ -219,24 +199,13 @@
 @[to_additive]
 noncomputable instance forget_createsLimit :
     CreatesLimit F (forget Grp.{u}) := by
-<<<<<<< HEAD
-  have : CreatesLimit F (forget₂ Grp.{u} MonCat.{u} ⋙ forget MonCat.{u}) := by
-    exact compCreatesLimit (forget₂ Grp.{u} MonCat.{u}) (forget MonCat.{u})
-  set e : forget₂ Grp.{u} MonCat.{u} ⋙ forget MonCat.{u} ≅ forget Grp.{u} :=
-    NatIso.ofComponents (fun _ ↦ Iso.refl _) (fun _ ↦ rfl)
-=======
   set e : forget₂ Grp.{u} MonCat.{u} ⋙ forget MonCat.{u} ≅ forget Grp.{u} := Iso.refl _
->>>>>>> 625ac34a
   exact createsLimitOfNatIso e
 
 @[to_additive]
 noncomputable instance forget_createsLimitsOfShape :
     CreatesLimitsOfShape J (forget Grp.{u}) where
-<<<<<<< HEAD
-      CreatesLimit := inferInstance
-=======
   CreatesLimit := inferInstance
->>>>>>> 625ac34a
 
 /-- The forgetful functor from groups to types creates all limits.
 -/
@@ -244,18 +213,8 @@
   "The forgetful functor from additive groups to types creates all limits.",
   to_additive_relevant_arg 2]
 noncomputable instance forget_createsLimitsOfSize :
-<<<<<<< HEAD
-    CreatesLimitsOfSize.{w,v} (forget Grp.{u}) where
-      CreatesLimitsOfShape := inferInstance
-
-@[to_additive]
-noncomputable instance forget_createsLimits :
-    CreatesLimits (forget Grp.{u}) := Grp.forget_createsLimitsOfSize.{u,u}
-
-=======
     CreatesLimitsOfSize.{w, v} (forget Grp.{u}) where
   CreatesLimitsOfShape := inferInstance
->>>>>>> 625ac34a
 end Grp
 
 namespace CommGrp
@@ -464,16 +423,6 @@
 @[to_additive]
 noncomputable instance forget_createsLimit :
     CreatesLimit F (forget CommGrp.{u}) := by
-<<<<<<< HEAD
-  set e : forget₂ CommGrp.{u} Grp.{u} ⋙ forget Grp.{u} ≅ forget CommGrp.{u} :=
-    NatIso.ofComponents (fun _ ↦ Iso.refl _) (fun _ ↦ rfl)
-  exact createsLimitOfNatIso e
-
-@[to_additive]
-noncomputable instance forget_cratesLimitsOfShape (J : Type v) [Category.{w} J] :
-    CreatesLimitsOfShape J (forget CommGrp.{u}) where
-      CreatesLimit := inferInstance
-=======
   set e : forget₂ CommGrp.{u} Grp.{u} ⋙ forget Grp.{u} ≅ forget CommGrp.{u} := Iso.refl _
   exact createsLimitOfNatIso e
 
@@ -481,7 +430,6 @@
 noncomputable instance forget_createsLimitsOfShape (J : Type v) [Category.{w} J] :
     CreatesLimitsOfShape J (forget CommGrp.{u}) where
   CreatesLimit := inferInstance
->>>>>>> 625ac34a
 
 /-- The forgetful functor from commutative groups to types creates all limits.
 -/
@@ -490,16 +438,7 @@
   to_additive_relevant_arg 2]
 noncomputable instance forget_createsLimitsOfSize :
     CreatesLimitsOfSize.{w, v} (forget CommGrp.{u}) where
-<<<<<<< HEAD
-      CreatesLimitsOfShape := inferInstance
-
-@[to_additive]
-noncomputable instance forget_createsLimits : CreatesLimits (forget Grp.{u}) :=
-  Grp.forget_createsLimitsOfSize.{u, u}
-
-=======
   CreatesLimitsOfShape := inferInstance
->>>>>>> 625ac34a
 -- Verify we can form limits indexed over smaller categories.
 example (f : ℕ → AddCommGrp) : HasProduct f := by infer_instance
 
