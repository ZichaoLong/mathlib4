--- conflicted
+++ resolved
@@ -79,11 +79,7 @@
       (P ⟶ (restrictScalars α).obj ((SheafOfModules.forget _).obj F)) := by
   apply sheafifyHomEquiv
 
-<<<<<<< HEAD
-lemma toPresheaf_map_sheafificationHomEquiv'
-=======
 lemma toPresheaf_map_sheafificationHomEquiv_def
->>>>>>> 6396b5e8
     {P : PresheafOfModules.{v} R₀} {F : SheafOfModules.{v} R}
     (f : (sheafification α).obj P ⟶ F) :
     (toPresheaf R₀).map (sheafificationHomEquiv α f) =
@@ -95,11 +91,7 @@
     (toPresheaf R₀).map (sheafificationHomEquiv α f) =
       (sheafificationAdjunction J AddCommGrp).homEquiv P.presheaf
         ((SheafOfModules.toSheaf _).obj F) ((SheafOfModules.toSheaf _).map f) := by
-<<<<<<< HEAD
-  rw [toPresheaf_map_sheafificationHomEquiv', Adjunction.homEquiv_unit]
-=======
   rw [toPresheaf_map_sheafificationHomEquiv_def, Adjunction.homEquiv_unit]
->>>>>>> 6396b5e8
   dsimp
 
 lemma toSheaf_map_sheafificationHomEquiv_symm
@@ -131,13 +123,10 @@
       homEquiv_naturality_right := fun {P₀ M N} f g ↦ by
         apply (toPresheaf _).map_injective
         erw [toPresheaf_map_sheafificationHomEquiv] }
-<<<<<<< HEAD
-=======
 
-lemma sheaififcationAdjunction_homEquiv_apply {P : PresheafOfModules.{v} R₀}
+lemma sheaifificationAdjunction_homEquiv_apply {P : PresheafOfModules.{v} R₀}
     {F : SheafOfModules.{v} R} (f : (sheafification α).obj P ⟶ F) :
     (sheafificationAdjunction α).homEquiv P F f = sheafificationHomEquiv α f := rfl
->>>>>>> 6396b5e8
 
 @[simp]
 lemma toPresheaf_map_sheafificationAdjunction_unit_app (M₀ : PresheafOfModules.{v} R₀) :
