--- conflicted
+++ resolved
@@ -81,10 +81,7 @@
 
 section Span
 
-<<<<<<< HEAD
-=======
 set_option autoImplicit true in
->>>>>>> 6e3842d1
 /-- In the commutative diagram
 ```
     f     g
@@ -177,8 +174,8 @@
   rw [free_shortExact_rank_add hS', ← hN, ← hP]
   simp only [Nat.cast_add, finrank_eq_rank]
 
-theorem free_shortExact_finrank_add' (h₁ : Module.Free R S.X₁) (h₁' : Module.Finite R S.X₁)
-    (h₃ : Module.Free R S.X₃) (h₃' : Module.Finite R S.X₃)
+theorem free_shortExact_finrank_add' {n p : ℕ} (_ : Module.Free R S.X₁) (_ : Module.Finite R S.X₁)
+    (_ : Module.Free R S.X₃) (_ : Module.Finite R S.X₃)
     (hN : FiniteDimensional.finrank R S.X₁ = n)
     (hP : FiniteDimensional.finrank R S.X₃ = p)
     [StrongRankCondition R]:
