/-
Copyright (c) 2019 Kenny Lau. All rights reserved.
Released under Apache 2.0 license as described in the file LICENSE.
Authors: Kenny Lau
-/
import Mathlib.Algebra.Group.Submonoid.Operations
import Mathlib.Data.DFinsupp.Basic

/-!
# Direct sum

This file defines the direct sum of abelian groups, indexed by a discrete type.

## Notation

`⨁ i, β i` is the n-ary direct sum `DirectSum`.
This notation is in the `DirectSum` locale, accessible after `open DirectSum`.

## References

* https://en.wikipedia.org/wiki/Direct_sum
-/

open Function

universe u v w u₁

variable (ι : Type v) [dec_ι : DecidableEq ι] (β : ι → Type w)

/-- `DirectSum ι β` is the direct sum of a family of additive commutative monoids `β i`.

Note: `open DirectSum` will enable the notation `⨁ i, β i` for `DirectSum ι β`. -/
def DirectSum [∀ i, AddCommMonoid (β i)] : Type _ :=
  -- Porting note: Failed to synthesize
  -- Π₀ i, β i deriving AddCommMonoid, Inhabited
  -- See https://github.com/leanprover-community/mathlib4/issues/5020
  Π₀ i, β i

-- Porting note (#10754): Added inhabited instance manually
instance [∀ i, AddCommMonoid (β i)] : Inhabited (DirectSum ι β) :=
  inferInstanceAs (Inhabited (Π₀ i, β i))

-- Porting note (#10754): Added addCommMonoid instance manually
instance [∀ i, AddCommMonoid (β i)] : AddCommMonoid (DirectSum ι β) :=
  inferInstanceAs (AddCommMonoid (Π₀ i, β i))

instance [∀ i, AddCommMonoid (β i)] : DFunLike (DirectSum ι β) _ fun i : ι => β i :=
  inferInstanceAs (DFunLike (Π₀ i, β i) _ _)

instance [∀ i, AddCommMonoid (β i)] : CoeFun (DirectSum ι β) fun _ => ∀ i : ι, β i :=
  inferInstanceAs (CoeFun (Π₀ i, β i) fun _ => ∀ i : ι, β i)

/-- `⨁ i, f i` is notation for `DirectSum _ f` and equals the direct sum of `fun i ↦ f i`.
Taking the direct sum over multiple arguments is possible, e.g. `⨁ (i) (j), f i j`. -/
scoped[DirectSum] notation3 "⨁ "(...)", "r:(scoped f => DirectSum _ f) => r

-- Porting note: The below recreates some of the lean3 notation, not fully yet
-- section
-- open Batteries.ExtendedBinder
-- syntax (name := bigdirectsum) "⨁ " extBinders ", " term : term
-- macro_rules (kind := bigdirectsum)
--   | `(⨁ $_:ident, $y:ident → $z:ident) => `(DirectSum _ (fun $y ↦ $z))
--   | `(⨁ $x:ident, $p) => `(DirectSum _ (fun $x ↦ $p))
--   | `(⨁ $_:ident : $t:ident, $p) => `(DirectSum _ (fun $t ↦ $p))
--   | `(⨁ ($x:ident) ($y:ident), $p) => `(DirectSum _ (fun $x ↦ fun $y ↦ $p))
-- end

instance [∀ i, AddCommMonoid (β i)] [∀ i, DecidableEq (β i)] : DecidableEq (DirectSum ι β) :=
  inferInstanceAs <| DecidableEq (Π₀ i, β i)

namespace DirectSum

variable {ι}

section AddCommGroup

variable [∀ i, AddCommGroup (β i)]

instance : AddCommGroup (DirectSum ι β) :=
  inferInstanceAs (AddCommGroup (Π₀ i, β i))
variable {β}

@[simp]
theorem sub_apply (g₁ g₂ : ⨁ i, β i) (i : ι) : (g₁ - g₂) i = g₁ i - g₂ i :=
  rfl

end AddCommGroup

variable [∀ i, AddCommMonoid (β i)]

@[simp]
theorem zero_apply (i : ι) : (0 : ⨁ i, β i) i = 0 :=
  rfl

variable {β}

@[simp]
theorem add_apply (g₁ g₂ : ⨁ i, β i) (i : ι) : (g₁ + g₂) i = g₁ i + g₂ i :=
  rfl

variable (β)

/-- `mk β s x` is the element of `⨁ i, β i` that is zero outside `s`
and has coefficient `x i` for `i` in `s`. -/
def mk (s : Finset ι) : (∀ i : (↑s : Set ι), β i.1) →+ ⨁ i, β i where
  toFun := DFinsupp.mk s
  map_add' _ _ := DFinsupp.mk_add
  map_zero' := DFinsupp.mk_zero

/-- `of i` is the natural inclusion map from `β i` to `⨁ i, β i`. -/
def of (i : ι) : β i →+ ⨁ i, β i :=
  DFinsupp.singleAddHom β i

@[simp]
theorem of_eq_same (i : ι) (x : β i) : (of _ i x) i = x :=
  DFinsupp.single_eq_same

theorem of_eq_of_ne (i j : ι) (x : β i) (h : i ≠ j) : (of _ i x) j = 0 :=
  DFinsupp.single_eq_of_ne h

lemma of_apply {i : ι} (j : ι) (x : β i) : of β i x j = if h : i = j then Eq.recOn h x else 0 :=
  DFinsupp.single_apply

@[simp]
theorem support_zero [∀ (i : ι) (x : β i), Decidable (x ≠ 0)] : (0 : ⨁ i, β i).support = ∅ :=
  DFinsupp.support_zero

@[simp]
theorem support_of [∀ (i : ι) (x : β i), Decidable (x ≠ 0)] (i : ι) (x : β i) (h : x ≠ 0) :
    (of _ i x).support = {i} :=
  DFinsupp.support_single_ne_zero h

theorem support_of_subset [∀ (i : ι) (x : β i), Decidable (x ≠ 0)] {i : ι} {b : β i} :
    (of _ i b).support ⊆ {i} :=
  DFinsupp.support_single_subset

theorem sum_support_of [∀ (i : ι) (x : β i), Decidable (x ≠ 0)] (x : ⨁ i, β i) :
    (∑ i ∈ x.support, of β i (x i)) = x :=
  DFinsupp.sum_single

theorem sum_univ_of [Fintype ι] (x : ⨁ i, β i) :
    ∑ i ∈ Finset.univ, of β i (x i) = x := by
  apply DFinsupp.ext (fun i ↦ ?_)
  rw [DFinsupp.finset_sum_apply]
  simp [of_apply]

variable {β}

theorem mk_injective (s : Finset ι) : Function.Injective (mk β s) :=
  DFinsupp.mk_injective s

theorem of_injective (i : ι) : Function.Injective (of β i) :=
  DFinsupp.single_injective

@[elab_as_elim]
protected theorem induction_on {C : (⨁ i, β i) → Prop} (x : ⨁ i, β i) (H_zero : C 0)
    (H_basic : ∀ (i : ι) (x : β i), C (of β i x))
    (H_plus : ∀ x y, C x → C y → C (x + y)) : C x := by
  apply DFinsupp.induction x H_zero
  intro i b f h1 h2 ih
  solve_by_elim

/-- If two additive homomorphisms from `⨁ i, β i` are equal on each `of β i y`,
then they are equal. -/
theorem addHom_ext {γ : Type*} [AddMonoid γ] ⦃f g : (⨁ i, β i) →+ γ⦄
    (H : ∀ (i : ι) (y : β i), f (of _ i y) = g (of _ i y)) : f = g :=
  DFinsupp.addHom_ext H

/-- If two additive homomorphisms from `⨁ i, β i` are equal on each `of β i y`,
then they are equal.

See note [partially-applied ext lemmas]. -/
@[ext high]
theorem addHom_ext' {γ : Type*} [AddMonoid γ] ⦃f g : (⨁ i, β i) →+ γ⦄
    (H : ∀ i : ι, f.comp (of _ i) = g.comp (of _ i)) : f = g :=
  addHom_ext fun i => DFunLike.congr_fun <| H i

variable {γ : Type u₁} [AddCommMonoid γ]

section ToAddMonoid

variable (φ : ∀ i, β i →+ γ) (ψ : (⨁ i, β i) →+ γ)

-- Porting note: The elaborator is struggling with `liftAddHom`. Passing it `β` explicitly helps.
-- This applies to roughly the remainder of the file.

/-- `toAddMonoid φ` is the natural homomorphism from `⨁ i, β i` to `γ`
induced by a family `φ` of homomorphisms `β i → γ`. -/
def toAddMonoid : (⨁ i, β i) →+ γ :=
  DFinsupp.liftAddHom (β := β) φ

@[simp]
theorem toAddMonoid_of (i) (x : β i) : toAddMonoid φ (of β i x) = φ i x :=
  DFinsupp.liftAddHom_apply_single φ i x

theorem toAddMonoid.unique (f : ⨁ i, β i) : ψ f = toAddMonoid (fun i => ψ.comp (of β i)) f := by
  congr
  -- Porting note (#11041): `ext` applies addHom_ext' here, which isn't what we want.
  apply DFinsupp.addHom_ext'
  simp [toAddMonoid, of]

lemma toAddMonoid_injective : Injective (toAddMonoid : (∀ i, β i →+ γ) → (⨁ i, β i) →+ γ) :=
  DFinsupp.liftAddHom.injective

@[simp] lemma toAddMonoid_inj {f g : ∀ i, β i →+ γ} : toAddMonoid f = toAddMonoid g ↔ f = g :=
  toAddMonoid_injective.eq_iff

end ToAddMonoid

section FromAddMonoid

/-- `fromAddMonoid φ` is the natural homomorphism from `γ` to `⨁ i, β i`
induced by a family `φ` of homomorphisms `γ → β i`.

Note that this is not an isomorphism. Not every homomorphism `γ →+ ⨁ i, β i` arises in this way. -/
def fromAddMonoid : (⨁ i, γ →+ β i) →+ γ →+ ⨁ i, β i :=
  toAddMonoid fun i => AddMonoidHom.compHom (of β i)

@[simp]
theorem fromAddMonoid_of (i : ι) (f : γ →+ β i) : fromAddMonoid (of _ i f) = (of _ i).comp f := by
  rw [fromAddMonoid, toAddMonoid_of]
  rfl

theorem fromAddMonoid_of_apply (i : ι) (f : γ →+ β i) (x : γ) :
    fromAddMonoid (of _ i f) x = of _ i (f x) := by
      rw [fromAddMonoid_of, AddMonoidHom.coe_comp, Function.comp]

end FromAddMonoid

variable (β)

-- TODO: generalize this to remove the assumption `S ⊆ T`.
/-- `setToSet β S T h` is the natural homomorphism `⨁ (i : S), β i → ⨁ (i : T), β i`,
where `h : S ⊆ T`. -/
def setToSet (S T : Set ι) (H : S ⊆ T) : (⨁ i : S, β i) →+ ⨁ i : T, β i :=
  toAddMonoid fun i => of (fun i : Subtype T => β i) ⟨↑i, H i.2⟩

variable {β}

instance unique [∀ i, Subsingleton (β i)] : Unique (⨁ i, β i) :=
  DFinsupp.unique

/-- A direct sum over an empty type is trivial. -/
instance uniqueOfIsEmpty [IsEmpty ι] : Unique (⨁ i, β i) :=
  DFinsupp.uniqueOfIsEmpty

/-- The natural equivalence between `⨁ _ : ι, M` and `M` when `Unique ι`. -/
protected def id (M : Type v) (ι : Type* := PUnit) [AddCommMonoid M] [Unique ι] :
    (⨁ _ : ι, M) ≃+ M :=
  {
    DirectSum.toAddMonoid fun _ =>
      AddMonoidHom.id
        M with
    toFun := DirectSum.toAddMonoid fun _ => AddMonoidHom.id M
    invFun := of (fun _ => M) default
    left_inv := fun x =>
      DirectSum.induction_on x (by rw [AddMonoidHom.map_zero, AddMonoidHom.map_zero])
        (fun p x => by rw [Unique.default_eq p, toAddMonoid_of]; rfl) fun x y ihx ihy => by
        rw [AddMonoidHom.map_add, AddMonoidHom.map_add, ihx, ihy]
    right_inv := fun x => toAddMonoid_of _ _ _ }

section CongrLeft

variable {κ : Type*}

/-- Reindexing terms of a direct sum. -/
def equivCongrLeft (h : ι ≃ κ) : (⨁ i, β i) ≃+ ⨁ k, β (h.symm k) :=
  { DFinsupp.equivCongrLeft h with map_add' := DFinsupp.comapDomain'_add _ h.right_inv}

@[simp]
theorem equivCongrLeft_apply (h : ι ≃ κ) (f : ⨁ i, β i) (k : κ) :
    equivCongrLeft h f k = f (h.symm k) := by
  exact DFinsupp.comapDomain'_apply _ h.right_inv _ _

end CongrLeft

section Option

variable {α : Option ι → Type w} [∀ i, AddCommMonoid (α i)]

/-- Isomorphism obtained by separating the term of index `none` of a direct sum over `Option ι`. -/
@[simps!]
noncomputable def addEquivProdDirectSum : (⨁ i, α i) ≃+ α none × ⨁ i, α (some i) :=
  { DFinsupp.equivProdDFinsupp with map_add' := DFinsupp.equivProdDFinsupp_add }

end Option

section Sigma

variable {α : ι → Type u} {δ : ∀ i, α i → Type w} [∀ i j, AddCommMonoid (δ i j)]

/-- The natural map between `⨁ (i : Σ i, α i), δ i.1 i.2` and `⨁ i (j : α i), δ i j`. -/
<<<<<<< HEAD
def sigmaCurry : (⨁ i : Σ _i, _, δ i.1 i.2) →+ ⨁ (i) (j), δ i j
    where
=======
def sigmaCurry : (⨁ i : Σ _i, _, δ i.1 i.2) →+ ⨁ (i) (j), δ i j where
>>>>>>> 59de845a
  toFun := DFinsupp.sigmaCurry (δ := δ)
  map_zero' := DFinsupp.sigmaCurry_zero
  map_add' f g := DFinsupp.sigmaCurry_add f g

@[simp]
theorem sigmaCurry_apply (f : ⨁ i : Σ _i, _, δ i.1 i.2) (i : ι) (j : α i) :
    sigmaCurry f i j = f ⟨i, j⟩ :=
  DFinsupp.sigmaCurry_apply (δ := δ) _ i j

/-- The natural map between `⨁ i (j : α i), δ i j` and `Π₀ (i : Σ i, α i), δ i.1 i.2`, inverse of
`curry`. -/
<<<<<<< HEAD
def sigmaUncurry [∀ i, DecidableEq (α i)] [∀ i j, DecidableEq (δ i j)] :
    (⨁ (i) (j), δ i j) →+ ⨁ i : Σ _i, _, δ i.1 i.2
    where
=======
def sigmaUncurry : (⨁ (i) (j), δ i j) →+ ⨁ i : Σ _i, _, δ i.1 i.2 where
>>>>>>> 59de845a
  toFun := DFinsupp.sigmaUncurry
  map_zero' := DFinsupp.sigmaUncurry_zero
  map_add' := DFinsupp.sigmaUncurry_add

@[simp]
theorem sigmaUncurry_apply (f : ⨁ (i) (j), δ i j) (i : ι) (j : α i) :
    sigmaUncurry f ⟨i, j⟩ = f i j :=
  DFinsupp.sigmaUncurry_apply f i j

/-- The natural map between `⨁ (i : Σ i, α i), δ i.1 i.2` and `⨁ i (j : α i), δ i j`. -/
<<<<<<< HEAD
def sigmaCurryEquiv [∀ i, DecidableEq (α i)] [∀ i j, DecidableEq (δ i j)] :
    (⨁ i : Σ _i, _, δ i.1 i.2) ≃+ ⨁ (i) (j), δ i j :=
=======
def sigmaCurryEquiv : (⨁ i : Σ _i, _, δ i.1 i.2) ≃+ ⨁ (i) (j), δ i j :=
>>>>>>> 59de845a
  { sigmaCurry, DFinsupp.sigmaCurryEquiv with }

end Sigma

/-- The canonical embedding from `⨁ i, A i` to `M` where `A` is a collection of `AddSubmonoid M`
indexed by `ι`.

When `S = Submodule _ M`, this is available as a `LinearMap`, `DirectSum.coe_linearMap`. -/
protected def coeAddMonoidHom {M S : Type*} [DecidableEq ι] [AddCommMonoid M] [SetLike S M]
    [AddSubmonoidClass S M] (A : ι → S) : (⨁ i, A i) →+ M :=
  toAddMonoid fun i => AddSubmonoidClass.subtype (A i)

@[simp]
theorem coeAddMonoidHom_of {M S : Type*} [DecidableEq ι] [AddCommMonoid M] [SetLike S M]
    [AddSubmonoidClass S M] (A : ι → S) (i : ι) (x : A i) :
    DirectSum.coeAddMonoidHom A (of (fun i => A i) i x) = x :=
  toAddMonoid_of _ _ _

theorem coe_of_apply {M S : Type*} [DecidableEq ι] [AddCommMonoid M] [SetLike S M]
    [AddSubmonoidClass S M] {A : ι → S} (i j : ι) (x : A i) :
    (of (fun i ↦ {x // x ∈ A i}) i x j : M) = if i = j then x else 0 := by
  obtain rfl | h := Decidable.eq_or_ne i j
  · rw [DirectSum.of_eq_same, if_pos rfl]
  · rw [DirectSum.of_eq_of_ne _ _ _ _ h, if_neg h, ZeroMemClass.coe_zero, ZeroMemClass.coe_zero]

/-- The `DirectSum` formed by a collection of additive submonoids (or subgroups, or submodules) of
`M` is said to be internal if the canonical map `(⨁ i, A i) →+ M` is bijective.

For the alternate statement in terms of independence and spanning, see
`DirectSum.subgroup_isInternal_iff_independent_and_supr_eq_top` and
`DirectSum.isInternal_submodule_iff_independent_and_iSup_eq_top`. -/
def IsInternal {M S : Type*} [DecidableEq ι] [AddCommMonoid M] [SetLike S M]
    [AddSubmonoidClass S M] (A : ι → S) : Prop :=
  Function.Bijective (DirectSum.coeAddMonoidHom A)

theorem IsInternal.addSubmonoid_iSup_eq_top {M : Type*} [DecidableEq ι] [AddCommMonoid M]
    (A : ι → AddSubmonoid M) (h : IsInternal A) : iSup A = ⊤ := by
  rw [AddSubmonoid.iSup_eq_mrange_dfinsupp_sumAddHom, AddMonoidHom.mrange_top_iff_surjective]
  exact Function.Bijective.surjective h

end DirectSum<|MERGE_RESOLUTION|>--- conflicted
+++ resolved
@@ -290,12 +290,7 @@
 variable {α : ι → Type u} {δ : ∀ i, α i → Type w} [∀ i j, AddCommMonoid (δ i j)]
 
 /-- The natural map between `⨁ (i : Σ i, α i), δ i.1 i.2` and `⨁ i (j : α i), δ i j`. -/
-<<<<<<< HEAD
-def sigmaCurry : (⨁ i : Σ _i, _, δ i.1 i.2) →+ ⨁ (i) (j), δ i j
-    where
-=======
 def sigmaCurry : (⨁ i : Σ _i, _, δ i.1 i.2) →+ ⨁ (i) (j), δ i j where
->>>>>>> 59de845a
   toFun := DFinsupp.sigmaCurry (δ := δ)
   map_zero' := DFinsupp.sigmaCurry_zero
   map_add' f g := DFinsupp.sigmaCurry_add f g
@@ -307,13 +302,7 @@
 
 /-- The natural map between `⨁ i (j : α i), δ i j` and `Π₀ (i : Σ i, α i), δ i.1 i.2`, inverse of
 `curry`. -/
-<<<<<<< HEAD
-def sigmaUncurry [∀ i, DecidableEq (α i)] [∀ i j, DecidableEq (δ i j)] :
-    (⨁ (i) (j), δ i j) →+ ⨁ i : Σ _i, _, δ i.1 i.2
-    where
-=======
 def sigmaUncurry : (⨁ (i) (j), δ i j) →+ ⨁ i : Σ _i, _, δ i.1 i.2 where
->>>>>>> 59de845a
   toFun := DFinsupp.sigmaUncurry
   map_zero' := DFinsupp.sigmaUncurry_zero
   map_add' := DFinsupp.sigmaUncurry_add
@@ -324,12 +313,7 @@
   DFinsupp.sigmaUncurry_apply f i j
 
 /-- The natural map between `⨁ (i : Σ i, α i), δ i.1 i.2` and `⨁ i (j : α i), δ i j`. -/
-<<<<<<< HEAD
-def sigmaCurryEquiv [∀ i, DecidableEq (α i)] [∀ i j, DecidableEq (δ i j)] :
-    (⨁ i : Σ _i, _, δ i.1 i.2) ≃+ ⨁ (i) (j), δ i j :=
-=======
 def sigmaCurryEquiv : (⨁ i : Σ _i, _, δ i.1 i.2) ≃+ ⨁ (i) (j), δ i j :=
->>>>>>> 59de845a
   { sigmaCurry, DFinsupp.sigmaCurryEquiv with }
 
 end Sigma
