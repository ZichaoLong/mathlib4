--- conflicted
+++ resolved
@@ -283,11 +283,7 @@
 variable [Add B]
 
 theorem supDegree_mul_le (hadd : ∀ a1 a2, D (a1 + a2) = D a1 + D a2)
-<<<<<<< HEAD
-    [CovariantClass B B (· + ·) (· ≤ ·)] [CovariantClass B B (Function.swap (· + ·)) (· ≤ ·)] :
-=======
     [AddLeftMono B] [AddRightMono B] :
->>>>>>> d0df76bd
     (p * q).supDegree D ≤ p.supDegree D + q.supDegree D :=
   sup_support_mul_le (fun {_ _} => (hadd _ _).le) p q
 
@@ -306,11 +302,7 @@
     exact (supDegree_mul_le hadd).trans (add_le_add_left ih _)
 
 theorem apply_add_of_supDegree_le (hadd : ∀ a1 a2, D (a1 + a2) = D a1 + D a2)
-<<<<<<< HEAD
-    [CovariantClass B B (· + ·) (· < ·)] [CovariantClass B B (Function.swap (· + ·)) (· < ·)]
-=======
     [AddLeftStrictMono B] [AddRightStrictMono B]
->>>>>>> d0df76bd
     (hD : D.Injective) {ap aq : A} (hp : p.supDegree D ≤ D ap) (hq : q.supDegree D ≤ D aq) :
     (p * q) (ap + aq) = p ap * q aq := by
   classical
@@ -465,11 +457,7 @@
   sum_ne_zero_of_injOn_supDegree' ⟨i, hi, hf i hi⟩ hd
 
 variable [Add B]
-<<<<<<< HEAD
-variable [CovariantClass B B (· + ·) (· < ·)] [CovariantClass B B (Function.swap (· + ·)) (· < ·)]
-=======
 variable [AddLeftStrictMono B] [AddRightStrictMono B]
->>>>>>> d0df76bd
 
 lemma apply_supDegree_add_supDegree (hD : D.Injective) (hadd : ∀ a1 a2, D (a1 + a2) = D a1 + D a2) :
     (p * q) (D.invFun (p.supDegree D + q.supDegree D)) = p.leadingCoeff D * q.leadingCoeff D := by
@@ -555,11 +543,7 @@
 section AddMonoid
 
 variable {A B : Type*} [AddMonoid A] [AddMonoid B] [LinearOrder B] [OrderBot B]
-<<<<<<< HEAD
-  [CovariantClass B B (· + ·) (· < ·)] [CovariantClass B B (Function.swap (· + ·)) (· < ·)]
-=======
   [AddLeftStrictMono B] [AddRightStrictMono B]
->>>>>>> d0df76bd
   {D : A → B} {p : R[A]} {n : ℕ}
 
 lemma Monic.pow
@@ -606,13 +590,7 @@
   unfold AddMonoidAlgebra.infDegree
   rw [← Finset.coe_inf' hs, Finset.inf'_eq_inf]
 
-<<<<<<< HEAD
-theorem le_infDegree_mul
-    [AddZeroClass A] [Add T]
-    [CovariantClass T T (· + ·) (· ≤ ·)] [CovariantClass T T (Function.swap (· + ·)) (· ≤ ·)]
-=======
 theorem le_infDegree_mul [AddZeroClass A] [Add T] [AddLeftMono T] [AddRightMono T]
->>>>>>> d0df76bd
     (D : AddHom A T) (f g : R[A]) :
     f.infDegree D + g.infDegree D ≤ (f * g).infDegree D :=
   le_inf_support_mul (fun {a b : A} => (map_add D a b).ge) _ _
