--- conflicted
+++ resolved
@@ -422,28 +422,17 @@
     commutes' := fun n => by simp }
 
 @[simp]
-<<<<<<< HEAD
-lemma toNatAlgHom_apply [Semiring R] [Semiring S] (f : R →+* S) (v : R) :
-    f.toNatAlgHom v = f v := rfl
-=======
 lemma toNatAlgHom_coe [Semiring R] [Semiring S] (f : R →+* S) :
     ⇑f.toNatAlgHom = ⇑f := rfl
 
 lemma toNatAlgHom_apply [Semiring R] [Semiring S] (f : R →+* S) (x : R) :
     f.toNatAlgHom x = f x := rfl
->>>>>>> 784d6209
 
 /-- Reinterpret a `RingHom` as a `ℤ`-algebra homomorphism. -/
 def toIntAlgHom [Ring R] [Ring S] (f : R →+* S) : R →ₐ[ℤ] S :=
   { f with commutes' := fun n => by simp }
 
 @[simp]
-<<<<<<< HEAD
-lemma toIntAlgHom_apply [Ring R] [Ring S] (f : R →+* S) (v : R) :
-    f.toIntAlgHom v = f v := rfl
-
-lemma toIntAlgHom_injective [Ring R] [Ring S] [Algebra ℤ R] [Algebra ℤ S] :
-=======
 lemma toIntAlgHom_coe [Ring R] [Ring S] (f : R →+* S) :
     ⇑f.toIntAlgHom = ⇑f := rfl
 
@@ -451,7 +440,6 @@
     f.toIntAlgHom x = f x := rfl
 
 lemma toIntAlgHom_injective [Ring R] [Ring S] :
->>>>>>> 784d6209
     Function.Injective (RingHom.toIntAlgHom : (R →+* S) → _) :=
   fun _ _ e ↦ DFunLike.ext _ _ (fun x ↦ DFunLike.congr_fun e x)
 
