/-
Copyright (c) 2018 Kenny Lau. All rights reserved.
Released under Apache 2.0 license as described in the file LICENSE.
Authors: Kenny Lau, Yury Kudryashov
-/
import Mathlib.Algebra.Algebra.Hom
import Mathlib.Algebra.Ring.Aut

/-!
# Isomorphisms of `R`-algebras

This file defines bundled isomorphisms of `R`-algebras.

## Main definitions

* `AlgEquiv R A B`: the type of `R`-algebra isomorphisms between `A` and `B`.

## Notations

* `A ≃ₐ[R] B` : `R`-algebra equivalence from `A` to `B`.
-/

universe u v w u₁ v₁

/-- An equivalence of algebras is an equivalence of rings commuting with the actions of scalars. -/
structure AlgEquiv (R : Type u) (A : Type v) (B : Type w) [CommSemiring R] [Semiring A] [Semiring B]
  [Algebra R A] [Algebra R B] extends A ≃ B, A ≃* B, A ≃+ B, A ≃+* B where
  /-- An equivalence of algebras commutes with the action of scalars. -/
  protected commutes' : ∀ r : R, toFun (algebraMap R A r) = algebraMap R B r

attribute [nolint docBlame] AlgEquiv.toRingEquiv
attribute [nolint docBlame] AlgEquiv.toEquiv
attribute [nolint docBlame] AlgEquiv.toAddEquiv
attribute [nolint docBlame] AlgEquiv.toMulEquiv

@[inherit_doc]
notation:50 A " ≃ₐ[" R "] " A' => AlgEquiv R A A'

/-- `AlgEquivClass F R A B` states that `F` is a type of algebra structure preserving
  equivalences. You should extend this class when you extend `AlgEquiv`. -/
class AlgEquivClass (F : Type*) (R A B : outParam Type*) [CommSemiring R] [Semiring A]
    [Semiring B] [Algebra R A] [Algebra R B] [EquivLike F A B]
    extends RingEquivClass F A B : Prop where
  /-- An equivalence of algebras commutes with the action of scalars. -/
  commutes : ∀ (f : F) (r : R), f (algebraMap R A r) = algebraMap R B r

-- Porting note: Removed nolint dangerousInstance from AlgEquivClass.toRingEquivClass

namespace AlgEquivClass

-- See note [lower instance priority]
instance (priority := 100) toAlgHomClass (F R A B : Type*) [CommSemiring R] [Semiring A]
    [Semiring B] [Algebra R A] [Algebra R B] [EquivLike F A B] [h : AlgEquivClass F R A B] :
    AlgHomClass F R A B :=
  { h with }

instance (priority := 100) toLinearEquivClass (F R A B : Type*) [CommSemiring R]
    [Semiring A] [Semiring B] [Algebra R A] [Algebra R B]
    [EquivLike F A B] [h : AlgEquivClass F R A B] : LinearEquivClass F R A B :=
  { h with map_smulₛₗ := fun f => map_smulₛₗ f }

/-- Turn an element of a type `F` satisfying `AlgEquivClass F R A B` into an actual `AlgEquiv`.
This is declared as the default coercion from `F` to `A ≃ₐ[R] B`. -/
@[coe]
def toAlgEquiv {F R A B : Type*} [CommSemiring R] [Semiring A] [Semiring B] [Algebra R A]
    [Algebra R B] [EquivLike F A B] [AlgEquivClass F R A B] (f : F) : A ≃ₐ[R] B :=
  { (f : A ≃ B), (f : A ≃+* B) with commutes' := commutes f }

instance (F R A B : Type*) [CommSemiring R] [Semiring A] [Semiring B] [Algebra R A] [Algebra R B]
    [EquivLike F A B] [AlgEquivClass F R A B] : CoeTC F (A ≃ₐ[R] B) :=
  ⟨toAlgEquiv⟩
end AlgEquivClass

namespace AlgEquiv

universe uR uA₁ uA₂ uA₃ uA₁' uA₂' uA₃'
variable {R : Type uR}
variable {A₁ : Type uA₁} {A₂ : Type uA₂} {A₃ : Type uA₃}
variable {A₁' : Type uA₁'} {A₂' : Type uA₂'} {A₃' : Type uA₃'}

section Semiring

variable [CommSemiring R] [Semiring A₁] [Semiring A₂] [Semiring A₃]
variable [Semiring A₁'] [Semiring A₂'] [Semiring A₃']
variable [Algebra R A₁] [Algebra R A₂] [Algebra R A₃]
variable [Algebra R A₁'] [Algebra R A₂'] [Algebra R A₃']
variable (e : A₁ ≃ₐ[R] A₂)

instance : EquivLike (A₁ ≃ₐ[R] A₂) A₁ A₂ where
  coe f := f.toFun
  inv f := f.invFun
  left_inv f := f.left_inv
  right_inv f := f.right_inv
  coe_injective' f g h₁ h₂ := by
    obtain ⟨⟨f,_⟩,_⟩ := f
    obtain ⟨⟨g,_⟩,_⟩ := g
    congr

/-- Helper instance since the coercion is not always found. -/
instance : FunLike (A₁ ≃ₐ[R] A₂) A₁ A₂ where
  coe := DFunLike.coe
  coe_injective' := DFunLike.coe_injective'

instance : AlgEquivClass (A₁ ≃ₐ[R] A₂) R A₁ A₂ where
  map_add f := f.map_add'
  map_mul f := f.map_mul'
  commutes f := f.commutes'

-- Porting note: the default simps projection was `e.toEquiv.toFun`, it should be `FunLike.coe`
/-- See Note [custom simps projection] -/
def Simps.apply (e : A₁ ≃ₐ[R] A₂) : A₁ → A₂ :=
  e

-- Porting note: the default simps projection was `e.toEquiv`, it should be `EquivLike.toEquiv`
/-- See Note [custom simps projection] -/
def Simps.toEquiv (e : A₁ ≃ₐ[R] A₂) : A₁ ≃ A₂ :=
  e

-- Porting note: `protected` used to be an attribute below
@[simp]
protected theorem coe_coe {F : Type*} [EquivLike F A₁ A₂] [AlgEquivClass F R A₁ A₂] (f : F) :
    ⇑(f : A₁ ≃ₐ[R] A₂) = f :=
  rfl

@[ext]
theorem ext {f g : A₁ ≃ₐ[R] A₂} (h : ∀ a, f a = g a) : f = g :=
  DFunLike.ext f g h

protected theorem congr_arg {f : A₁ ≃ₐ[R] A₂} {x x' : A₁} : x = x' → f x = f x' :=
  DFunLike.congr_arg f

protected theorem congr_fun {f g : A₁ ≃ₐ[R] A₂} (h : f = g) (x : A₁) : f x = g x :=
  DFunLike.congr_fun h x

theorem coe_fun_injective : @Function.Injective (A₁ ≃ₐ[R] A₂) (A₁ → A₂) fun e => (e : A₁ → A₂) :=
  DFunLike.coe_injective

-- Porting note: Made to CoeOut instance from Coe, not dangerous anymore
instance hasCoeToRingEquiv : CoeOut (A₁ ≃ₐ[R] A₂) (A₁ ≃+* A₂) :=
  ⟨AlgEquiv.toRingEquiv⟩

@[simp]
theorem coe_mk {toEquiv map_mul map_add commutes} :
    ⇑(⟨toEquiv, map_mul, map_add, commutes⟩ : A₁ ≃ₐ[R] A₂) = toEquiv :=
  rfl

@[simp]
theorem mk_coe (e : A₁ ≃ₐ[R] A₂) (e' h₁ h₂ h₃ h₄ h₅) :
    (⟨⟨e, e', h₁, h₂⟩, h₃, h₄, h₅⟩ : A₁ ≃ₐ[R] A₂) = e :=
  ext fun _ => rfl

-- Porting note: `toFun_eq_coe` no longer needed in Lean4

@[simp]
theorem toEquiv_eq_coe : e.toEquiv = e :=
  rfl

@[simp]
theorem toRingEquiv_eq_coe : e.toRingEquiv = e :=
  rfl

@[simp, norm_cast]
lemma toRingEquiv_toRingHom : ((e : A₁ ≃+* A₂) : A₁ →+* A₂) = e :=
  rfl

@[simp, norm_cast]
theorem coe_ringEquiv : ((e : A₁ ≃+* A₂) : A₁ → A₂) = e :=
  rfl

theorem coe_ringEquiv' : (e.toRingEquiv : A₁ → A₂) = e :=
  rfl

theorem coe_ringEquiv_injective : Function.Injective ((↑) : (A₁ ≃ₐ[R] A₂) → A₁ ≃+* A₂) :=
  fun _ _ h => ext <| RingEquiv.congr_fun h

@[deprecated map_add (since := "2024-06-20")]
protected theorem map_add : ∀ x y, e (x + y) = e x + e y :=
  map_add e

@[deprecated map_zero (since := "2024-06-20")]
protected theorem map_zero : e 0 = 0 :=
  map_zero e

@[deprecated map_mul (since := "2024-06-20")]
protected theorem map_mul : ∀ x y, e (x * y) = e x * e y :=
  map_mul e

@[deprecated map_one (since := "2024-06-20")]
protected theorem map_one : e 1 = 1 :=
  map_one e

@[simp]
theorem commutes : ∀ r : R, e (algebraMap R A₁ r) = algebraMap R A₂ r :=
  e.commutes'

-- @[simp] -- Porting note (#10618): simp can prove this
@[deprecated map_smul (since := "2024-06-20")]
protected theorem map_smul (r : R) (x : A₁) : e (r • x) = r • e x :=
  map_smul _ _ _

<<<<<<< HEAD
@[deprecated _root_.map_sum (since := "2023-12-26")]
nonrec theorem map_sum {ι : Type*} (f : ι → A₁) (s : Finset ι) :
    e (∑ x in s, f x) = ∑ x in s, e (f x) :=
=======
@[deprecated map_sum (since := "2023-12-26")]
protected theorem map_sum {ι : Type*} (f : ι → A₁) (s : Finset ι) :
    e (∑ x ∈ s, f x) = ∑ x ∈ s, e (f x) :=
>>>>>>> 99508fb5
  map_sum e f s

@[deprecated map_finsupp_sum (since := "2024-06-20")]
protected theorem map_finsupp_sum {α : Type*} [Zero α] {ι : Type*} (f : ι →₀ α) (g : ι → α → A₁) :
    e (f.sum g) = f.sum fun i b => e (g i b) :=
<<<<<<< HEAD
  _root_.map_sum e _ _
#align alg_equiv.map_finsupp_sum AlgEquiv.map_finsupp_sum
=======
  map_finsupp_sum _ _ _
>>>>>>> 99508fb5

-- Porting note: Added [coe] attribute
/-- Interpret an algebra equivalence as an algebra homomorphism.

This definition is included for symmetry with the other `to*Hom` projections.
The `simp` normal form is to use the coercion of the `AlgHomClass.coeTC` instance. -/
@[coe]
def toAlgHom : A₁ →ₐ[R] A₂ :=
  { e with
    map_one' := map_one e
    map_zero' := map_zero e }

@[simp]
theorem toAlgHom_eq_coe : e.toAlgHom = e :=
  rfl

@[simp, norm_cast]
theorem coe_algHom : DFunLike.coe (e.toAlgHom) = DFunLike.coe e :=
  rfl

theorem coe_algHom_injective : Function.Injective ((↑) : (A₁ ≃ₐ[R] A₂) → A₁ →ₐ[R] A₂) :=
  fun _ _ h => ext <| AlgHom.congr_fun h

@[simp, norm_cast]
lemma toAlgHom_toRingHom : ((e : A₁ →ₐ[R] A₂) : A₁ →+* A₂) = e :=
  rfl

/-- The two paths coercion can take to a `RingHom` are equivalent -/
theorem coe_ringHom_commutes : ((e : A₁ →ₐ[R] A₂) : A₁ →+* A₂) = ((e : A₁ ≃+* A₂) : A₁ →+* A₂) :=
  rfl

@[deprecated map_pow (since := "2024-06-20")]
protected theorem map_pow : ∀ (x : A₁) (n : ℕ), e (x ^ n) = e x ^ n :=
  map_pow _

protected theorem injective : Function.Injective e :=
  EquivLike.injective e

protected theorem surjective : Function.Surjective e :=
  EquivLike.surjective e

protected theorem bijective : Function.Bijective e :=
  EquivLike.bijective e

/-- Algebra equivalences are reflexive. -/
@[refl]
def refl : A₁ ≃ₐ[R] A₁ :=
  { (1 : A₁ ≃+* A₁) with commutes' := fun _ => rfl }

instance : Inhabited (A₁ ≃ₐ[R] A₁) :=
  ⟨refl⟩

@[simp]
theorem refl_toAlgHom : ↑(refl : A₁ ≃ₐ[R] A₁) = AlgHom.id R A₁ :=
  rfl

@[simp]
theorem coe_refl : ⇑(refl : A₁ ≃ₐ[R] A₁) = id :=
  rfl

/-- Algebra equivalences are symmetric. -/
@[symm]
def symm (e : A₁ ≃ₐ[R] A₂) : A₂ ≃ₐ[R] A₁ :=
  { e.toRingEquiv.symm with
    commutes' := fun r => by
      rw [← e.toRingEquiv.symm_apply_apply (algebraMap R A₁ r)]
      congr
      change _ = e _
      rw [e.commutes] }

/-- See Note [custom simps projection] -/
def Simps.symm_apply (e : A₁ ≃ₐ[R] A₂) : A₂ → A₁ :=
  e.symm

initialize_simps_projections AlgEquiv (toFun → apply, invFun → symm_apply)

--@[simp] -- Porting note (#10618): simp can prove this once symm_mk is introduced
theorem coe_apply_coe_coe_symm_apply {F : Type*} [EquivLike F A₁ A₂] [AlgEquivClass F R A₁ A₂]
    (f : F) (x : A₂) :
    f ((f : A₁ ≃ₐ[R] A₂).symm x) = x :=
  EquivLike.right_inv f x

--@[simp] -- Porting note (#10618): simp can prove this once symm_mk is introduced
theorem coe_coe_symm_apply_coe_apply {F : Type*} [EquivLike F A₁ A₂] [AlgEquivClass F R A₁ A₂]
    (f : F) (x : A₁) :
    (f : A₁ ≃ₐ[R] A₂).symm (f x) = x :=
  EquivLike.left_inv f x

-- Porting note: `simp` normal form of `invFun_eq_symm`
@[simp]
theorem symm_toEquiv_eq_symm {e : A₁ ≃ₐ[R] A₂} : (e : A₁ ≃ A₂).symm = e.symm :=
  rfl

theorem invFun_eq_symm {e : A₁ ≃ₐ[R] A₂} : e.invFun = e.symm :=
  rfl

@[simp]
theorem symm_symm (e : A₁ ≃ₐ[R] A₂) : e.symm.symm = e := rfl

theorem symm_bijective : Function.Bijective (symm : (A₁ ≃ₐ[R] A₂) → A₂ ≃ₐ[R] A₁) :=
  Function.bijective_iff_has_inverse.mpr ⟨_, symm_symm, symm_symm⟩

@[simp]
theorem mk_coe' (e : A₁ ≃ₐ[R] A₂) (f h₁ h₂ h₃ h₄ h₅) :
    (⟨⟨f, e, h₁, h₂⟩, h₃, h₄, h₅⟩ : A₂ ≃ₐ[R] A₁) = e.symm :=
  symm_bijective.injective <| ext fun _ => rfl

/-- Auxiliary definition to avoid looping in `dsimp` with `AlgEquiv.symm_mk`. -/
protected def symm_mk.aux (f f') (h₁ h₂ h₃ h₄ h₅) :=
  (⟨⟨f, f', h₁, h₂⟩, h₃, h₄, h₅⟩ : A₁ ≃ₐ[R] A₂).symm

@[simp]
theorem symm_mk (f f') (h₁ h₂ h₃ h₄ h₅) :
    (⟨⟨f, f', h₁, h₂⟩, h₃, h₄, h₅⟩ : A₁ ≃ₐ[R] A₂).symm =
      { symm_mk.aux f f' h₁ h₂ h₃ h₄ h₅ with
        toFun := f'
        invFun := f } :=
  rfl

@[simp]
theorem refl_symm : (AlgEquiv.refl : A₁ ≃ₐ[R] A₁).symm = AlgEquiv.refl :=
  rfl

--this should be a simp lemma but causes a lint timeout
theorem toRingEquiv_symm (f : A₁ ≃ₐ[R] A₁) : (f : A₁ ≃+* A₁).symm = f.symm :=
  rfl

@[simp]
theorem symm_toRingEquiv : (e.symm : A₂ ≃+* A₁) = (e : A₁ ≃+* A₂).symm :=
  rfl

/-- Algebra equivalences are transitive. -/
@[trans]
def trans (e₁ : A₁ ≃ₐ[R] A₂) (e₂ : A₂ ≃ₐ[R] A₃) : A₁ ≃ₐ[R] A₃ :=
  { e₁.toRingEquiv.trans e₂.toRingEquiv with
    commutes' := fun r => show e₂.toFun (e₁.toFun _) = _ by rw [e₁.commutes', e₂.commutes'] }

@[simp]
theorem apply_symm_apply (e : A₁ ≃ₐ[R] A₂) : ∀ x, e (e.symm x) = x :=
  e.toEquiv.apply_symm_apply

@[simp]
theorem symm_apply_apply (e : A₁ ≃ₐ[R] A₂) : ∀ x, e.symm (e x) = x :=
  e.toEquiv.symm_apply_apply

@[simp]
theorem symm_trans_apply (e₁ : A₁ ≃ₐ[R] A₂) (e₂ : A₂ ≃ₐ[R] A₃) (x : A₃) :
    (e₁.trans e₂).symm x = e₁.symm (e₂.symm x) :=
  rfl

@[simp]
theorem coe_trans (e₁ : A₁ ≃ₐ[R] A₂) (e₂ : A₂ ≃ₐ[R] A₃) : ⇑(e₁.trans e₂) = e₂ ∘ e₁ :=
  rfl

@[simp]
theorem trans_apply (e₁ : A₁ ≃ₐ[R] A₂) (e₂ : A₂ ≃ₐ[R] A₃) (x : A₁) : (e₁.trans e₂) x = e₂ (e₁ x) :=
  rfl

@[simp]
theorem comp_symm (e : A₁ ≃ₐ[R] A₂) : AlgHom.comp (e : A₁ →ₐ[R] A₂) ↑e.symm = AlgHom.id R A₂ := by
  ext
  simp

@[simp]
theorem symm_comp (e : A₁ ≃ₐ[R] A₂) : AlgHom.comp ↑e.symm (e : A₁ →ₐ[R] A₂) = AlgHom.id R A₁ := by
  ext
  simp

theorem leftInverse_symm (e : A₁ ≃ₐ[R] A₂) : Function.LeftInverse e.symm e :=
  e.left_inv

theorem rightInverse_symm (e : A₁ ≃ₐ[R] A₂) : Function.RightInverse e.symm e :=
  e.right_inv

/-- If `A₁` is equivalent to `A₁'` and `A₂` is equivalent to `A₂'`, then the type of maps
`A₁ →ₐ[R] A₂` is equivalent to the type of maps `A₁' →ₐ[R] A₂'`. -/
@[simps apply]
def arrowCongr (e₁ : A₁ ≃ₐ[R] A₁') (e₂ : A₂ ≃ₐ[R] A₂') : (A₁ →ₐ[R] A₂) ≃ (A₁' →ₐ[R] A₂') where
  toFun f := (e₂.toAlgHom.comp f).comp e₁.symm.toAlgHom
  invFun f := (e₂.symm.toAlgHom.comp f).comp e₁.toAlgHom
  left_inv f := by
    simp only [AlgHom.comp_assoc, toAlgHom_eq_coe, symm_comp]
    simp only [← AlgHom.comp_assoc, symm_comp, AlgHom.id_comp, AlgHom.comp_id]
  right_inv f := by
    simp only [AlgHom.comp_assoc, toAlgHom_eq_coe, comp_symm]
    simp only [← AlgHom.comp_assoc, comp_symm, AlgHom.id_comp, AlgHom.comp_id]

theorem arrowCongr_comp (e₁ : A₁ ≃ₐ[R] A₁') (e₂ : A₂ ≃ₐ[R] A₂')
    (e₃ : A₃ ≃ₐ[R] A₃') (f : A₁ →ₐ[R] A₂) (g : A₂ →ₐ[R] A₃) :
    arrowCongr e₁ e₃ (g.comp f) = (arrowCongr e₂ e₃ g).comp (arrowCongr e₁ e₂ f) := by
  ext
  simp only [arrowCongr, Equiv.coe_fn_mk, AlgHom.comp_apply]
  congr
  exact (e₂.symm_apply_apply _).symm

@[simp]
theorem arrowCongr_refl : arrowCongr AlgEquiv.refl AlgEquiv.refl = Equiv.refl (A₁ →ₐ[R] A₂) :=
  rfl

@[simp]
theorem arrowCongr_trans (e₁ : A₁ ≃ₐ[R] A₂) (e₁' : A₁' ≃ₐ[R] A₂')
    (e₂ : A₂ ≃ₐ[R] A₃) (e₂' : A₂' ≃ₐ[R] A₃') :
    arrowCongr (e₁.trans e₂) (e₁'.trans e₂') = (arrowCongr e₁ e₁').trans (arrowCongr e₂ e₂') :=
  rfl

@[simp]
theorem arrowCongr_symm (e₁ : A₁ ≃ₐ[R] A₁') (e₂ : A₂ ≃ₐ[R] A₂') :
    (arrowCongr e₁ e₂).symm = arrowCongr e₁.symm e₂.symm :=
  rfl

/-- If `A₁` is equivalent to `A₂` and `A₁'` is equivalent to `A₂'`, then the type of maps
`A₁ ≃ₐ[R] A₁'` is equivalent to the type of maps `A₂ ≃ ₐ[R] A₂'`.

This is the `AlgEquiv` version of `AlgEquiv.arrowCongr`. -/
@[simps apply]
def equivCongr (e : A₁ ≃ₐ[R] A₂) (e' : A₁' ≃ₐ[R] A₂') : (A₁ ≃ₐ[R] A₁') ≃ A₂ ≃ₐ[R] A₂' where
  toFun ψ := e.symm.trans (ψ.trans e')
  invFun ψ := e.trans (ψ.trans e'.symm)
  left_inv ψ := by
    ext
    simp_rw [trans_apply, symm_apply_apply]
  right_inv ψ := by
    ext
    simp_rw [trans_apply, apply_symm_apply]

@[simp]
theorem equivCongr_refl : equivCongr AlgEquiv.refl AlgEquiv.refl = Equiv.refl (A₁ ≃ₐ[R] A₁') :=
  rfl

@[simp]
theorem equivCongr_symm (e : A₁ ≃ₐ[R] A₂) (e' : A₁' ≃ₐ[R] A₂') :
    (equivCongr e e').symm = equivCongr e.symm e'.symm :=
  rfl

@[simp]
theorem equivCongr_trans (e₁₂ : A₁ ≃ₐ[R] A₂) (e₁₂' : A₁' ≃ₐ[R] A₂')
    (e₂₃ : A₂ ≃ₐ[R] A₃) (e₂₃' : A₂' ≃ₐ[R] A₃') :
    (equivCongr e₁₂ e₁₂').trans (equivCongr e₂₃ e₂₃') =
      equivCongr (e₁₂.trans e₂₃) (e₁₂'.trans e₂₃') :=
  rfl

/-- If an algebra morphism has an inverse, it is an algebra isomorphism. -/
@[simps]
def ofAlgHom (f : A₁ →ₐ[R] A₂) (g : A₂ →ₐ[R] A₁) (h₁ : f.comp g = AlgHom.id R A₂)
    (h₂ : g.comp f = AlgHom.id R A₁) : A₁ ≃ₐ[R] A₂ :=
  { f with
    toFun := f
    invFun := g
    left_inv := AlgHom.ext_iff.1 h₂
    right_inv := AlgHom.ext_iff.1 h₁ }

theorem coe_algHom_ofAlgHom (f : A₁ →ₐ[R] A₂) (g : A₂ →ₐ[R] A₁) (h₁ h₂) :
    ↑(ofAlgHom f g h₁ h₂) = f :=
  rfl

@[simp]
theorem ofAlgHom_coe_algHom (f : A₁ ≃ₐ[R] A₂) (g : A₂ →ₐ[R] A₁) (h₁ h₂) :
    ofAlgHom (↑f) g h₁ h₂ = f :=
  ext fun _ => rfl

theorem ofAlgHom_symm (f : A₁ →ₐ[R] A₂) (g : A₂ →ₐ[R] A₁) (h₁ h₂) :
    (ofAlgHom f g h₁ h₂).symm = ofAlgHom g f h₂ h₁ :=
  rfl

/-- Promotes a bijective algebra homomorphism to an algebra equivalence. -/
noncomputable def ofBijective (f : A₁ →ₐ[R] A₂) (hf : Function.Bijective f) : A₁ ≃ₐ[R] A₂ :=
  { RingEquiv.ofBijective (f : A₁ →+* A₂) hf, f with }

@[simp]
theorem coe_ofBijective {f : A₁ →ₐ[R] A₂} {hf : Function.Bijective f} :
    (AlgEquiv.ofBijective f hf : A₁ → A₂) = f :=
  rfl

theorem ofBijective_apply {f : A₁ →ₐ[R] A₂} {hf : Function.Bijective f} (a : A₁) :
    (AlgEquiv.ofBijective f hf) a = f a :=
  rfl

/-- Forgetting the multiplicative structures, an equivalence of algebras is a linear equivalence. -/
@[simps apply]
def toLinearEquiv (e : A₁ ≃ₐ[R] A₂) : A₁ ≃ₗ[R] A₂ :=
  { e with
    toFun := e
    map_smul' := map_smul e
    invFun := e.symm }

@[simp]
theorem toLinearEquiv_refl : (AlgEquiv.refl : A₁ ≃ₐ[R] A₁).toLinearEquiv = LinearEquiv.refl R A₁ :=
  rfl

@[simp]
theorem toLinearEquiv_symm (e : A₁ ≃ₐ[R] A₂) : e.toLinearEquiv.symm = e.symm.toLinearEquiv :=
  rfl

@[simp]
theorem toLinearEquiv_trans (e₁ : A₁ ≃ₐ[R] A₂) (e₂ : A₂ ≃ₐ[R] A₃) :
    (e₁.trans e₂).toLinearEquiv = e₁.toLinearEquiv.trans e₂.toLinearEquiv :=
  rfl

theorem toLinearEquiv_injective : Function.Injective (toLinearEquiv : _ → A₁ ≃ₗ[R] A₂) :=
  fun _ _ h => ext <| LinearEquiv.congr_fun h

/-- Interpret an algebra equivalence as a linear map. -/
def toLinearMap : A₁ →ₗ[R] A₂ :=
  e.toAlgHom.toLinearMap

@[simp]
theorem toAlgHom_toLinearMap : (e : A₁ →ₐ[R] A₂).toLinearMap = e.toLinearMap :=
  rfl

theorem toLinearMap_ofAlgHom (f : A₁ →ₐ[R] A₂) (g : A₂ →ₐ[R] A₁) (h₁ h₂) :
    (ofAlgHom f g h₁ h₂).toLinearMap = f.toLinearMap :=
  LinearMap.ext fun _ => rfl

@[simp]
theorem toLinearEquiv_toLinearMap : e.toLinearEquiv.toLinearMap = e.toLinearMap :=
  rfl

@[simp]
theorem toLinearMap_apply (x : A₁) : e.toLinearMap x = e x :=
  rfl

theorem toLinearMap_injective : Function.Injective (toLinearMap : _ → A₁ →ₗ[R] A₂) := fun _ _ h =>
  ext <| LinearMap.congr_fun h

@[simp]
theorem trans_toLinearMap (f : A₁ ≃ₐ[R] A₂) (g : A₂ ≃ₐ[R] A₃) :
    (f.trans g).toLinearMap = g.toLinearMap.comp f.toLinearMap :=
  rfl

section OfLinearEquiv

variable (l : A₁ ≃ₗ[R] A₂) (map_one : l 1 = 1) (map_mul : ∀ x y : A₁, l (x * y) = l x * l y)

/--
Upgrade a linear equivalence to an algebra equivalence,
given that it distributes over multiplication and the identity
-/
@[simps apply]
def ofLinearEquiv : A₁ ≃ₐ[R] A₂ :=
  { l with
    toFun := l
    invFun := l.symm
    map_mul' := map_mul
    commutes' := (AlgHom.ofLinearMap l map_one map_mul : A₁ →ₐ[R] A₂).commutes }

/-- Auxiliary definition to avoid looping in `dsimp` with `AlgEquiv.ofLinearEquiv_symm`. -/
protected def ofLinearEquiv_symm.aux := (ofLinearEquiv l map_one map_mul).symm

@[simp]
theorem ofLinearEquiv_symm :
    (ofLinearEquiv l map_one map_mul).symm =
      ofLinearEquiv l.symm
        (_root_.map_one <| ofLinearEquiv_symm.aux l map_one map_mul)
        (_root_.map_mul <| ofLinearEquiv_symm.aux l map_one map_mul) :=
  rfl

@[simp]
theorem ofLinearEquiv_toLinearEquiv (map_mul) (map_one) :
    ofLinearEquiv e.toLinearEquiv map_mul map_one = e :=
  rfl

@[simp]
theorem toLinearEquiv_ofLinearEquiv : toLinearEquiv (ofLinearEquiv l map_one map_mul) = l :=
  rfl

end OfLinearEquiv

section OfRingEquiv

/-- Promotes a linear `RingEquiv` to an `AlgEquiv`. -/
@[simps apply symm_apply toEquiv] -- Porting note: don't want redundant `toEquiv_symm_apply` simps
def ofRingEquiv {f : A₁ ≃+* A₂} (hf : ∀ x, f (algebraMap R A₁ x) = algebraMap R A₂ x) :
    A₁ ≃ₐ[R] A₂ :=
  { f with
    toFun := f
    invFun := f.symm
    commutes' := hf }

end OfRingEquiv

-- Porting note: projections mul & one not found, removed [simps] and added theorems manually
-- @[simps (config := .lemmasOnly) one]
instance aut : Group (A₁ ≃ₐ[R] A₁) where
  mul ϕ ψ := ψ.trans ϕ
  mul_assoc ϕ ψ χ := rfl
  one := refl
  one_mul ϕ := ext fun x => rfl
  mul_one ϕ := ext fun x => rfl
  inv := symm
  inv_mul_cancel ϕ := ext <| symm_apply_apply ϕ

theorem aut_mul (ϕ ψ : A₁ ≃ₐ[R] A₁) : ϕ * ψ = ψ.trans ϕ :=
  rfl

theorem aut_one : 1 = AlgEquiv.refl (R := R) (A₁ := A₁) :=
  rfl

@[simp]
theorem one_apply (x : A₁) : (1 : A₁ ≃ₐ[R] A₁) x = x :=
  rfl

@[simp]
theorem mul_apply (e₁ e₂ : A₁ ≃ₐ[R] A₁) (x : A₁) : (e₁ * e₂) x = e₁ (e₂ x) :=
  rfl

/-- An algebra isomorphism induces a group isomorphism between automorphism groups.

This is a more bundled version of `AlgEquiv.equivCongr`. -/
@[simps apply]
def autCongr (ϕ : A₁ ≃ₐ[R] A₂) : (A₁ ≃ₐ[R] A₁) ≃* A₂ ≃ₐ[R] A₂ where
  __ := equivCongr ϕ ϕ
  toFun ψ := ϕ.symm.trans (ψ.trans ϕ)
  invFun ψ := ϕ.trans (ψ.trans ϕ.symm)
  map_mul' ψ χ := by
    ext
    simp only [mul_apply, trans_apply, symm_apply_apply]

@[simp]
theorem autCongr_refl : autCongr AlgEquiv.refl = MulEquiv.refl (A₁ ≃ₐ[R] A₁) := rfl

@[simp]
theorem autCongr_symm (ϕ : A₁ ≃ₐ[R] A₂) : (autCongr ϕ).symm = autCongr ϕ.symm :=
  rfl

@[simp]
theorem autCongr_trans (ϕ : A₁ ≃ₐ[R] A₂) (ψ : A₂ ≃ₐ[R] A₃) :
    (autCongr ϕ).trans (autCongr ψ) = autCongr (ϕ.trans ψ) :=
  rfl

/-- The tautological action by `A₁ ≃ₐ[R] A₁` on `A₁`.

This generalizes `Function.End.applyMulAction`. -/
instance applyMulSemiringAction : MulSemiringAction (A₁ ≃ₐ[R] A₁) A₁ where
  smul := (· <| ·)
  smul_zero := map_zero
  smul_add := map_add
  smul_one := map_one
  smul_mul := map_mul
  one_smul _ := rfl
  mul_smul _ _ _ := rfl

@[simp]
protected theorem smul_def (f : A₁ ≃ₐ[R] A₁) (a : A₁) : f • a = f a :=
  rfl

instance apply_faithfulSMul : FaithfulSMul (A₁ ≃ₐ[R] A₁) A₁ :=
  ⟨AlgEquiv.ext⟩

instance apply_smulCommClass {S} [SMul S R] [SMul S A₁] [IsScalarTower S R A₁] :
    SMulCommClass S (A₁ ≃ₐ[R] A₁) A₁ where
  smul_comm r e a := (e.toLinearEquiv.map_smul_of_tower r a).symm

instance apply_smulCommClass' {S} [SMul S R] [SMul S A₁] [IsScalarTower S R A₁] :
    SMulCommClass (A₁ ≃ₐ[R] A₁) S A₁ :=
  SMulCommClass.symm _ _ _

instance : MulDistribMulAction (A₁ ≃ₐ[R] A₁) A₁ˣ where
  smul := fun f => Units.map f
  one_smul := fun x => by ext; rfl
  mul_smul := fun x y z => by ext; rfl
  smul_mul := fun x y z => by ext; exact map_mul x _ _
  smul_one := fun x => by ext; exact map_one x

@[simp]
theorem smul_units_def (f : A₁ ≃ₐ[R] A₁) (x : A₁ˣ) :
    f • x = Units.map f x := rfl

@[simp]
theorem algebraMap_eq_apply (e : A₁ ≃ₐ[R] A₂) {y : R} {x : A₁} :
    algebraMap R A₂ y = e x ↔ algebraMap R A₁ y = x :=
  ⟨fun h => by simpa using e.symm.toAlgHom.algebraMap_eq_apply h, fun h =>
    e.toAlgHom.algebraMap_eq_apply h⟩

/-- `AlgEquiv.toLinearMap` as a `MonoidHom`. -/
@[simps]
def toLinearMapHom (R A) [CommSemiring R] [Semiring A] [Algebra R A] :
    (A ≃ₐ[R] A) →* A →ₗ[R] A where
  toFun := AlgEquiv.toLinearMap
  map_one' := rfl
  map_mul' := fun _ _ ↦ rfl

lemma pow_toLinearMap (σ : A₁ ≃ₐ[R] A₁) (n : ℕ) :
    (σ ^ n).toLinearMap = σ.toLinearMap ^ n :=
  (AlgEquiv.toLinearMapHom R A₁).map_pow σ n

@[simp]
lemma one_toLinearMap :
    (1 : A₁ ≃ₐ[R] A₁).toLinearMap = 1 := rfl

/-- The units group of `S →ₐ[R] S` is `S ≃ₐ[R] S`.
See `LinearMap.GeneralLinearGroup.generalLinearEquiv` for the linear map version. -/
@[simps]
def algHomUnitsEquiv (R S : Type*) [CommSemiring R] [Semiring S] [Algebra R S] :
    (S →ₐ[R] S)ˣ ≃* (S ≃ₐ[R] S) where
  toFun := fun f ↦
    { (f : S →ₐ[R] S) with
      invFun := ↑(f⁻¹)
      left_inv := (fun x ↦ show (↑(f⁻¹ * f) : S →ₐ[R] S) x = x by rw [inv_mul_cancel]; rfl)
      right_inv := (fun x ↦ show (↑(f * f⁻¹) : S →ₐ[R] S) x = x by rw [mul_inv_cancel]; rfl) }
  invFun := fun f ↦ ⟨f, f.symm, f.comp_symm, f.symm_comp⟩
  left_inv := fun _ ↦ rfl
  right_inv := fun _ ↦ rfl
  map_mul' := fun _ _ ↦ rfl

end Semiring

section CommSemiring

variable [CommSemiring R] [CommSemiring A₁] [CommSemiring A₂]
variable [Algebra R A₁] [Algebra R A₂] (e : A₁ ≃ₐ[R] A₂)

@[deprecated map_prod (since := "2024-06-20")]
protected theorem map_prod {ι : Type*} (f : ι → A₁) (s : Finset ι) :
    e (∏ x ∈ s, f x) = ∏ x ∈ s, e (f x) :=
  map_prod _ f s

@[deprecated map_finsupp_prod (since := "2024-06-20")]
protected theorem map_finsupp_prod {α : Type*} [Zero α] {ι : Type*} (f : ι →₀ α) (g : ι → α → A₁) :
    e (f.prod g) = f.prod fun i a => e (g i a) :=
  map_finsupp_prod _ f g

end CommSemiring

section Ring

variable [CommSemiring R] [Ring A₁] [Ring A₂]
variable [Algebra R A₁] [Algebra R A₂] (e : A₁ ≃ₐ[R] A₂)

@[deprecated map_neg (since := "2024-06-20")]
protected theorem map_neg (x) : e (-x) = -e x :=
  map_neg e x

@[deprecated map_sub (since := "2024-06-20")]
protected theorem map_sub (x y) : e (x - y) = e x - e y :=
  map_sub e x y

end Ring

end AlgEquiv

namespace MulSemiringAction

variable {M G : Type*} (R A : Type*) [CommSemiring R] [Semiring A] [Algebra R A]

section

variable [Group G] [MulSemiringAction G A] [SMulCommClass G R A]

/-- Each element of the group defines an algebra equivalence.

This is a stronger version of `MulSemiringAction.toRingEquiv` and
`DistribMulAction.toLinearEquiv`. -/
@[simps! apply symm_apply toEquiv] -- Porting note: don't want redundant simps lemma `toEquiv_symm`
def toAlgEquiv (g : G) : A ≃ₐ[R] A :=
  { MulSemiringAction.toRingEquiv _ _ g, MulSemiringAction.toAlgHom R A g with }

theorem toAlgEquiv_injective [FaithfulSMul G A] :
    Function.Injective (MulSemiringAction.toAlgEquiv R A : G → A ≃ₐ[R] A) := fun _ _ h =>
  eq_of_smul_eq_smul fun r => AlgEquiv.ext_iff.1 h r

end

end MulSemiringAction<|MERGE_RESOLUTION|>--- conflicted
+++ resolved
@@ -198,26 +198,15 @@
 protected theorem map_smul (r : R) (x : A₁) : e (r • x) = r • e x :=
   map_smul _ _ _
 
-<<<<<<< HEAD
-@[deprecated _root_.map_sum (since := "2023-12-26")]
-nonrec theorem map_sum {ι : Type*} (f : ι → A₁) (s : Finset ι) :
-    e (∑ x in s, f x) = ∑ x in s, e (f x) :=
-=======
 @[deprecated map_sum (since := "2023-12-26")]
 protected theorem map_sum {ι : Type*} (f : ι → A₁) (s : Finset ι) :
     e (∑ x ∈ s, f x) = ∑ x ∈ s, e (f x) :=
->>>>>>> 99508fb5
   map_sum e f s
 
 @[deprecated map_finsupp_sum (since := "2024-06-20")]
 protected theorem map_finsupp_sum {α : Type*} [Zero α] {ι : Type*} (f : ι →₀ α) (g : ι → α → A₁) :
     e (f.sum g) = f.sum fun i b => e (g i b) :=
-<<<<<<< HEAD
-  _root_.map_sum e _ _
-#align alg_equiv.map_finsupp_sum AlgEquiv.map_finsupp_sum
-=======
   map_finsupp_sum _ _ _
->>>>>>> 99508fb5
 
 -- Porting note: Added [coe] attribute
 /-- Interpret an algebra equivalence as an algebra homomorphism.
