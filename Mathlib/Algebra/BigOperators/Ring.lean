/-
Copyright (c) 2017 Johannes Hölzl. All rights reserved.
Released under Apache 2.0 license as described in the file LICENSE.
Authors: Johannes Hölzl
-/
import Mathlib.Algebra.BigOperators.GroupWithZero.Finset
import Mathlib.Algebra.BigOperators.Ring.Multiset
import Mathlib.Algebra.Field.Defs
import Mathlib.Data.Finset.Max
import Mathlib.Data.Fintype.Powerset
import Mathlib.Data.Int.Cast.Lemmas

/-!
# Results about big operators with values in a (semi)ring

We prove results about big operators that involve some interaction between
multiplicative and additive structures on the values being combined.
-/

open Fintype

variable {ι ι' α β γ : Type*} {κ : ι → Type*} {s s₁ s₂ : Finset ι} {i : ι} {a : α} {f g : ι → α}

namespace Finset

section AddCommMonoidWithOne
variable [AddCommMonoidWithOne α]

lemma natCast_card_filter (p) [DecidablePred p] (s : Finset ι) :
    (#{x ∈ s | p x} : α) = ∑ a ∈ s, if p a then (1 : α) else 0 := by
  rw [sum_ite, sum_const_zero, add_zero, sum_const, nsmul_one]

@[simp] lemma sum_boole (p) [DecidablePred p] (s : Finset ι) :
    (∑ x ∈ s, if p x then 1 else 0 : α) = #{x ∈ s | p x} :=
  (natCast_card_filter _ _).symm

end AddCommMonoidWithOne

section NonUnitalNonAssocSemiring
variable [NonUnitalNonAssocSemiring α]

lemma sum_mul (s : Finset ι) (f : ι → α) (a : α) :
    (∑ i ∈ s, f i) * a = ∑ i ∈ s, f i * a := map_sum (AddMonoidHom.mulRight a) _ s

lemma mul_sum (s : Finset ι) (f : ι → α) (a : α) :
    a * ∑ i ∈ s, f i = ∑ i ∈ s, a * f i := map_sum (AddMonoidHom.mulLeft a) _ s

lemma sum_mul_sum {κ : Type*} (s : Finset ι) (t : Finset κ) (f : ι → α) (g : κ → α) :
    (∑ i ∈ s, f i) * ∑ j ∈ t, g j = ∑ i ∈ s, ∑ j ∈ t, f i * g j := by
  simp_rw [sum_mul, ← mul_sum]

lemma _root_.Fintype.sum_mul_sum {κ : Type*} [Fintype ι] [Fintype κ] (f : ι → α) (g : κ → α) :
    (∑ i, f i) * ∑ j, g j = ∑ i, ∑ j, f i * g j :=
  Finset.sum_mul_sum _ _ _ _

lemma _root_.Commute.sum_right (s : Finset ι) (f : ι → α) (b : α)
    (h : ∀ i ∈ s, Commute b (f i)) : Commute b (∑ i ∈ s, f i) :=
  (Commute.multiset_sum_right _ _) fun b hb => by
    obtain ⟨i, hi, rfl⟩ := Multiset.mem_map.mp hb
    exact h _ hi

lemma _root_.Commute.sum_left (s : Finset ι) (f : ι → α) (b : α)
    (h : ∀ i ∈ s, Commute (f i) b) : Commute (∑ i ∈ s, f i) b :=
  ((Commute.sum_right _ _ _) fun _i hi => (h _ hi).symm).symm

lemma sum_range_succ_mul_sum_range_succ (m n : ℕ) (f g : ℕ → α) :
    (∑ i ∈ range (m + 1), f i) * ∑ i ∈ range (n + 1), g i =
      (∑ i ∈ range m, f i) * ∑ i ∈ range n, g i +
        f m * ∑ i ∈ range n, g i + (∑ i ∈ range m, f i) * g n + f m * g n := by
  simp only [add_mul, mul_add, add_assoc, sum_range_succ]

end NonUnitalNonAssocSemiring

section NonUnitalSemiring
variable [NonUnitalSemiring α]

lemma dvd_sum (h : ∀ i ∈ s, a ∣ f i) : a ∣ ∑ i ∈ s, f i :=
  Multiset.dvd_sum fun y hy => by rcases Multiset.mem_map.1 hy with ⟨x, hx, rfl⟩; exact h x hx

end NonUnitalSemiring

section NonAssocSemiring
variable [NonAssocSemiring α] [DecidableEq ι]

lemma sum_mul_boole (s : Finset ι) (f : ι → α) (i : ι) :
    ∑ j ∈ s, f j * ite (i = j) 1 0 = ite (i ∈ s) (f i) 0 := by simp

lemma sum_boole_mul (s : Finset ι) (f : ι → α) (i : ι) :
    ∑ j ∈ s, ite (i = j) 1 0 * f j = ite (i ∈ s) (f i) 0 := by simp

end NonAssocSemiring

section CommSemiring
variable [CommSemiring α]

/-- If `f = g = h` everywhere but at `i`, where `f i = g i + h i`, then the product of `f` over `s`
  is the sum of the products of `g` and `h`. -/
theorem prod_add_prod_eq {s : Finset ι} {i : ι} {f g h : ι → α} (hi : i ∈ s)
    (h1 : g i + h i = f i) (h2 : ∀ j ∈ s, j ≠ i → g j = f j) (h3 : ∀ j ∈ s, j ≠ i → h j = f j) :
    (∏ i ∈ s, g i) + ∏ i ∈ s, h i = ∏ i ∈ s, f i := by
  classical
    simp_rw [prod_eq_mul_prod_diff_singleton hi, ← h1, right_distrib]
    congr 2 <;> apply prod_congr rfl <;> simpa

section DecidableEq
variable [DecidableEq ι]

/-- The product over a sum can be written as a sum over the product of sets, `Finset.Pi`.
  `Finset.prod_univ_sum` is an alternative statement when the product is over `univ`. -/
lemma prod_sum (s : Finset ι) (t : ∀ i, Finset (κ i)) (f : ∀ i, κ i → α) :
    ∏ a ∈ s, ∑ b ∈ t a, f a b = ∑ p ∈ s.pi t, ∏ x ∈ s.attach, f x.1 (p x.1 x.2) := by
  classical
  induction s using Finset.induction with
  | empty => simp
  | insert ha ih =>
    rename_i a s
    have h₁ : ∀ x ∈ t a, ∀ y ∈ t a, x ≠ y →
      Disjoint (image (Pi.cons s a x) (pi s t)) (image (Pi.cons s a y) (pi s t)) := by
      intro x _ y _ h
      simp only [disjoint_iff_ne, mem_image]
      rintro _ ⟨p₂, _, eq₂⟩ _ ⟨p₃, _, eq₃⟩ eq
      have : Pi.cons s a x p₂ a (mem_insert_self _ _)
              = Pi.cons s a y p₃ a (mem_insert_self _ _) := by rw [eq₂, eq₃, eq]
      rw [Pi.cons_same, Pi.cons_same] at this
      exact h this
    rw [prod_insert ha, pi_insert ha, ih, sum_mul, sum_biUnion h₁]
    refine sum_congr rfl fun b _ => ?_
    have h₂ : ∀ p₁ ∈ pi s t, ∀ p₂ ∈ pi s t, Pi.cons s a b p₁ = Pi.cons s a b p₂ → p₁ = p₂ :=
      fun p₁ _ p₂ _ eq => Pi.cons_injective ha eq
    rw [sum_image h₂, mul_sum]
    refine sum_congr rfl fun g _ => ?_
    rw [attach_insert, prod_insert, prod_image]
    · simp only [Pi.cons_same]
      congr with ⟨v, hv⟩
      congr
      exact (Pi.cons_ne (by rintro rfl; exact ha hv)).symm
    · exact fun _ _ _ _ => Subtype.eq ∘ Subtype.mk.inj
    · simpa only [mem_image, mem_attach, Subtype.mk.injEq, true_and,
        Subtype.exists, exists_prop, exists_eq_right] using ha

/-- The product over `univ` of a sum can be written as a sum over the product of sets,
`Fintype.piFinset`. `Finset.prod_sum` is an alternative statement when the product is not
over `univ`. -/
lemma prod_univ_sum [Fintype ι] (t : ∀ i, Finset (κ i)) (f : ∀ i, κ i → α) :
    ∏ i, ∑ j ∈ t i, f i j = ∑ x ∈ piFinset t, ∏ i, f i (x i) := by
  simp only [prod_attach_univ, prod_sum, Finset.sum_univ_pi]

lemma sum_prod_piFinset {κ : Type*} [Fintype ι] (s : Finset κ) (g : ι → κ → α) :
    ∑ f ∈ piFinset fun _ : ι ↦ s, ∏ i, g i (f i) = ∏ i, ∑ j ∈ s, g i j := by
  rw [← prod_univ_sum]

lemma sum_pow' (s : Finset ι') (f : ι' → α) (n : ℕ) :
    (∑ a ∈ s, f a) ^ n = ∑ p ∈ piFinset fun _i : Fin n ↦ s, ∏ i, f (p i) := by
  convert @prod_univ_sum (Fin n) _ _ _ _ _ (fun _i ↦ s) fun _i d ↦ f d; simp

/-- The product of `f a + g a` over all of `s` is the sum over the powerset of `s` of the product of
`f` over a subset `t` times the product of `g` over the complement of `t`  -/
theorem prod_add (f g : ι → α) (s : Finset ι) :
    ∏ i ∈ s, (f i + g i) = ∑ t ∈ s.powerset, (∏ i ∈ t, f i) * ∏ i ∈ s \ t, g i := by
  classical
  calc
    ∏ i ∈ s, (f i + g i) =
        ∏ i ∈ s, ∑ p ∈ ({True, False} : Finset Prop), if p then f i else g i := by simp
    _ = ∑ p ∈ (s.pi fun _ => {True, False} : Finset (∀ a ∈ s, Prop)),
          ∏ a ∈ s.attach, if p a.1 a.2 then f a.1 else g a.1 := prod_sum _ _ _
    _ = ∑ t ∈ s.powerset, (∏ a ∈ t, f a) * ∏ a ∈ s \ t, g a :=
      sum_bij'
        (fun f _ ↦ {a ∈ s | ∃ h : a ∈ s, f a h})
        (fun t _ a _ => a ∈ t)
        (by simp)
        (by simp [Classical.em])
<<<<<<< HEAD
        (by simp_rw [mem_filter, Function.funext_iff, eq_iff_iff, mem_pi, mem_insert]; tauto)
=======
        (by simp_rw [mem_filter, funext_iff, eq_iff_iff, mem_pi, mem_insert]; tauto)
>>>>>>> d0df76bd
        (by simp_rw [Finset.ext_iff, @mem_filter _ _ (id _), mem_powerset]; tauto)
        (fun a _ ↦ by
          simp only [prod_ite, filter_attach', prod_map, Function.Embedding.coeFn_mk,
            Subtype.map_coe, id_eq, prod_attach, filter_congr_decidable]
          congr 2 with x
          simp only [mem_filter, mem_sdiff, not_and, not_exists, and_congr_right_iff]
          tauto)

theorem prod_one_add {f : ι → α} (s : Finset ι) :
    ∏ i ∈ s, (1 + f i) = ∑ t ∈ s.powerset, ∏ i ∈ t, f i := by
  simp only [add_comm (1 : α), prod_add, prod_const_one, mul_one]

theorem prod_add_one {f : ι → α} (s : Finset ι) :
    ∏ i ∈ s, (f i + 1) = ∑ t ∈ s.powerset, ∏ i ∈ t, f i := by
  simp only [prod_add, prod_const_one, mul_one]

end DecidableEq

/-- `∏ i, (f i + g i) = (∏ i, f i) + ∑ i, g i * (∏ j < i, f j + g j) * (∏ j > i, f j)`. -/
theorem prod_add_ordered [LinearOrder ι] (s : Finset ι) (f g : ι → α) :
    ∏ i ∈ s, (f i + g i) =
      (∏ i ∈ s, f i) +
        ∑ i ∈ s, g i * (∏ j ∈ s with j < i, (f j + g j)) * ∏ j ∈ s with i < j, f j := by
  refine Finset.induction_on_max s (by simp) ?_
  clear s
  intro a s ha ihs
  have ha' : a ∉ s := fun ha' => lt_irrefl a (ha a ha')
  rw [prod_insert ha', prod_insert ha', sum_insert ha', filter_insert, if_neg (lt_irrefl a),
    filter_true_of_mem ha, ihs, add_mul, mul_add, mul_add, add_assoc]
  congr 1
  rw [add_comm]
  congr 1
  · rw [filter_false_of_mem, prod_empty, mul_one]
    exact (forall_mem_insert _ _ _).2 ⟨lt_irrefl a, fun i hi => (ha i hi).not_lt⟩
  · rw [mul_sum]
    refine sum_congr rfl fun i hi => ?_
    rw [filter_insert, if_neg (ha i hi).not_lt, filter_insert, if_pos (ha i hi), prod_insert,
      mul_left_comm]
    exact mt (fun ha => (mem_filter.1 ha).1) ha'

/-- Summing `a ^ #t * b ^ (n - #t)` over all finite subsets `t` of a finset `s`
gives `(a + b) ^ #s`. -/
theorem sum_pow_mul_eq_add_pow (a b : α) (s : Finset ι) :
    (∑ t ∈ s.powerset, a ^ #t * b ^ (#s - #t)) = (a + b) ^ #s := by
  classical
  rw [← prod_const, prod_add]
  refine Finset.sum_congr rfl fun t ht => ?_
  rw [prod_const, prod_const, ← card_sdiff (mem_powerset.1 ht)]

/-- Summing `a^#s * b^(n-#s)` over all finite subsets `s` of a fintype of cardinality `n`
gives `(a + b)^n`. The "good" proof involves expanding along all coordinates using the fact that
`x^n` is multilinear, but multilinear maps are only available now over rings, so we give instead
a proof reducing to the usual binomial theorem to have a result over semirings. -/
lemma _root_.Fintype.sum_pow_mul_eq_add_pow (ι : Type*) [Fintype ι] (a b : α) :
    ∑ s : Finset ι, a ^ #s * b ^ (Fintype.card ι - #s) = (a + b) ^ Fintype.card ι :=
  Finset.sum_pow_mul_eq_add_pow _ _ _

@[norm_cast]
theorem prod_natCast (s : Finset ι) (f : ι → ℕ) : ↑(∏ i ∈ s, f i : ℕ) = ∏ i ∈ s, (f i : α) :=
  map_prod (Nat.castRingHom α) f s

end CommSemiring

section CommRing
variable [CommRing α]

/-- The product of `f i - g i` over all of `s` is the sum over the powerset of `s` of the product of
`g` over a subset `t` times the product of `f` over the complement of `t` times `(-1) ^ #t`. -/
lemma prod_sub [DecidableEq ι] (f g : ι → α) (s : Finset ι) :
    ∏ i ∈ s, (f i - g i) = ∑ t ∈ s.powerset, (-1) ^ #t * (∏ i ∈ s \ t, f i) * ∏ i ∈ t, g i := by
  simp [sub_eq_neg_add, prod_add, ← prod_const, ← prod_mul_distrib, mul_right_comm]

/-- `∏ i, (f i - g i) = (∏ i, f i) - ∑ i, g i * (∏ j < i, f j - g j) * (∏ j > i, f j)`. -/
lemma prod_sub_ordered [LinearOrder ι] (s : Finset ι) (f g : ι → α) :
    ∏ i ∈ s, (f i - g i) =
      (∏ i ∈ s, f i) -
        ∑ i ∈ s, g i * (∏ j ∈ s with j < i, (f j - g j)) * ∏ j ∈ s with i < j, f j := by
  simp only [sub_eq_add_neg]
  convert prod_add_ordered s f fun i => -g i
  simp

/-- `∏ i, (1 - f i) = 1 - ∑ i, f i * (∏ j < i, 1 - f j)`. This formula is useful in construction of
a partition of unity from a collection of “bump” functions. -/
theorem prod_one_sub_ordered [LinearOrder ι] (s : Finset ι) (f : ι → α) :
    ∏ i ∈ s, (1 - f i) = 1 - ∑ i ∈ s, f i * ∏ j ∈ s with j < i, (1 - f j) := by
  rw [prod_sub_ordered]
  simp

theorem prod_range_natCast_sub (n k : ℕ) :
    ∏ i ∈ range k, (n - i : α) = (∏ i ∈ range k, (n - i) : ℕ) := by
  rw [prod_natCast]
  rcases le_or_lt k n with hkn | hnk
  · exact prod_congr rfl fun i hi => (Nat.cast_sub <| (mem_range.1 hi).le.trans hkn).symm
  · rw [← mem_range] at hnk
    rw [prod_eq_zero hnk, prod_eq_zero hnk] <;> simp

@[deprecated (since := "2024-05-27")] alias prod_range_cast_nat_sub := prod_range_natCast_sub


end CommRing

section DivisionSemiring
variable [DivisionSemiring α]

lemma sum_div (s : Finset ι) (f : ι → α) (a : α) :
    (∑ i ∈ s, f i) / a = ∑ i ∈ s, f i / a := by simp only [div_eq_mul_inv, sum_mul]

end DivisionSemiring
end Finset

open Finset

namespace Fintype
variable {ι κ α : Type*} [Fintype ι] [Fintype κ] [CommSemiring α]

lemma sum_pow (f : ι → α) (n : ℕ) : (∑ a, f a) ^ n = ∑ p : Fin n → ι, ∏ i, f (p i) := by
  simp [sum_pow']

variable [DecidableEq ι]

/-- A product of sums can be written as a sum of products. -/
lemma prod_sum {κ : ι → Type*} [∀ i, Fintype (κ i)] (f : ∀ i, κ i → α) :
    ∏ i, ∑ j, f i j = ∑ x : ∀ i, κ i, ∏ i, f i (x i) := Finset.prod_univ_sum _ _

lemma prod_add (f g : ι → α) : ∏ a, (f a + g a) = ∑ t, (∏ a ∈ t, f a) * ∏ a ∈ tᶜ, g a := by
  simpa [compl_eq_univ_sdiff] using Finset.prod_add f g univ

end Fintype

namespace Nat
variable {ι : Type*} {s : Finset ι} {f : ι → ℕ} {n : ℕ}

protected lemma sum_div (hf : ∀ i ∈ s, n ∣ f i) : (∑ i ∈ s, f i) / n = ∑ i ∈ s, f i / n := by
  obtain rfl | hn := n.eq_zero_or_pos
  · simp
  rw [Nat.div_eq_iff_eq_mul_left hn (dvd_sum hf), sum_mul]
  refine sum_congr rfl fun s hs ↦ ?_
  rw [Nat.div_mul_cancel (hf _ hs)]

@[simp, norm_cast]
lemma cast_list_sum [AddMonoidWithOne β] (s : List ℕ) : (↑s.sum : β) = (s.map (↑)).sum :=
  map_list_sum (castAddMonoidHom β) _

@[simp, norm_cast]
lemma cast_list_prod [Semiring β] (s : List ℕ) : (↑s.prod : β) = (s.map (↑)).prod :=
  map_list_prod (castRingHom β) _

@[simp, norm_cast]
lemma cast_multiset_sum [AddCommMonoidWithOne β] (s : Multiset ℕ) :
    (↑s.sum : β) = (s.map (↑)).sum :=
  map_multiset_sum (castAddMonoidHom β) _

@[simp, norm_cast]
lemma cast_multiset_prod [CommSemiring β] (s : Multiset ℕ) : (↑s.prod : β) = (s.map (↑)).prod :=
  map_multiset_prod (castRingHom β) _

@[simp, norm_cast]
lemma cast_sum [AddCommMonoidWithOne β] (s : Finset α) (f : α → ℕ) :
    ↑(∑ x ∈ s, f x : ℕ) = ∑ x ∈ s, (f x : β) :=
  map_sum (castAddMonoidHom β) _ _

@[simp, norm_cast]
lemma cast_prod [CommSemiring β] (f : α → ℕ) (s : Finset α) :
    (↑(∏ i ∈ s, f i) : β) = ∏ i ∈ s, (f i : β) :=
  map_prod (castRingHom β) _ _

end Nat

namespace Int
variable {ι : Type*} {s : Finset ι} {f : ι → ℤ} {n : ℤ}

protected lemma sum_div (hf : ∀ i ∈ s, n ∣ f i) : (∑ i ∈ s, f i) / n = ∑ i ∈ s, f i / n := by
  obtain rfl | hn := eq_or_ne n 0
  · simp
  rw [Int.ediv_eq_iff_eq_mul_left hn (dvd_sum hf), sum_mul]
  refine sum_congr rfl fun s hs ↦ ?_
  rw [Int.ediv_mul_cancel (hf _ hs)]

@[simp, norm_cast]
lemma cast_list_sum [AddGroupWithOne β] (s : List ℤ) : (↑s.sum : β) = (s.map (↑)).sum :=
  map_list_sum (castAddHom β) _

@[simp, norm_cast]
lemma cast_list_prod [Ring β] (s : List ℤ) : (↑s.prod : β) = (s.map (↑)).prod :=
  map_list_prod (castRingHom β) _

@[simp, norm_cast]
lemma cast_multiset_sum [AddCommGroupWithOne β] (s : Multiset ℤ) :
    (↑s.sum : β) = (s.map (↑)).sum :=
  map_multiset_sum (castAddHom β) _

@[simp, norm_cast]
lemma cast_multiset_prod {R : Type*} [CommRing R] (s : Multiset ℤ) :
    (↑s.prod : R) = (s.map (↑)).prod :=
  map_multiset_prod (castRingHom R) _

@[simp, norm_cast]
lemma cast_sum [AddCommGroupWithOne β] (s : Finset α) (f : α → ℤ) :
    ↑(∑ x ∈ s, f x : ℤ) = ∑ x ∈ s, (f x : β) :=
  map_sum (castAddHom β) _ _

@[simp, norm_cast]
lemma cast_prod {R : Type*} [CommRing R] (f : α → ℤ) (s : Finset α) :
    (↑(∏ i ∈ s, f i) : R) = ∏ i ∈ s, (f i : R) :=
  map_prod (Int.castRingHom R) _ _

end Int<|MERGE_RESOLUTION|>--- conflicted
+++ resolved
@@ -169,11 +169,7 @@
         (fun t _ a _ => a ∈ t)
         (by simp)
         (by simp [Classical.em])
-<<<<<<< HEAD
-        (by simp_rw [mem_filter, Function.funext_iff, eq_iff_iff, mem_pi, mem_insert]; tauto)
-=======
         (by simp_rw [mem_filter, funext_iff, eq_iff_iff, mem_pi, mem_insert]; tauto)
->>>>>>> d0df76bd
         (by simp_rw [Finset.ext_iff, @mem_filter _ _ (id _), mem_powerset]; tauto)
         (fun a _ ↦ by
           simp only [prod_ite, filter_attach', prod_map, Function.Embedding.coeFn_mk,
