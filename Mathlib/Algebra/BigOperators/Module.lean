/-
Copyright (c) 2022 Dylan MacKenzie. All rights reserved.
Released under Apache 2.0 license as described in the file LICENSE.
Authors: Dylan MacKenzie
-/
import Mathlib.Algebra.BigOperators.Intervals
import Mathlib.Algebra.Module.Defs
import Mathlib.Tactic.Abel

/-!
# Summation by parts
-/

namespace Finset
variable {R M : Type*} [Ring R] [AddCommGroup M] [Module R M] (f : ℕ → R) (g : ℕ → M) {m n : ℕ}

-- The partial sum of `g`, starting from zero
local notation "G " n:80 => ∑ i ∈ range n, g i

/-- **Summation by parts**, also known as **Abel's lemma** or an **Abel transformation** -/
theorem sum_Ico_by_parts (hmn : m < n) :
    ∑ i ∈ Ico m n, f i • g i =
      f (n - 1) • G n - f m • G m - ∑ i ∈ Ico m (n - 1), (f (i + 1) - f i) • G (i + 1) := by
  have h₁ : (∑ i ∈ Ico (m + 1) n, f i • G i) = ∑ i ∈ Ico m (n - 1), f (i + 1) • G (i + 1) := by
    rw [← Nat.sub_add_cancel (Nat.one_le_of_lt hmn), ← sum_Ico_add']
    simp only [tsub_le_iff_right, add_le_iff_nonpos_left, nonpos_iff_eq_zero,
      tsub_eq_zero_iff_le, add_tsub_cancel_right]
  have h₂ :
    (∑ i ∈ Ico (m + 1) n, f i • G (i + 1)) =
      (∑ i ∈ Ico m (n - 1), f i • G (i + 1)) + f (n - 1) • G n - f m • G (m + 1) := by
    rw [← sum_Ico_sub_bot _ hmn, ← sum_Ico_succ_sub_top _ (Nat.le_sub_one_of_lt hmn),
      Nat.sub_add_cancel (pos_of_gt hmn), sub_add_cancel]
  rw [sum_eq_sum_Ico_succ_bot hmn]
  conv in (occs := 3) (f _ • g _) => rw [← sum_range_succ_sub_sum g]
  simp_rw [smul_sub, sum_sub_distrib, h₂, h₁]
  conv_lhs => congr; rfl; rw [← add_sub, add_comm, ← add_sub, ← sum_sub_distrib]
  have : ∀ i, f i • G (i + 1) - f (i + 1) • G (i + 1) = -((f (i + 1) - f i) • G (i + 1)) := by
    intro i
    rw [sub_smul]
    abel
  simp_rw [this, sum_neg_distrib, sum_range_succ, smul_add]
  abel

<<<<<<< HEAD
theorem sum_Ioc_by_parts (hn : 1 ≤ n) (hmn : m < n) :
    ∑ i ∈ Ioc m n, f i • g i =
      f n • G (n + 1) - f (m + 1) • G (m + 1)
        - ∑ i ∈ Ioc m (n - 1), (f (i + 1) - f i) • G (i + 1) := by
  convert sum_Ico_by_parts (m := m + 1) (n := n + 1) f g (Nat.succ_lt_succ hmn) using 2
  · rw [Nat.Ico_succ_succ]
  · simp only [← Nat.Ico_succ_succ, Nat.succ_eq_add_one, hn, Nat.sub_add_cancel,
      add_tsub_cancel_right]
=======
theorem sum_Ioc_by_parts (hmn : m < n) :
    ∑ i ∈ Ioc m n, f i • g i =
      f n • G (n + 1) - f (m + 1) • G (m + 1)
        - ∑ i ∈ Ioc m (n - 1), (f (i + 1) - f i) • G (i + 1) := by
  simpa only [← Nat.Ico_succ_succ, Nat.succ_eq_add_one, Nat.sub_add_cancel (Nat.one_le_of_lt hmn),
    add_tsub_cancel_right] using sum_Ico_by_parts f g (Nat.succ_lt_succ hmn)
>>>>>>> a38db992

variable (n)

/-- **Summation by parts** for ranges -/
theorem sum_range_by_parts :
    ∑ i ∈ range n, f i • g i =
      f (n - 1) • G n - ∑ i ∈ range (n - 1), (f (i + 1) - f i) • G (i + 1) := by
  by_cases hn : n = 0
  · simp [hn]
  · rw [range_eq_Ico, sum_Ico_by_parts f g (Nat.pos_of_ne_zero hn), sum_range_zero, smul_zero,
      sub_zero, range_eq_Ico]

end Finset<|MERGE_RESOLUTION|>--- conflicted
+++ resolved
@@ -41,23 +41,12 @@
   simp_rw [this, sum_neg_distrib, sum_range_succ, smul_add]
   abel
 
-<<<<<<< HEAD
-theorem sum_Ioc_by_parts (hn : 1 ≤ n) (hmn : m < n) :
-    ∑ i ∈ Ioc m n, f i • g i =
-      f n • G (n + 1) - f (m + 1) • G (m + 1)
-        - ∑ i ∈ Ioc m (n - 1), (f (i + 1) - f i) • G (i + 1) := by
-  convert sum_Ico_by_parts (m := m + 1) (n := n + 1) f g (Nat.succ_lt_succ hmn) using 2
-  · rw [Nat.Ico_succ_succ]
-  · simp only [← Nat.Ico_succ_succ, Nat.succ_eq_add_one, hn, Nat.sub_add_cancel,
-      add_tsub_cancel_right]
-=======
 theorem sum_Ioc_by_parts (hmn : m < n) :
     ∑ i ∈ Ioc m n, f i • g i =
       f n • G (n + 1) - f (m + 1) • G (m + 1)
         - ∑ i ∈ Ioc m (n - 1), (f (i + 1) - f i) • G (i + 1) := by
   simpa only [← Nat.Ico_succ_succ, Nat.succ_eq_add_one, Nat.sub_add_cancel (Nat.one_le_of_lt hmn),
     add_tsub_cancel_right] using sum_Ico_by_parts f g (Nat.succ_lt_succ hmn)
->>>>>>> a38db992
 
 variable (n)
 
