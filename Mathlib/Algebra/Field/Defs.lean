/-
Copyright (c) 2014 Robert Lewis. All rights reserved.
Released under Apache 2.0 license as described in the file LICENSE.
Authors: Robert Lewis, Leonardo de Moura, Johannes Hölzl, Mario Carneiro, Yaël Dillies
-/
import Mathlib.Algebra.Ring.Defs
import Mathlib.Data.Rat.Init

/-!
# Division (semi)rings and (semi)fields

This file introduces fields and division rings (also known as skewfields) and proves some basic
statements about them. For a more extensive theory of fields, see the `FieldTheory` folder.

## Main definitions

* `DivisionSemiring`: Nontrivial semiring with multiplicative inverses for nonzero elements.
* `DivisionRing`: Nontrivial ring with multiplicative inverses for nonzero elements.
* `Semifield`: Commutative division semiring.
* `Field`: Commutative division ring.
* `IsField`: Predicate on a (semi)ring that it is a (semi)field, i.e. that the multiplication is
  commutative, that it has more than one element and that all non-zero elements have a
  multiplicative inverse. In contrast to `Field`, which contains the data of a function associating
  to an element of the field its multiplicative inverse, this predicate only assumes the existence
  and can therefore more easily be used to e.g. transfer along ring isomorphisms.

## Implementation details

By convention `0⁻¹ = 0` in a field or division ring. This is due to the fact that working with total
functions has the advantage of not constantly having to check that `x ≠ 0` when writing `x⁻¹`. With
this convention in place, some statements like `(a + b) * c⁻¹ = a * c⁻¹ + b * c⁻¹` still remain
true, while others like the defining property `a * a⁻¹ = 1` need the assumption `a ≠ 0`. If you are
a beginner in using Lean and are confused by that, you can read more about why this convention is
taken in Kevin Buzzard's
[blogpost](https://xenaproject.wordpress.com/2020/07/05/division-by-zero-in-type-theory-a-faq/)

A division ring or field is an example of a `GroupWithZero`. If you cannot find
a division ring / field lemma that does not involve `+`, you can try looking for
a `GroupWithZero` lemma instead.

## Tags

field, division ring, skew field, skew-field, skewfield
-/

-- `NeZero` should not be needed in the basic algebraic hierarchy.
assert_not_exists NeZero

-- Check that we have not imported `Mathlib.Tactic.Common` yet.
assert_not_exists Mathlib.Tactic.LibrarySearch.librarySearch

assert_not_exists MonoidHom

open Function Set

universe u

variable {α β K : Type*}

/-- The default definition of the coercion `ℚ≥0 → K` for a division semiring `K`.

`↑q : K` is defined as `(q.num : K) / (q.den : K)`.

Do not use this directly (instances of `DivisionSemiring` are allowed to override that default for
better definitional properties). Instead, use the coercion. -/
<<<<<<< HEAD
def Rat.castRec [NatCast K] [IntCast K] [Div K] (q : ℚ) : K := q.num / q.den
#align rat.cast_rec Rat.castRec
=======
def NNRat.castRec [NatCast K] [Div K] (q : ℚ≥0) : K := q.num / q.den
>>>>>>> 59de845a

/-- The default definition of the coercion `ℚ → K` for a division ring `K`.

`↑q : K` is defined as `(q.num : K) / (q.den : K)`.

Do not use this directly (instances of `DivisionRing` are allowed to override that default for
better definitional properties). Instead, use the coercion. -/
def Rat.castRec [NatCast K] [IntCast K] [Div K] (q : ℚ) : K := q.num / q.den

/-- A `DivisionSemiring` is a `Semiring` with multiplicative inverses for nonzero elements.

An instance of `DivisionSemiring K` includes maps `nnratCast : ℚ≥0 → K` and `nnqsmul : ℚ≥0 → K → K`.
Those two fields are needed to implement the `DivisionSemiring K → Algebra ℚ≥0 K` instance since we
need to control the specific definitions for some special cases of `K` (in particular `K = ℚ≥0`
itself). See also note [forgetful inheritance].

If the division semiring has positive characteristic `p`, our division by zero convention forces
`nnratCast (1 / p) = 1 / 0 = 0`. -/
class DivisionSemiring (α : Type*) extends Semiring α, GroupWithZero α, NNRatCast α where
  protected nnratCast := NNRat.castRec
  /-- However `NNRat.cast` is defined, it must be propositionally equal to `a / b`.

  Do not use this lemma directly. Use `NNRat.cast_def` instead. -/
  protected nnratCast_def (q : ℚ≥0) : (NNRat.cast q : α) = q.num / q.den := by intros; rfl
  /-- Scalar multiplication by a nonnegative rational number.

  Unless there is a risk of a `Module ℚ≥0 _` instance diamond, write `nnqsmul := _`. This will set
  `nnqsmul` to `(NNRat.cast · * ·)` thanks to unification in the default proof of `nnqsmul_def`.

  Do not use directly. Instead use the `•` notation. -/
  protected nnqsmul : ℚ≥0 → α → α
  /-- However `qsmul` is defined, it must be propositionally equal to multiplication by `Rat.cast`.

  Do not use this lemma directly. Use `NNRat.smul_def` instead. -/
  protected nnqsmul_def (q : ℚ≥0) (a : α) : nnqsmul q a = NNRat.cast q * a := by intros; rfl

/-- A `DivisionRing` is a `Ring` with multiplicative inverses for nonzero elements.

An instance of `DivisionRing K` includes maps `ratCast : ℚ → K` and `qsmul : ℚ → K → K`.
Those two fields are needed to implement the `DivisionRing K → Algebra ℚ K` instance since we need
to control the specific definitions for some special cases of `K` (in particular `K = ℚ` itself).
See also note [forgetful inheritance]. Similarly, there are maps `nnratCast ℚ≥0 → K` and
`nnqsmul : ℚ≥0 → K → K` to implement the `DivisionSemiring K → Algebra ℚ≥0 K` instance.

If the division ring has positive characteristic `p`, our division by zero convention forces
`ratCast (1 / p) = 1 / 0 = 0`. -/
class DivisionRing (α : Type*)
  extends Ring α, DivInvMonoid α, Nontrivial α, NNRatCast α, RatCast α where
  /-- For a nonzero `a`, `a⁻¹` is a right multiplicative inverse. -/
  protected mul_inv_cancel : ∀ (a : α), a ≠ 0 → a * a⁻¹ = 1
  /-- The inverse of `0` is `0` by convention. -/
  protected inv_zero : (0 : α)⁻¹ = 0
  protected nnratCast := NNRat.castRec
  /-- However `NNRat.cast` is defined, it must be equal to `a / b`.

  Do not use this lemma directly. Use `NNRat.cast_def` instead. -/
  protected nnratCast_def (q : ℚ≥0) : (NNRat.cast q : α) = q.num / q.den := by intros; rfl
  /-- Scalar multiplication by a nonnegative rational number.

  Unless there is a risk of a `Module ℚ≥0 _` instance diamond, write `nnqsmul := _`. This will set
  `nnqsmul` to `(NNRat.cast · * ·)` thanks to unification in the default proof of `nnqsmul_def`.

  Do not use directly. Instead use the `•` notation. -/
  protected nnqsmul : ℚ≥0 → α → α
  /-- However `qsmul` is defined, it must be propositionally equal to multiplication by `Rat.cast`.

  Do not use this lemma directly. Use `NNRat.smul_def` instead. -/
  protected nnqsmul_def (q : ℚ≥0) (a : α) : nnqsmul q a = NNRat.cast q * a := by intros; rfl
  protected ratCast := Rat.castRec
  /-- However `Rat.cast q` is defined, it must be propositionally equal to `q.num / q.den`.

  Do not use this lemma directly. Use `Rat.cast_def` instead. -/
  protected ratCast_def (q : ℚ) : (Rat.cast q : α) = q.num / q.den := by intros; rfl
  /-- Scalar multiplication by a rational number.

  Unless there is a risk of a `Module ℚ _` instance diamond, write `qsmul := _`. This will set
  `qsmul` to `(Rat.cast · * ·)` thanks to unification in the default proof of `qsmul_def`.

  Do not use directly. Instead use the `•` notation. -/
  protected qsmul : ℚ → α → α
  /-- However `qsmul` is defined, it must be propositionally equal to multiplication by `Rat.cast`.

  Do not use this lemma directly. Use `Rat.cast_def` instead. -/
  protected qsmul_def (a : ℚ) (x : α) : qsmul a x = Rat.cast a * x := by intros; rfl
<<<<<<< HEAD
#align division_ring DivisionRing
#align division_ring.rat_cast_mk DivisionRing.ratCast_def
=======
>>>>>>> 59de845a

-- see Note [lower instance priority]
instance (priority := 100) DivisionRing.toDivisionSemiring [DivisionRing α] : DivisionSemiring α :=
  { ‹DivisionRing α› with }

/-- A `Semifield` is a `CommSemiring` with multiplicative inverses for nonzero elements.

An instance of `Semifield K` includes maps `nnratCast : ℚ≥0 → K` and `nnqsmul : ℚ≥0 → K → K`.
Those two fields are needed to implement the `DivisionSemiring K → Algebra ℚ≥0 K` instance since we
need to control the specific definitions for some special cases of `K` (in particular `K = ℚ≥0`
itself). See also note [forgetful inheritance].

If the semifield has positive characteristic `p`, our division by zero convention forces
`nnratCast (1 / p) = 1 / 0 = 0`. -/
class Semifield (α : Type*) extends CommSemiring α, DivisionSemiring α, CommGroupWithZero α

/-- A `Field` is a `CommRing` with multiplicative inverses for nonzero elements.

An instance of `Field K` includes maps `ratCast : ℚ → K` and `qsmul : ℚ → K → K`.
Those two fields are needed to implement the `DivisionRing K → Algebra ℚ K` instance since we need
to control the specific definitions for some special cases of `K` (in particular `K = ℚ` itself).
See also note [forgetful inheritance].

If the field has positive characteristic `p`, our division by zero convention forces
`ratCast (1 / p) = 1 / 0 = 0`. -/
class Field (K : Type u) extends CommRing K, DivisionRing K

-- see Note [lower instance priority]
instance (priority := 100) Field.toSemifield [Field α] : Semifield α := { ‹Field α› with }

namespace NNRat
variable [DivisionSemiring α]

instance (priority := 100) smulDivisionSemiring : SMul ℚ≥0 α := ⟨DivisionSemiring.nnqsmul⟩

lemma cast_def (q : ℚ≥0) : (q : α) = q.num / q.den := DivisionSemiring.nnratCast_def _
lemma smul_def (q : ℚ≥0) (a : α) : q • a = q * a := DivisionSemiring.nnqsmul_def q a

variable (α)

@[simp] lemma smul_one_eq_cast (q : ℚ≥0) : q • (1 : α) = q := by rw [NNRat.smul_def, mul_one]

@[deprecated (since := "2024-05-03")] alias smul_one_eq_coe := smul_one_eq_cast

end NNRat

namespace Rat
variable [DivisionRing K] {a b : K}

lemma cast_def (q : ℚ) : (q : K) = q.num / q.den := DivisionRing.ratCast_def _
<<<<<<< HEAD
#align rat.cast_def Rat.cast_def
=======

lemma cast_mk' (a b h1 h2) : ((⟨a, b, h1, h2⟩ : ℚ) : K) = a / b := cast_def _
>>>>>>> 59de845a

lemma cast_mk' (a b h1 h2) : ((⟨a, b, h1, h2⟩ : ℚ) : K) = a / b := cast_def _
#align rat.cast_mk' Rat.cast_mk'

instance (priority := 100) smulDivisionRing : SMul ℚ K :=
  ⟨DivisionRing.qsmul⟩

theorem smul_def (a : ℚ) (x : K) : a • x = ↑a * x := DivisionRing.qsmul_def a x
<<<<<<< HEAD
#align rat.smul_def Rat.smul_def
=======
>>>>>>> 59de845a

@[simp]
theorem smul_one_eq_cast (A : Type*) [DivisionRing A] (m : ℚ) : m • (1 : A) = ↑m := by
  rw [Rat.smul_def, mul_one]

@[deprecated (since := "2024-05-03")] alias smul_one_eq_coe := smul_one_eq_cast

end Rat

/-- `OfScientific.ofScientific` is the simp-normal form. -/
@[simp]
theorem Rat.ofScientific_eq_ofScientific (m : ℕ) (s : Bool) (e : ℕ) :
    Rat.ofScientific (OfNat.ofNat m) s (OfNat.ofNat e) = OfScientific.ofScientific m s e := rfl<|MERGE_RESOLUTION|>--- conflicted
+++ resolved
@@ -63,12 +63,7 @@
 
 Do not use this directly (instances of `DivisionSemiring` are allowed to override that default for
 better definitional properties). Instead, use the coercion. -/
-<<<<<<< HEAD
-def Rat.castRec [NatCast K] [IntCast K] [Div K] (q : ℚ) : K := q.num / q.den
-#align rat.cast_rec Rat.castRec
-=======
 def NNRat.castRec [NatCast K] [Div K] (q : ℚ≥0) : K := q.num / q.den
->>>>>>> 59de845a
 
 /-- The default definition of the coercion `ℚ → K` for a division ring `K`.
 
@@ -153,11 +148,6 @@
 
   Do not use this lemma directly. Use `Rat.cast_def` instead. -/
   protected qsmul_def (a : ℚ) (x : α) : qsmul a x = Rat.cast a * x := by intros; rfl
-<<<<<<< HEAD
-#align division_ring DivisionRing
-#align division_ring.rat_cast_mk DivisionRing.ratCast_def
-=======
->>>>>>> 59de845a
 
 -- see Note [lower instance priority]
 instance (priority := 100) DivisionRing.toDivisionSemiring [DivisionRing α] : DivisionSemiring α :=
@@ -208,24 +198,13 @@
 variable [DivisionRing K] {a b : K}
 
 lemma cast_def (q : ℚ) : (q : K) = q.num / q.den := DivisionRing.ratCast_def _
-<<<<<<< HEAD
-#align rat.cast_def Rat.cast_def
-=======
 
 lemma cast_mk' (a b h1 h2) : ((⟨a, b, h1, h2⟩ : ℚ) : K) = a / b := cast_def _
->>>>>>> 59de845a
-
-lemma cast_mk' (a b h1 h2) : ((⟨a, b, h1, h2⟩ : ℚ) : K) = a / b := cast_def _
-#align rat.cast_mk' Rat.cast_mk'
 
 instance (priority := 100) smulDivisionRing : SMul ℚ K :=
   ⟨DivisionRing.qsmul⟩
 
 theorem smul_def (a : ℚ) (x : K) : a • x = ↑a * x := DivisionRing.qsmul_def a x
-<<<<<<< HEAD
-#align rat.smul_def Rat.smul_def
-=======
->>>>>>> 59de845a
 
 @[simp]
 theorem smul_one_eq_cast (A : Type*) [DivisionRing A] (m : ℚ) : m • (1 : A) = ↑m := by
