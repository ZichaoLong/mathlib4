/-
Copyright (c) 2023 Oliver Nash. All rights reserved.
Released under Apache 2.0 license as described in the file LICENSE.
Authors: Oliver Nash
-/
import Mathlib.Algebra.DirectSum.LinearMap
import Mathlib.Algebra.Lie.InvariantForm
import Mathlib.Algebra.Lie.Weights.Cartan
import Mathlib.Algebra.Lie.Weights.Linear
import Mathlib.FieldTheory.IsAlgClosed.AlgebraicClosure
import Mathlib.LinearAlgebra.PID

/-!
# The trace and Killing forms of a Lie algebra.

Let `L` be a Lie algebra with coefficients in a commutative ring `R`. Suppose `M` is a finite, free
`R`-module and we have a representation `φ : L → End M`. This data induces a natural bilinear form
`B` on `L`, called the trace form associated to `M`; it is defined as `B(x, y) = Tr (φ x) (φ y)`.

In the special case that `M` is `L` itself and `φ` is the adjoint representation, the trace form
is known as the Killing form.

We define the trace / Killing form in this file and prove some basic properties.

## Main definitions

 * `LieModule.traceForm`: a finite, free representation of a Lie algebra `L` induces a bilinear form
   on `L` called the trace Form.
 * `LieModule.traceForm_eq_zero_of_isNilpotent`: the trace form induced by a nilpotent
   representation of a Lie algebra vanishes.
 * `killingForm`: the adjoint representation of a (finite, free) Lie algebra `L` induces a bilinear
   form on `L` via the trace form construction.
-/

variable (R K L M : Type*) [CommRing R] [LieRing L] [LieAlgebra R L]
  [AddCommGroup M] [Module R M] [LieRingModule L M] [LieModule R L M]

local notation "φ" => LieModule.toEnd R L M

open LinearMap (trace)
open Set Module

namespace LieModule

/-- A finite, free representation of a Lie algebra `L` induces a bilinear form on `L` called
the trace Form. See also `killingForm`. -/
noncomputable def traceForm : LinearMap.BilinForm R L :=
  ((LinearMap.mul _ _).compl₁₂ (φ).toLinearMap (φ).toLinearMap).compr₂ (trace R M)

lemma traceForm_apply_apply (x y : L) :
    traceForm R L M x y = trace R _ (φ x ∘ₗ φ y) :=
  rfl

lemma traceForm_comm (x y : L) : traceForm R L M x y = traceForm R L M y x :=
  LinearMap.trace_mul_comm R (φ x) (φ y)

lemma traceForm_isSymm : LinearMap.IsSymm (traceForm R L M) := LieModule.traceForm_comm R L M

@[simp] lemma traceForm_flip : LinearMap.flip (traceForm R L M) = traceForm R L M :=
  Eq.symm <| LinearMap.ext₂ <| traceForm_comm R L M

/-- The trace form of a Lie module is compatible with the action of the Lie algebra.

See also `LieModule.traceForm_apply_lie_apply'`. -/
lemma traceForm_apply_lie_apply (x y z : L) :
    traceForm R L M ⁅x, y⁆ z = traceForm R L M x ⁅y, z⁆ := by
  calc traceForm R L M ⁅x, y⁆ z
      = trace R _ (φ ⁅x, y⁆ ∘ₗ φ z) := by simp only [traceForm_apply_apply]
    _ = trace R _ ((φ x * φ y - φ y * φ x) * φ z) := ?_
    _ = trace R _ (φ x * (φ y * φ z)) - trace R _ (φ y * (φ x * φ z)) := ?_
    _ = trace R _ (φ x * (φ y * φ z)) - trace R _ (φ x * (φ z * φ y)) := ?_
    _ = traceForm R L M x ⁅y, z⁆ := ?_
  · simp only [LieHom.map_lie, Ring.lie_def, ← LinearMap.mul_eq_comp]
  · simp only [sub_mul, mul_sub, map_sub, mul_assoc]
  · simp only [LinearMap.trace_mul_cycle' R (φ x) (φ z) (φ y)]
  · simp only [traceForm_apply_apply, LieHom.map_lie, Ring.lie_def, mul_sub, map_sub,
      ← LinearMap.mul_eq_comp]

/-- Given a representation `M` of a Lie algebra `L`, the action of any `x : L` is skew-adjoint wrt
the trace form. -/
lemma traceForm_apply_lie_apply' (x y z : L) :
    traceForm R L M ⁅x, y⁆ z = - traceForm R L M y ⁅x, z⁆ :=
  calc traceForm R L M ⁅x, y⁆ z
      = - traceForm R L M ⁅y, x⁆ z := by rw [← lie_skew x y, map_neg, LinearMap.neg_apply]
    _ = - traceForm R L M y ⁅x, z⁆ := by rw [traceForm_apply_lie_apply]

lemma traceForm_lieInvariant : (traceForm R L M).lieInvariant L := by
  intro x y z
  rw [← lie_skew, map_neg, LinearMap.neg_apply, LieModule.traceForm_apply_lie_apply R L M]

/-- This lemma justifies the terminology "invariant" for trace forms. -/
@[simp] lemma lie_traceForm_eq_zero (x : L) : ⁅x, traceForm R L M⁆ = 0 := by
  ext y z
  rw [LieHom.lie_apply, LinearMap.sub_apply, Module.Dual.lie_apply, LinearMap.zero_apply,
    LinearMap.zero_apply, traceForm_apply_lie_apply', sub_self]

@[simp] lemma traceForm_eq_zero_of_isNilpotent
    [Module.Free R M] [Module.Finite R M] [IsReduced R] [IsNilpotent R L M] :
    traceForm R L M = 0 := by
  ext x y
  simp only [traceForm_apply_apply, LinearMap.zero_apply, ← isNilpotent_iff_eq_zero]
  apply LinearMap.isNilpotent_trace_of_isNilpotent
  exact isNilpotent_toEnd_of_isNilpotent₂ R L M x y

@[simp]
lemma traceForm_genWeightSpace_eq [Module.Free R M]
    [IsDomain R] [IsPrincipalIdealRing R]
    [LieAlgebra.IsNilpotent R L] [IsNoetherian R M] [LinearWeights R L M] (χ : L → R) (x y : L) :
    traceForm R L (genWeightSpace M χ) x y = finrank R (genWeightSpace M χ) • (χ x * χ y) := by
  set d := finrank R (genWeightSpace M χ)
  have h₁ : χ y • d • χ x - χ y • χ x • (d : R) = 0 := by simp [mul_comm (χ x)]
  have h₂ : χ x • d • χ y = d • (χ x * χ y) := by
    simpa [nsmul_eq_mul, smul_eq_mul] using mul_left_comm (χ x) d (χ y)
  have := traceForm_eq_zero_of_isNilpotent R L (shiftedGenWeightSpace R L M χ)
  replace this := LinearMap.congr_fun (LinearMap.congr_fun this x) y
  rwa [LinearMap.zero_apply, LinearMap.zero_apply, traceForm_apply_apply,
    shiftedGenWeightSpace.toEnd_eq, shiftedGenWeightSpace.toEnd_eq,
    ← LinearEquiv.conj_comp, LinearMap.trace_conj', LinearMap.comp_sub, LinearMap.sub_comp,
    LinearMap.sub_comp, map_sub, map_sub, map_sub, LinearMap.comp_smul, LinearMap.smul_comp,
    LinearMap.comp_id, LinearMap.id_comp, LinearMap.map_smul, LinearMap.map_smul,
    trace_toEnd_genWeightSpace, trace_toEnd_genWeightSpace,
    LinearMap.comp_smul, LinearMap.smul_comp, LinearMap.id_comp, map_smul, map_smul,
    LinearMap.trace_id, ← traceForm_apply_apply, h₁, h₂, sub_zero, sub_eq_zero] at this

/-- The upper and lower central series of `L` are orthogonal wrt the trace form of any Lie module
`M`. -/
lemma traceForm_eq_zero_if_mem_lcs_of_mem_ucs {x y : L} (k : ℕ)
    (hx : x ∈ (⊤ : LieIdeal R L).lcs L k) (hy : y ∈ (⊥ : LieIdeal R L).ucs k) :
    traceForm R L M x y = 0 := by
  induction k generalizing x y with
  | zero =>
    replace hy : y = 0 := by simpa using hy
    simp [hy]
  | succ k ih =>
    rw [LieSubmodule.ucs_succ, LieSubmodule.mem_normalizer] at hy
    simp_rw [LieIdeal.lcs_succ, ← LieSubmodule.mem_coeSubmodule,
      LieSubmodule.lieIdeal_oper_eq_linear_span', LieSubmodule.mem_top, true_and] at hx
    refine Submodule.span_induction ?_ ?_ (fun z w _ _ hz hw ↦ ?_) (fun t z _ hz ↦ ?_) hx
    · rintro - ⟨z, w, hw, rfl⟩
      rw [← lie_skew, map_neg, LinearMap.neg_apply, neg_eq_zero, traceForm_apply_lie_apply]
      exact ih hw (hy _)
    · simp
    · simp [hz, hw]
    · simp [hz]

lemma traceForm_apply_eq_zero_of_mem_lcs_of_mem_center {x y : L}
    (hx : x ∈ lowerCentralSeries R L L 1) (hy : y ∈ LieAlgebra.center R L) :
    traceForm R L M x y = 0 := by
  apply traceForm_eq_zero_if_mem_lcs_of_mem_ucs R L M 1
  · simpa using hx
  · simpa using hy

-- This is barely worth having: it usually follows from `LieModule.traceForm_eq_zero_of_isNilpotent`
@[simp] lemma traceForm_eq_zero_of_isTrivial [IsTrivial L M] :
    traceForm R L M = 0 := by
  ext x y
  suffices φ x ∘ₗ φ y = 0 by simp [traceForm_apply_apply, this]
  ext m
  simp

/-- Given a bilinear form `B` on a representation `M` of a nilpotent Lie algebra `L`, if `B` is
invariant (in the sense that the action of `L` is skew-adjoint wrt `B`) then components of the
Fitting decomposition of `M` are orthogonal wrt `B`. -/
lemma eq_zero_of_mem_genWeightSpace_mem_posFitting [LieAlgebra.IsNilpotent R L]
    {B : LinearMap.BilinForm R M} (hB : ∀ (x : L) (m n : M), B ⁅x, m⁆ n = - B m ⁅x, n⁆)
    {m₀ m₁ : M} (hm₀ : m₀ ∈ genWeightSpace M (0 : L → R)) (hm₁ : m₁ ∈ posFittingComp R L M) :
    B m₀ m₁ = 0 := by
  replace hB : ∀ x (k : ℕ) m n, B m ((φ x ^ k) n) = (- 1 : R) ^ k • B ((φ x ^ k) m) n := by
    intro x k
    induction k with
    | zero => simp
    | succ k ih =>
    intro m n
    replace hB : ∀ m, B m (φ x n) = (- 1 : R) • B (φ x m) n := by simp [hB]
    have : (-1 : R) ^ k • (-1 : R) = (-1 : R) ^ (k + 1) := by rw [pow_succ (-1 : R), smul_eq_mul]
    conv_lhs => rw [pow_succ, LinearMap.mul_eq_comp, LinearMap.comp_apply, ih, hB,
      ← (φ x).comp_apply, ← LinearMap.mul_eq_comp, ← pow_succ', ← smul_assoc, this]
  suffices ∀ (x : L) m, m ∈ posFittingCompOf R M x → B m₀ m = 0 by
    apply LieSubmodule.iSup_induction _ hm₁ this (map_zero _)
    aesop
  clear hm₁ m₁; intro x m₁ hm₁
  simp only [mem_genWeightSpace, Pi.zero_apply, zero_smul, sub_zero] at hm₀
  obtain ⟨k, hk⟩ := hm₀ x
  obtain ⟨m, rfl⟩ := (mem_posFittingCompOf R x m₁).mp hm₁ k
  simp [hB, hk]

lemma trace_toEnd_eq_zero_of_mem_lcs
    {k : ℕ} {x : L} (hk : 1 ≤ k) (hx : x ∈ lowerCentralSeries R L L k) :
    trace R _ (toEnd R L M x) = 0 := by
  replace hx : x ∈ lowerCentralSeries R L L 1 := antitone_lowerCentralSeries _ _ _ hk hx
  replace hx : x ∈ Submodule.span R {m | ∃ u v : L, ⁅u, v⁆ = m} := by
    rw [lowerCentralSeries_succ, ← LieSubmodule.mem_coeSubmodule,
      LieSubmodule.lieIdeal_oper_eq_linear_span'] at hx
    simpa using hx
  refine Submodule.span_induction (p := fun x _ ↦ trace R _ (toEnd R L M x) = 0)
    ?_ ?_ (fun u v _ _ hu hv ↦ ?_) (fun t u _ hu ↦ ?_) hx
  · intro y ⟨u, v, huv⟩
    simp [← huv]
  · simp
  · simp [hu, hv]
  · simp [hu]

@[simp]
lemma traceForm_lieSubalgebra_mk_left (L' : LieSubalgebra R L) {x : L} (hx : x ∈ L') (y : L') :
    traceForm R L' M ⟨x, hx⟩ y = traceForm R L M x y :=
  rfl

@[simp]
lemma traceForm_lieSubalgebra_mk_right (L' : LieSubalgebra R L) {x : L'} {y : L} (hy : y ∈ L') :
    traceForm R L' M x ⟨y, hy⟩ = traceForm R L M x y :=
  rfl

open TensorProduct

variable [LieAlgebra.IsNilpotent R L] [IsDomain R] [IsPrincipalIdealRing R]

lemma traceForm_eq_sum_genWeightSpaceOf
    [NoZeroSMulDivisors R M] [IsNoetherian R M] [IsTriangularizable R L M] (z : L) :
    traceForm R L M =
    ∑ χ ∈ (finite_genWeightSpaceOf_ne_bot R L M z).toFinset,
      traceForm R L (genWeightSpaceOf M χ z) := by
  ext x y
  have hxy : ∀ χ : R, MapsTo ((toEnd R L M x).comp (toEnd R L M y))
      (genWeightSpaceOf M χ z) (genWeightSpaceOf M χ z) :=
    fun χ m hm ↦ LieSubmodule.lie_mem _ <| LieSubmodule.lie_mem _ hm
  have hfin : {χ : R | (genWeightSpaceOf M χ z : Submodule R M) ≠ ⊥}.Finite := by
    convert finite_genWeightSpaceOf_ne_bot R L M z
    exact LieSubmodule.coeSubmodule_eq_bot_iff (genWeightSpaceOf M _ _)
  classical
<<<<<<< HEAD
  have hds := DirectSum.isInternal_submodule_of_independent_of_iSup_eq_top
    (LieSubmodule.independent_iff_coe_toSubmodule.mp <| independent_genWeightSpaceOf R L M z)
    (IsTriangularizable.iSup_eq_top z)
=======
  have h := LieSubmodule.independent_iff_coe_toSubmodule.mp <| independent_genWeightSpaceOf R L M z
  have hds := DirectSum.isInternal_submodule_of_independent_of_iSup_eq_top h <| by
    simp [← LieSubmodule.iSup_coe_toSubmodule]
>>>>>>> d0df76bd
  simp only [LinearMap.coeFn_sum, Finset.sum_apply, traceForm_apply_apply,
    LinearMap.trace_eq_sum_trace_restrict' hds hfin hxy]
  exact Finset.sum_congr (by simp) (fun χ _ ↦ rfl)

-- In characteristic zero (or even just `LinearWeights R L M`) a stronger result holds (no
-- `⊓ LieAlgebra.center R L`) TODO prove this using `LieModule.traceForm_eq_sum_finrank_nsmul_mul`.
lemma lowerCentralSeries_one_inf_center_le_ker_traceForm [Module.Free R M] [Module.Finite R M] :
    lowerCentralSeries R L L 1 ⊓ LieAlgebra.center R L ≤ LinearMap.ker (traceForm R L M) := by
  /- Sketch of proof (due to Zassenhaus):

  Let `z ∈ lowerCentralSeries R L L 1 ⊓ LieAlgebra.center R L` and `x : L`. We must show that
  `trace (φ x ∘ φ z) = 0` where `φ z : End R M` indicates the action of `z` on `M` (and likewise
  for `φ x`).

  Because `z` belongs to the indicated intersection, it has two key properties:
  (a) the trace of the action of `z` vanishes on any Lie module of `L`
      (see `LieModule.trace_toEnd_eq_zero_of_mem_lcs`),
  (b) `z` commutes with all elements of `L`.

  If `φ x` were triangularizable, we could write `M` as a direct sum of generalized eigenspaces of
  `φ x`. Because `L` is nilpotent these are all Lie submodules, thus Lie modules in their own right,
  and thus by (a) above we learn that `trace (φ z) = 0` restricted to each generalized eigenspace.
  Because `z` commutes with `x`, this forces `trace (φ x ∘ φ z) = 0` on each generalized eigenspace,
  and so by summing the traces on each generalized eigenspace we learn the total trace is zero, as
  required (see `LinearMap.trace_comp_eq_zero_of_commute_of_trace_restrict_eq_zero`).

  To cater for the fact that `φ x` may not be triangularizable, we first extend the scalars from `R`
  to `AlgebraicClosure (FractionRing R)` and argue using the action of `A ⊗ L` on `A ⊗ M`. -/
  rintro z ⟨hz : z ∈ lowerCentralSeries R L L 1, hzc : z ∈ LieAlgebra.center R L⟩
  ext x
  rw [traceForm_apply_apply, LinearMap.zero_apply]
  let A := AlgebraicClosure (FractionRing R)
  suffices algebraMap R A (trace R _ ((φ z).comp (φ x))) = 0 by
    have _i : NoZeroSMulDivisors R A := NoZeroSMulDivisors.trans R (FractionRing R) A
    rw [← map_zero (algebraMap R A)] at this
    exact NoZeroSMulDivisors.algebraMap_injective R A this
  rw [← LinearMap.trace_baseChange, LinearMap.baseChange_comp, ← toEnd_baseChange,
    ← toEnd_baseChange]
  replace hz : 1 ⊗ₜ z ∈ lowerCentralSeries A (A ⊗[R] L) (A ⊗[R] L) 1 := by
    simp only [lowerCentralSeries_succ, lowerCentralSeries_zero] at hz ⊢
    rw [← LieSubmodule.baseChange_top, ← LieSubmodule.lie_baseChange]
    exact Submodule.tmul_mem_baseChange_of_mem 1 hz
  replace hzc : 1 ⊗ₜ[R] z ∈ LieAlgebra.center A (A ⊗[R] L) := by
    simp only [mem_maxTrivSubmodule] at hzc ⊢
    intro y
    exact y.induction_on rfl (fun a u ↦ by simp [hzc u]) (fun u v hu hv ↦ by simp [hu, hv])
  apply LinearMap.trace_comp_eq_zero_of_commute_of_trace_restrict_eq_zero
  · exact IsTriangularizable.maxGenEigenspace_eq_top (1 ⊗ₜ[R] x)
  · exact fun μ ↦ trace_toEnd_eq_zero_of_mem_lcs A (A ⊗[R] L)
<<<<<<< HEAD
      (genWeightSpaceOf (A ⊗[R] M) μ (1 ⊗ₜ x)) (le_refl 1) hz
=======
      (genWeightSpaceOf (A ⊗[R] M) μ ((1:A) ⊗ₜ[R] x)) (le_refl 1) hz
>>>>>>> d0df76bd
  · exact commute_toEnd_of_mem_center_right (A ⊗[R] M) hzc (1 ⊗ₜ x)

/-- A nilpotent Lie algebra with a representation whose trace form is non-singular is Abelian. -/
lemma isLieAbelian_of_ker_traceForm_eq_bot [Module.Free R M] [Module.Finite R M]
    (h : LinearMap.ker (traceForm R L M) = ⊥) : IsLieAbelian L := by
  simpa only [← disjoint_lowerCentralSeries_maxTrivSubmodule_iff R L L, disjoint_iff_inf_le,
    LieIdeal.coe_to_lieSubalgebra_to_submodule, LieSubmodule.coeSubmodule_eq_bot_iff, h]
    using lowerCentralSeries_one_inf_center_le_ker_traceForm R L M

end LieModule

namespace LieSubmodule

open LieModule (traceForm)

variable {R L M}
variable [Module.Free R M] [Module.Finite R M]
variable [IsDomain R] [IsPrincipalIdealRing R]
  (N : LieSubmodule R L M) (I : LieIdeal R L) (h : I ≤ N.idealizer) (x : L) {y : L} (hy : y ∈ I)

lemma trace_eq_trace_restrict_of_le_idealizer
    (hy' : ∀ m ∈ N, (φ x ∘ₗ φ y) m ∈ N := fun m _ ↦ N.lie_mem (N.mem_idealizer.mp (h hy) m)) :
    trace R M (φ x ∘ₗ φ y) = trace R N ((φ x ∘ₗ φ y).restrict hy') := by
  suffices ∀ m, ⁅x, ⁅y, m⁆⁆ ∈ N by
    have : (trace R { x // x ∈ N }) ((φ x ∘ₗ φ y).restrict _) = (trace R M) (φ x ∘ₗ φ y) :=
      (φ x ∘ₗ φ y).trace_restrict_eq_of_forall_mem _ this
    simp [this]
  exact fun m ↦ N.lie_mem (h hy m)

include h in
lemma traceForm_eq_of_le_idealizer :
    traceForm R I N = (traceForm R L M).restrict I := by
  ext ⟨x, hx⟩ ⟨y, hy⟩
  change _ = trace R M (φ x ∘ₗ φ y)
  rw [N.trace_eq_trace_restrict_of_le_idealizer I h x hy]
  rfl

include h hy in
/-- Note that this result is slightly stronger than it might look at first glance: we only assume
that `N` is trivial over `I` rather than all of `L`. This means that it applies in the important
case of an Abelian ideal (which has `M = L` and `N = I`). -/
lemma traceForm_eq_zero_of_isTrivial [LieModule.IsTrivial I N] :
    trace R M (φ x ∘ₗ φ y) = 0 := by
  let hy' : ∀ m ∈ N, (φ x ∘ₗ φ y) m ∈ N := fun m _ ↦ N.lie_mem (N.mem_idealizer.mp (h hy) m)
  suffices (φ x ∘ₗ φ y).restrict hy' = 0 by
    simp [this, N.trace_eq_trace_restrict_of_le_idealizer I h x hy]
  ext (n : N)
  suffices ⁅y, (n : M)⁆ = 0 by simp [this]
  #adaptation_note
  /--
  After lean4#5020, many instances for Lie algebras and manifolds are no longer found.
  See https://leanprover.zulipchat.com/#narrow/stream/428973-nightly-testing/topic/.2316244.20adaptations.20for.20nightly-2024-08-28/near/466219124
  -/
  letI : Bracket I N := LieRingModule.toBracket
  exact Submodule.coe_eq_zero.mpr (LieModule.IsTrivial.trivial (⟨y, hy⟩ : I) n)

end LieSubmodule

section LieAlgebra

/-- A finite, free (as an `R`-module) Lie algebra `L` carries a bilinear form on `L`.

This is a specialisation of `LieModule.traceForm` to the adjoint representation of `L`. -/
noncomputable abbrev killingForm : LinearMap.BilinForm R L := LieModule.traceForm R L L

open LieAlgebra in
lemma killingForm_apply_apply (x y : L) : killingForm R L x y = trace R L (ad R L x ∘ₗ ad R L y) :=
  LieModule.traceForm_apply_apply R L L x y

lemma killingForm_eq_zero_of_mem_zeroRoot_mem_posFitting
    (H : LieSubalgebra R L) [LieAlgebra.IsNilpotent R H]
    {x₀ x₁ : L}
    (hx₀ : x₀ ∈ LieAlgebra.zeroRootSubalgebra R L H)
    (hx₁ : x₁ ∈ LieModule.posFittingComp R H L) :
    killingForm R L x₀ x₁ = 0 :=
  LieModule.eq_zero_of_mem_genWeightSpace_mem_posFitting R H L
    (fun x y z ↦ LieModule.traceForm_apply_lie_apply' R L L x y z) hx₀ hx₁

namespace LieIdeal

variable (I : LieIdeal R L)

/-- The orthogonal complement of an ideal with respect to the killing form is an ideal. -/
noncomputable def killingCompl : LieIdeal R L :=
  LieAlgebra.InvariantForm.orthogonal (killingForm R L) (LieModule.traceForm_lieInvariant R L L) I

@[simp] lemma toSubmodule_killingCompl :
    LieSubmodule.toSubmodule I.killingCompl = (killingForm R L).orthogonal I.toSubmodule :=
  rfl

@[simp] lemma mem_killingCompl {x : L} :
    x ∈ I.killingCompl ↔ ∀ y ∈ I, killingForm R L y x = 0 := by
  rfl

lemma coe_killingCompl_top :
    killingCompl R L ⊤ = LinearMap.ker (killingForm R L) := by
  ext x
  simp [LinearMap.ext_iff, LinearMap.BilinForm.IsOrtho, LieModule.traceForm_comm R L L x]

lemma restrict_killingForm :
    (killingForm R L).restrict I = LieModule.traceForm R I L :=
  rfl

variable [Module.Free R L] [Module.Finite R L] [IsDomain R] [IsPrincipalIdealRing R]

lemma killingForm_eq :
    killingForm R I = (killingForm R L).restrict I :=
  LieSubmodule.traceForm_eq_of_le_idealizer I I <| by simp

@[simp] lemma le_killingCompl_top_of_isLieAbelian [IsLieAbelian I] :
    I ≤ LieIdeal.killingCompl R L ⊤ := by
  intro x (hx : x ∈ I)
  simp only [mem_killingCompl, LieSubmodule.mem_top, forall_true_left]
  intro y
  rw [LieModule.traceForm_apply_apply]
  exact LieSubmodule.traceForm_eq_zero_of_isTrivial I I (by simp) _ hx

end LieIdeal

open LieModule Module
open Submodule (span subset_span)

namespace LieModule

variable [Field K] [LieAlgebra K L] [Module K M] [LieModule K L M] [FiniteDimensional K M]
variable [LieAlgebra.IsNilpotent K L] [LinearWeights K L M] [IsTriangularizable K L M]

lemma traceForm_eq_sum_finrank_nsmul_mul (x y : L) :
    traceForm K L M x y = ∑ χ : Weight K L M, finrank K (genWeightSpace M χ) • (χ x * χ y) := by
  have hxy : ∀ χ : Weight K L M, MapsTo (toEnd K L M x ∘ₗ toEnd K L M y)
      (genWeightSpace M χ) (genWeightSpace M χ) :=
    fun χ m hm ↦ LieSubmodule.lie_mem _ <| LieSubmodule.lie_mem _ hm
  classical
  have hds := DirectSum.isInternal_submodule_of_independent_of_iSup_eq_top
    (LieSubmodule.independent_iff_coe_toSubmodule.mp <| independent_genWeightSpace' K L M)
    (LieSubmodule.iSup_eq_top_iff_coe_toSubmodule.mp <| iSup_genWeightSpace_eq_top' K L M)
  simp_rw [traceForm_apply_apply, LinearMap.trace_eq_sum_trace_restrict hds hxy,
    ← traceForm_genWeightSpace_eq K L M _ x y]
  rfl

/-- See also `LieModule.traceForm_eq_sum_finrank_nsmul'` for an expression omitting the zero
weights. -/
lemma traceForm_eq_sum_finrank_nsmul :
    traceForm K L M = ∑ χ : Weight K L M, finrank K (genWeightSpace M χ) •
      (χ : L →ₗ[K] K).smulRight (χ : L →ₗ[K] K) := by
  ext
  rw [traceForm_eq_sum_finrank_nsmul_mul, ← Finset.sum_attach]
  simp

/-- A variant of `LieModule.traceForm_eq_sum_finrank_nsmul` in which the sum is taken only over the
non-zero weights. -/
lemma traceForm_eq_sum_finrank_nsmul' :
    traceForm K L M = ∑ χ in {χ : Weight K L M | χ.IsNonZero}, finrank K (genWeightSpace M χ) •
      (χ : L →ₗ[K] K).smulRight (χ : L →ₗ[K] K) := by
  classical
  suffices ∑ χ in {χ : Weight K L M | χ.IsZero}, finrank K (genWeightSpace M χ) •
      (χ : L →ₗ[K] K).smulRight (χ : L →ₗ[K] K) = 0 by
    rw [traceForm_eq_sum_finrank_nsmul,
      ← Finset.sum_filter_add_sum_filter_not (p := fun χ : Weight K L M ↦ χ.IsNonZero)]
    simp [this]
  refine Finset.sum_eq_zero fun χ hχ ↦ ?_
  replace hχ : (χ : L →ₗ[K] K) = 0 := by simpa [← Weight.coe_toLinear_eq_zero_iff] using hχ
  simp [hχ]

-- The reverse inclusion should also hold: TODO prove this!
lemma range_traceForm_le_span_weight :
    LinearMap.range (traceForm K L M) ≤ span K (range (Weight.toLinear K L M)) := by
  rintro - ⟨x, rfl⟩
  rw [LieModule.traceForm_eq_sum_finrank_nsmul, LinearMap.coeFn_sum, Finset.sum_apply]
  refine Submodule.sum_mem _ fun χ _ ↦ ?_
  simp_rw [LinearMap.smul_apply, LinearMap.coe_smulRight, Weight.toLinear_apply,
    ← Nat.cast_smul_eq_nsmul K]
  exact Submodule.smul_mem _ _ <| Submodule.smul_mem _ _ <| subset_span <| mem_range_self χ

end LieModule

end LieAlgebra<|MERGE_RESOLUTION|>--- conflicted
+++ resolved
@@ -227,15 +227,9 @@
     convert finite_genWeightSpaceOf_ne_bot R L M z
     exact LieSubmodule.coeSubmodule_eq_bot_iff (genWeightSpaceOf M _ _)
   classical
-<<<<<<< HEAD
-  have hds := DirectSum.isInternal_submodule_of_independent_of_iSup_eq_top
-    (LieSubmodule.independent_iff_coe_toSubmodule.mp <| independent_genWeightSpaceOf R L M z)
-    (IsTriangularizable.iSup_eq_top z)
-=======
   have h := LieSubmodule.independent_iff_coe_toSubmodule.mp <| independent_genWeightSpaceOf R L M z
   have hds := DirectSum.isInternal_submodule_of_independent_of_iSup_eq_top h <| by
     simp [← LieSubmodule.iSup_coe_toSubmodule]
->>>>>>> d0df76bd
   simp only [LinearMap.coeFn_sum, Finset.sum_apply, traceForm_apply_apply,
     LinearMap.trace_eq_sum_trace_restrict' hds hfin hxy]
   exact Finset.sum_congr (by simp) (fun χ _ ↦ rfl)
@@ -285,11 +279,7 @@
   apply LinearMap.trace_comp_eq_zero_of_commute_of_trace_restrict_eq_zero
   · exact IsTriangularizable.maxGenEigenspace_eq_top (1 ⊗ₜ[R] x)
   · exact fun μ ↦ trace_toEnd_eq_zero_of_mem_lcs A (A ⊗[R] L)
-<<<<<<< HEAD
-      (genWeightSpaceOf (A ⊗[R] M) μ (1 ⊗ₜ x)) (le_refl 1) hz
-=======
       (genWeightSpaceOf (A ⊗[R] M) μ ((1:A) ⊗ₜ[R] x)) (le_refl 1) hz
->>>>>>> d0df76bd
   · exact commute_toEnd_of_mem_center_right (A ⊗[R] M) hzc (1 ⊗ₜ x)
 
 /-- A nilpotent Lie algebra with a representation whose trace form is non-singular is Abelian. -/
@@ -338,12 +328,6 @@
     simp [this, N.trace_eq_trace_restrict_of_le_idealizer I h x hy]
   ext (n : N)
   suffices ⁅y, (n : M)⁆ = 0 by simp [this]
-  #adaptation_note
-  /--
-  After lean4#5020, many instances for Lie algebras and manifolds are no longer found.
-  See https://leanprover.zulipchat.com/#narrow/stream/428973-nightly-testing/topic/.2316244.20adaptations.20for.20nightly-2024-08-28/near/466219124
-  -/
-  letI : Bracket I N := LieRingModule.toBracket
   exact Submodule.coe_eq_zero.mpr (LieModule.IsTrivial.trivial (⟨y, hy⟩ : I) n)
 
 end LieSubmodule
