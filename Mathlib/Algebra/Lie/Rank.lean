/-
Copyright (c) 2024 Johan Commelin. All rights reserved.
Released under Apache 2.0 license as described in the file LICENSE.
Authors: Johan Commelin
-/
import Mathlib.Algebra.Lie.EngelSubalgebra
import Mathlib.Algebra.Lie.OfAssociative
import Mathlib.Algebra.Module.LinearMap.Polynomial
import Mathlib.LinearAlgebra.Eigenspace.Zero

/-!
# Rank of a Lie algebra and regular elements

Let `L` be a Lie algebra over a nontrivial commutative ring `R`,
and assume that `L` is finite free as `R`-module.
Then the coefficients of the characteristic polynomial of `ad R L x` are polynomial in `x`.
The *rank* of `L` is the smallest `n` for which the `n`-th coefficient is not the zero polynomial.

Continuing to write `n` for the rank of `L`, an element `x` of `L` is *regular*
if the `n`-th coefficient of the characteristic polynomial of `ad R L x` is non-zero.

## Main declarations

* `LieAlgebra.rank R L` is the rank of a Lie algebra `L` over a commutative ring `R`.
* `LieAlgebra.IsRegular R x` is the predicate that an element `x` of a Lie algebra `L` is regular.

## References

* [barnes1967]: "On Cartan subalgebras of Lie algebras" by D.W. Barnes.

-/

variable {R A L M ι ιₘ : Type*}
variable [CommRing R]
variable [CommRing A] [Algebra R A]
variable [LieRing L] [LieAlgebra R L] [Module.Finite R L] [Module.Free R L]
variable [AddCommGroup M] [Module R M] [LieRingModule L M] [LieModule R L M]
variable [Module.Finite R M] [Module.Free R M]
variable [Fintype ι]
variable [Fintype ιₘ]
variable (b : Basis ι R L) (bₘ : Basis ιₘ R M) (x : L)

namespace LieModule

open LieAlgebra LinearMap Module.Free

variable (R L M)

local notation "φ" => LieHom.toLinearMap (LieModule.toEnd R L M)

/--
Let `M` be a representation of a Lie algebra `L` over a nontrivial commutative ring `R`,
and assume that `L` and `M` are finite free as `R`-module.
Then the coefficients of the characteristic polynomial of `⁅x, ·⁆` are polynomial in `x`.
The *rank* of `M` is the smallest `n` for which the `n`-th coefficient is not the zero polynomial.
-/
noncomputable
def rank : ℕ := nilRank φ

lemma polyCharpoly_coeff_rank_ne_zero [Nontrivial R] [DecidableEq ι] :
    (polyCharpoly φ b).coeff (rank R L M) ≠ 0 :=
  polyCharpoly_coeff_nilRank_ne_zero _ _

lemma rank_eq_natTrailingDegree [Nontrivial R] [DecidableEq ι] :
    rank R L M = (polyCharpoly φ b).natTrailingDegree := by
  apply nilRank_eq_polyCharpoly_natTrailingDegree

open FiniteDimensional

<<<<<<< HEAD
=======
include bₘ in
>>>>>>> 7f113fae
lemma rank_le_card [Nontrivial R] : rank R L M ≤ Fintype.card ιₘ :=
  nilRank_le_card _ bₘ

open FiniteDimensional
lemma rank_le_finrank [Nontrivial R] : rank R L M ≤ finrank R M :=
  nilRank_le_finrank _

variable {L}

lemma rank_le_natTrailingDegree_charpoly_ad [Nontrivial R] :
    rank R L M ≤ (toEnd R L M x).charpoly.natTrailingDegree :=
  nilRank_le_natTrailingDegree_charpoly _ _

/-- Let `x` be an element of a Lie algebra `L` over `R`, and write `n` for `rank R L`.
Then `x` is *regular*
if the `n`-th coefficient of the characteristic polynomial of `ad R L x` is non-zero. -/
def IsRegular (x : L) : Prop := LinearMap.IsNilRegular φ x

lemma isRegular_def :
    IsRegular R M x ↔ (toEnd R L M x).charpoly.coeff (rank R L M) ≠ 0 := Iff.rfl

lemma isRegular_iff_coeff_polyCharpoly_rank_ne_zero [DecidableEq ι] :
    IsRegular R M x ↔
    MvPolynomial.eval (b.repr x)
      ((polyCharpoly φ b).coeff (rank R L M)) ≠ 0 :=
  LinearMap.isNilRegular_iff_coeff_polyCharpoly_nilRank_ne_zero _ _ _

lemma isRegular_iff_natTrailingDegree_charpoly_eq_rank [Nontrivial R] :
    IsRegular R M x ↔ (toEnd R L M x).charpoly.natTrailingDegree = rank R L M :=
  LinearMap.isNilRegular_iff_natTrailingDegree_charpoly_eq_nilRank _ _
section IsDomain

variable (L)
variable [IsDomain R]

open Cardinal FiniteDimensional MvPolynomial in
lemma exists_isRegular_of_finrank_le_card (h : finrank R M ≤ #R) :
    ∃ x : L, IsRegular R M x :=
  LinearMap.exists_isNilRegular_of_finrank_le_card _ h

lemma exists_isRegular [Infinite R] : ∃ x : L, IsRegular R M x :=
  LinearMap.exists_isNilRegular _

end IsDomain

end LieModule

namespace LieAlgebra

open LieAlgebra LinearMap Module.Free

variable (R L)

/--
Let `L` be a Lie algebra over a nontrivial commutative ring `R`,
and assume that `L` is finite free as `R`-module.
Then the coefficients of the characteristic polynomial of `ad R L x` are polynomial in `x`.
The *rank* of `L` is the smallest `n` for which the `n`-th coefficient is not the zero polynomial.
-/
noncomputable
abbrev rank : ℕ := LieModule.rank R L L

lemma polyCharpoly_coeff_rank_ne_zero [Nontrivial R] [DecidableEq ι] :
    (polyCharpoly (ad R L).toLinearMap b).coeff (rank R L) ≠ 0 :=
  polyCharpoly_coeff_nilRank_ne_zero _ _

lemma rank_eq_natTrailingDegree [Nontrivial R] [DecidableEq ι] :
    rank R L = (polyCharpoly (ad R L).toLinearMap b).natTrailingDegree := by
  apply nilRank_eq_polyCharpoly_natTrailingDegree

open FiniteDimensional

<<<<<<< HEAD
=======
include b in
>>>>>>> 7f113fae
lemma rank_le_card [Nontrivial R] : rank R L ≤ Fintype.card ι :=
  nilRank_le_card _ b

lemma rank_le_finrank [Nontrivial R] : rank R L ≤ finrank R L :=
  nilRank_le_finrank _

variable {L}

lemma rank_le_natTrailingDegree_charpoly_ad [Nontrivial R] :
    rank R L ≤ (ad R L x).charpoly.natTrailingDegree :=
  nilRank_le_natTrailingDegree_charpoly _ _

/-- Let `x` be an element of a Lie algebra `L` over `R`, and write `n` for `rank R L`.
Then `x` is *regular*
if the `n`-th coefficient of the characteristic polynomial of `ad R L x` is non-zero. -/
abbrev IsRegular (x : L) : Prop := LieModule.IsRegular R L x

lemma isRegular_def :
    IsRegular R x ↔ (Polynomial.coeff (ad R L x).charpoly (rank R L) ≠ 0) := Iff.rfl

lemma isRegular_iff_coeff_polyCharpoly_rank_ne_zero [DecidableEq ι] :
    IsRegular R x ↔
    MvPolynomial.eval (b.repr x)
      ((polyCharpoly (ad R L).toLinearMap b).coeff (rank R L)) ≠ 0 :=
  LinearMap.isNilRegular_iff_coeff_polyCharpoly_nilRank_ne_zero _ _ _

lemma isRegular_iff_natTrailingDegree_charpoly_eq_rank [Nontrivial R] :
    IsRegular R x ↔ (ad R L x).charpoly.natTrailingDegree = rank R L :=
  LinearMap.isNilRegular_iff_natTrailingDegree_charpoly_eq_nilRank _ _
section IsDomain

variable (L)
variable [IsDomain R]

open Cardinal FiniteDimensional MvPolynomial in
lemma exists_isRegular_of_finrank_le_card (h : finrank R L ≤ #R) :
    ∃ x : L, IsRegular R x :=
  LinearMap.exists_isNilRegular_of_finrank_le_card _ h

lemma exists_isRegular [Infinite R] : ∃ x : L, IsRegular R x :=
  LinearMap.exists_isNilRegular _

end IsDomain

end LieAlgebra

namespace LieAlgebra

variable (K : Type*) {L : Type*} [Field K] [LieRing L] [LieAlgebra K L] [Module.Finite K L]

open FiniteDimensional LieSubalgebra

lemma finrank_engel (x : L) :
    finrank K (engel K x) = (ad K L x).charpoly.natTrailingDegree :=
  (ad K L x).finrank_maxGenEigenspace

lemma rank_le_finrank_engel (x : L) :
    rank K L ≤ finrank K (engel K x) :=
  (rank_le_natTrailingDegree_charpoly_ad K x).trans
    (finrank_engel K x).ge

lemma isRegular_iff_finrank_engel_eq_rank (x : L) :
    IsRegular K x ↔ finrank K (engel K x) = rank K L := by
  rw [isRegular_iff_natTrailingDegree_charpoly_eq_rank, finrank_engel]

end LieAlgebra<|MERGE_RESOLUTION|>--- conflicted
+++ resolved
@@ -67,10 +67,7 @@
 
 open FiniteDimensional
 
-<<<<<<< HEAD
-=======
 include bₘ in
->>>>>>> 7f113fae
 lemma rank_le_card [Nontrivial R] : rank R L M ≤ Fintype.card ιₘ :=
   nilRank_le_card _ bₘ
 
@@ -143,10 +140,7 @@
 
 open FiniteDimensional
 
-<<<<<<< HEAD
-=======
 include b in
->>>>>>> 7f113fae
 lemma rank_le_card [Nontrivial R] : rank R L ≤ Fintype.card ι :=
   nilRank_le_card _ b
 
