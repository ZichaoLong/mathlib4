--- conflicted
+++ resolved
@@ -170,15 +170,6 @@
 theorem iterate_toEnd_mem_lowerCentralSeries₂ (x y : L) (m : M) (k : ℕ) :
     (toEnd R L M x ∘ₗ toEnd R L M y)^[k] m ∈
       lowerCentralSeries R L M (2 * k) := by
-<<<<<<< HEAD
-  induction' k with k ih
-  · simp
-  have hk : 2 * k.succ = (2 * k + 1) + 1 := rfl
-  simp only [lowerCentralSeries_succ, Function.comp_apply, Function.iterate_succ', hk,
-      toEndomorphism_apply_apply, LinearMap.coe_comp, toEndomorphism_apply_apply]
-  refine' LieSubmodule.lie_mem_lie _ _ (LieSubmodule.mem_top x) _
-  exact LieSubmodule.lie_mem_lie _ _ (LieSubmodule.mem_top y) ih
-=======
   induction k with
   | zero => simp
   | succ k ih =>
@@ -187,7 +178,6 @@
       toEnd_apply_apply, LinearMap.coe_comp, toEnd_apply_apply]
     refine LieSubmodule.lie_mem_lie (LieSubmodule.mem_top x) ?_
     exact LieSubmodule.lie_mem_lie (LieSubmodule.mem_top y) ih
->>>>>>> 99508fb5
 
 variable {R L M}
 
@@ -851,15 +841,9 @@
 lemma LieSubmodule.lowerCentralSeries_tensor_eq_baseChange (k : ℕ) :
     lowerCentralSeries A (A ⊗[R] L) (A ⊗[R] M) k =
     (lowerCentralSeries R L M k).baseChange A := by
-<<<<<<< HEAD
-  induction' k with k ih
-  · simp
-  simp only [lowerCentralSeries_succ, ih, ← baseChange_top, lie_baseChange]
-=======
   induction k with
   | zero => simp
   | succ k ih => simp only [lowerCentralSeries_succ, ih, ← baseChange_top, lie_baseChange]
->>>>>>> 99508fb5
 
 instance LieModule.instIsNilpotentTensor [IsNilpotent R L M] :
     IsNilpotent A (A ⊗[R] L) (A ⊗[R] M) := by
