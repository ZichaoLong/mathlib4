/-
Copyright (c) 2022 Damiano Testa. All rights reserved.
Released under Apache 2.0 license as described in the file LICENSE.
Authors: Damiano Testa
-/
import Mathlib.Data.DFinsupp.Basic
import Mathlib.Data.Finset.Pointwise
import Mathlib.LinearAlgebra.Basis.VectorSpace

#align_import algebra.group.unique_prods from "leanprover-community/mathlib"@"d6fad0e5bf2d6f48da9175d25c3dc5706b3834ce"

/-!
# Unique products and related notions

A group `G` has *unique products* if for any two non-empty finite subsets `A, B ⊆ G`, there is an
element `g ∈ A * B` that can be written uniquely as a product of an element of `A` and an element
of `B`.  We call the formalization this property `UniqueProds`.  Since the condition requires no
property of the group operation, we define it for a Type simply satisfying `Mul`.  We also
introduce the analogous "additive" companion, `UniqueSums`, and link the two so that `to_additive`
converts `UniqueProds` into `UniqueSums`.

A common way of *proving* that a group satisfies the `UniqueProds/Sums` property is by assuming
the existence of some kind of ordering on the group that is well-behaved with respect to the
group operation and showing that minima/maxima are the "unique products/sums".
However, the order is just a convenience and is not part of the `UniqueProds/Sums` setup.

Here you can see several examples of Types that have `UniqueSums/Prods`
(`inferInstance` uses `Covariant.to_uniqueProds_left` and `Covariant.to_uniqueSums_left`).
```lean
import Mathlib.Data.Real.Basic
import Mathlib.Data.PNat.Basic
import Mathlib.Algebra.Group.UniqueProds

example : UniqueSums ℕ   := inferInstance
example : UniqueSums ℕ+  := inferInstance
example : UniqueSums ℤ   := inferInstance
example : UniqueSums ℚ   := inferInstance
example : UniqueSums ℝ   := inferInstance
example : UniqueProds ℕ+ := inferInstance
```

## Use in `(Add)MonoidAlgebra`s

`UniqueProds/Sums` allow to decouple certain arguments about `(Add)MonoidAlgebra`s into an argument
about the grading type and then a generic statement of the form "look at the coefficient of the
'unique product/sum'".
The file `Algebra/MonoidAlgebra/NoZeroDivisors` contains several examples of this use.
-/

/-- Let `G` be a Type with multiplication, let `A B : Finset G` be finite subsets and
let `a0 b0 : G` be two elements.  `UniqueMul A B a0 b0` asserts `a0 * b0` can be written in at
most one way as a product of an element of `A` and an element of `B`. -/
@[to_additive
      "Let `G` be a Type with addition, let `A B : Finset G` be finite subsets and
let `a0 b0 : G` be two elements.  `UniqueAdd A B a0 b0` asserts `a0 + b0` can be written in at
most one way as a sum of an element from `A` and an element from `B`."]
def UniqueMul {G} [Mul G] (A B : Finset G) (a0 b0 : G) : Prop :=
  ∀ ⦃a b⦄, a ∈ A → b ∈ B → a * b = a0 * b0 → a = a0 ∧ b = b0
#align unique_mul UniqueMul
#align unique_add UniqueAdd

namespace UniqueMul

variable {G H : Type*} [Mul G] [Mul H] {A B : Finset G} {a0 b0 : G}

@[to_additive (attr := nontriviality, simp)]
theorem of_subsingleton [Subsingleton G] : UniqueMul A B a0 b0 := by simp [UniqueMul]

@[to_additive]
theorem of_card_le_one (hA : A.Nonempty) (hB : B.Nonempty) (hA1 : A.card ≤ 1) (hB1 : B.card ≤ 1) :
    ∃ a ∈ A, ∃ b ∈ B, UniqueMul A B a b := by
  rw [Finset.card_le_one_iff] at hA1 hB1
  obtain ⟨a, ha⟩ := hA; obtain ⟨b, hb⟩ := hB
  exact ⟨a, ha, b, hb, fun _ _ ha' hb' _ ↦ ⟨hA1 ha' ha, hB1 hb' hb⟩⟩

@[to_additive]
theorem mt (h : UniqueMul A B a0 b0) :
    ∀ ⦃a b⦄, a ∈ A → b ∈ B → a ≠ a0 ∨ b ≠ b0 → a * b ≠ a0 * b0 := fun _ _ ha hb k ↦ by
  contrapose! k
  exact h ha hb k
#align unique_mul.mt UniqueMul.mt

@[to_additive]
theorem subsingleton (h : UniqueMul A B a0 b0) :
    Subsingleton { ab : G × G // ab.1 ∈ A ∧ ab.2 ∈ B ∧ ab.1 * ab.2 = a0 * b0 } :=
  ⟨fun ⟨⟨_a, _b⟩, ha, hb, ab⟩ ⟨⟨_a', _b'⟩, ha', hb', ab'⟩ ↦
    Subtype.ext <|
      Prod.ext ((h ha hb ab).1.trans (h ha' hb' ab').1.symm) <|
        (h ha hb ab).2.trans (h ha' hb' ab').2.symm⟩
#align unique_mul.subsingleton UniqueMul.subsingleton
#align unique_add.subsingleton UniqueAdd.subsingleton

@[to_additive]
theorem set_subsingleton (h : UniqueMul A B a0 b0) :
    Set.Subsingleton { ab : G × G | ab.1 ∈ A ∧ ab.2 ∈ B ∧ ab.1 * ab.2 = a0 * b0 } := by
  rintro ⟨x1, y1⟩ (hx : x1 ∈ A ∧ y1 ∈ B ∧ x1 * y1 = a0 * b0) ⟨x2, y2⟩
    (hy : x2 ∈ A ∧ y2 ∈ B ∧ x2 * y2 = a0 * b0)
  rcases h hx.1 hx.2.1 hx.2.2 with ⟨rfl, rfl⟩
  rcases h hy.1 hy.2.1 hy.2.2 with ⟨rfl, rfl⟩
  rfl
#align unique_mul.set_subsingleton UniqueMul.set_subsingleton
#align unique_add.set_subsingleton UniqueAdd.set_subsingleton

-- Porting note: mathport warning: expanding binder collection
--  (ab «expr ∈ » [finset.product/multiset.product/set.prod/list.product](A, B)) -/
@[to_additive]
theorem iff_existsUnique (aA : a0 ∈ A) (bB : b0 ∈ B) :
    UniqueMul A B a0 b0 ↔ ∃! ab, ab ∈ A ×ˢ B ∧ ab.1 * ab.2 = a0 * b0 :=
  ⟨fun _ ↦ ⟨(a0, b0), ⟨Finset.mk_mem_product aA bB, rfl⟩, by simpa⟩,
    fun h ↦ h.elim
      (by
        rintro ⟨x1, x2⟩ _ J x y hx hy l
        rcases Prod.mk.inj_iff.mp (J (a0, b0) ⟨Finset.mk_mem_product aA bB, rfl⟩) with ⟨rfl, rfl⟩
        exact Prod.mk.inj_iff.mp (J (x, y) ⟨Finset.mk_mem_product hx hy, l⟩))⟩
#align unique_mul.iff_exists_unique UniqueMul.iff_existsUniqueₓ
#align unique_add.iff_exists_unique UniqueAdd.iff_existsUniqueₓ

open Finset in
@[to_additive]
theorem iff_card_le_one [DecidableEq G] (ha0 : a0 ∈ A) (hb0 : b0 ∈ B) :
    UniqueMul A B a0 b0 ↔ ((A ×ˢ B).filter (fun p ↦ p.1 * p.2 = a0 * b0)).card ≤ 1 := by
  simp_rw [card_le_one_iff, mem_filter, mem_product]
  refine ⟨fun h p1 p2 ⟨⟨ha1, hb1⟩, he1⟩ ⟨⟨ha2, hb2⟩, he2⟩ ↦ ?_, fun h a b ha hb he ↦ ?_⟩
  · have h1 := h ha1 hb1 he1; have h2 := h ha2 hb2 he2
    ext; rw [h1.1, h2.1]; rw [h1.2, h2.2]
  · exact Prod.ext_iff.1 (@h (a, b) (a0, b0) ⟨⟨ha, hb⟩, he⟩ ⟨⟨ha0, hb0⟩, rfl⟩)

-- Porting note: mathport warning: expanding binder collection
--  (ab «expr ∈ » [finset.product/multiset.product/set.prod/list.product](A, B)) -/
@[to_additive]
theorem exists_iff_exists_existsUnique :
    (∃ a0 b0 : G, a0 ∈ A ∧ b0 ∈ B ∧ UniqueMul A B a0 b0) ↔
      ∃ g : G, ∃! ab, ab ∈ A ×ˢ B ∧ ab.1 * ab.2 = g :=
  ⟨fun ⟨a0, b0, hA, hB, h⟩ ↦ ⟨_, (iff_existsUnique hA hB).mp h⟩, fun ⟨g, h⟩ ↦ by
    have h' := h
    rcases h' with ⟨⟨a, b⟩, ⟨hab, rfl, -⟩, -⟩
    cases' Finset.mem_product.mp hab with ha hb
    exact ⟨a, b, ha, hb, (iff_existsUnique ha hb).mpr h⟩⟩
#align unique_mul.exists_iff_exists_exists_unique UniqueMul.exists_iff_exists_existsUniqueₓ
#align unique_add.exists_iff_exists_exists_unique UniqueAdd.exists_iff_exists_existsUniqueₓ

/-- `UniqueMul` is preserved by inverse images under injective, multiplicative maps. -/
@[to_additive "`UniqueAdd` is preserved by inverse images under injective, additive maps."]
theorem mulHom_preimage (f : G →ₙ* H) (hf : Function.Injective f) (a0 b0 : G) {A B : Finset H}
    (u : UniqueMul A B (f a0) (f b0)) :
    UniqueMul (A.preimage f (Set.injOn_of_injective hf _))
      (B.preimage f (Set.injOn_of_injective hf _)) a0 b0 := by
  intro a b ha hb ab
  simp only [← hf.eq_iff, map_mul] at ab ⊢
  exact u (Finset.mem_preimage.mp ha) (Finset.mem_preimage.mp hb) ab
#align unique_mul.mul_hom_preimage UniqueMul.mulHom_preimage
#align unique_add.add_hom_preimage UniqueAdd.addHom_preimage

/-- `Unique_Mul` is preserved under multiplicative maps that are injective.

See `UniqueMul.mulHom_map_iff` for a version with swapped bundling. -/
@[to_additive
      "`UniqueAdd` is preserved under additive maps that are injective.

See `UniqueAdd.addHom_map_iff` for a version with swapped bundling."]
theorem mulHom_image_iff [DecidableEq H] (f : G →ₙ* H) (hf : Function.Injective f) :
    UniqueMul (A.image f) (B.image f) (f a0) (f b0) ↔ UniqueMul A B a0 b0 := by
  simp_rw [UniqueMul, Finset.mem_image]
  refine ⟨fun h a b ha hb ab ↦ ?_, fun h _ _ ↦ ?_⟩
  · rw [← hf.eq_iff, map_mul, map_mul] at ab
    have := h ⟨a, ha, rfl⟩ ⟨b, hb, rfl⟩ ab
    exact ⟨hf this.1, hf this.2⟩
  · rintro ⟨a, aA, rfl⟩ ⟨b, bB, rfl⟩ ab
    simp only [← map_mul, hf.eq_iff] at ab ⊢
    exact h aA bB ab
#align unique_mul.mul_hom_image_iff UniqueMul.mulHom_image_iff
#align unique_add.add_hom_image_iff UniqueAdd.addHom_image_iff

/-- `UniqueMul` is preserved under embeddings that are multiplicative.

See `UniqueMul.mulHom_image_iff` for a version with swapped bundling. -/
@[to_additive
      "`UniqueAdd` is preserved under embeddings that are additive.

See `UniqueAdd.addHom_image_iff` for a version with swapped bundling."]
theorem mulHom_map_iff (f : G ↪ H) (mul : ∀ x y, f (x * y) = f x * f y) :
    UniqueMul (A.map f) (B.map f) (f a0) (f b0) ↔ UniqueMul A B a0 b0 := by
  classical simp_rw [← mulHom_image_iff ⟨f, mul⟩ f.2, Finset.map_eq_image]; rfl
#align unique_mul.mul_hom_map_iff UniqueMul.mulHom_map_iff
#align unique_add.add_hom_map_iff UniqueAdd.addHom_map_iff

section Opposites
open Finset MulOpposite

@[to_additive]
theorem of_mulOpposite
    (h : UniqueMul (B.map ⟨_, op_injective⟩) (A.map ⟨_, op_injective⟩) (op b0) (op a0)) :
    UniqueMul A B a0 b0 := fun a b aA bB ab ↦ by
  simpa [and_comm] using h (mem_map_of_mem _ bB) (mem_map_of_mem _ aA) (congr_arg op ab)

@[to_additive]
theorem to_mulOpposite (h : UniqueMul A B a0 b0) :
    UniqueMul (B.map ⟨_, op_injective⟩) (A.map ⟨_, op_injective⟩) (op b0) (op a0) :=
  of_mulOpposite (by simp_rw [map_map]; exact (mulHom_map_iff _ fun _ _ ↦ by rfl).mpr h)

@[to_additive]
theorem iff_mulOpposite :
    UniqueMul (B.map ⟨_, op_injective⟩) (A.map ⟨_, op_injective⟩) (op b0) (op a0) ↔
      UniqueMul A B a0 b0 :=
⟨of_mulOpposite, to_mulOpposite⟩

end Opposites

open Finset in
@[to_additive]
theorem of_image_filter [DecidableEq H]
    (f : G →ₙ* H) {A B : Finset G} {aG bG : G} {aH bH : H} (hae : f aG = aH) (hbe : f bG = bH)
    (huH : UniqueMul (A.image f) (B.image f) aH bH)
    (huG : UniqueMul (A.filter (f · = aH)) (B.filter (f · = bH)) aG bG) :
    UniqueMul A B aG bG := fun a b ha hb he ↦ by
  specialize huH (mem_image_of_mem _ ha) (mem_image_of_mem _ hb)
  rw [← map_mul, he, map_mul, hae, hbe] at huH
  refine huG ?_ ?_ he <;> rw [mem_filter]
  exacts [⟨ha, (huH rfl).1⟩, ⟨hb, (huH rfl).2⟩]

end UniqueMul

/-- Let `G` be a Type with addition.  `UniqueSums G` asserts that any two non-empty
finite subsets of `G` have the `UniqueAdd` property, with respect to some element of their
sum `A + B`. -/
class UniqueSums (G) [Add G] : Prop where
/-- For `A B` two nonempty finite sets, there always exist `a0 ∈ A, b0 ∈ B` such that
`UniqueAdd A B a0 b0` -/
  uniqueAdd_of_nonempty :
    ∀ {A B : Finset G}, A.Nonempty → B.Nonempty → ∃ a0 ∈ A, ∃ b0 ∈ B, UniqueAdd A B a0 b0
#align unique_sums UniqueSums

/-- Let `G` be a Type with multiplication.  `UniqueProds G` asserts that any two non-empty
finite subsets of `G` have the `UniqueMul` property, with respect to some element of their
product `A * B`. -/
class UniqueProds (G) [Mul G] : Prop where
/-- For `A B` two nonempty finite sets, there always exist `a0 ∈ A, b0 ∈ B` such that
`UniqueMul A B a0 b0` -/
  uniqueMul_of_nonempty :
    ∀ {A B : Finset G}, A.Nonempty → B.Nonempty → ∃ a0 ∈ A, ∃ b0 ∈ B, UniqueMul A B a0 b0
#align unique_prods UniqueProds

attribute [to_additive] UniqueProds

/-- Let `G` be a Type with addition. `TwoUniqueSums G` asserts that any two non-empty
finite subsets of `G`, at least one of which is not a singleton, possesses at least two pairs
of elements satisfying the `UniqueAdd` property. -/
class TwoUniqueSums (G) [Add G] : Prop where
/-- For `A B` two finite sets whose product has cardinality at least 2,
  we can find at least two unique pairs. -/
  uniqueAdd_of_one_lt_card : ∀ {A B : Finset G}, 1 < A.card * B.card →
    ∃ p1 ∈ A ×ˢ B, ∃ p2 ∈ A ×ˢ B, p1 ≠ p2 ∧ UniqueAdd A B p1.1 p1.2 ∧ UniqueAdd A B p2.1 p2.2

/-- Let `G` be a Type with multiplication. `TwoUniqueProds G` asserts that any two non-empty
finite subsets of `G`, at least one of which is not a singleton, possesses at least two pairs
of elements satisfying the `UniqueMul` property. -/
class TwoUniqueProds (G) [Mul G] : Prop where
/-- For `A B` two finite sets whose product has cardinality at least 2,
  we can find at least two unique pairs. -/
  uniqueMul_of_one_lt_card : ∀ {A B : Finset G}, 1 < A.card * B.card →
    ∃ p1 ∈ A ×ˢ B, ∃ p2 ∈ A ×ˢ B, p1 ≠ p2 ∧ UniqueMul A B p1.1 p1.2 ∧ UniqueMul A B p2.1 p2.2

attribute [to_additive] TwoUniqueProds

@[to_additive]
lemma uniqueMul_of_twoUniqueMul {G} [Mul G] {A B : Finset G} (h : 1 < A.card * B.card →
    ∃ p1 ∈ A ×ˢ B, ∃ p2 ∈ A ×ˢ B, p1 ≠ p2 ∧ UniqueMul A B p1.1 p1.2 ∧ UniqueMul A B p2.1 p2.2)
    (hA : A.Nonempty) (hB : B.Nonempty) : ∃ a ∈ A, ∃ b ∈ B, UniqueMul A B a b := by
  by_cases hc : A.card ≤ 1 ∧ B.card ≤ 1
  · exact UniqueMul.of_card_le_one hA hB hc.1 hc.2
  simp_rw [not_and_or, not_le] at hc
  rw [← Finset.card_pos] at hA hB
  obtain ⟨p, hp, _, _, _, hu, _⟩ := h (Nat.one_lt_mul_iff.mpr ⟨hA, hB, hc⟩)
  rw [Finset.mem_product] at hp
  exact ⟨p.1, hp.1, p.2, hp.2, hu⟩

@[to_additive] instance TwoUniqueProds.toUniqueProds (G) [Mul G] [TwoUniqueProds G] :
    UniqueProds G where
  uniqueMul_of_nonempty := uniqueMul_of_twoUniqueMul uniqueMul_of_one_lt_card

namespace Multiplicative

instance {M} [Add M] [UniqueSums M] : UniqueProds (Multiplicative M) where
  uniqueMul_of_nonempty := UniqueSums.uniqueAdd_of_nonempty (G := M)

instance {M} [Add M] [TwoUniqueSums M] : TwoUniqueProds (Multiplicative M) where
  uniqueMul_of_one_lt_card := TwoUniqueSums.uniqueAdd_of_one_lt_card (G := M)

end Multiplicative

namespace Additive

instance {M} [Mul M] [UniqueProds M] : UniqueSums (Additive M) where
  uniqueAdd_of_nonempty := UniqueProds.uniqueMul_of_nonempty (G := M)

instance {M} [Mul M] [TwoUniqueProds M] : TwoUniqueSums (Additive M) where
  uniqueAdd_of_one_lt_card := TwoUniqueProds.uniqueMul_of_one_lt_card (G := M)

end Additive

#noalign covariants.to_unique_prods
#noalign covariants.to_unique_sums

universe u v
variable (G : Type u) (H : Type v) [Mul G] [Mul H]

private abbrev I : Bool → Type max u v := Bool.rec (ULift.{v} G) (ULift.{u} H)
@[to_additive] private instance : ∀ b, Mul (I G H b) := Bool.rec ULift.mul ULift.mul
@[to_additive] private instance : Mul (∀ b, I G H b) := inferInstance
@[to_additive] private def Prod.upMulHom : G × H →ₙ* ∀ b, I G H b :=
  ⟨fun x ↦ Bool.rec ⟨x.1⟩ ⟨x.2⟩, fun x y ↦ by ext (_|_) <;> rfl⟩
@[to_additive] private def downMulHom : ULift G →ₙ* G := ⟨ULift.down, fun _ _ ↦ rfl⟩

variable {G H}

namespace UniqueProds

open Finset

@[to_additive]
theorem mulHom_image_of_injective (f : H →ₙ* G) (hf : Function.Injective f) (uG : UniqueProds G) :
    UniqueProds H where
  uniqueMul_of_nonempty {A B} A0 B0 := by
    classical
    obtain ⟨a0, ha0, b0, hb0, h⟩ := uG.uniqueMul_of_nonempty (A0.image f) (B0.image f)
    rcases mem_image.mp ha0 with ⟨a', ha', rfl⟩
    rcases mem_image.mp hb0 with ⟨b', hb', rfl⟩
    exact ⟨a', ha', b', hb', (UniqueMul.mulHom_image_iff f hf).mp h⟩

/-- `UniqueProd` is preserved under multiplicative equivalences. -/
@[to_additive "`UniqueSums` is preserved under additive equivalences."]
theorem mulHom_image_iff (f : G ≃* H) :
    UniqueProds G ↔ UniqueProds H :=
⟨mulHom_image_of_injective f.symm f.symm.injective, mulHom_image_of_injective f f.injective⟩

open Finset MulOpposite in
@[to_additive]
theorem of_mulOpposite (h : UniqueProds Gᵐᵒᵖ) : UniqueProds G where
  uniqueMul_of_nonempty hA hB :=
    let f : G ↪ Gᵐᵒᵖ := ⟨op, op_injective⟩
    let ⟨y, yB, x, xA, hxy⟩ := h.uniqueMul_of_nonempty (hB.map (f := f)) (hA.map (f := f))
    ⟨unop x, (mem_map' _).mp xA, unop y, (mem_map' _).mp yB, hxy.of_mulOpposite⟩

@[to_additive] instance [h : UniqueProds G] : UniqueProds Gᵐᵒᵖ :=
  of_mulOpposite <| (mulHom_image_iff <| MulEquiv.opOp G).mp h

@[to_additive] private theorem toIsLeftCancelMul [UniqueProds G] : IsLeftCancelMul G where
  mul_left_cancel a b1 b2 he := by
    classical
    have := mem_insert_self b1 {b2}
    obtain ⟨a, ha, b, hb, hu⟩ := uniqueMul_of_nonempty ⟨a, mem_singleton_self a⟩ ⟨b1, this⟩
    cases mem_singleton.mp ha
    simp_rw [mem_insert, mem_singleton] at hb
    obtain rfl | rfl := hb
    · exact (hu ha (mem_insert_of_mem <| mem_singleton_self b2) he.symm).2.symm
    · exact (hu ha this he).2

open MulOpposite in
@[to_additive] theorem toIsCancelMul [UniqueProds G] : IsCancelMul G where
  mul_left_cancel := toIsLeftCancelMul.mul_left_cancel
  mul_right_cancel _ _ _ h :=
    op_injective <| toIsLeftCancelMul.mul_left_cancel _ _ _ <| unop_injective h

/-! Two theorems in [Andrzej Strojnowski, *A note on u.p. groups*][Strojnowski1980] -/

/-- `UniqueProds G` says that for any two nonempty `Finset`s `A` and `B` in `G`, `A × B`
  contains a unique pair with the `UniqueMul` property. Strojnowski showed that if `G` is
  a group, then we only need to check this when `A = B`.
  Here we generalize the result to cancellative semigroups.
  Non-cancellative counterexample: the AddMonoid {0,1} with 1+1=1. -/
@[to_additive] theorem of_same {G} [Semigroup G] [IsCancelMul G]
    (h : ∀ {A : Finset G}, A.Nonempty → ∃ a1 ∈ A, ∃ a2 ∈ A, UniqueMul A A a1 a2) :
    UniqueProds G where
  uniqueMul_of_nonempty {A B} hA hB := by
    classical
    obtain ⟨g1, h1, g2, h2, hu⟩ := h (hB.mul hA)
    obtain ⟨b1, a1, hb1, ha1, rfl⟩ := mem_mul.mp h1
    obtain ⟨b2, a2, hb2, ha2, rfl⟩ := mem_mul.mp h2
    refine ⟨a1, ha1, b2, hb2, fun a b ha hb he => ?_⟩
    specialize hu (mul_mem_mul hb1 ha) (mul_mem_mul hb ha2) _
    · rw [mul_assoc b1, ← mul_assoc a, he, mul_assoc a1, ← mul_assoc b1]
    exact ⟨mul_left_cancel hu.1, mul_right_cancel hu.2⟩

/-- If a group has `UniqueProds`, then it actually has `TwoUniqueProds`.
  For an example of a semigroup `G` embeddable into a group that has `UniqueProds`
  but not `TwoUniqueProds`, see Example 10.13 in
  [J. Okniński, *Semigroup Algebras*][Okninski1991]. -/
@[to_additive] theorem toTwoUniqueProds_of_group {G}
    [Group G] [UniqueProds G] : TwoUniqueProds G where
  uniqueMul_of_one_lt_card {A B} hc := by
    simp_rw [Nat.one_lt_mul_iff, card_pos] at hc
    obtain ⟨a, ha, b, hb, hu⟩ := uniqueMul_of_nonempty hc.1 hc.2.1
    let C := A.map ⟨_, mul_right_injective a⁻¹⟩ -- C = a⁻¹A
    let D := B.map ⟨_, mul_left_injective b⁻¹⟩  -- D = Bb⁻¹
    have hcard : 1 < C.card ∨ 1 < D.card; · simp_rw [card_map]; exact hc.2.2
    have hC : 1 ∈ C := mem_map.mpr ⟨a, ha, inv_mul_self a⟩
    have hD : 1 ∈ D := mem_map.mpr ⟨b, hb, mul_inv_self b⟩
    suffices : ∃ c ∈ C, ∃ d ∈ D, (c ≠ 1 ∨ d ≠ 1) ∧ UniqueMul C D c d
    · simp_rw [mem_product]
      obtain ⟨c, hc, d, hd, hne, hu'⟩ := this
      obtain ⟨a0, ha0, rfl⟩ := mem_map.mp hc
      obtain ⟨b0, hb0, rfl⟩ := mem_map.mp hd
      refine ⟨(_, _), ⟨ha0, hb0⟩, (a, b), ⟨ha, hb⟩, ?_, fun a' b' ha' hb' he => ?_, hu⟩
      simp_rw [Function.Embedding.coeFn_mk, Ne, inv_mul_eq_one, mul_inv_eq_one] at hne
      · rwa [Ne, Prod.mk.inj_iff, not_and_or, eq_comm]
      specialize hu' (mem_map_of_mem _ ha') (mem_map_of_mem _ hb')
      simp_rw [Function.Embedding.coeFn_mk, mul_left_cancel_iff, mul_right_cancel_iff] at hu'
      rw [mul_assoc, ← mul_assoc a', he, mul_assoc, mul_assoc] at hu'
      exact hu' rfl
    classical
    let _ := Finset.mul (α := G)              -- E = D⁻¹C, F = DC⁻¹
    have := uniqueMul_of_nonempty (A := D.image (·⁻¹) * C) (B := D * C.image (·⁻¹)) ?_ ?_
    · obtain ⟨e, he, f, hf, hu⟩ := this
      clear_value C D
      simp only [UniqueMul, mem_mul, mem_image] at he hf hu
      obtain ⟨_, c1, ⟨d1, hd1, rfl⟩, hc1, rfl⟩ := he
      obtain ⟨d2, _, hd2, ⟨c2, hc2, rfl⟩, rfl⟩ := hf
      by_cases h12 : c1 ≠ 1 ∨ d2 ≠ 1
      · refine ⟨c1, hc1, d2, hd2, h12, fun c3 d3 hc3 hd3 he => ?_⟩
        specialize hu ⟨_, _, ⟨_, hd1, rfl⟩, hc3, rfl⟩ ⟨_, _, hd3, ⟨_, hc2, rfl⟩, rfl⟩
        rw [mul_left_cancel_iff, mul_right_cancel_iff,
            mul_assoc, ←mul_assoc c3, he, mul_assoc, mul_assoc] at hu; exact hu rfl
      push_neg at h12; obtain ⟨rfl, rfl⟩ := h12
      by_cases h21 : c2 ≠ 1 ∨ d1 ≠ 1
      · refine ⟨c2, hc2, d1, hd1, h21, fun c4 d4 hc4 hd4 he => ?_⟩
        specialize hu ⟨_, _, ⟨_, hd4, rfl⟩, hC, rfl⟩ ⟨_, _, hD, ⟨_, hc4, rfl⟩, rfl⟩
        simpa only [mul_one, one_mul, ← mul_inv_rev, he, true_imp_iff, inv_inj, and_comm] using hu
      push_neg at h21; obtain ⟨rfl, rfl⟩ := h21
      rcases hcard with hC | hD
      · obtain ⟨c, hc, hc1⟩ := exists_ne_of_one_lt_card hC 1
        refine (hc1 ?_).elim
        simpa using hu ⟨_, _, ⟨_, hD, rfl⟩, hc, rfl⟩ ⟨_, _, hD, ⟨_, hc, rfl⟩, rfl⟩
      · obtain ⟨d, hd, hd1⟩ := exists_ne_of_one_lt_card hD 1
        refine (hd1 ?_).elim
        simpa using hu ⟨_, _, ⟨_, hd, rfl⟩, hC, rfl⟩ ⟨_, _, hd, ⟨_, hC, rfl⟩, rfl⟩
    all_goals apply_rules [Nonempty.mul, Nonempty.image, Finset.Nonempty.map, hc.1, hc.2.1]

open UniqueMul in
@[to_additive] instance {ι} (G : ι → Type*) [∀ i, Mul (G i)] [∀ i, UniqueProds (G i)] :
    UniqueProds (∀ i, G i) where
  uniqueMul_of_nonempty {A} := by
    classical
    let _ := isWellFounded_ssubset (α := ∀ i, G i) -- why need this?
    apply IsWellFounded.induction (· ⊂ ·) A; intro A ihA B hA
    apply IsWellFounded.induction (· ⊂ ·) B; intro B ihB hB
    by_cases hc : A.card ≤ 1 ∧ B.card ≤ 1
    · exact of_card_le_one hA hB hc.1 hc.2
    simp_rw [not_and_or, not_le] at hc
    obtain ⟨i, hc⟩ := exists_or.mpr (hc.imp exists_of_one_lt_card_pi exists_of_one_lt_card_pi)
    obtain ⟨ai, hA, bi, hB, hi⟩ := uniqueMul_of_nonempty (hA.image (· i)) (hB.image (· i))
    rw [mem_image, ← filter_nonempty_iff] at hA hB
    let A' := A.filter (· i = ai); let B' := B.filter (· i = bi)
    obtain ⟨a0, ha0, b0, hb0, hu⟩ : ∃ a0 ∈ A', ∃ b0 ∈ B', UniqueMul A' B' a0 b0
    · rcases hc with hc | hc; · exact ihA A' (hc.2 ai) hA hB
      by_cases hA' : A' = A; rw [hA']
      exacts [ihB B' (hc.2 bi) hB, ihA A' ((A.filter_subset _).ssubset_of_ne hA') hA hB]
    rw [mem_filter] at ha0 hb0
    exact ⟨a0, ha0.1, b0, hb0.1, of_image_filter (Pi.evalMulHom G i) ha0.2 hb0.2 hi hu⟩

open ULift in
@[to_additive] instance [UniqueProds G] [UniqueProds H] : UniqueProds (G × H) := by
  have : ∀ b, UniqueProds (I G H b) := Bool.rec ?_ ?_
  · exact mulHom_image_of_injective (downMulHom H) down_injective ‹_›
  · refine mulHom_image_of_injective (Prod.upMulHom G H) (fun x y he => Prod.ext ?_ ?_)
      (instUniqueProdsForAllInstMul <| I G H) <;> apply up_injective
    exacts [congr_fun he false, congr_fun he true]
  · exact mulHom_image_of_injective (downMulHom G) down_injective ‹_›

end UniqueProds

instance {ι} (G : ι → Type*) [∀ i, AddZeroClass (G i)] [∀ i, UniqueSums (G i)] :
    UniqueSums (Π₀ i, G i) :=
  UniqueSums.addHom_image_of_injective
    DFinsupp.coeFnAddMonoidHom.toAddHom FunLike.coe_injective inferInstance

instance {ι G} [AddZeroClass G] [UniqueSums G] : UniqueSums (ι →₀ G) :=
  UniqueSums.addHom_image_of_injective
    Finsupp.coeFnAddHom.toAddHom FunLike.coe_injective inferInstance

namespace TwoUniqueProds

open Finset

@[to_additive]
theorem mulHom_image_of_injective (f : H →ₙ* G) (hf : Function.Injective f)
    (uG : TwoUniqueProds G) : TwoUniqueProds H where
  uniqueMul_of_one_lt_card {A B} hc := by
    classical
    simp_rw [← card_map ⟨f, hf⟩] at hc
    obtain ⟨⟨a1, b1⟩, h1, ⟨a2, b2⟩, h2, hne, hu1, hu2⟩ := uG.uniqueMul_of_one_lt_card hc
    simp only [mem_product, mem_map] at h1 h2 ⊢
    obtain ⟨⟨a1, ha1, rfl⟩, ⟨b1, hb1, rfl⟩⟩ := h1
    obtain ⟨⟨a2, ha2, rfl⟩, ⟨b2, hb2, rfl⟩⟩ := h2
    refine ⟨(a1, b1), ⟨ha1, hb1⟩, (a2, b2), ⟨ha2, hb2⟩, ?_, ?_, ?_⟩
    · rw [Ne, Prod.ext_iff] at hne ⊢; simp_rw [← hf.eq_iff]; exact hne
    all_goals apply (UniqueMul.mulHom_map_iff ⟨f, hf⟩ f.2).mp
    exacts [hu1, hu2]

/-- `TwoUniqueProd` is preserved under multiplicative equivalences. -/
@[to_additive "`TwoUniqueSums` is preserved under additive equivalences."]
theorem mulHom_image_iff (f : G ≃* H) : TwoUniqueProds G ↔ TwoUniqueProds H :=
⟨mulHom_image_of_injective f.symm f.symm.injective, mulHom_image_of_injective f f.injective⟩

@[to_additive] instance {ι} (G : ι → Type*) [∀ i, Mul (G i)] [∀ i, TwoUniqueProds (G i)] :
    TwoUniqueProds (∀ i, G i) where
  uniqueMul_of_one_lt_card {A} := by
    classical
    let _ := isWellFounded_ssubset (α := ∀ i, G i) -- why need this?
    apply IsWellFounded.induction (· ⊂ ·) A; intro A ihA B
    apply IsWellFounded.induction (· ⊂ ·) B; intro B ihB hc
    obtain ⟨hA, hB, hc⟩ := Nat.one_lt_mul_iff.mp hc
    rw [card_pos] at hA hB
    obtain ⟨i, hc⟩ := exists_or.mpr (hc.imp exists_of_one_lt_card_pi exists_of_one_lt_card_pi)
    obtain ⟨p1, h1, p2, h2, hne, hi1, hi2⟩ := uniqueMul_of_one_lt_card (Nat.one_lt_mul_iff.mpr
      ⟨card_pos.2 (hA.image _), card_pos.2 (hB.image _), hc.imp And.left And.left⟩)
    simp_rw [mem_product, mem_image, ← filter_nonempty_iff] at h1 h2
    replace h1 := uniqueMul_of_twoUniqueMul ?_ h1.1 h1.2
    replace h2 := uniqueMul_of_twoUniqueMul ?_ h2.1 h2.2
    · obtain ⟨a1, ha1, b1, hb1, hu1⟩ := h1
      obtain ⟨a2, ha2, b2, hb2, hu2⟩ := h2
      rw [mem_filter] at ha1 hb1 ha2 hb2
      simp_rw [mem_product]
      refine ⟨(a1, b1), ⟨ha1.1, hb1.1⟩, (a2, b2), ⟨ha2.1, hb2.1⟩, ?_,
        UniqueMul.of_image_filter (Pi.evalMulHom G i) ha1.2 hb1.2 hi1 hu1,
        UniqueMul.of_image_filter (Pi.evalMulHom G i) ha2.2 hb2.2 hi2 hu2⟩
      contrapose! hne; rw [Prod.mk.inj_iff] at hne ⊢
      rw [← ha1.2, ← hb1.2, ← ha2.2, ← hb2.2, hne.1, hne.2]; exact ⟨rfl, rfl⟩
    all_goals
      rcases hc with hc | hc; · exact ihA _ (hc.2 _)
      by_cases hA : A.filter (· i = _) = A; rw [hA]
      exacts [ihB _ (hc.2 _), ihA _ ((A.filter_subset _).ssubset_of_ne hA)]

open ULift in
@[to_additive] instance [TwoUniqueProds G] [TwoUniqueProds H] : TwoUniqueProds (G × H) := by
  have : ∀ b, TwoUniqueProds (I G H b) := Bool.rec ?_ ?_
  · exact mulHom_image_of_injective (downMulHom H) down_injective ‹_›
  · refine mulHom_image_of_injective (Prod.upMulHom G H) (fun x y he ↦ Prod.ext ?_ ?_)
      (instTwoUniqueProdsForAllInstMul <| I G H) <;> apply up_injective
    exacts [congr_fun he false, congr_fun he true]
  · exact mulHom_image_of_injective (downMulHom G) down_injective ‹_›

open MulOpposite in
@[to_additive]
theorem of_mulOpposite (h : TwoUniqueProds Gᵐᵒᵖ) : TwoUniqueProds G where
  uniqueMul_of_one_lt_card hc := by
    let f : G ↪ Gᵐᵒᵖ := ⟨op, op_injective⟩
    rw [← card_map f, ← card_map f, mul_comm] at hc
    obtain ⟨p1, h1, p2, h2, hne, hu1, hu2⟩ := h.uniqueMul_of_one_lt_card hc
    simp_rw [mem_product] at h1 h2 ⊢
    refine ⟨(_, _), ⟨?_, ?_⟩, (_, _), ⟨?_, ?_⟩, ?_, hu1.of_mulOpposite, hu2.of_mulOpposite⟩
    pick_goal 5
    · contrapose! hne; rw [Prod.ext_iff] at hne ⊢
      exact ⟨unop_injective hne.2, unop_injective hne.1⟩
    all_goals apply (mem_map' f).mp
    exacts [h1.2, h1.1, h2.2, h2.1]

@[to_additive] instance [h : TwoUniqueProds G] : TwoUniqueProds Gᵐᵒᵖ :=
  of_mulOpposite <| (mulHom_image_iff <| MulEquiv.opOp G).mp h

-- see Note [lower instance priority]
/-- This instance asserts that if `G` has a right-cancellative multiplication, a linear order, and
  multiplication is strictly monotone w.r.t. the second argument, then `G` has `TwoUniqueProds`. -/
@[to_additive
  "This instance asserts that if `G` has a right-cancellative addition, a linear order,
  and addition is strictly monotone w.r.t. the second argument, then `G` has `TwoUniqueSums`." ]
instance (priority := 100) of_Covariant_right [IsRightCancelMul G]
    [LinearOrder G] [CovariantClass G G (· * ·) (· < ·)] :
    TwoUniqueProds G where
  uniqueMul_of_one_lt_card {A B} hc := by
    obtain ⟨hA, hB, -⟩ := Nat.one_lt_mul_iff.mp hc
    rw [card_pos] at hA hB
    rw [← card_product] at hc
    obtain ⟨a0, b0, ha0, hb0, he0⟩ := mem_mul.mp (max'_mem _ <| hA.mul hB)
    obtain ⟨a1, b1, ha1, hb1, he1⟩ := mem_mul.mp (min'_mem _ <| hA.mul hB)
    have : UniqueMul A B a0 b0
    · intro a b ha hb he
      obtain hl | rfl | hl := lt_trichotomy b b0
      · exact ((he0 ▸ he ▸ mul_lt_mul_left' hl a).not_le <| le_max' _ _ <| mul_mem_mul ha hb0).elim
      · exact ⟨mul_right_cancel he, rfl⟩
      · exact ((he0 ▸ mul_lt_mul_left' hl a0).not_le <| le_max' _ _ <| mul_mem_mul ha0 hb).elim
    refine ⟨_, mk_mem_product ha0 hb0, _, mk_mem_product ha1 hb1, fun he ↦ ?_, this, ?_⟩
    · rw [Prod.mk.inj_iff] at he; rw [he.1, he.2, he1] at he0
      obtain ⟨⟨a2, b2⟩, h2, hne⟩ := exists_ne_of_one_lt_card hc (a0, b0)
      rw [mem_product] at h2
      refine (min'_lt_max' _ (mul_mem_mul ha0 hb0) (mul_mem_mul h2.1 h2.2) fun he ↦ hne ?_).ne he0
      exact Prod.ext_iff.mpr (this h2.1 h2.2 he.symm)
    · intro a b ha hb he
      obtain hl | rfl | hl := lt_trichotomy b b1
      · exact ((he1 ▸ mul_lt_mul_left' hl a1).not_le <| min'_le _ _ <| mul_mem_mul ha1 hb).elim
      · exact ⟨mul_right_cancel he, rfl⟩
      · exact ((he1 ▸ he ▸ mul_lt_mul_left' hl a).not_le <| min'_le _ _ <| mul_mem_mul ha hb1).elim

open MulOpposite in
-- see Note [lower instance priority]
/-- This instance asserts that if `G` has a left-cancellative multiplication, a linear order, and
  multiplication is strictly monotone w.r.t. the first argument, then `G` has `TwoUniqueProds`. -/
@[to_additive
<<<<<<< HEAD
      "This instance asserts that if `A` has an addition, a linear order, and addition
is 'very monotone', then `A` also has `UniqueSums`."]
instance (priority := 100) Covariants.to_uniqueProds {A} [Mul A] [LinearOrder A]
    [CovariantClass A A HMul.hMul LE.le] [CovariantClass A A (Function.swap HMul.hMul) LT.lt]
    [ContravariantClass A A HMul.hMul LE.le] : UniqueProds A where
      uniqueMul_of_nonempty {A} {B} hA hB :=
        ⟨_, A.min'_mem ‹_›, _, B.min'_mem ‹_›, fun a b ha hb ab ↦
        eq_and_eq_of_le_of_le_of_mul_le (Finset.min'_le _ _ ‹_›) (Finset.min'_le _ _ ‹_›) ab.le⟩
#align covariants.to_unique_prods Covariants.to_uniqueProds
#align covariants.to_unique_sums Covariants.to_uniqueSums
=======
  "This instance asserts that if `G` has a left-cancellative addition, a linear order, and
  addition is strictly monotone w.r.t. the first argument, then `G` has `TwoUniqueSums`." ]
instance (priority := 100) of_Covariant_left [IsLeftCancelMul G]
    [LinearOrder G] [CovariantClass G G (Function.swap (· * ·)) (· < ·)] :
    TwoUniqueProds G :=
  let _ := LinearOrder.lift' (unop : Gᵐᵒᵖ → G) unop_injective
  let _ : CovariantClass Gᵐᵒᵖ Gᵐᵒᵖ (· * ·) (· < ·) :=
  { elim := fun _ _ _ bc ↦ mul_lt_mul_right' (α := G) bc (unop _) }
  of_mulOpposite of_Covariant_right

end TwoUniqueProds

instance {ι} (G : ι → Type*) [∀ i, AddZeroClass (G i)] [∀ i, TwoUniqueSums (G i)] :
    TwoUniqueSums (Π₀ i, G i) :=
  TwoUniqueSums.addHom_image_of_injective
    DFinsupp.coeFnAddMonoidHom.toAddHom FunLike.coe_injective inferInstance

instance {ι G} [AddZeroClass G] [TwoUniqueSums G] : TwoUniqueSums (ι →₀ G) :=
  TwoUniqueSums.addHom_image_of_injective
    Finsupp.coeFnAddHom.toAddHom FunLike.coe_injective inferInstance

/-- Any `ℚ`-vector space has `TwoUniqueSums`, because it is isomorphic to some
  `(Basis.ofVectorSpaceIndex ℚ G) →₀ ℚ` by choosing a basis, and `ℚ` already has
  `TwoUniqueSums` because it's ordered. -/
instance [AddCommGroup G] [Module ℚ G] : TwoUniqueSums G :=
  TwoUniqueSums.addHom_image_of_injective _ (Basis.ofVectorSpace ℚ G).repr.injective inferInstance
>>>>>>> b2540cf9
<|MERGE_RESOLUTION|>--- conflicted
+++ resolved
@@ -564,7 +564,7 @@
   "This instance asserts that if `G` has a right-cancellative addition, a linear order,
   and addition is strictly monotone w.r.t. the second argument, then `G` has `TwoUniqueSums`." ]
 instance (priority := 100) of_Covariant_right [IsRightCancelMul G]
-    [LinearOrder G] [CovariantClass G G (· * ·) (· < ·)] :
+    [LinearOrder G] [CovariantClass G G HMul.hMul LT.lt] :
     TwoUniqueProds G where
   uniqueMul_of_one_lt_card {A B} hc := by
     obtain ⟨hA, hB, -⟩ := Nat.one_lt_mul_iff.mp hc
@@ -595,25 +595,13 @@
 /-- This instance asserts that if `G` has a left-cancellative multiplication, a linear order, and
   multiplication is strictly monotone w.r.t. the first argument, then `G` has `TwoUniqueProds`. -/
 @[to_additive
-<<<<<<< HEAD
-      "This instance asserts that if `A` has an addition, a linear order, and addition
-is 'very monotone', then `A` also has `UniqueSums`."]
-instance (priority := 100) Covariants.to_uniqueProds {A} [Mul A] [LinearOrder A]
-    [CovariantClass A A HMul.hMul LE.le] [CovariantClass A A (Function.swap HMul.hMul) LT.lt]
-    [ContravariantClass A A HMul.hMul LE.le] : UniqueProds A where
-      uniqueMul_of_nonempty {A} {B} hA hB :=
-        ⟨_, A.min'_mem ‹_›, _, B.min'_mem ‹_›, fun a b ha hb ab ↦
-        eq_and_eq_of_le_of_le_of_mul_le (Finset.min'_le _ _ ‹_›) (Finset.min'_le _ _ ‹_›) ab.le⟩
-#align covariants.to_unique_prods Covariants.to_uniqueProds
-#align covariants.to_unique_sums Covariants.to_uniqueSums
-=======
   "This instance asserts that if `G` has a left-cancellative addition, a linear order, and
   addition is strictly monotone w.r.t. the first argument, then `G` has `TwoUniqueSums`." ]
 instance (priority := 100) of_Covariant_left [IsLeftCancelMul G]
-    [LinearOrder G] [CovariantClass G G (Function.swap (· * ·)) (· < ·)] :
+    [LinearOrder G] [CovariantClass G G (Function.swap HMul.hMul) LT.lt] :
     TwoUniqueProds G :=
   let _ := LinearOrder.lift' (unop : Gᵐᵒᵖ → G) unop_injective
-  let _ : CovariantClass Gᵐᵒᵖ Gᵐᵒᵖ (· * ·) (· < ·) :=
+  let _ : CovariantClass Gᵐᵒᵖ Gᵐᵒᵖ HMul.hMul LT.lt :=
   { elim := fun _ _ _ bc ↦ mul_lt_mul_right' (α := G) bc (unop _) }
   of_mulOpposite of_Covariant_right
 
@@ -632,5 +620,4 @@
   `(Basis.ofVectorSpaceIndex ℚ G) →₀ ℚ` by choosing a basis, and `ℚ` already has
   `TwoUniqueSums` because it's ordered. -/
 instance [AddCommGroup G] [Module ℚ G] : TwoUniqueSums G :=
-  TwoUniqueSums.addHom_image_of_injective _ (Basis.ofVectorSpace ℚ G).repr.injective inferInstance
->>>>>>> b2540cf9
+  TwoUniqueSums.addHom_image_of_injective _ (Basis.ofVectorSpace ℚ G).repr.injective inferInstance