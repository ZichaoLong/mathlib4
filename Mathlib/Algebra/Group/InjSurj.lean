/-
Copyright (c) 2020 Johan Commelin. All rights reserved.
Released under Apache 2.0 license as described in the file LICENSE.
Authors: Johan Commelin
-/
import Mathlib.Algebra.Group.Defs
import Mathlib.Logic.Function.Basic
import Mathlib.Data.Int.Cast.Basic
import Mathlib.Tactic.Spread

/-!
# Lifting algebraic data classes along injective/surjective maps

This file provides definitions that are meant to deal with
situations such as the following:

Suppose that `G` is a group, and `H` is a type endowed with
`One H`, `Mul H`, and `Inv H`.
Suppose furthermore, that `f : G → H` is a surjective map
that respects the multiplication, and the unit elements.
Then `H` satisfies the group axioms.

The relevant definition in this case is `Function.Surjective.group`.
Dually, there is also `Function.Injective.group`.
And there are versions for (additive) (commutative) semigroups/monoids.

## Implementation note

The `nsmul` and `zsmul` assumptions on any tranfer definition for an algebraic structure involving
both addition and multiplication (eg `AddMonoidWithOne`) is `∀ n x, f (n • x) = n • f x`, which is
what we would expect.
However, we cannot do the same for transfer definitions built using `to_additive` (eg `AddMonoid`)
as we want the multiplicative versions to be `∀ x n, f (x ^ n) = f x ^ n`.
As a result, we must use `Function.swap` when using additivised transfer definitions in
non-additivised ones.
-/


namespace Function

/-!
### Injective
-/

assert_not_exists MonoidWithZero
assert_not_exists DenselyOrdered

namespace Injective

variable {M₁ : Type*} {M₂ : Type*} [Mul M₁]

/-- A type endowed with `*` is a semigroup, if it admits an injective map that preserves `*` to
a semigroup. See note [reducible non-instances]. -/
@[to_additive "A type endowed with `+` is an additive semigroup, if it admits an
injective map that preserves `+` to an additive semigroup."]
protected abbrev semigroup [Semigroup M₂] (f : M₁ → M₂) (hf : Injective f)
    (mul : ∀ x y, f (x * y) = f x * f y) : Semigroup M₁ :=
  { ‹Mul M₁› with mul_assoc := fun x y z => hf <| by erw [mul, mul, mul, mul, mul_assoc] }

/-- A type endowed with `*` is a commutative magma, if it admits a surjective map that preserves
`*` from a commutative magma. -/
@[to_additive -- See note [reducible non-instances]
"A type endowed with `+` is an additive commutative semigroup, if it admits
a surjective map that preserves `+` from an additive commutative semigroup."]
protected abbrev commMagma [CommMagma M₂] (f : M₁ → M₂) (hf : Injective f)
    (mul : ∀ x y, f (x * y) = f x * f y) : CommMagma M₁ where
  mul_comm x y := hf <| by rw [mul, mul, mul_comm]

/-- A type endowed with `*` is a commutative semigroup, if it admits an injective map that
preserves `*` to a commutative semigroup.  See note [reducible non-instances]. -/
@[to_additive
"A type endowed with `+` is an additive commutative semigroup,if it admits
an injective map that preserves `+` to an additive commutative semigroup."]
protected abbrev commSemigroup [CommSemigroup M₂] (f : M₁ → M₂) (hf : Injective f)
    (mul : ∀ x y, f (x * y) = f x * f y) : CommSemigroup M₁ where
  toSemigroup := hf.semigroup f mul
  __ := hf.commMagma f mul

/-- A type endowed with `*` is a left cancel semigroup, if it admits an injective map that
preserves `*` to a left cancel semigroup.  See note [reducible non-instances]. -/
@[to_additive "A type endowed with `+` is an additive left cancel
semigroup, if it admits an injective map that preserves `+` to an additive left cancel semigroup."]
protected abbrev leftCancelSemigroup [LeftCancelSemigroup M₂] (f : M₁ → M₂) (hf : Injective f)
    (mul : ∀ x y, f (x * y) = f x * f y) : LeftCancelSemigroup M₁ :=
  { hf.semigroup f mul with
    mul_left_cancel := fun x y z H => hf <| (mul_right_inj (f x)).1 <| by erw [← mul, ← mul, H] }

/-- A type endowed with `*` is a right cancel semigroup, if it admits an injective map that
preserves `*` to a right cancel semigroup.  See note [reducible non-instances]. -/
@[to_additive "A type endowed with `+` is an additive right
cancel semigroup, if it admits an injective map that preserves `+` to an additive right cancel
semigroup."]
protected abbrev rightCancelSemigroup [RightCancelSemigroup M₂] (f : M₁ → M₂) (hf : Injective f)
    (mul : ∀ x y, f (x * y) = f x * f y) : RightCancelSemigroup M₁ :=
  { hf.semigroup f mul with
    mul_right_cancel := fun x y z H => hf <| (mul_left_inj (f y)).1 <| by erw [← mul, ← mul, H] }

variable [One M₁]

/-- A type endowed with `1` and `*` is a `MulOneClass`, if it admits an injective map that
preserves `1` and `*` to a `MulOneClass`.  See note [reducible non-instances]. -/
@[to_additive
"A type endowed with `0` and `+` is an `AddZeroClass`, if it admits an
injective map that preserves `0` and `+` to an `AddZeroClass`."]
protected abbrev mulOneClass [MulOneClass M₂] (f : M₁ → M₂) (hf : Injective f) (one : f 1 = 1)
    (mul : ∀ x y, f (x * y) = f x * f y) : MulOneClass M₁ :=
  { ‹One M₁›, ‹Mul M₁› with
    one_mul := fun x => hf <| by erw [mul, one, one_mul],
    mul_one := fun x => hf <| by erw [mul, one, mul_one] }

variable [Pow M₁ ℕ]

/-- A type endowed with `1` and `*` is a monoid, if it admits an injective map that preserves `1`
and `*` to a monoid.  See note [reducible non-instances]. -/
@[to_additive
"A type endowed with `0` and `+` is an additive monoid, if it admits an
injective map that preserves `0` and `+` to an additive monoid. See note
[reducible non-instances]."]
protected abbrev monoid [Monoid M₂] (f : M₁ → M₂) (hf : Injective f) (one : f 1 = 1)
    (mul : ∀ x y, f (x * y) = f x * f y) (npow : ∀ (x) (n : ℕ), f (x ^ n) = f x ^ n) : Monoid M₁ :=
  { hf.mulOneClass f one mul, hf.semigroup f mul with
    npow := fun n x => x ^ n,
    npow_zero := fun x => hf <| by erw [npow, one, pow_zero],
    npow_succ := fun n x => hf <| by erw [npow, pow_succ, mul, npow] }

/-- A type endowed with `0`, `1` and `+` is an additive monoid with one,
if it admits an injective map that preserves `0`, `1` and `+` to an additive monoid with one.
See note [reducible non-instances]. -/
protected abbrev addMonoidWithOne {M₁} [Zero M₁] [One M₁] [Add M₁] [SMul ℕ M₁] [NatCast M₁]
    [AddMonoidWithOne M₂] (f : M₁ → M₂) (hf : Injective f) (zero : f 0 = 0) (one : f 1 = 1)
    (add : ∀ x y, f (x + y) = f x + f y) (nsmul : ∀ (n : ℕ) (x), f (n • x) = n • f x)
    (natCast : ∀ n : ℕ, f n = n) : AddMonoidWithOne M₁ :=
  { hf.addMonoid f zero add (swap nsmul) with
    natCast := Nat.cast,
    natCast_zero := hf (by erw [natCast, Nat.cast_zero, zero]),
    natCast_succ := fun n => hf (by erw [natCast, Nat.cast_succ, add, one, natCast]), one := 1 }

/-- A type endowed with `1` and `*` is a left cancel monoid, if it admits an injective map that
preserves `1` and `*` to a left cancel monoid. See note [reducible non-instances]. -/
@[to_additive
"A type endowed with `0` and `+` is an additive left cancel monoid, if it
admits an injective map that preserves `0` and `+` to an additive left cancel monoid."]
protected abbrev leftCancelMonoid [LeftCancelMonoid M₂] (f : M₁ → M₂) (hf : Injective f)
    (one : f 1 = 1) (mul : ∀ x y, f (x * y) = f x * f y)
    (npow : ∀ (x) (n : ℕ), f (x ^ n) = f x ^ n) : LeftCancelMonoid M₁ :=
  { hf.leftCancelSemigroup f mul, hf.monoid f one mul npow with }

/-- A type endowed with `1` and `*` is a right cancel monoid, if it admits an injective map that
preserves `1` and `*` to a right cancel monoid. See note [reducible non-instances]. -/
@[to_additive
"A type endowed with `0` and `+` is an additive left cancel monoid,if it
admits an injective map that preserves `0` and `+` to an additive left cancel monoid."]
protected abbrev rightCancelMonoid [RightCancelMonoid M₂] (f : M₁ → M₂) (hf : Injective f)
    (one : f 1 = 1) (mul : ∀ x y, f (x * y) = f x * f y)
    (npow : ∀ (x) (n : ℕ), f (x ^ n) = f x ^ n) : RightCancelMonoid M₁ :=
  { hf.rightCancelSemigroup f mul, hf.monoid f one mul npow with }

/-- A type endowed with `1` and `*` is a cancel monoid, if it admits an injective map that preserves
`1` and `*` to a cancel monoid. See note [reducible non-instances]. -/
@[to_additive
"A type endowed with `0` and `+` is an additive left cancel monoid,if it
admits an injective map that preserves `0` and `+` to an additive left cancel monoid."]
protected abbrev cancelMonoid [CancelMonoid M₂] (f : M₁ → M₂) (hf : Injective f) (one : f 1 = 1)
    (mul : ∀ x y, f (x * y) = f x * f y) (npow : ∀ (x) (n : ℕ), f (x ^ n) = f x ^ n) :
    CancelMonoid M₁ :=
  { hf.leftCancelMonoid f one mul npow, hf.rightCancelMonoid f one mul npow with }

/-- A type endowed with `1` and `*` is a commutative monoid, if it admits an injective map that
preserves `1` and `*` to a commutative monoid.  See note [reducible non-instances]. -/
@[to_additive
"A type endowed with `0` and `+` is an additive commutative monoid, if it
admits an injective map that preserves `0` and `+` to an additive commutative monoid."]
protected abbrev commMonoid [CommMonoid M₂] (f : M₁ → M₂) (hf : Injective f) (one : f 1 = 1)
    (mul : ∀ x y, f (x * y) = f x * f y) (npow : ∀ (x) (n : ℕ), f (x ^ n) = f x ^ n) :
    CommMonoid M₁ :=
  { hf.monoid f one mul npow, hf.commSemigroup f mul with }

/-- A type endowed with `0`, `1` and `+` is an additive commutative monoid with one, if it admits an
injective map that preserves `0`, `1` and `+` to an additive commutative monoid with one.
See note [reducible non-instances]. -/
protected abbrev addCommMonoidWithOne {M₁} [Zero M₁] [One M₁] [Add M₁] [SMul ℕ M₁] [NatCast M₁]
    [AddCommMonoidWithOne M₂] (f : M₁ → M₂) (hf : Injective f) (zero : f 0 = 0) (one : f 1 = 1)
    (add : ∀ x y, f (x + y) = f x + f y) (nsmul : ∀ (n : ℕ) (x), f (n • x) = n • f x)
    (natCast : ∀ n : ℕ, f n = n) : AddCommMonoidWithOne M₁ where
  __ := hf.addMonoidWithOne f zero one add nsmul natCast
  __ := hf.addCommMonoid _ zero add (swap nsmul)

/-- A type endowed with `1` and `*` is a cancel commutative monoid, if it admits an injective map
that preserves `1` and `*` to a cancel commutative monoid.  See note [reducible non-instances]. -/
@[to_additive
"A type endowed with `0` and `+` is an additive cancel commutative monoid,
if it admits an injective map that preserves `0` and `+` to an additive cancel commutative monoid."]
protected abbrev cancelCommMonoid [CancelCommMonoid M₂] (f : M₁ → M₂) (hf : Injective f)
    (one : f 1 = 1) (mul : ∀ x y, f (x * y) = f x * f y)
    (npow : ∀ (x) (n : ℕ), f (x ^ n) = f x ^ n) : CancelCommMonoid M₁ :=
  { hf.leftCancelSemigroup f mul, hf.commMonoid f one mul npow with }

/-- A type has an involutive inversion if it admits a surjective map that preserves `⁻¹` to a type
which has an involutive inversion. See note [reducible non-instances] -/
@[to_additive
"A type has an involutive negation if it admits a surjective map that
preserves `-` to a type which has an involutive negation."]
protected abbrev involutiveInv {M₁ : Type*} [Inv M₁] [InvolutiveInv M₂] (f : M₁ → M₂)
    (hf : Injective f) (inv : ∀ x, f x⁻¹ = (f x)⁻¹) : InvolutiveInv M₁ where
  inv := Inv.inv
  inv_inv x := hf <| by rw [inv, inv, inv_inv]

variable [Inv M₁]

/-- A type endowed with `1` and `⁻¹` is a `InvOneClass`, if it admits an injective map that
preserves `1` and `⁻¹` to a `InvOneClass`.  See note [reducible non-instances]. -/
@[to_additive
"A type endowed with `0` and unary `-` is an `NegZeroClass`, if it admits an
injective map that preserves `0` and unary `-` to an `NegZeroClass`."]
protected abbrev invOneClass [InvOneClass M₂] (f : M₁ → M₂) (hf : Injective f) (one : f 1 = 1)
    (inv : ∀ x, f (x⁻¹) = (f x)⁻¹) : InvOneClass M₁ :=
  { ‹One M₁›, ‹Inv M₁› with
    inv_one := hf <| by erw [inv, one, inv_one] }

variable [Div M₁] [Pow M₁ ℤ]

/-- A type endowed with `1`, `*`, `⁻¹`, and `/` is a `DivInvMonoid` if it admits an injective map
that preserves `1`, `*`, `⁻¹`, and `/` to a `DivInvMonoid`. See note [reducible non-instances]. -/
@[to_additive subNegMonoid
"A type endowed with `0`, `+`, unary `-`, and binary `-` is a
`SubNegMonoid` if it admits an injective map that preserves `0`, `+`, unary `-`, and binary `-` to
a `SubNegMonoid`. This version takes custom `nsmul` and `zsmul` as `[SMul ℕ M₁]` and `[SMul ℤ M₁]`
arguments."]
protected abbrev divInvMonoid [DivInvMonoid M₂] (f : M₁ → M₂) (hf : Injective f) (one : f 1 = 1)
    (mul : ∀ x y, f (x * y) = f x * f y) (inv : ∀ x, f x⁻¹ = (f x)⁻¹)
    (div : ∀ x y, f (x / y) = f x / f y) (npow : ∀ (x) (n : ℕ), f (x ^ n) = f x ^ n)
    (zpow : ∀ (x) (n : ℤ), f (x ^ n) = f x ^ n) : DivInvMonoid M₁ :=
  { hf.monoid f one mul npow, ‹Inv M₁›, ‹Div M₁› with
    zpow := fun n x => x ^ n,
    zpow_zero' := fun x => hf <| by erw [zpow, zpow_zero, one],
    zpow_succ' := fun n x => hf <| by erw [zpow, mul, zpow_natCast, pow_succ, zpow, zpow_natCast],
    zpow_neg' := fun n x => hf <| by erw [zpow, zpow_negSucc, inv, zpow, zpow_natCast],
    div_eq_mul_inv := fun x y => hf <| by erw [div, mul, inv, div_eq_mul_inv] }

/-- A type endowed with `1`, `*`, `⁻¹`, and `/` is a `DivInvOneMonoid` if it admits an injective
map that preserves `1`, `*`, `⁻¹`, and `/` to a `DivInvOneMonoid`. See note
[reducible non-instances]. -/
<<<<<<< HEAD
@[to_additive subNegZeroMonoid
=======
@[to_additive
>>>>>>> 7f113fae
"A type endowed with `0`, `+`, unary `-`, and binary `-` is a
`SubNegZeroMonoid` if it admits an injective map that preserves `0`, `+`, unary `-`, and binary
`-` to a `SubNegZeroMonoid`. This version takes custom `nsmul` and `zsmul` as `[SMul ℕ M₁]` and
`[SMul ℤ M₁]` arguments."]
protected abbrev divInvOneMonoid [DivInvOneMonoid M₂] (f : M₁ → M₂) (hf : Injective f)
    (one : f 1 = 1) (mul : ∀ x y, f (x * y) = f x * f y) (inv : ∀ x, f x⁻¹ = (f x)⁻¹)
    (div : ∀ x y, f (x / y) = f x / f y) (npow : ∀ (x) (n : ℕ), f (x ^ n) = f x ^ n)
    (zpow : ∀ (x) (n : ℤ), f (x ^ n) = f x ^ n) : DivInvOneMonoid M₁ :=
  { hf.divInvMonoid f one mul inv div npow zpow, hf.invOneClass f one inv with }

/-- A type endowed with `1`, `*`, `⁻¹`, and `/` is a `DivisionMonoid` if it admits an injective map
that preserves `1`, `*`, `⁻¹`, and `/` to a `DivisionMonoid`. See note [reducible non-instances] -/
<<<<<<< HEAD
@[to_additive subtractionMonoid
=======
@[to_additive
>>>>>>> 7f113fae
"A type endowed with `0`, `+`, unary `-`, and binary `-`
is a `SubtractionMonoid` if it admits an injective map that preserves `0`, `+`, unary `-`, and
binary `-` to a `SubtractionMonoid`. This version takes custom `nsmul` and `zsmul` as `[SMul ℕ M₁]`
and `[SMul ℤ M₁]` arguments."]
protected abbrev divisionMonoid [DivisionMonoid M₂] (f : M₁ → M₂) (hf : Injective f) (one : f 1 = 1)
    (mul : ∀ x y, f (x * y) = f x * f y) (inv : ∀ x, f x⁻¹ = (f x)⁻¹)
    (div : ∀ x y, f (x / y) = f x / f y) (npow : ∀ (x) (n : ℕ), f (x ^ n) = f x ^ n)
    (zpow : ∀ (x) (n : ℤ), f (x ^ n) = f x ^ n) : DivisionMonoid M₁ :=
  { hf.divInvMonoid f one mul inv div npow zpow, hf.involutiveInv f inv with
    mul_inv_rev := fun x y => hf <| by erw [inv, mul, mul_inv_rev, mul, inv, inv],
    inv_eq_of_mul := fun x y h => hf <| by
      erw [inv, inv_eq_of_mul_eq_one_right (by erw [← mul, h, one])] }

/-- A type endowed with `1`, `*`, `⁻¹`, and `/` is a `DivisionCommMonoid` if it admits an
injective map that preserves `1`, `*`, `⁻¹`, and `/` to a `DivisionCommMonoid`.
See note [reducible non-instances]. -/
@[to_additive subtractionCommMonoid
"A type endowed with `0`, `+`, unary `-`, and binary
`-` is a `SubtractionCommMonoid` if it admits an injective map that preserves `0`, `+`, unary `-`,
and binary `-` to a `SubtractionCommMonoid`. This version takes custom `nsmul` and `zsmul` as
`[SMul ℕ M₁]` and `[SMul ℤ M₁]` arguments."]
protected abbrev divisionCommMonoid [DivisionCommMonoid M₂] (f : M₁ → M₂) (hf : Injective f)
    (one : f 1 = 1) (mul : ∀ x y, f (x * y) = f x * f y) (inv : ∀ x, f x⁻¹ = (f x)⁻¹)
    (div : ∀ x y, f (x / y) = f x / f y) (npow : ∀ (x) (n : ℕ), f (x ^ n) = f x ^ n)
    (zpow : ∀ (x) (n : ℤ), f (x ^ n) = f x ^ n) : DivisionCommMonoid M₁ :=
  { hf.divisionMonoid f one mul inv div npow zpow, hf.commSemigroup f mul with }

/-- A type endowed with `1`, `*` and `⁻¹` is a group, if it admits an injective map that preserves
`1`, `*` and `⁻¹` to a group. See note [reducible non-instances]. -/
@[to_additive
"A type endowed with `0` and `+` is an additive group, if it admits an
injective map that preserves `0` and `+` to an additive group."]
protected abbrev group [Group M₂] (f : M₁ → M₂) (hf : Injective f) (one : f 1 = 1)
    (mul : ∀ x y, f (x * y) = f x * f y) (inv : ∀ x, f x⁻¹ = (f x)⁻¹)
    (div : ∀ x y, f (x / y) = f x / f y) (npow : ∀ (x) (n : ℕ), f (x ^ n) = f x ^ n)
    (zpow : ∀ (x) (n : ℤ), f (x ^ n) = f x ^ n) : Group M₁ :=
  { hf.divInvMonoid f one mul inv div npow zpow with
    inv_mul_cancel := fun x => hf <| by erw [mul, inv, inv_mul_cancel, one] }

/-- A type endowed with `0`, `1` and `+` is an additive group with one, if it admits an injective
map that preserves `0`, `1` and `+` to an additive group with one.  See note
[reducible non-instances]. -/
protected abbrev addGroupWithOne {M₁} [Zero M₁] [One M₁] [Add M₁] [SMul ℕ M₁] [Neg M₁] [Sub M₁]
    [SMul ℤ M₁] [NatCast M₁] [IntCast M₁] [AddGroupWithOne M₂] (f : M₁ → M₂) (hf : Injective f)
    (zero : f 0 = 0) (one : f 1 = 1) (add : ∀ x y, f (x + y) = f x + f y) (neg : ∀ x, f (-x) = -f x)
    (sub : ∀ x y, f (x - y) = f x - f y) (nsmul : ∀ (n : ℕ) (x), f (n • x) = n • f x)
    (zsmul : ∀ (n : ℤ) (x), f (n • x) = n • f x) (natCast : ∀ n : ℕ, f n = n)
    (intCast : ∀ n : ℤ, f n = n) : AddGroupWithOne M₁ :=
  { hf.addGroup f zero add neg sub (swap nsmul) (swap zsmul),
    hf.addMonoidWithOne f zero one add nsmul natCast with
    intCast := Int.cast,
    intCast_ofNat := fun n => hf (by rw [natCast, ← Int.cast, intCast, Int.cast_natCast]),
    intCast_negSucc := fun n => hf (by erw [intCast, neg, natCast, Int.cast_negSucc] ) }

/-- A type endowed with `1`, `*` and `⁻¹` is a commutative group, if it admits an injective map that
preserves `1`, `*` and `⁻¹` to a commutative group. See note [reducible non-instances]. -/
@[to_additive
"A type endowed with `0` and `+` is an additive commutative group, if it
admits an injective map that preserves `0` and `+` to an additive commutative group."]
protected abbrev commGroup [CommGroup M₂] (f : M₁ → M₂) (hf : Injective f) (one : f 1 = 1)
    (mul : ∀ x y, f (x * y) = f x * f y) (inv : ∀ x, f x⁻¹ = (f x)⁻¹)
    (div : ∀ x y, f (x / y) = f x / f y) (npow : ∀ (x) (n : ℕ), f (x ^ n) = f x ^ n)
    (zpow : ∀ (x) (n : ℤ), f (x ^ n) = f x ^ n) : CommGroup M₁ :=
  { hf.commMonoid f one mul npow, hf.group f one mul inv div npow zpow with }

/-- A type endowed with `0`, `1` and `+` is an additive commutative group with one, if it admits an
injective map that preserves `0`, `1` and `+` to an additive commutative group with one.
See note [reducible non-instances]. -/
protected abbrev addCommGroupWithOne {M₁} [Zero M₁] [One M₁] [Add M₁] [SMul ℕ M₁] [Neg M₁] [Sub M₁]
    [SMul ℤ M₁] [NatCast M₁] [IntCast M₁] [AddCommGroupWithOne M₂] (f : M₁ → M₂) (hf : Injective f)
    (zero : f 0 = 0) (one : f 1 = 1) (add : ∀ x y, f (x + y) = f x + f y) (neg : ∀ x, f (-x) = -f x)
    (sub : ∀ x y, f (x - y) = f x - f y) (nsmul : ∀ (n : ℕ) (x), f (n • x) = n • f x)
    (zsmul : ∀ (n : ℤ) (x), f (n • x) = n • f x) (natCast : ∀ n : ℕ, f n = n)
    (intCast : ∀ n : ℤ, f n = n) : AddCommGroupWithOne M₁ :=
  { hf.addGroupWithOne f zero one add neg sub nsmul zsmul natCast intCast,
    hf.addCommMonoid _ zero add (swap nsmul) with }

end Injective

/-!
### Surjective
-/


namespace Surjective

variable {M₁ : Type*} {M₂ : Type*} [Mul M₂]

/-- A type endowed with `*` is a semigroup, if it admits a surjective map that preserves `*` from a
semigroup. See note [reducible non-instances]. -/
@[to_additive
"A type endowed with `+` is an additive semigroup, if it admits a
surjective map that preserves `+` from an additive semigroup."]
protected abbrev semigroup [Semigroup M₁] (f : M₁ → M₂) (hf : Surjective f)
    (mul : ∀ x y, f (x * y) = f x * f y) : Semigroup M₂ :=
  { ‹Mul M₂› with mul_assoc := hf.forall₃.2 fun x y z => by simp only [← mul, mul_assoc] }

/-- A type endowed with `*` is a commutative semigroup, if it admits a surjective map that preserves
`*` from a commutative semigroup. See note [reducible non-instances]. -/
@[to_additive
"A type endowed with `+` is an additive commutative semigroup, if it admits
a surjective map that preserves `+` from an additive commutative semigroup."]
protected abbrev commMagma [CommMagma M₁] (f : M₁ → M₂) (hf : Surjective f)
    (mul : ∀ x y, f (x * y) = f x * f y) : CommMagma M₂ where
  mul_comm := hf.forall₂.2 fun x y => by erw [← mul, ← mul, mul_comm]

/-- A type endowed with `*` is a commutative semigroup, if it admits a surjective map that preserves
`*` from a commutative semigroup. See note [reducible non-instances]. -/
@[to_additive
"A type endowed with `+` is an additive commutative semigroup, if it admits
a surjective map that preserves `+` from an additive commutative semigroup."]
protected abbrev commSemigroup [CommSemigroup M₁] (f : M₁ → M₂) (hf : Surjective f)
    (mul : ∀ x y, f (x * y) = f x * f y) : CommSemigroup M₂ where
  toSemigroup := hf.semigroup f mul
  __ := hf.commMagma f mul

variable [One M₂]

/-- A type endowed with `1` and `*` is a `MulOneClass`, if it admits a surjective map that preserves
`1` and `*` from a `MulOneClass`. See note [reducible non-instances]. -/
@[to_additive
"A type endowed with `0` and `+` is an `AddZeroClass`, if it admits a
surjective map that preserves `0` and `+` to an `AddZeroClass`."]
protected abbrev mulOneClass [MulOneClass M₁] (f : M₁ → M₂) (hf : Surjective f) (one : f 1 = 1)
    (mul : ∀ x y, f (x * y) = f x * f y) : MulOneClass M₂ :=
  { ‹One M₂›, ‹Mul M₂› with
    one_mul := hf.forall.2 fun x => by erw [← one, ← mul, one_mul],
    mul_one := hf.forall.2 fun x => by erw [← one, ← mul, mul_one] }

variable [Pow M₂ ℕ]

/-- A type endowed with `1` and `*` is a monoid, if it admits a surjective map that preserves `1`
and `*` to a monoid. See note [reducible non-instances]. -/
@[to_additive
"A type endowed with `0` and `+` is an additive monoid, if it admits a
surjective map that preserves `0` and `+` to an additive monoid. This version takes a custom `nsmul`
as a `[SMul ℕ M₂]` argument."]
protected abbrev monoid [Monoid M₁] (f : M₁ → M₂) (hf : Surjective f) (one : f 1 = 1)
    (mul : ∀ x y, f (x * y) = f x * f y) (npow : ∀ (x) (n : ℕ), f (x ^ n) = f x ^ n) : Monoid M₂ :=
  { hf.semigroup f mul, hf.mulOneClass f one mul with
    npow := fun n x => x ^ n,
    npow_zero := hf.forall.2 fun x => by dsimp only; erw [← npow, pow_zero, ← one],
    npow_succ := fun n => hf.forall.2 fun x => by
      dsimp only
      erw [← npow, pow_succ, ← npow, ← mul] }

/-- A type endowed with `0`, `1` and `+` is an additive monoid with one, if it admits a surjective
map that preserves `0`, `1` and `*` from an additive monoid with one. See note
[reducible non-instances]. -/
protected abbrev addMonoidWithOne {M₂} [Zero M₂] [One M₂] [Add M₂] [SMul ℕ M₂] [NatCast M₂]
    [AddMonoidWithOne M₁] (f : M₁ → M₂) (hf : Surjective f) (zero : f 0 = 0) (one : f 1 = 1)
    (add : ∀ x y, f (x + y) = f x + f y) (nsmul : ∀ (n : ℕ) (x), f (n • x) = n • f x)
    (natCast : ∀ n : ℕ, f n = n) : AddMonoidWithOne M₂ :=
  { hf.addMonoid f zero add (swap nsmul) with
    natCast := Nat.cast,
    natCast_zero := by rw [← Nat.cast, ← natCast, Nat.cast_zero, zero]
    natCast_succ := fun n => by rw [← Nat.cast, ← natCast, Nat.cast_succ, add, one, natCast]
    one := 1 }

/-- A type endowed with `1` and `*` is a commutative monoid, if it admits a surjective map that
preserves `1` and `*` from a commutative monoid. See note [reducible non-instances]. -/
@[to_additive
"A type endowed with `0` and `+` is an additive commutative monoid, if it
admits a surjective map that preserves `0` and `+` to an additive commutative monoid."]
protected abbrev commMonoid [CommMonoid M₁] (f : M₁ → M₂) (hf : Surjective f) (one : f 1 = 1)
    (mul : ∀ x y, f (x * y) = f x * f y) (npow : ∀ (x) (n : ℕ), f (x ^ n) = f x ^ n) :
    CommMonoid M₂ :=
  { hf.commSemigroup f mul, hf.monoid f one mul npow with }

/-- A type endowed with `0`, `1` and `+` is an additive monoid with one,
if it admits a surjective map that preserves `0`, `1` and `*` from an additive monoid with one.
See note [reducible non-instances]. -/
protected abbrev addCommMonoidWithOne {M₂} [Zero M₂] [One M₂] [Add M₂] [SMul ℕ M₂] [NatCast M₂]
    [AddCommMonoidWithOne M₁] (f : M₁ → M₂) (hf : Surjective f) (zero : f 0 = 0) (one : f 1 = 1)
    (add : ∀ x y, f (x + y) = f x + f y) (nsmul : ∀ (n : ℕ) (x), f (n • x) = n • f x)
    (natCast : ∀ n : ℕ, f n = n) : AddCommMonoidWithOne M₂ where
  __ := hf.addMonoidWithOne f zero one add nsmul natCast
  __ := hf.addCommMonoid _ zero add (swap nsmul)

/-- A type has an involutive inversion if it admits a surjective map that preserves `⁻¹` to a type
which has an involutive inversion. See note [reducible non-instances] -/
@[to_additive
"A type has an involutive negation if it admits a surjective map that
preserves `-` to a type which has an involutive negation."]
protected abbrev involutiveInv {M₂ : Type*} [Inv M₂] [InvolutiveInv M₁] (f : M₁ → M₂)
    (hf : Surjective f) (inv : ∀ x, f x⁻¹ = (f x)⁻¹) : InvolutiveInv M₂ where
  inv := Inv.inv
  inv_inv := hf.forall.2 fun x => by erw [← inv, ← inv, inv_inv]

variable [Inv M₂] [Div M₂] [Pow M₂ ℤ]

/-- A type endowed with `1`, `*`, `⁻¹`, and `/` is a `DivInvMonoid` if it admits a surjective map
that preserves `1`, `*`, `⁻¹`, and `/` to a `DivInvMonoid`. See note [reducible non-instances]. -/
@[to_additive subNegMonoid
"A type endowed with `0`, `+`, unary `-`, and binary `-` is a
`SubNegMonoid` if it admits a surjective map that preserves `0`, `+`, unary `-`, and binary `-` to
a `SubNegMonoid`."]
protected abbrev divInvMonoid [DivInvMonoid M₁] (f : M₁ → M₂) (hf : Surjective f) (one : f 1 = 1)
    (mul : ∀ x y, f (x * y) = f x * f y) (inv : ∀ x, f x⁻¹ = (f x)⁻¹)
    (div : ∀ x y, f (x / y) = f x / f y) (npow : ∀ (x) (n : ℕ), f (x ^ n) = f x ^ n)
    (zpow : ∀ (x) (n : ℤ), f (x ^ n) = f x ^ n) : DivInvMonoid M₂ :=
  { hf.monoid f one mul npow, ‹Div M₂›, ‹Inv M₂› with
    zpow := fun n x => x ^ n,
    zpow_zero' := hf.forall.2 fun x => by dsimp only; erw [← zpow, zpow_zero, ← one],
    zpow_succ' := fun n => hf.forall.2 fun x => by
      dsimp only
      erw [← zpow, ← zpow, zpow_natCast, zpow_natCast, pow_succ, ← mul],
    zpow_neg' := fun n => hf.forall.2 fun x => by
      dsimp only
      erw [← zpow, ← zpow, zpow_negSucc, zpow_natCast, inv],
    div_eq_mul_inv := hf.forall₂.2 fun x y => by erw [← inv, ← mul, ← div, div_eq_mul_inv] }

/-- A type endowed with `1`, `*` and `⁻¹` is a group, if it admits a surjective map that preserves
`1`, `*` and `⁻¹` to a group. See note [reducible non-instances]. -/
@[to_additive
"A type endowed with `0` and `+` is an additive group, if it admits a
surjective map that preserves `0` and `+` to an additive group."]
protected abbrev group [Group M₁] (f : M₁ → M₂) (hf : Surjective f) (one : f 1 = 1)
    (mul : ∀ x y, f (x * y) = f x * f y) (inv : ∀ x, f x⁻¹ = (f x)⁻¹)
    (div : ∀ x y, f (x / y) = f x / f y) (npow : ∀ (x) (n : ℕ), f (x ^ n) = f x ^ n)
    (zpow : ∀ (x) (n : ℤ), f (x ^ n) = f x ^ n) : Group M₂ :=
  { hf.divInvMonoid f one mul inv div npow zpow with
    inv_mul_cancel := hf.forall.2 fun x => by erw [← inv, ← mul, inv_mul_cancel, one] }

/-- A type endowed with `0`, `1`, `+` is an additive group with one,
if it admits a surjective map that preserves `0`, `1`, and `+` to an additive group with one.
See note [reducible non-instances]. -/
protected abbrev addGroupWithOne {M₂} [Zero M₂] [One M₂] [Add M₂] [Neg M₂] [Sub M₂] [SMul ℕ M₂]
    [SMul ℤ M₂] [NatCast M₂] [IntCast M₂] [AddGroupWithOne M₁] (f : M₁ → M₂) (hf : Surjective f)
    (zero : f 0 = 0) (one : f 1 = 1) (add : ∀ x y, f (x + y) = f x + f y) (neg : ∀ x, f (-x) = -f x)
    (sub : ∀ x y, f (x - y) = f x - f y) (nsmul : ∀ (n : ℕ) (x), f (n • x) = n • f x)
    (zsmul : ∀ (n : ℤ) (x), f (n • x) = n • f x) (natCast : ∀ n : ℕ, f n = n)
    (intCast : ∀ n : ℤ, f n = n) : AddGroupWithOne M₂ :=
  { hf.addMonoidWithOne f zero one add nsmul natCast,
    hf.addGroup f zero add neg sub (swap nsmul) (swap zsmul) with
    intCast := Int.cast,
    intCast_ofNat := fun n => by rw [← Int.cast, ← intCast, Int.cast_natCast, natCast],
    intCast_negSucc := fun n => by
      rw [← Int.cast, ← intCast, Int.cast_negSucc, neg, natCast] }

/-- A type endowed with `1`, `*`, `⁻¹`, and `/` is a commutative group, if it admits a surjective
map that preserves `1`, `*`, `⁻¹`, and `/` from a commutative group. See note
[reducible non-instances]. -/
@[to_additive
"A type endowed with `0` and `+` is an additive commutative group, if it
admits a surjective map that preserves `0` and `+` to an additive commutative group."]
protected abbrev commGroup [CommGroup M₁] (f : M₁ → M₂) (hf : Surjective f) (one : f 1 = 1)
    (mul : ∀ x y, f (x * y) = f x * f y) (inv : ∀ x, f x⁻¹ = (f x)⁻¹)
    (div : ∀ x y, f (x / y) = f x / f y) (npow : ∀ (x) (n : ℕ), f (x ^ n) = f x ^ n)
    (zpow : ∀ (x) (n : ℤ), f (x ^ n) = f x ^ n) : CommGroup M₂ :=
  { hf.commMonoid f one mul npow, hf.group f one mul inv div npow zpow with }

/-- A type endowed with `0`, `1`, `+` is an additive commutative group with one, if it admits a
surjective map that preserves `0`, `1`, and `+` to an additive commutative group with one.
See note [reducible non-instances]. -/
protected abbrev addCommGroupWithOne {M₂} [Zero M₂] [One M₂] [Add M₂] [Neg M₂] [Sub M₂] [SMul ℕ M₂]
    [SMul ℤ M₂] [NatCast M₂] [IntCast M₂] [AddCommGroupWithOne M₁] (f : M₁ → M₂) (hf : Surjective f)
    (zero : f 0 = 0) (one : f 1 = 1) (add : ∀ x y, f (x + y) = f x + f y) (neg : ∀ x, f (-x) = -f x)
    (sub : ∀ x y, f (x - y) = f x - f y) (nsmul : ∀ (n : ℕ) (x), f (n • x) = n • f x)
    (zsmul : ∀ (n : ℤ) (x), f (n • x) = n • f x) (natCast : ∀ n : ℕ, f n = n)
    (intCast : ∀ n : ℤ, f n = n) : AddCommGroupWithOne M₂ :=
  { hf.addGroupWithOne f zero one add neg sub nsmul zsmul natCast intCast,
    hf.addCommMonoid _ zero add (swap nsmul) with }

end Surjective

end Function<|MERGE_RESOLUTION|>--- conflicted
+++ resolved
@@ -240,11 +240,7 @@
 /-- A type endowed with `1`, `*`, `⁻¹`, and `/` is a `DivInvOneMonoid` if it admits an injective
 map that preserves `1`, `*`, `⁻¹`, and `/` to a `DivInvOneMonoid`. See note
 [reducible non-instances]. -/
-<<<<<<< HEAD
-@[to_additive subNegZeroMonoid
-=======
-@[to_additive
->>>>>>> 7f113fae
+@[to_additive
 "A type endowed with `0`, `+`, unary `-`, and binary `-` is a
 `SubNegZeroMonoid` if it admits an injective map that preserves `0`, `+`, unary `-`, and binary
 `-` to a `SubNegZeroMonoid`. This version takes custom `nsmul` and `zsmul` as `[SMul ℕ M₁]` and
@@ -257,11 +253,7 @@
 
 /-- A type endowed with `1`, `*`, `⁻¹`, and `/` is a `DivisionMonoid` if it admits an injective map
 that preserves `1`, `*`, `⁻¹`, and `/` to a `DivisionMonoid`. See note [reducible non-instances] -/
-<<<<<<< HEAD
-@[to_additive subtractionMonoid
-=======
-@[to_additive
->>>>>>> 7f113fae
+@[to_additive
 "A type endowed with `0`, `+`, unary `-`, and binary `-`
 is a `SubtractionMonoid` if it admits an injective map that preserves `0`, `+`, unary `-`, and
 binary `-` to a `SubtractionMonoid`. This version takes custom `nsmul` and `zsmul` as `[SMul ℕ M₁]`
