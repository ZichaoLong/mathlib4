--- conflicted
+++ resolved
@@ -63,13 +63,7 @@
 /-- This is not an instance because `i` becomes a metavariable. -/
 @[to_additive "This is not an instance because `i` becomes a metavariable."]
 protected theorem FaithfulSMul' [FaithfulSMul M (α i)] : FaithfulSMul M (Σi, α i) :=
-<<<<<<< HEAD
   ⟨fun h => eq_of_smul_eq_smul fun a : α i => heq_iff_eq.1 (Sigma.ext_iff.1 <| h <| mk i a).2⟩
-#align sigma.has_faithful_smul' Sigma.FaithfulSMul'
-#align sigma.has_faithful_vadd' Sigma.FaithfulVAdd'
-=======
-  ⟨fun h => eq_of_smul_eq_smul fun a : α i => heq_iff_eq.1 (ext_iff.1 <| h <| mk i a).2⟩
->>>>>>> 465f26fd
 
 @[to_additive]
 instance [Nonempty ι] [∀ i, FaithfulSMul M (α i)] : FaithfulSMul M (Σi, α i) :=
