/-
Copyright (c) 2014 Jeremy Avigad. All rights reserved.
Released under Apache 2.0 license as described in the file LICENSE.
Authors: Jeremy Avigad, Leonardo de Moura, Simon Hudon, Mario Carneiro
-/
import Aesop
import Mathlib.Algebra.Group.Defs
import Mathlib.Data.Nat.Defs
import Mathlib.Data.Int.Defs
import Mathlib.Logic.Function.Basic
import Mathlib.Tactic.SimpRw
import Mathlib.Tactic.SplitIfs

/-!
# Basic lemmas about semigroups, monoids, and groups

This file lists various basic lemmas about semigroups, monoids, and groups. Most proofs are
one-liners from the corresponding axioms. For the definitions of semigroups, monoids and groups, see
`Algebra/Group/Defs.lean`.
-/

assert_not_exists MonoidWithZero
assert_not_exists DenselyOrdered

open Function

universe u

variable {α β G M : Type*}

section ite
variable [Pow α β]

@[to_additive (attr := simp) dite_smul]
lemma pow_dite (p : Prop) [Decidable p] (a : α) (b : p → β) (c : ¬ p → β) :
    a ^ (if h : p then b h else c h) = if h : p then a ^ b h else a ^ c h := by split_ifs <;> rfl

@[to_additive (attr := simp) smul_dite]
lemma dite_pow (p : Prop) [Decidable p] (a : p → α) (b : ¬ p → α) (c : β) :
    (if h : p then a h else b h) ^ c = if h : p then a h ^ c else b h ^ c := by split_ifs <;> rfl

@[to_additive (attr := simp) ite_smul]
lemma pow_ite (p : Prop) [Decidable p] (a : α) (b c : β) :
    a ^ (if p then b else c) = if p then a ^ b else a ^ c := pow_dite _ _ _ _

@[to_additive (attr := simp) smul_ite]
lemma ite_pow (p : Prop) [Decidable p] (a b : α) (c : β) :
    (if p then a else b) ^ c = if p then a ^ c else b ^ c := dite_pow _ _ _ _

set_option linter.existingAttributeWarning false in
attribute [to_additive (attr := simp)] dite_smul smul_dite ite_smul smul_ite

end ite

section IsLeftCancelMul

variable [Mul G] [IsLeftCancelMul G]

@[to_additive]
theorem mul_right_injective (a : G) : Injective (a * ·) := fun _ _ ↦ mul_left_cancel

@[to_additive (attr := simp)]
theorem mul_right_inj (a : G) {b c : G} : a * b = a * c ↔ b = c :=
  (mul_right_injective a).eq_iff

@[to_additive]
theorem mul_ne_mul_right (a : G) {b c : G} : a * b ≠ a * c ↔ b ≠ c :=
  (mul_right_injective a).ne_iff

end IsLeftCancelMul

section IsRightCancelMul

variable [Mul G] [IsRightCancelMul G]

@[to_additive]
theorem mul_left_injective (a : G) : Function.Injective (· * a) := fun _ _ ↦ mul_right_cancel

@[to_additive (attr := simp)]
theorem mul_left_inj (a : G) {b c : G} : b * a = c * a ↔ b = c :=
  (mul_left_injective a).eq_iff

@[to_additive]
theorem mul_ne_mul_left (a : G) {b c : G} : b * a ≠ c * a ↔ b ≠ c :=
  (mul_left_injective a).ne_iff

end IsRightCancelMul

section Semigroup
variable [Semigroup α]

@[to_additive]
instance Semigroup.to_isAssociative : Std.Associative (α := α) (· * ·) := ⟨mul_assoc⟩

/-- Composing two multiplications on the left by `y` then `x`
is equal to a multiplication on the left by `x * y`.
-/
@[to_additive (attr := simp) "Composing two additions on the left by `y` then `x`
is equal to an addition on the left by `x + y`."]
theorem comp_mul_left (x y : α) : (x * ·) ∘ (y * ·) = (x * y * ·) := by
  ext z
  simp [mul_assoc]

/-- Composing two multiplications on the right by `y` and `x`
is equal to a multiplication on the right by `y * x`.
-/
@[to_additive (attr := simp) "Composing two additions on the right by `y` and `x`
is equal to an addition on the right by `y + x`."]
theorem comp_mul_right (x y : α) : (· * x) ∘ (· * y) = (· * (y * x)) := by
  ext z
  simp [mul_assoc]

end Semigroup

@[to_additive]
instance CommMagma.to_isCommutative [CommMagma G] : Std.Commutative (α := G) (· * ·) := ⟨mul_comm⟩

section MulOneClass

variable {M : Type u} [MulOneClass M]

@[to_additive]
theorem ite_mul_one {P : Prop} [Decidable P] {a b : M} :
    ite P (a * b) 1 = ite P a 1 * ite P b 1 := by
  by_cases h : P <;> simp [h]

@[to_additive]
theorem ite_one_mul {P : Prop} [Decidable P] {a b : M} :
    ite P 1 (a * b) = ite P 1 a * ite P 1 b := by
  by_cases h : P <;> simp [h]

@[to_additive]
theorem eq_one_iff_eq_one_of_mul_eq_one {a b : M} (h : a * b = 1) : a = 1 ↔ b = 1 := by
  constructor <;> (rintro rfl; simpa using h)

@[to_additive]
theorem one_mul_eq_id : ((1 : M) * ·) = id :=
  funext one_mul

@[to_additive]
theorem mul_one_eq_id : (· * (1 : M)) = id :=
  funext mul_one

end MulOneClass

section CommSemigroup

variable [CommSemigroup G]

@[to_additive]
theorem mul_left_comm : ∀ a b c : G, a * (b * c) = b * (a * c) :=
  left_comm Mul.mul mul_comm mul_assoc

@[to_additive]
theorem mul_right_comm : ∀ a b c : G, a * b * c = a * c * b :=
  right_comm Mul.mul mul_comm mul_assoc

@[to_additive]
theorem mul_mul_mul_comm (a b c d : G) : a * b * (c * d) = a * c * (b * d) := by
  simp only [mul_left_comm, mul_assoc]

@[to_additive]
theorem mul_rotate (a b c : G) : a * b * c = b * c * a := by
  simp only [mul_left_comm, mul_comm]

@[to_additive]
theorem mul_rotate' (a b c : G) : a * (b * c) = b * (c * a) := by
  simp only [mul_left_comm, mul_comm]

end CommSemigroup

attribute [local simp] mul_assoc sub_eq_add_neg

section Monoid
variable [Monoid M] {a b c : M} {m n : ℕ}

@[to_additive boole_nsmul]
lemma pow_boole (P : Prop) [Decidable P] (a : M) :
    (a ^ if P then 1 else 0) = if P then a else 1 := by simp only [pow_ite, pow_one, pow_zero]

@[to_additive nsmul_add_sub_nsmul]
lemma pow_mul_pow_sub (a : M) (h : m ≤ n) : a ^ m * a ^ (n - m) = a ^ n := by
  rw [← pow_add, Nat.add_comm, Nat.sub_add_cancel h]

@[to_additive sub_nsmul_nsmul_add]
lemma pow_sub_mul_pow (a : M) (h : m ≤ n) : a ^ (n - m) * a ^ m = a ^ n := by
  rw [← pow_add, Nat.sub_add_cancel h]

@[to_additive sub_one_nsmul_add]
lemma mul_pow_sub_one (hn : n ≠ 0) (a : M) : a * a ^ (n - 1) = a ^ n := by
  rw [← pow_succ', Nat.sub_add_cancel <| Nat.one_le_iff_ne_zero.2 hn]

@[to_additive add_sub_one_nsmul]
lemma pow_sub_one_mul (hn : n ≠ 0) (a : M) : a ^ (n - 1) * a = a ^ n := by
  rw [← pow_succ, Nat.sub_add_cancel <| Nat.one_le_iff_ne_zero.2 hn]

/-- If `x ^ n = 1`, then `x ^ m` is the same as `x ^ (m % n)` -/
@[to_additive nsmul_eq_mod_nsmul "If `n • x = 0`, then `m • x` is the same as `(m % n) • x`"]
lemma pow_eq_pow_mod (m : ℕ) (ha : a ^ n = 1) : a ^ m = a ^ (m % n) := by
  calc
    a ^ m = a ^ (m % n + n * (m / n)) := by rw [Nat.mod_add_div]
    _ = a ^ (m % n) := by simp [pow_add, pow_mul, ha]

@[to_additive] lemma pow_mul_pow_eq_one : ∀ n, a * b = 1 → a ^ n * b ^ n = 1
  | 0, _ => by simp
  | n + 1, h =>
    calc
      a ^ n.succ * b ^ n.succ = a ^ n * a * (b * b ^ n) := by rw [pow_succ, pow_succ']
      _ = a ^ n * (a * b) * b ^ n := by simp only [mul_assoc]
      _ = 1 := by simp [h, pow_mul_pow_eq_one]

end Monoid

<<<<<<< HEAD
section Monoid
variable [Monoid M] {a b c : M} {m n : ℕ}

@[to_additive boole_nsmul]
lemma pow_boole (P : Prop) [Decidable P] (a : M) :
    (a ^ if P then 1 else 0) = if P then a else 1 := by simp only [pow_ite, pow_one, pow_zero]
#align pow_boole pow_boole

@[to_additive nsmul_add_sub_nsmul]
lemma pow_mul_pow_sub (a : M) (h : m ≤ n) : a ^ m * a ^ (n - m) = a ^ n := by
  rw [← pow_add, Nat.add_comm, Nat.sub_add_cancel h]
#align pow_mul_pow_sub pow_mul_pow_sub
#align nsmul_add_sub_nsmul nsmul_add_sub_nsmul

@[to_additive sub_nsmul_nsmul_add]
lemma pow_sub_mul_pow (a : M) (h : m ≤ n) : a ^ (n - m) * a ^ m = a ^ n := by
  rw [← pow_add, Nat.sub_add_cancel h]
#align pow_sub_mul_pow pow_sub_mul_pow
#align sub_nsmul_nsmul_add sub_nsmul_nsmul_add

@[to_additive sub_one_nsmul_add]
lemma mul_pow_sub_one (hn : n ≠ 0) (a : M) : a * a ^ (n - 1) = a ^ n := by
  rw [← pow_succ', Nat.sub_add_cancel $ Nat.one_le_iff_ne_zero.2 hn]

@[to_additive add_sub_one_nsmul]
lemma pow_sub_one_mul (hn : n ≠ 0) (a : M) : a ^ (n - 1) * a = a ^ n := by
  rw [← pow_succ, Nat.sub_add_cancel $ Nat.one_le_iff_ne_zero.2 hn]

/-- If `x ^ n = 1`, then `x ^ m` is the same as `x ^ (m % n)` -/
@[to_additive nsmul_eq_mod_nsmul "If `n • x = 0`, then `m • x` is the same as `(m % n) • x`"]
lemma pow_eq_pow_mod (m : ℕ) (ha : a ^ n = 1) : a ^ m = a ^ (m % n) := by
  calc
    a ^ m = a ^ (m % n + n * (m / n)) := by rw [Nat.mod_add_div]
    _ = a ^ (m % n) := by simp [pow_add, pow_mul, ha]
#align pow_eq_pow_mod pow_eq_pow_mod
#align nsmul_eq_mod_nsmul nsmul_eq_mod_nsmul

@[to_additive] lemma pow_mul_pow_eq_one : ∀ n, a * b = 1 → a ^ n * b ^ n = 1
  | 0, _ => by simp
  | n + 1, h =>
    calc
      a ^ n.succ * b ^ n.succ = a ^ n * a * (b * b ^ n) := by rw [pow_succ, pow_succ']
      _ = a ^ n * (a * b) * b ^ n := by simp only [mul_assoc]
      _ = 1 := by simp [h, pow_mul_pow_eq_one]
#align pow_mul_pow_eq_one pow_mul_pow_eq_one
#align nsmul_add_nsmul_eq_zero nsmul_add_nsmul_eq_zero

end Monoid

=======
>>>>>>> 99508fb5
section CommMonoid
variable [CommMonoid M] {x y z : M}

@[to_additive]
theorem inv_unique (hy : x * y = 1) (hz : x * z = 1) : y = z :=
  left_inv_eq_right_inv (Trans.trans (mul_comm _ _) hy) hz

@[to_additive nsmul_add] lemma mul_pow (a b : M) : ∀ n, (a * b) ^ n = a ^ n * b ^ n
  | 0 => by rw [pow_zero, pow_zero, pow_zero, one_mul]
  | n + 1 => by rw [pow_succ', pow_succ', pow_succ', mul_pow, mul_mul_mul_comm]

@[to_additive nsmul_add] lemma mul_pow (a b : M) : ∀ n, (a * b) ^ n = a ^ n * b ^ n
  | 0 => by rw [pow_zero, pow_zero, pow_zero, one_mul]
  | n + 1 => by rw [pow_succ', pow_succ', pow_succ', mul_pow, mul_mul_mul_comm]
#align mul_pow mul_pow
#align nsmul_add nsmul_add

end CommMonoid

section LeftCancelMonoid

variable {M : Type u} [LeftCancelMonoid M] {a b : M}

@[to_additive (attr := simp)]
theorem mul_right_eq_self : a * b = a ↔ b = 1 := calc
  a * b = a ↔ a * b = a * 1 := by rw [mul_one]
  _ ↔ b = 1 := mul_left_cancel_iff

@[to_additive (attr := simp)]
theorem self_eq_mul_right : a = a * b ↔ b = 1 :=
  eq_comm.trans mul_right_eq_self

@[to_additive]
theorem mul_right_ne_self : a * b ≠ a ↔ b ≠ 1 := mul_right_eq_self.not

@[to_additive]
theorem self_ne_mul_right : a ≠ a * b ↔ b ≠ 1 := self_eq_mul_right.not

end LeftCancelMonoid

section RightCancelMonoid

variable {M : Type u} [RightCancelMonoid M] {a b : M}

@[to_additive (attr := simp)]
theorem mul_left_eq_self : a * b = b ↔ a = 1 := calc
  a * b = b ↔ a * b = 1 * b := by rw [one_mul]
  _ ↔ a = 1 := mul_right_cancel_iff

@[to_additive (attr := simp)]
theorem self_eq_mul_left : b = a * b ↔ a = 1 :=
  eq_comm.trans mul_left_eq_self

@[to_additive]
theorem mul_left_ne_self : a * b ≠ b ↔ a ≠ 1 := mul_left_eq_self.not

@[to_additive]
theorem self_ne_mul_left : b ≠ a * b ↔ a ≠ 1 := self_eq_mul_left.not

end RightCancelMonoid

section CancelCommMonoid
variable [CancelCommMonoid α] {a b c d : α}

@[to_additive] lemma eq_iff_eq_of_mul_eq_mul (h : a * b = c * d) : a = c ↔ b = d := by aesop
@[to_additive] lemma ne_iff_ne_of_mul_eq_mul (h : a * b = c * d) : a ≠ c ↔ b ≠ d := by aesop

end CancelCommMonoid

section InvolutiveInv

variable [InvolutiveInv G] {a b : G}

@[to_additive (attr := simp)]
theorem inv_involutive : Function.Involutive (Inv.inv : G → G) :=
  inv_inv

@[to_additive (attr := simp)]
theorem inv_surjective : Function.Surjective (Inv.inv : G → G) :=
  inv_involutive.surjective

@[to_additive]
theorem inv_injective : Function.Injective (Inv.inv : G → G) :=
  inv_involutive.injective

@[to_additive (attr := simp)]
theorem inv_inj : a⁻¹ = b⁻¹ ↔ a = b :=
  inv_injective.eq_iff

@[to_additive]
theorem inv_eq_iff_eq_inv : a⁻¹ = b ↔ a = b⁻¹ :=
  ⟨fun h => h ▸ (inv_inv a).symm, fun h => h.symm ▸ inv_inv b⟩

variable (G)

@[to_additive]
theorem inv_comp_inv : Inv.inv ∘ Inv.inv = @id G :=
  inv_involutive.comp_self

@[to_additive]
theorem leftInverse_inv : LeftInverse (fun a : G ↦ a⁻¹) fun a ↦ a⁻¹ :=
  inv_inv

@[to_additive]
theorem rightInverse_inv : RightInverse (fun a : G ↦ a⁻¹) fun a ↦ a⁻¹ :=
  inv_inv

end InvolutiveInv

section DivInvMonoid

variable [DivInvMonoid G] {a b c : G}

@[to_additive, field_simps] -- The attributes are out of order on purpose
theorem inv_eq_one_div (x : G) : x⁻¹ = 1 / x := by rw [div_eq_mul_inv, one_mul]

@[to_additive]
theorem mul_one_div (x y : G) : x * (1 / y) = x / y := by
  rw [div_eq_mul_inv, one_mul, div_eq_mul_inv]

@[to_additive]
theorem mul_div_assoc (a b c : G) : a * b / c = a * (b / c) := by
  rw [div_eq_mul_inv, div_eq_mul_inv, mul_assoc _ _ _]

@[to_additive, field_simps] -- The attributes are out of order on purpose
theorem mul_div_assoc' (a b c : G) : a * (b / c) = a * b / c :=
  (mul_div_assoc _ _ _).symm

@[to_additive (attr := simp)]
theorem one_div (a : G) : 1 / a = a⁻¹ :=
  (inv_eq_one_div a).symm

@[to_additive]
theorem mul_div (a b c : G) : a * (b / c) = a * b / c := by simp only [mul_assoc, div_eq_mul_inv]

@[to_additive]
theorem div_eq_mul_one_div (a b : G) : a / b = a * (1 / b) := by rw [div_eq_mul_inv, one_div]

end DivInvMonoid

section DivInvOneMonoid

variable [DivInvOneMonoid G]

@[to_additive (attr := simp)]
theorem div_one (a : G) : a / 1 = a := by simp [div_eq_mul_inv]

@[to_additive]
theorem one_div_one : (1 : G) / 1 = 1 :=
  div_one _

end DivInvOneMonoid

section DivisionMonoid

variable [DivisionMonoid α] {a b c d : α}

attribute [local simp] mul_assoc div_eq_mul_inv

@[to_additive]
theorem eq_inv_of_mul_eq_one_right (h : a * b = 1) : b = a⁻¹ :=
  (inv_eq_of_mul_eq_one_right h).symm

@[to_additive]
theorem eq_one_div_of_mul_eq_one_left (h : b * a = 1) : b = 1 / a := by
  rw [eq_inv_of_mul_eq_one_left h, one_div]

@[to_additive]
theorem eq_one_div_of_mul_eq_one_right (h : a * b = 1) : b = 1 / a := by
  rw [eq_inv_of_mul_eq_one_right h, one_div]

@[to_additive]
theorem eq_of_div_eq_one (h : a / b = 1) : a = b :=
  inv_injective <| inv_eq_of_mul_eq_one_right <| by rwa [← div_eq_mul_inv]

lemma eq_of_inv_mul_eq_one (h : a⁻¹ * b = 1) : a = b := by simpa using eq_inv_of_mul_eq_one_left h
lemma eq_of_mul_inv_eq_one (h : a * b⁻¹ = 1) : a = b := by simpa using eq_inv_of_mul_eq_one_left h

@[to_additive]
theorem div_ne_one_of_ne : a ≠ b → a / b ≠ 1 :=
  mt eq_of_div_eq_one

variable (a b c)

@[to_additive]
theorem one_div_mul_one_div_rev : 1 / a * (1 / b) = 1 / (b * a) := by simp

@[to_additive]
theorem inv_div_left : a⁻¹ / b = (b * a)⁻¹ := by simp

@[to_additive (attr := simp)]
theorem inv_div : (a / b)⁻¹ = b / a := by simp

@[to_additive]
theorem one_div_div : 1 / (a / b) = b / a := by simp

@[to_additive]
theorem one_div_one_div : 1 / (1 / a) = a := by simp

@[to_additive]
theorem div_eq_div_iff_comm : a / b = c / d ↔ b / a = d / c :=
  inv_inj.symm.trans <| by simp only [inv_div]

@[to_additive]
instance (priority := 100) DivisionMonoid.toDivInvOneMonoid : DivInvOneMonoid α :=
  { DivisionMonoid.toDivInvMonoid with
    inv_one := by simpa only [one_div, inv_inv] using (inv_div (1 : α) 1).symm }

@[to_additive (attr := simp)]
lemma inv_pow (a : α) : ∀ n : ℕ, a⁻¹ ^ n = (a ^ n)⁻¹
  | 0 => by rw [pow_zero, pow_zero, inv_one]
  | n + 1 => by rw [pow_succ', pow_succ, inv_pow _ n, mul_inv_rev]
<<<<<<< HEAD
#align inv_pow inv_pow
#align neg_nsmul neg_nsmul
=======
>>>>>>> 99508fb5

-- the attributes are intentionally out of order. `smul_zero` proves `zsmul_zero`.
@[to_additive zsmul_zero, simp]
lemma one_zpow : ∀ n : ℤ, (1 : α) ^ n = 1
  | (n : ℕ)    => by rw [zpow_natCast, one_pow]
  | .negSucc n => by rw [zpow_negSucc, one_pow, inv_one]
<<<<<<< HEAD
#align one_zpow one_zpow
#align zsmul_zero zsmul_zero
=======
>>>>>>> 99508fb5

@[to_additive (attr := simp) neg_zsmul]
lemma zpow_neg (a : α) : ∀ n : ℤ, a ^ (-n) = (a ^ n)⁻¹
  | (n + 1 : ℕ) => DivInvMonoid.zpow_neg' _ _
  | 0 => by
    change a ^ (0 : ℤ) = (a ^ (0 : ℤ))⁻¹
    simp
  | Int.negSucc n => by
    rw [zpow_negSucc, inv_inv, ← zpow_natCast]
    rfl
<<<<<<< HEAD
#align zpow_neg zpow_neg
#align neg_zsmul neg_zsmul
=======
>>>>>>> 99508fb5

@[to_additive neg_one_zsmul_add]
lemma mul_zpow_neg_one (a b : α) : (a * b) ^ (-1 : ℤ) = b ^ (-1 : ℤ) * a ^ (-1 : ℤ) := by
  simp only [zpow_neg, zpow_one, mul_inv_rev]
<<<<<<< HEAD
#align mul_zpow_neg_one mul_zpow_neg_one
#align neg_one_zsmul_add neg_one_zsmul_add
=======
>>>>>>> 99508fb5

@[to_additive zsmul_neg]
lemma inv_zpow (a : α) : ∀ n : ℤ, a⁻¹ ^ n = (a ^ n)⁻¹
  | (n : ℕ)    => by rw [zpow_natCast, zpow_natCast, inv_pow]
  | .negSucc n => by rw [zpow_negSucc, zpow_negSucc, inv_pow]
<<<<<<< HEAD
#align inv_zpow inv_zpow
#align zsmul_neg zsmul_neg

@[to_additive (attr := simp) zsmul_neg']
lemma inv_zpow' (a : α) (n : ℤ) : a⁻¹ ^ n = a ^ (-n) := by rw [inv_zpow, zpow_neg]
#align inv_zpow' inv_zpow'
#align zsmul_neg' zsmul_neg'

@[to_additive nsmul_zero_sub]
lemma one_div_pow (a : α) (n : ℕ) : (1 / a) ^ n = 1 / a ^ n := by simp only [one_div, inv_pow]
#align one_div_pow one_div_pow
#align nsmul_zero_sub nsmul_zero_sub

@[to_additive zsmul_zero_sub]
lemma one_div_zpow (a : α) (n : ℤ) : (1 / a) ^ n = 1 / a ^ n := by simp only [one_div, inv_zpow]
#align one_div_zpow one_div_zpow
#align zsmul_zero_sub zsmul_zero_sub
=======

@[to_additive (attr := simp) zsmul_neg']
lemma inv_zpow' (a : α) (n : ℤ) : a⁻¹ ^ n = a ^ (-n) := by rw [inv_zpow, zpow_neg]

@[to_additive nsmul_zero_sub]
lemma one_div_pow (a : α) (n : ℕ) : (1 / a) ^ n = 1 / a ^ n := by simp only [one_div, inv_pow]

@[to_additive zsmul_zero_sub]
lemma one_div_zpow (a : α) (n : ℤ) : (1 / a) ^ n = 1 / a ^ n := by simp only [one_div, inv_zpow]
>>>>>>> 99508fb5

variable {a b c}

@[to_additive (attr := simp)]
theorem inv_eq_one : a⁻¹ = 1 ↔ a = 1 :=
  inv_injective.eq_iff' inv_one

@[to_additive (attr := simp)]
theorem one_eq_inv : 1 = a⁻¹ ↔ a = 1 :=
  eq_comm.trans inv_eq_one

@[to_additive]
theorem inv_ne_one : a⁻¹ ≠ 1 ↔ a ≠ 1 :=
  inv_eq_one.not

@[to_additive]
theorem eq_of_one_div_eq_one_div (h : 1 / a = 1 / b) : a = b := by
  rw [← one_div_one_div a, h, one_div_one_div]

-- Note that `mul_zsmul` and `zpow_mul` have the primes swapped
-- when additivised since their argument order,
-- and therefore the more "natural" choice of lemma, is reversed.
@[to_additive mul_zsmul'] lemma zpow_mul (a : α) : ∀ m n : ℤ, a ^ (m * n) = (a ^ m) ^ n
  | (m : ℕ), (n : ℕ) => by
    rw [zpow_natCast, zpow_natCast, ← pow_mul, ← zpow_natCast]
    rfl
  | (m : ℕ), .negSucc n => by
    rw [zpow_natCast, zpow_negSucc, ← pow_mul, Int.ofNat_mul_negSucc, zpow_neg, inv_inj,
      ← zpow_natCast]
  | .negSucc m, (n : ℕ) => by
    rw [zpow_natCast, zpow_negSucc, ← inv_pow, ← pow_mul, Int.negSucc_mul_ofNat, zpow_neg, inv_pow,
      inv_inj, ← zpow_natCast]
  | .negSucc m, .negSucc n => by
    rw [zpow_negSucc, zpow_negSucc, Int.negSucc_mul_negSucc, inv_pow, inv_inv, ← pow_mul, ←
      zpow_natCast]
    rfl

@[to_additive mul_zsmul]
lemma zpow_mul' (a : α) (m n : ℤ) : a ^ (m * n) = (a ^ n) ^ m := by rw [Int.mul_comm, zpow_mul]

-- Note that `mul_zsmul` and `zpow_mul` have the primes swapped
-- when additivised since their argument order,
-- and therefore the more "natural" choice of lemma, is reversed.
@[to_additive mul_zsmul'] lemma zpow_mul (a : α) : ∀ m n : ℤ, a ^ (m * n) = (a ^ m) ^ n
  | (m : ℕ), (n : ℕ) => by
    rw [zpow_natCast, zpow_natCast, ← pow_mul, ← zpow_natCast]
    rfl
  | (m : ℕ), .negSucc n => by
    rw [zpow_natCast, zpow_negSucc, ← pow_mul, Int.ofNat_mul_negSucc, zpow_neg, inv_inj,
      ← zpow_natCast]
  | .negSucc m, (n : ℕ) => by
    rw [zpow_natCast, zpow_negSucc, ← inv_pow, ← pow_mul, Int.negSucc_mul_ofNat, zpow_neg, inv_pow,
      inv_inj, ← zpow_natCast]
  | .negSucc m, .negSucc n => by
    rw [zpow_negSucc, zpow_negSucc, Int.negSucc_mul_negSucc, inv_pow, inv_inv, ← pow_mul, ←
      zpow_natCast]
    rfl
#align zpow_mul zpow_mul
#align mul_zsmul' mul_zsmul'

@[to_additive mul_zsmul]
lemma zpow_mul' (a : α) (m n : ℤ) : a ^ (m * n) = (a ^ n) ^ m := by rw [Int.mul_comm, zpow_mul]
#align zpow_mul' zpow_mul'
#align mul_zsmul mul_zsmul

variable (a b c)

@[to_additive, field_simps] -- The attributes are out of order on purpose
theorem div_div_eq_mul_div : a / (b / c) = a * c / b := by simp

@[to_additive (attr := simp)]
theorem div_inv_eq_mul : a / b⁻¹ = a * b := by simp

@[to_additive]
theorem div_mul_eq_div_div_swap : a / (b * c) = a / c / b := by
  simp only [mul_assoc, mul_inv_rev, div_eq_mul_inv]

end DivisionMonoid

section DivisionCommMonoid

variable [DivisionCommMonoid α] (a b c d : α)

attribute [local simp] mul_assoc mul_comm mul_left_comm div_eq_mul_inv

@[to_additive neg_add]
theorem mul_inv : (a * b)⁻¹ = a⁻¹ * b⁻¹ := by simp

@[to_additive]
theorem inv_div' : (a / b)⁻¹ = a⁻¹ / b⁻¹ := by simp

@[to_additive]
theorem div_eq_inv_mul : a / b = b⁻¹ * a := by simp

@[to_additive]
theorem inv_mul_eq_div : a⁻¹ * b = b / a := by simp

@[to_additive] lemma inv_div_comm (a b : α) : a⁻¹ / b = b⁻¹ / a := by simp

@[to_additive]
theorem inv_mul' : (a * b)⁻¹ = a⁻¹ / b := by simp

@[to_additive]
theorem inv_div_inv : a⁻¹ / b⁻¹ = b / a := by simp

@[to_additive]
theorem inv_inv_div_inv : (a⁻¹ / b⁻¹)⁻¹ = a / b := by simp

@[to_additive]
theorem one_div_mul_one_div : 1 / a * (1 / b) = 1 / (a * b) := by simp

@[to_additive]
theorem div_right_comm : a / b / c = a / c / b := by simp

@[to_additive, field_simps]
theorem div_div : a / b / c = a / (b * c) := by simp

@[to_additive]
theorem div_mul : a / b * c = a / (b / c) := by simp

@[to_additive]
theorem mul_div_left_comm : a * (b / c) = b * (a / c) := by simp

@[to_additive]
theorem mul_div_right_comm : a * b / c = a / c * b := by simp

@[to_additive]
theorem div_mul_eq_div_div : a / (b * c) = a / b / c := by simp

@[to_additive, field_simps]
theorem div_mul_eq_mul_div : a / b * c = a * c / b := by simp

@[to_additive]
theorem one_div_mul_eq_div : 1 / a * b = b / a := by simp

@[to_additive]
theorem mul_comm_div : a / b * c = a * (c / b) := by simp

@[to_additive]
theorem div_mul_comm : a / b * c = c / b * a := by simp

@[to_additive]
theorem div_mul_eq_div_mul_one_div : a / (b * c) = a / b * (1 / c) := by simp

@[to_additive]
theorem div_div_div_eq : a / b / (c / d) = a * d / (b * c) := by simp

@[to_additive]
theorem div_div_div_comm : a / b / (c / d) = a / c / (b / d) := by simp

@[to_additive]
theorem div_mul_div_comm : a / b * (c / d) = a * c / (b * d) := by simp

@[to_additive]
theorem mul_div_mul_comm : a * b / (c * d) = a / c * (b / d) := by simp

@[to_additive zsmul_add] lemma mul_zpow : ∀ n : ℤ, (a * b) ^ n = a ^ n * b ^ n
  | (n : ℕ) => by simp_rw [zpow_natCast, mul_pow]
  | .negSucc n => by simp_rw [zpow_negSucc, ← inv_pow, mul_inv, mul_pow]

@[to_additive (attr := simp) nsmul_sub]
lemma div_pow (a b : α) (n : ℕ) : (a / b) ^ n = a ^ n / b ^ n := by
  simp only [div_eq_mul_inv, mul_pow, inv_pow]

@[to_additive (attr := simp) zsmul_sub]
lemma div_zpow (a b : α) (n : ℤ) : (a / b) ^ n = a ^ n / b ^ n := by
  simp only [div_eq_mul_inv, mul_zpow, inv_zpow]

@[to_additive zsmul_add] lemma mul_zpow : ∀ n : ℤ, (a * b) ^ n = a ^ n * b ^ n
  | (n : ℕ) => by simp_rw [zpow_natCast, mul_pow]
  | .negSucc n => by simp_rw [zpow_negSucc, ← inv_pow, mul_inv, mul_pow]
#align mul_zpow mul_zpow
#align zsmul_add zsmul_add

@[to_additive (attr := simp) nsmul_sub]
lemma div_pow (a b : α) (n : ℕ) : (a / b) ^ n = a ^ n / b ^ n := by
  simp only [div_eq_mul_inv, mul_pow, inv_pow]
#align div_pow div_pow
#align nsmul_sub nsmul_sub

@[to_additive (attr := simp) zsmul_sub]
lemma div_zpow (a b : α) (n : ℤ) : (a / b) ^ n = a ^ n / b ^ n := by
  simp only [div_eq_mul_inv, mul_zpow, inv_zpow]
#align div_zpow div_zpow
#align zsmul_sub zsmul_sub

end DivisionCommMonoid

section Group

variable [Group G] {a b c d : G} {n : ℤ}

@[to_additive (attr := simp)]
theorem div_eq_inv_self : a / b = b⁻¹ ↔ a = 1 := by rw [div_eq_mul_inv, mul_left_eq_self]

@[to_additive]
theorem mul_left_surjective (a : G) : Surjective (a * ·) :=
  fun x ↦ ⟨a⁻¹ * x, mul_inv_cancel_left a x⟩

@[to_additive]
theorem mul_right_surjective (a : G) : Function.Surjective fun x ↦ x * a := fun x ↦
  ⟨x * a⁻¹, inv_mul_cancel_right x a⟩

@[to_additive]
theorem eq_mul_inv_of_mul_eq (h : a * c = b) : a = b * c⁻¹ := by simp [h.symm]

@[to_additive]
theorem eq_inv_mul_of_mul_eq (h : b * a = c) : a = b⁻¹ * c := by simp [h.symm]

@[to_additive]
theorem inv_mul_eq_of_eq_mul (h : b = a * c) : a⁻¹ * b = c := by simp [h]

@[to_additive]
theorem mul_inv_eq_of_eq_mul (h : a = c * b) : a * b⁻¹ = c := by simp [h]

@[to_additive]
theorem eq_mul_of_mul_inv_eq (h : a * c⁻¹ = b) : a = b * c := by simp [h.symm]

@[to_additive]
theorem eq_mul_of_inv_mul_eq (h : b⁻¹ * a = c) : a = b * c := by simp [h.symm, mul_inv_cancel_left]

@[to_additive]
theorem mul_eq_of_eq_inv_mul (h : b = a⁻¹ * c) : a * b = c := by rw [h, mul_inv_cancel_left]

@[to_additive]
theorem mul_eq_of_eq_mul_inv (h : a = c * b⁻¹) : a * b = c := by simp [h]

@[to_additive]
theorem mul_eq_one_iff_eq_inv : a * b = 1 ↔ a = b⁻¹ :=
  ⟨eq_inv_of_mul_eq_one_left, fun h ↦ by rw [h, inv_mul_cancel]⟩

@[to_additive]
theorem mul_eq_one_iff_inv_eq : a * b = 1 ↔ a⁻¹ = b := by
  rw [mul_eq_one_iff_eq_inv, inv_eq_iff_eq_inv]

@[to_additive]
theorem eq_inv_iff_mul_eq_one : a = b⁻¹ ↔ a * b = 1 :=
  mul_eq_one_iff_eq_inv.symm

@[to_additive]
theorem inv_eq_iff_mul_eq_one : a⁻¹ = b ↔ a * b = 1 :=
  mul_eq_one_iff_inv_eq.symm

@[to_additive]
theorem eq_mul_inv_iff_mul_eq : a = b * c⁻¹ ↔ a * c = b :=
  ⟨fun h ↦ by rw [h, inv_mul_cancel_right], fun h ↦ by rw [← h, mul_inv_cancel_right]⟩

@[to_additive]
theorem eq_inv_mul_iff_mul_eq : a = b⁻¹ * c ↔ b * a = c :=
  ⟨fun h ↦ by rw [h, mul_inv_cancel_left], fun h ↦ by rw [← h, inv_mul_cancel_left]⟩

@[to_additive]
theorem inv_mul_eq_iff_eq_mul : a⁻¹ * b = c ↔ b = a * c :=
  ⟨fun h ↦ by rw [← h, mul_inv_cancel_left], fun h ↦ by rw [h, inv_mul_cancel_left]⟩

@[to_additive]
theorem mul_inv_eq_iff_eq_mul : a * b⁻¹ = c ↔ a = c * b :=
  ⟨fun h ↦ by rw [← h, inv_mul_cancel_right], fun h ↦ by rw [h, mul_inv_cancel_right]⟩

@[to_additive]
theorem mul_inv_eq_one : a * b⁻¹ = 1 ↔ a = b := by rw [mul_eq_one_iff_eq_inv, inv_inv]

@[to_additive]
theorem inv_mul_eq_one : a⁻¹ * b = 1 ↔ a = b := by rw [mul_eq_one_iff_eq_inv, inv_inj]

@[to_additive (attr := simp)]
theorem conj_eq_one_iff : a * b * a⁻¹ = 1 ↔ b = 1 := by
  rw [mul_inv_eq_one, mul_right_eq_self]

@[to_additive]
theorem div_left_injective : Function.Injective fun a ↦ a / b := by
  -- FIXME this could be by `simpa`, but it fails. This is probably a bug in `simpa`.
  simp only [div_eq_mul_inv]
  exact fun a a' h ↦ mul_left_injective b⁻¹ h

@[to_additive]
theorem div_right_injective : Function.Injective fun a ↦ b / a := by
  -- FIXME see above
  simp only [div_eq_mul_inv]
  exact fun a a' h ↦ inv_injective (mul_right_injective b h)

@[to_additive (attr := simp)]
theorem div_mul_cancel (a b : G) : a / b * b = a := by
  rw [div_eq_mul_inv, inv_mul_cancel_right a b]

@[to_additive (attr := simp) sub_self]
theorem div_self' (a : G) : a / a = 1 := by rw [div_eq_mul_inv, mul_inv_cancel a]

@[to_additive (attr := simp)]
theorem mul_div_cancel_right (a b : G) : a * b / b = a := by
  rw [div_eq_mul_inv, mul_inv_cancel_right a b]

@[to_additive (attr := simp)]
lemma div_mul_cancel_right (a b : G) : a / (b * a) = b⁻¹ := by rw [← inv_div, mul_div_cancel_right]

@[to_additive (attr := simp)]
theorem mul_div_mul_right_eq_div (a b c : G) : a * c / (b * c) = a / b := by
  rw [div_mul_eq_div_div_swap]; simp only [mul_left_inj, eq_self_iff_true, mul_div_cancel_right]

@[to_additive eq_sub_of_add_eq]
theorem eq_div_of_mul_eq' (h : a * c = b) : a = b / c := by simp [← h]

@[to_additive sub_eq_of_eq_add]
theorem div_eq_of_eq_mul'' (h : a = c * b) : a / b = c := by simp [h]

@[to_additive]
theorem eq_mul_of_div_eq (h : a / c = b) : a = b * c := by simp [← h]

@[to_additive]
theorem mul_eq_of_eq_div (h : a = c / b) : a * b = c := by simp [h]

@[to_additive (attr := simp)]
theorem div_right_inj : a / b = a / c ↔ b = c :=
  div_right_injective.eq_iff

@[to_additive (attr := simp)]
theorem div_left_inj : b / a = c / a ↔ b = c := by
  rw [div_eq_mul_inv, div_eq_mul_inv]
  exact mul_left_inj _

@[to_additive (attr := simp)]
theorem div_mul_div_cancel (a b c : G) : a / b * (b / c) = a / c := by
  rw [← mul_div_assoc, div_mul_cancel]

@[to_additive (attr := simp)]
theorem div_div_div_cancel_right (a b c : G) : a / c / (b / c) = a / b := by
  rw [← inv_div c b, div_inv_eq_mul, div_mul_div_cancel]

@[deprecated (since := "2024-08-24")] alias div_div_div_cancel_right' := div_div_div_cancel_right

@[to_additive]
theorem div_eq_one : a / b = 1 ↔ a = b :=
  ⟨eq_of_div_eq_one, fun h ↦ by rw [h, div_self']⟩

alias ⟨_, div_eq_one_of_eq⟩ := div_eq_one

alias ⟨_, sub_eq_zero_of_eq⟩ := sub_eq_zero

@[to_additive]
theorem div_ne_one : a / b ≠ 1 ↔ a ≠ b :=
  not_congr div_eq_one

@[to_additive (attr := simp)]
theorem div_eq_self : a / b = a ↔ b = 1 := by rw [div_eq_mul_inv, mul_right_eq_self, inv_eq_one]

@[to_additive eq_sub_iff_add_eq]
theorem eq_div_iff_mul_eq' : a = b / c ↔ a * c = b := by rw [div_eq_mul_inv, eq_mul_inv_iff_mul_eq]

@[to_additive]
theorem div_eq_iff_eq_mul : a / b = c ↔ a = c * b := by rw [div_eq_mul_inv, mul_inv_eq_iff_eq_mul]

@[to_additive]
theorem eq_iff_eq_of_div_eq_div (H : a / b = c / d) : a = b ↔ c = d := by
  rw [← div_eq_one, H, div_eq_one]

@[to_additive]
theorem leftInverse_div_mul_left (c : G) : Function.LeftInverse (fun x ↦ x / c) fun x ↦ x * c :=
  fun x ↦ mul_div_cancel_right x c

@[to_additive]
theorem leftInverse_mul_left_div (c : G) : Function.LeftInverse (fun x ↦ x * c) fun x ↦ x / c :=
  fun x ↦ div_mul_cancel x c

@[to_additive]
theorem leftInverse_mul_right_inv_mul (c : G) :
    Function.LeftInverse (fun x ↦ c * x) fun x ↦ c⁻¹ * x :=
  fun x ↦ mul_inv_cancel_left c x

@[to_additive]
theorem leftInverse_inv_mul_mul_right (c : G) :
    Function.LeftInverse (fun x ↦ c⁻¹ * x) fun x ↦ c * x :=
  fun x ↦ inv_mul_cancel_left c x

@[to_additive (attr := simp) natAbs_nsmul_eq_zero]
lemma pow_natAbs_eq_one : a ^ n.natAbs = 1 ↔ a ^ n = 1 := by cases n <;> simp

set_option linter.existingAttributeWarning false in
@[to_additive, deprecated pow_natAbs_eq_one (since := "2024-02-14")]
lemma exists_pow_eq_one_of_zpow_eq_one (hn : n ≠ 0) (h : a ^ n = 1) :
    ∃ n : ℕ, 0 < n ∧ a ^ n = 1 := ⟨_, Int.natAbs_pos.2 hn, pow_natAbs_eq_one.2 h⟩

attribute [deprecated natAbs_nsmul_eq_zero (since := "2024-02-14")]
exists_nsmul_eq_zero_of_zsmul_eq_zero

@[to_additive sub_nsmul]
lemma pow_sub (a : G) {m n : ℕ} (h : n ≤ m) : a ^ (m - n) = a ^ m * (a ^ n)⁻¹ :=
  eq_mul_inv_of_mul_eq <| by rw [← pow_add, Nat.sub_add_cancel h]

@[to_additive sub_nsmul_neg]
theorem inv_pow_sub (a : G) {m n : ℕ} (h : n ≤ m) : a⁻¹ ^ (m - n) = (a ^ m)⁻¹ * a ^ n := by
  rw [pow_sub a⁻¹ h, inv_pow, inv_pow, inv_inv]

@[to_additive add_one_zsmul]
lemma zpow_add_one (a : G) : ∀ n : ℤ, a ^ (n + 1) = a ^ n * a
  | (n : ℕ) => by simp only [← Int.ofNat_succ, zpow_natCast, pow_succ]
  | .negSucc 0 => by simp [Int.negSucc_eq', Int.add_left_neg]
  | .negSucc (n + 1) => by
    rw [zpow_negSucc, pow_succ', mul_inv_rev, inv_mul_cancel_right]
    rw [Int.negSucc_eq, Int.neg_add, Int.neg_add_cancel_right]
    exact zpow_negSucc _ _

@[to_additive sub_one_zsmul]
lemma zpow_sub_one (a : G) (n : ℤ) : a ^ (n - 1) = a ^ n * a⁻¹ :=
  calc
    a ^ (n - 1) = a ^ (n - 1) * a * a⁻¹ := (mul_inv_cancel_right _ _).symm
    _ = a ^ n * a⁻¹ := by rw [← zpow_add_one, Int.sub_add_cancel]

@[to_additive add_zsmul]
lemma zpow_add (a : G) (m n : ℤ) : a ^ (m + n) = a ^ m * a ^ n := by
  induction n using Int.induction_on with
  | hz => simp
  | hp n ihn => simp only [← Int.add_assoc, zpow_add_one, ihn, mul_assoc]
  | hn n ihn => rw [zpow_sub_one, ← mul_assoc, ← ihn, ← zpow_sub_one, Int.add_sub_assoc]

@[to_additive one_add_zsmul]
lemma zpow_one_add (a : G) (n : ℤ) : a ^ (1 + n) = a * a ^ n := by rw [zpow_add, zpow_one]

@[to_additive add_zsmul_self]
lemma mul_self_zpow (a : G) (n : ℤ) : a * a ^ n = a ^ (n + 1) := by
  rw [Int.add_comm, zpow_add, zpow_one]

@[to_additive add_self_zsmul]
lemma mul_zpow_self (a : G) (n : ℤ) : a ^ n * a = a ^ (n + 1) := (zpow_add_one ..).symm

@[to_additive sub_zsmul] lemma zpow_sub (a : G) (m n : ℤ) : a ^ (m - n) = a ^ m * (a ^ n)⁻¹ := by
  rw [Int.sub_eq_add_neg, zpow_add, zpow_neg]

@[to_additive natCast_sub_natCast_zsmul]
lemma zpow_natCast_sub_natCast (a : G) (m n : ℕ) : a ^ (m - n : ℤ) = a ^ m / a ^ n := by
  simpa [div_eq_mul_inv] using zpow_sub a m n

@[to_additive natCast_sub_one_zsmul]
lemma zpow_natCast_sub_one (a : G) (n : ℕ) : a ^ (n - 1 : ℤ) = a ^ n / a := by
  simpa [div_eq_mul_inv] using zpow_sub a n 1

@[to_additive one_sub_natCast_zsmul]
lemma zpow_one_sub_natCast (a : G) (n : ℕ) : a ^ (1 - n : ℤ) = a / a ^ n := by
  simpa [div_eq_mul_inv] using zpow_sub a 1 n

@[to_additive] lemma zpow_mul_comm (a : G) (m n : ℤ) : a ^ m * a ^ n = a ^ n * a ^ m := by
  rw [← zpow_add, Int.add_comm, zpow_add]

theorem zpow_eq_zpow_emod {x : G} (m : ℤ) {n : ℤ} (h : x ^ n = 1) :
    x ^ m = x ^ (m % n) :=
  calc
    x ^ m = x ^ (m % n + n * (m / n)) := by rw [Int.emod_add_ediv]
    _ = x ^ (m % n) := by simp [zpow_add, zpow_mul, h]

theorem zpow_eq_zpow_emod' {x : G} (m : ℤ) {n : ℕ} (h : x ^ n = 1) :
    x ^ m = x ^ (m % (n : ℤ)) := zpow_eq_zpow_emod m (by simpa)

/-- To show a property of all powers of `g` it suffices to show it is closed under multiplication
by `g` and `g⁻¹` on the left. For subgroups generated by more than one element, see
`Subgroup.closure_induction_left`. -/
@[to_additive "To show a property of all multiples of `g` it suffices to show it is closed under
addition by `g` and `-g` on the left. For additive subgroups generated by more than one element, see
`AddSubgroup.closure_induction_left`."]
lemma zpow_induction_left {g : G} {P : G → Prop} (h_one : P (1 : G))
    (h_mul : ∀ a, P a → P (g * a)) (h_inv : ∀ a, P a → P (g⁻¹ * a)) (n : ℤ) : P (g ^ n) := by
  induction n using Int.induction_on with
  | hz => rwa [zpow_zero]
  | hp n ih =>
    rw [Int.add_comm, zpow_add, zpow_one]
    exact h_mul _ ih
  | hn n ih =>
    rw [Int.sub_eq_add_neg, Int.add_comm, zpow_add, zpow_neg_one]
    exact h_inv _ ih

/-- To show a property of all powers of `g` it suffices to show it is closed under multiplication
by `g` and `g⁻¹` on the right. For subgroups generated by more than one element, see
`Subgroup.closure_induction_right`. -/
@[to_additive "To show a property of all multiples of `g` it suffices to show it is closed under
addition by `g` and `-g` on the right. For additive subgroups generated by more than one element,
see `AddSubgroup.closure_induction_right`."]
lemma zpow_induction_right {g : G} {P : G → Prop} (h_one : P (1 : G))
    (h_mul : ∀ a, P a → P (a * g)) (h_inv : ∀ a, P a → P (a * g⁻¹)) (n : ℤ) : P (g ^ n) := by
  induction n using Int.induction_on with
  | hz => rwa [zpow_zero]
  | hp n ih =>
    rw [zpow_add_one]
    exact h_mul _ ih
  | hn n ih =>
    rw [zpow_sub_one]
    exact h_inv _ ih

@[to_additive sub_nsmul]
lemma pow_sub (a : G) {m n : ℕ} (h : n ≤ m) : a ^ (m - n) = a ^ m * (a ^ n)⁻¹ :=
  eq_mul_inv_of_mul_eq <| by rw [← pow_add, Nat.sub_add_cancel h]
#align pow_sub pow_sub
#align sub_nsmul sub_nsmul

@[to_additive sub_nsmul_neg]
theorem inv_pow_sub (a : G) {m n : ℕ} (h : n ≤ m) : a⁻¹ ^ (m - n) = (a ^ m)⁻¹ * a ^ n := by
  rw [pow_sub a⁻¹ h, inv_pow, inv_pow, inv_inv]
#align inv_pow_sub inv_pow_sub
#align sub_nsmul_neg sub_nsmul_neg

@[to_additive add_one_zsmul]
lemma zpow_add_one (a : G) : ∀ n : ℤ, a ^ (n + 1) = a ^ n * a
  | (n : ℕ) => by simp only [← Int.ofNat_succ, zpow_natCast, pow_succ]
  | .negSucc 0 => by simp [Int.negSucc_eq', Int.add_left_neg]
  | .negSucc (n + 1) => by
    rw [zpow_negSucc, pow_succ', mul_inv_rev, inv_mul_cancel_right]
    rw [Int.negSucc_eq, Int.neg_add, Int.neg_add_cancel_right]
    exact zpow_negSucc _ _
#align zpow_add_one zpow_add_one
#align add_one_zsmul add_one_zsmul

@[to_additive sub_one_zsmul]
lemma zpow_sub_one (a : G) (n : ℤ) : a ^ (n - 1) = a ^ n * a⁻¹ :=
  calc
    a ^ (n - 1) = a ^ (n - 1) * a * a⁻¹ := (mul_inv_cancel_right _ _).symm
    _ = a ^ n * a⁻¹ := by rw [← zpow_add_one, Int.sub_add_cancel]
#align zpow_sub_one zpow_sub_one
#align sub_one_zsmul sub_one_zsmul

@[to_additive add_zsmul]
lemma zpow_add (a : G) (m n : ℤ) : a ^ (m + n) = a ^ m * a ^ n := by
  induction n using Int.induction_on with
  | hz => simp
  | hp n ihn => simp only [← Int.add_assoc, zpow_add_one, ihn, mul_assoc]
  | hn n ihn => rw [zpow_sub_one, ← mul_assoc, ← ihn, ← zpow_sub_one, Int.add_sub_assoc]
#align zpow_add zpow_add
#align add_zsmul add_zsmul

@[to_additive one_add_zsmul]
lemma zpow_one_add (a : G) (n : ℤ) : a ^ (1 + n) = a * a ^ n := by rw [zpow_add, zpow_one]
#align zpow_one_add zpow_one_add
#align one_add_zsmul one_add_zsmul

@[to_additive add_zsmul_self]
lemma mul_self_zpow (a : G) (n : ℤ) : a * a ^ n = a ^ (n + 1) := by
  rw [Int.add_comm, zpow_add, zpow_one]
#align mul_self_zpow mul_self_zpow
#align add_zsmul_self add_zsmul_self

@[to_additive add_self_zsmul]
lemma mul_zpow_self (a : G) (n : ℤ) : a ^ n * a = a ^ (n + 1) := (zpow_add_one ..).symm
#align mul_zpow_self mul_zpow_self
#align add_self_zsmul add_self_zsmul

@[to_additive sub_zsmul] lemma zpow_sub (a : G) (m n : ℤ) : a ^ (m - n) = a ^ m * (a ^ n)⁻¹ := by
  rw [Int.sub_eq_add_neg, zpow_add, zpow_neg]
#align zpow_sub zpow_sub
#align sub_zsmul sub_zsmul

@[to_additive] lemma zpow_mul_comm (a : G) (m n : ℤ) : a ^ m * a ^ n = a ^ n * a ^ m := by
  rw [← zpow_add, Int.add_comm, zpow_add]
#align zpow_mul_comm zpow_mul_comm
#align zsmul_add_comm zsmul_add_comm

theorem zpow_eq_zpow_emod {x : G} (m : ℤ) {n : ℤ} (h : x ^ n = 1) :
    x ^ m = x ^ (m % n) :=
  calc
    x ^ m = x ^ (m % n + n * (m / n)) := by rw [Int.emod_add_ediv]
    _ = x ^ (m % n) := by simp [zpow_add, zpow_mul, h]

theorem zpow_eq_zpow_emod' {x : G} (m : ℤ) {n : ℕ} (h : x ^ n = 1) :
    x ^ m = x ^ (m % (n : ℤ)) := zpow_eq_zpow_emod m (by simpa)

/-- To show a property of all powers of `g` it suffices to show it is closed under multiplication
by `g` and `g⁻¹` on the left. For subgroups generated by more than one element, see
`Subgroup.closure_induction_left`. -/
@[to_additive "To show a property of all multiples of `g` it suffices to show it is closed under
addition by `g` and `-g` on the left. For additive subgroups generated by more than one element, see
`AddSubgroup.closure_induction_left`."]
lemma zpow_induction_left {g : G} {P : G → Prop} (h_one : P (1 : G))
    (h_mul : ∀ a, P a → P (g * a)) (h_inv : ∀ a, P a → P (g⁻¹ * a)) (n : ℤ) : P (g ^ n) := by
  induction' n using Int.induction_on with n ih n ih
  · rwa [zpow_zero]
  · rw [Int.add_comm, zpow_add, zpow_one]
    exact h_mul _ ih
  · rw [Int.sub_eq_add_neg, Int.add_comm, zpow_add, zpow_neg_one]
    exact h_inv _ ih
#align zpow_induction_left zpow_induction_left
#align zsmul_induction_left zsmul_induction_left

/-- To show a property of all powers of `g` it suffices to show it is closed under multiplication
by `g` and `g⁻¹` on the right. For subgroups generated by more than one element, see
`Subgroup.closure_induction_right`. -/
@[to_additive "To show a property of all multiples of `g` it suffices to show it is closed under
addition by `g` and `-g` on the right. For additive subgroups generated by more than one element,
see `AddSubgroup.closure_induction_right`."]
lemma zpow_induction_right {g : G} {P : G → Prop} (h_one : P (1 : G))
    (h_mul : ∀ a, P a → P (a * g)) (h_inv : ∀ a, P a → P (a * g⁻¹)) (n : ℤ) : P (g ^ n) := by
  induction' n using Int.induction_on with n ih n ih
  · rwa [zpow_zero]
  · rw [zpow_add_one]
    exact h_mul _ ih
  · rw [zpow_sub_one]
    exact h_inv _ ih
#align zpow_induction_right zpow_induction_right
#align zsmul_induction_right zsmul_induction_right

end Group

section CommGroup

variable [CommGroup G] {a b c d : G}

attribute [local simp] mul_assoc mul_comm mul_left_comm div_eq_mul_inv

@[to_additive]
theorem div_eq_of_eq_mul' {a b c : G} (h : a = b * c) : a / b = c := by
  rw [h, div_eq_mul_inv, mul_comm, inv_mul_cancel_left]

@[to_additive (attr := simp)]
theorem mul_div_mul_left_eq_div (a b c : G) : c * a / (c * b) = a / b := by
  rw [div_eq_mul_inv, mul_inv_rev, mul_comm b⁻¹ c⁻¹, mul_comm c a, mul_assoc, ← mul_assoc c,
    mul_inv_cancel, one_mul, div_eq_mul_inv]

@[to_additive eq_sub_of_add_eq']
theorem eq_div_of_mul_eq'' (h : c * a = b) : a = b / c := by simp [h.symm]

@[to_additive]
theorem eq_mul_of_div_eq' (h : a / b = c) : a = b * c := by simp [h.symm]

@[to_additive]
theorem mul_eq_of_eq_div' (h : b = c / a) : a * b = c := by
  rw [h, div_eq_mul_inv, mul_comm c, mul_inv_cancel_left]

@[to_additive sub_sub_self]
theorem div_div_self' (a b : G) : a / (a / b) = b := by simp
<<<<<<< HEAD
#align div_div_self' div_div_self'
#align sub_sub_self sub_sub_self
=======
>>>>>>> 99508fb5

@[to_additive]
theorem div_eq_div_mul_div (a b c : G) : a / b = c / b * (a / c) := by simp [mul_left_comm c]

@[to_additive (attr := simp)]
theorem div_div_cancel (a b : G) : a / (a / b) = b :=
  div_div_self' a b

@[to_additive (attr := simp)]
theorem div_div_cancel_left (a b : G) : a / b / a = b⁻¹ := by simp

@[to_additive eq_sub_iff_add_eq']
theorem eq_div_iff_mul_eq'' : a = b / c ↔ c * a = b := by rw [eq_div_iff_mul_eq', mul_comm]

@[to_additive]
theorem div_eq_iff_eq_mul' : a / b = c ↔ a = b * c := by rw [div_eq_iff_eq_mul, mul_comm]

@[to_additive (attr := simp)]
theorem mul_div_cancel_left (a b : G) : a * b / a = b := by rw [div_eq_inv_mul, inv_mul_cancel_left]

@[to_additive (attr := simp)]
theorem mul_div_cancel (a b : G) : a * (b / a) = b := by
  rw [← mul_div_assoc, mul_div_cancel_left]

@[to_additive (attr := simp)]
theorem div_mul_cancel_left (a b : G) : a / (a * b) = b⁻¹ := by rw [← inv_div, mul_div_cancel_left]

-- This lemma is in the `simp` set under the name `mul_inv_cancel_comm_assoc`,
-- along with the additive version `add_neg_cancel_comm_assoc`,
-- defined in `Algebra.Group.Commute`
@[to_additive]
theorem mul_mul_inv_cancel'_right (a b : G) : a * (b * a⁻¹) = b := by
  rw [← div_eq_mul_inv, mul_div_cancel a b]

@[to_additive (attr := simp)]
theorem mul_mul_div_cancel (a b c : G) : a * c * (b / c) = a * b := by
  rw [mul_assoc, mul_div_cancel]

@[to_additive (attr := simp)]
theorem div_mul_mul_cancel (a b c : G) : a / c * (b * c) = a * b := by
  rw [mul_left_comm, div_mul_cancel, mul_comm]

@[to_additive (attr := simp)]
theorem div_mul_div_cancel' (a b c : G) : a / b * (c / a) = c / b := by
  rw [mul_comm]; apply div_mul_div_cancel

@[deprecated (since := "2024-08-24")] alias div_mul_div_cancel'' := div_mul_div_cancel'

@[to_additive (attr := simp)]
theorem mul_div_div_cancel (a b c : G) : a * b / (a / c) = b * c := by
  rw [← div_mul, mul_div_cancel_left]

@[to_additive (attr := simp)]
theorem div_div_div_cancel_left (a b c : G) : c / a / (c / b) = b / a := by
  rw [← inv_div b c, div_inv_eq_mul, mul_comm, div_mul_div_cancel]

@[to_additive]
theorem div_eq_div_iff_mul_eq_mul : a / b = c / d ↔ a * d = c * b := by
  rw [div_eq_iff_eq_mul, div_mul_eq_mul_div, eq_comm, div_eq_iff_eq_mul']
  simp only [mul_comm, eq_comm]

@[to_additive]
theorem div_eq_div_iff_div_eq_div : a / b = c / d ↔ a / c = b / d := by
  rw [div_eq_iff_eq_mul, div_mul_eq_mul_div, div_eq_iff_eq_mul', mul_div_assoc]

end CommGroup

section multiplicative

variable [Monoid β] (p r : α → α → Prop) [IsTotal α r] (f : α → α → β)

@[to_additive additive_of_symmetric_of_isTotal]
lemma multiplicative_of_symmetric_of_isTotal
    (hsymm : Symmetric p) (hf_swap : ∀ {a b}, p a b → f a b * f b a = 1)
    (hmul : ∀ {a b c}, r a b → r b c → p a b → p b c → p a c → f a c = f a b * f b c)
    {a b c : α} (pab : p a b) (pbc : p b c) (pac : p a c) : f a c = f a b * f b c := by
  have hmul' : ∀ {b c}, r b c → p a b → p b c → p a c → f a c = f a b * f b c := by
    intros b c rbc pab pbc pac
    obtain rab | rba := total_of r a b
    · exact hmul rab rbc pab pbc pac
    rw [← one_mul (f a c), ← hf_swap pab, mul_assoc]
    obtain rac | rca := total_of r a c
    · rw [hmul rba rac (hsymm pab) pac pbc]
    · rw [hmul rbc rca pbc (hsymm pac) (hsymm pab), mul_assoc, hf_swap (hsymm pac), mul_one]
  obtain rbc | rcb := total_of r b c
  · exact hmul' rbc pab pbc pac
  · rw [hmul' rcb pac (hsymm pbc) pab, mul_assoc, hf_swap (hsymm pbc), mul_one]

/-- If a binary function from a type equipped with a total relation `r` to a monoid is
  anti-symmetric (i.e. satisfies `f a b * f b a = 1`), in order to show it is multiplicative
  (i.e. satisfies `f a c = f a b * f b c`), we may assume `r a b` and `r b c` are satisfied.
  We allow restricting to a subset specified by a predicate `p`. -/
@[to_additive additive_of_isTotal "If a binary function from a type equipped with a total relation
`r` to an additive monoid is anti-symmetric (i.e. satisfies `f a b + f b a = 0`), in order to show
it is additive (i.e. satisfies `f a c = f a b + f b c`), we may assume `r a b` and `r b c` are
satisfied. We allow restricting to a subset specified by a predicate `p`."]
theorem multiplicative_of_isTotal (p : α → Prop) (hswap : ∀ {a b}, p a → p b → f a b * f b a = 1)
    (hmul : ∀ {a b c}, r a b → r b c → p a → p b → p c → f a c = f a b * f b c) {a b c : α}
    (pa : p a) (pb : p b) (pc : p c) : f a c = f a b * f b c := by
  apply multiplicative_of_symmetric_of_isTotal (fun a b => p a ∧ p b) r f fun _ _ => And.symm
  · simp_rw [and_imp]; exact @hswap
  · exact fun rab rbc pab _pbc pac => hmul rab rbc pab.1 pab.2 pac.2
  exacts [⟨pa, pb⟩, ⟨pb, pc⟩, ⟨pa, pc⟩]
<<<<<<< HEAD
#align multiplicative_of_is_total multiplicative_of_isTotal
#align additive_of_is_total additive_of_isTotal
=======
>>>>>>> 99508fb5

end multiplicative

@[deprecated (since := "2024-03-20")] alias div_mul_cancel' := div_mul_cancel
@[deprecated (since := "2024-03-20")] alias mul_div_cancel'' := mul_div_cancel_right
-- The name `add_sub_cancel` was reused
-- @[deprecated (since := "2024-03-20")] alias add_sub_cancel := add_sub_cancel_right
@[deprecated (since := "2024-03-20")] alias div_mul_cancel''' := div_mul_cancel_right
@[deprecated (since := "2024-03-20")] alias sub_add_cancel'' := sub_add_cancel_right
@[deprecated (since := "2024-03-20")] alias mul_div_cancel''' := mul_div_cancel_left
@[deprecated (since := "2024-03-20")] alias add_sub_cancel' := add_sub_cancel_left
@[deprecated (since := "2024-03-20")] alias mul_div_cancel'_right := mul_div_cancel
@[deprecated (since := "2024-03-20")] alias add_sub_cancel'_right := add_sub_cancel
@[deprecated (since := "2024-03-20")] alias div_mul_cancel'' := div_mul_cancel_left
@[deprecated (since := "2024-03-20")] alias sub_add_cancel' := sub_add_cancel_left<|MERGE_RESOLUTION|>--- conflicted
+++ resolved
@@ -211,58 +211,6 @@
 
 end Monoid
 
-<<<<<<< HEAD
-section Monoid
-variable [Monoid M] {a b c : M} {m n : ℕ}
-
-@[to_additive boole_nsmul]
-lemma pow_boole (P : Prop) [Decidable P] (a : M) :
-    (a ^ if P then 1 else 0) = if P then a else 1 := by simp only [pow_ite, pow_one, pow_zero]
-#align pow_boole pow_boole
-
-@[to_additive nsmul_add_sub_nsmul]
-lemma pow_mul_pow_sub (a : M) (h : m ≤ n) : a ^ m * a ^ (n - m) = a ^ n := by
-  rw [← pow_add, Nat.add_comm, Nat.sub_add_cancel h]
-#align pow_mul_pow_sub pow_mul_pow_sub
-#align nsmul_add_sub_nsmul nsmul_add_sub_nsmul
-
-@[to_additive sub_nsmul_nsmul_add]
-lemma pow_sub_mul_pow (a : M) (h : m ≤ n) : a ^ (n - m) * a ^ m = a ^ n := by
-  rw [← pow_add, Nat.sub_add_cancel h]
-#align pow_sub_mul_pow pow_sub_mul_pow
-#align sub_nsmul_nsmul_add sub_nsmul_nsmul_add
-
-@[to_additive sub_one_nsmul_add]
-lemma mul_pow_sub_one (hn : n ≠ 0) (a : M) : a * a ^ (n - 1) = a ^ n := by
-  rw [← pow_succ', Nat.sub_add_cancel $ Nat.one_le_iff_ne_zero.2 hn]
-
-@[to_additive add_sub_one_nsmul]
-lemma pow_sub_one_mul (hn : n ≠ 0) (a : M) : a ^ (n - 1) * a = a ^ n := by
-  rw [← pow_succ, Nat.sub_add_cancel $ Nat.one_le_iff_ne_zero.2 hn]
-
-/-- If `x ^ n = 1`, then `x ^ m` is the same as `x ^ (m % n)` -/
-@[to_additive nsmul_eq_mod_nsmul "If `n • x = 0`, then `m • x` is the same as `(m % n) • x`"]
-lemma pow_eq_pow_mod (m : ℕ) (ha : a ^ n = 1) : a ^ m = a ^ (m % n) := by
-  calc
-    a ^ m = a ^ (m % n + n * (m / n)) := by rw [Nat.mod_add_div]
-    _ = a ^ (m % n) := by simp [pow_add, pow_mul, ha]
-#align pow_eq_pow_mod pow_eq_pow_mod
-#align nsmul_eq_mod_nsmul nsmul_eq_mod_nsmul
-
-@[to_additive] lemma pow_mul_pow_eq_one : ∀ n, a * b = 1 → a ^ n * b ^ n = 1
-  | 0, _ => by simp
-  | n + 1, h =>
-    calc
-      a ^ n.succ * b ^ n.succ = a ^ n * a * (b * b ^ n) := by rw [pow_succ, pow_succ']
-      _ = a ^ n * (a * b) * b ^ n := by simp only [mul_assoc]
-      _ = 1 := by simp [h, pow_mul_pow_eq_one]
-#align pow_mul_pow_eq_one pow_mul_pow_eq_one
-#align nsmul_add_nsmul_eq_zero nsmul_add_nsmul_eq_zero
-
-end Monoid
-
-=======
->>>>>>> 99508fb5
 section CommMonoid
 variable [CommMonoid M] {x y z : M}
 
@@ -274,12 +222,6 @@
   | 0 => by rw [pow_zero, pow_zero, pow_zero, one_mul]
   | n + 1 => by rw [pow_succ', pow_succ', pow_succ', mul_pow, mul_mul_mul_comm]
 
-@[to_additive nsmul_add] lemma mul_pow (a b : M) : ∀ n, (a * b) ^ n = a ^ n * b ^ n
-  | 0 => by rw [pow_zero, pow_zero, pow_zero, one_mul]
-  | n + 1 => by rw [pow_succ', pow_succ', pow_succ', mul_pow, mul_mul_mul_comm]
-#align mul_pow mul_pow
-#align nsmul_add nsmul_add
-
 end CommMonoid
 
 section LeftCancelMonoid
@@ -475,22 +417,12 @@
 lemma inv_pow (a : α) : ∀ n : ℕ, a⁻¹ ^ n = (a ^ n)⁻¹
   | 0 => by rw [pow_zero, pow_zero, inv_one]
   | n + 1 => by rw [pow_succ', pow_succ, inv_pow _ n, mul_inv_rev]
-<<<<<<< HEAD
-#align inv_pow inv_pow
-#align neg_nsmul neg_nsmul
-=======
->>>>>>> 99508fb5
 
 -- the attributes are intentionally out of order. `smul_zero` proves `zsmul_zero`.
 @[to_additive zsmul_zero, simp]
 lemma one_zpow : ∀ n : ℤ, (1 : α) ^ n = 1
   | (n : ℕ)    => by rw [zpow_natCast, one_pow]
   | .negSucc n => by rw [zpow_negSucc, one_pow, inv_one]
-<<<<<<< HEAD
-#align one_zpow one_zpow
-#align zsmul_zero zsmul_zero
-=======
->>>>>>> 99508fb5
 
 @[to_additive (attr := simp) neg_zsmul]
 lemma zpow_neg (a : α) : ∀ n : ℤ, a ^ (-n) = (a ^ n)⁻¹
@@ -501,54 +433,24 @@
   | Int.negSucc n => by
     rw [zpow_negSucc, inv_inv, ← zpow_natCast]
     rfl
-<<<<<<< HEAD
-#align zpow_neg zpow_neg
-#align neg_zsmul neg_zsmul
-=======
->>>>>>> 99508fb5
 
 @[to_additive neg_one_zsmul_add]
 lemma mul_zpow_neg_one (a b : α) : (a * b) ^ (-1 : ℤ) = b ^ (-1 : ℤ) * a ^ (-1 : ℤ) := by
   simp only [zpow_neg, zpow_one, mul_inv_rev]
-<<<<<<< HEAD
-#align mul_zpow_neg_one mul_zpow_neg_one
-#align neg_one_zsmul_add neg_one_zsmul_add
-=======
->>>>>>> 99508fb5
 
 @[to_additive zsmul_neg]
 lemma inv_zpow (a : α) : ∀ n : ℤ, a⁻¹ ^ n = (a ^ n)⁻¹
   | (n : ℕ)    => by rw [zpow_natCast, zpow_natCast, inv_pow]
   | .negSucc n => by rw [zpow_negSucc, zpow_negSucc, inv_pow]
-<<<<<<< HEAD
-#align inv_zpow inv_zpow
-#align zsmul_neg zsmul_neg
 
 @[to_additive (attr := simp) zsmul_neg']
 lemma inv_zpow' (a : α) (n : ℤ) : a⁻¹ ^ n = a ^ (-n) := by rw [inv_zpow, zpow_neg]
-#align inv_zpow' inv_zpow'
-#align zsmul_neg' zsmul_neg'
 
 @[to_additive nsmul_zero_sub]
 lemma one_div_pow (a : α) (n : ℕ) : (1 / a) ^ n = 1 / a ^ n := by simp only [one_div, inv_pow]
-#align one_div_pow one_div_pow
-#align nsmul_zero_sub nsmul_zero_sub
 
 @[to_additive zsmul_zero_sub]
 lemma one_div_zpow (a : α) (n : ℤ) : (1 / a) ^ n = 1 / a ^ n := by simp only [one_div, inv_zpow]
-#align one_div_zpow one_div_zpow
-#align zsmul_zero_sub zsmul_zero_sub
-=======
-
-@[to_additive (attr := simp) zsmul_neg']
-lemma inv_zpow' (a : α) (n : ℤ) : a⁻¹ ^ n = a ^ (-n) := by rw [inv_zpow, zpow_neg]
-
-@[to_additive nsmul_zero_sub]
-lemma one_div_pow (a : α) (n : ℕ) : (1 / a) ^ n = 1 / a ^ n := by simp only [one_div, inv_pow]
-
-@[to_additive zsmul_zero_sub]
-lemma one_div_zpow (a : α) (n : ℤ) : (1 / a) ^ n = 1 / a ^ n := by simp only [one_div, inv_zpow]
->>>>>>> 99508fb5
 
 variable {a b c}
 
@@ -589,31 +491,6 @@
 @[to_additive mul_zsmul]
 lemma zpow_mul' (a : α) (m n : ℤ) : a ^ (m * n) = (a ^ n) ^ m := by rw [Int.mul_comm, zpow_mul]
 
--- Note that `mul_zsmul` and `zpow_mul` have the primes swapped
--- when additivised since their argument order,
--- and therefore the more "natural" choice of lemma, is reversed.
-@[to_additive mul_zsmul'] lemma zpow_mul (a : α) : ∀ m n : ℤ, a ^ (m * n) = (a ^ m) ^ n
-  | (m : ℕ), (n : ℕ) => by
-    rw [zpow_natCast, zpow_natCast, ← pow_mul, ← zpow_natCast]
-    rfl
-  | (m : ℕ), .negSucc n => by
-    rw [zpow_natCast, zpow_negSucc, ← pow_mul, Int.ofNat_mul_negSucc, zpow_neg, inv_inj,
-      ← zpow_natCast]
-  | .negSucc m, (n : ℕ) => by
-    rw [zpow_natCast, zpow_negSucc, ← inv_pow, ← pow_mul, Int.negSucc_mul_ofNat, zpow_neg, inv_pow,
-      inv_inj, ← zpow_natCast]
-  | .negSucc m, .negSucc n => by
-    rw [zpow_negSucc, zpow_negSucc, Int.negSucc_mul_negSucc, inv_pow, inv_inv, ← pow_mul, ←
-      zpow_natCast]
-    rfl
-#align zpow_mul zpow_mul
-#align mul_zsmul' mul_zsmul'
-
-@[to_additive mul_zsmul]
-lemma zpow_mul' (a : α) (m n : ℤ) : a ^ (m * n) = (a ^ n) ^ m := by rw [Int.mul_comm, zpow_mul]
-#align zpow_mul' zpow_mul'
-#align mul_zsmul mul_zsmul
-
 variable (a b c)
 
 @[to_additive, field_simps] -- The attributes are out of order on purpose
@@ -716,24 +593,6 @@
 @[to_additive (attr := simp) zsmul_sub]
 lemma div_zpow (a b : α) (n : ℤ) : (a / b) ^ n = a ^ n / b ^ n := by
   simp only [div_eq_mul_inv, mul_zpow, inv_zpow]
-
-@[to_additive zsmul_add] lemma mul_zpow : ∀ n : ℤ, (a * b) ^ n = a ^ n * b ^ n
-  | (n : ℕ) => by simp_rw [zpow_natCast, mul_pow]
-  | .negSucc n => by simp_rw [zpow_negSucc, ← inv_pow, mul_inv, mul_pow]
-#align mul_zpow mul_zpow
-#align zsmul_add zsmul_add
-
-@[to_additive (attr := simp) nsmul_sub]
-lemma div_pow (a b : α) (n : ℕ) : (a / b) ^ n = a ^ n / b ^ n := by
-  simp only [div_eq_mul_inv, mul_pow, inv_pow]
-#align div_pow div_pow
-#align nsmul_sub nsmul_sub
-
-@[to_additive (attr := simp) zsmul_sub]
-lemma div_zpow (a b : α) (n : ℤ) : (a / b) ^ n = a ^ n / b ^ n := by
-  simp only [div_eq_mul_inv, mul_zpow, inv_zpow]
-#align div_zpow div_zpow
-#align zsmul_sub zsmul_sub
 
 end DivisionCommMonoid
 
@@ -1034,115 +893,6 @@
     rw [zpow_sub_one]
     exact h_inv _ ih
 
-@[to_additive sub_nsmul]
-lemma pow_sub (a : G) {m n : ℕ} (h : n ≤ m) : a ^ (m - n) = a ^ m * (a ^ n)⁻¹ :=
-  eq_mul_inv_of_mul_eq <| by rw [← pow_add, Nat.sub_add_cancel h]
-#align pow_sub pow_sub
-#align sub_nsmul sub_nsmul
-
-@[to_additive sub_nsmul_neg]
-theorem inv_pow_sub (a : G) {m n : ℕ} (h : n ≤ m) : a⁻¹ ^ (m - n) = (a ^ m)⁻¹ * a ^ n := by
-  rw [pow_sub a⁻¹ h, inv_pow, inv_pow, inv_inv]
-#align inv_pow_sub inv_pow_sub
-#align sub_nsmul_neg sub_nsmul_neg
-
-@[to_additive add_one_zsmul]
-lemma zpow_add_one (a : G) : ∀ n : ℤ, a ^ (n + 1) = a ^ n * a
-  | (n : ℕ) => by simp only [← Int.ofNat_succ, zpow_natCast, pow_succ]
-  | .negSucc 0 => by simp [Int.negSucc_eq', Int.add_left_neg]
-  | .negSucc (n + 1) => by
-    rw [zpow_negSucc, pow_succ', mul_inv_rev, inv_mul_cancel_right]
-    rw [Int.negSucc_eq, Int.neg_add, Int.neg_add_cancel_right]
-    exact zpow_negSucc _ _
-#align zpow_add_one zpow_add_one
-#align add_one_zsmul add_one_zsmul
-
-@[to_additive sub_one_zsmul]
-lemma zpow_sub_one (a : G) (n : ℤ) : a ^ (n - 1) = a ^ n * a⁻¹ :=
-  calc
-    a ^ (n - 1) = a ^ (n - 1) * a * a⁻¹ := (mul_inv_cancel_right _ _).symm
-    _ = a ^ n * a⁻¹ := by rw [← zpow_add_one, Int.sub_add_cancel]
-#align zpow_sub_one zpow_sub_one
-#align sub_one_zsmul sub_one_zsmul
-
-@[to_additive add_zsmul]
-lemma zpow_add (a : G) (m n : ℤ) : a ^ (m + n) = a ^ m * a ^ n := by
-  induction n using Int.induction_on with
-  | hz => simp
-  | hp n ihn => simp only [← Int.add_assoc, zpow_add_one, ihn, mul_assoc]
-  | hn n ihn => rw [zpow_sub_one, ← mul_assoc, ← ihn, ← zpow_sub_one, Int.add_sub_assoc]
-#align zpow_add zpow_add
-#align add_zsmul add_zsmul
-
-@[to_additive one_add_zsmul]
-lemma zpow_one_add (a : G) (n : ℤ) : a ^ (1 + n) = a * a ^ n := by rw [zpow_add, zpow_one]
-#align zpow_one_add zpow_one_add
-#align one_add_zsmul one_add_zsmul
-
-@[to_additive add_zsmul_self]
-lemma mul_self_zpow (a : G) (n : ℤ) : a * a ^ n = a ^ (n + 1) := by
-  rw [Int.add_comm, zpow_add, zpow_one]
-#align mul_self_zpow mul_self_zpow
-#align add_zsmul_self add_zsmul_self
-
-@[to_additive add_self_zsmul]
-lemma mul_zpow_self (a : G) (n : ℤ) : a ^ n * a = a ^ (n + 1) := (zpow_add_one ..).symm
-#align mul_zpow_self mul_zpow_self
-#align add_self_zsmul add_self_zsmul
-
-@[to_additive sub_zsmul] lemma zpow_sub (a : G) (m n : ℤ) : a ^ (m - n) = a ^ m * (a ^ n)⁻¹ := by
-  rw [Int.sub_eq_add_neg, zpow_add, zpow_neg]
-#align zpow_sub zpow_sub
-#align sub_zsmul sub_zsmul
-
-@[to_additive] lemma zpow_mul_comm (a : G) (m n : ℤ) : a ^ m * a ^ n = a ^ n * a ^ m := by
-  rw [← zpow_add, Int.add_comm, zpow_add]
-#align zpow_mul_comm zpow_mul_comm
-#align zsmul_add_comm zsmul_add_comm
-
-theorem zpow_eq_zpow_emod {x : G} (m : ℤ) {n : ℤ} (h : x ^ n = 1) :
-    x ^ m = x ^ (m % n) :=
-  calc
-    x ^ m = x ^ (m % n + n * (m / n)) := by rw [Int.emod_add_ediv]
-    _ = x ^ (m % n) := by simp [zpow_add, zpow_mul, h]
-
-theorem zpow_eq_zpow_emod' {x : G} (m : ℤ) {n : ℕ} (h : x ^ n = 1) :
-    x ^ m = x ^ (m % (n : ℤ)) := zpow_eq_zpow_emod m (by simpa)
-
-/-- To show a property of all powers of `g` it suffices to show it is closed under multiplication
-by `g` and `g⁻¹` on the left. For subgroups generated by more than one element, see
-`Subgroup.closure_induction_left`. -/
-@[to_additive "To show a property of all multiples of `g` it suffices to show it is closed under
-addition by `g` and `-g` on the left. For additive subgroups generated by more than one element, see
-`AddSubgroup.closure_induction_left`."]
-lemma zpow_induction_left {g : G} {P : G → Prop} (h_one : P (1 : G))
-    (h_mul : ∀ a, P a → P (g * a)) (h_inv : ∀ a, P a → P (g⁻¹ * a)) (n : ℤ) : P (g ^ n) := by
-  induction' n using Int.induction_on with n ih n ih
-  · rwa [zpow_zero]
-  · rw [Int.add_comm, zpow_add, zpow_one]
-    exact h_mul _ ih
-  · rw [Int.sub_eq_add_neg, Int.add_comm, zpow_add, zpow_neg_one]
-    exact h_inv _ ih
-#align zpow_induction_left zpow_induction_left
-#align zsmul_induction_left zsmul_induction_left
-
-/-- To show a property of all powers of `g` it suffices to show it is closed under multiplication
-by `g` and `g⁻¹` on the right. For subgroups generated by more than one element, see
-`Subgroup.closure_induction_right`. -/
-@[to_additive "To show a property of all multiples of `g` it suffices to show it is closed under
-addition by `g` and `-g` on the right. For additive subgroups generated by more than one element,
-see `AddSubgroup.closure_induction_right`."]
-lemma zpow_induction_right {g : G} {P : G → Prop} (h_one : P (1 : G))
-    (h_mul : ∀ a, P a → P (a * g)) (h_inv : ∀ a, P a → P (a * g⁻¹)) (n : ℤ) : P (g ^ n) := by
-  induction' n using Int.induction_on with n ih n ih
-  · rwa [zpow_zero]
-  · rw [zpow_add_one]
-    exact h_mul _ ih
-  · rw [zpow_sub_one]
-    exact h_inv _ ih
-#align zpow_induction_right zpow_induction_right
-#align zsmul_induction_right zsmul_induction_right
-
 end Group
 
 section CommGroup
@@ -1172,11 +922,6 @@
 
 @[to_additive sub_sub_self]
 theorem div_div_self' (a b : G) : a / (a / b) = b := by simp
-<<<<<<< HEAD
-#align div_div_self' div_div_self'
-#align sub_sub_self sub_sub_self
-=======
->>>>>>> 99508fb5
 
 @[to_additive]
 theorem div_eq_div_mul_div (a b c : G) : a / b = c / b * (a / c) := by simp [mul_left_comm c]
@@ -1280,11 +1025,6 @@
   · simp_rw [and_imp]; exact @hswap
   · exact fun rab rbc pab _pbc pac => hmul rab rbc pab.1 pab.2 pac.2
   exacts [⟨pa, pb⟩, ⟨pb, pc⟩, ⟨pa, pc⟩]
-<<<<<<< HEAD
-#align multiplicative_of_is_total multiplicative_of_isTotal
-#align additive_of_is_total additive_of_isTotal
-=======
->>>>>>> 99508fb5
 
 end multiplicative
 
