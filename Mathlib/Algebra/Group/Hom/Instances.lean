/-
Copyright (c) 2018 Patrick Massot. All rights reserved.
Released under Apache 2.0 license as described in the file LICENSE.
Authors: Patrick Massot, Kevin Buzzard, Scott Morrison, Johan Commelin, Chris Hughes,
  Johannes Hölzl, Yury Kudryashov
-/
import Mathlib.Algebra.Group.Hom.Basic
import Mathlib.Algebra.GroupPower.Basic
import Mathlib.Algebra.Ring.Basic

#align_import algebra.hom.group_instances from "leanprover-community/mathlib"@"2ed7e4aec72395b6a7c3ac4ac7873a7a43ead17c"

/-!
# Instances on spaces of monoid and group morphisms

We endow the space of monoid morphisms `M →* N` with a `CommMonoid` structure when the target is
commutative, through pointwise multiplication, and with a `CommGroup` structure when the target
is a commutative group. We also prove the same instances for additive situations.

Since these structures permit morphisms of morphisms, we also provide some composition-like
operations.

Finally, we provide the `Ring` structure on `AddMonoid.End`.
-/


universe uM uN uP uQ

variable {M : Type uM} {N : Type uN} {P : Type uP} {Q : Type uQ}

/-- `(M →* N)` is a `CommMonoid` if `N` is commutative. -/
@[to_additive "`(M →+ N)` is an `AddCommMonoid` if `N` is commutative."]
instance MonoidHom.commMonoid [MulOneClass M] [CommMonoid N] :
    CommMonoid (M →* N) where
  mul := (· * ·)
  mul_assoc := by intros; ext; apply mul_assoc
  one := 1
  one_mul := by intros; ext; apply one_mul
  mul_one := by intros; ext; apply mul_one
  mul_comm := by intros; ext; apply mul_comm
  npow n f :=
    { toFun := fun x => f x ^ n, map_one' := by simp, map_mul' := fun x y => by simp [mul_pow] }
  npow_zero f := by
    ext x
    simp
  npow_succ n f := by
    ext x
    simp [pow_succ]

/-- If `G` is a commutative group, then `M →* G` is a commutative group too. -/
@[to_additive "If `G` is an additive commutative group, then `M →+ G` is an additive commutative
      group too."]
instance MonoidHom.commGroup {M G} [MulOneClass M] [CommGroup G] : CommGroup (M →* G) :=
  { MonoidHom.commMonoid with
    inv := Inv.inv,
    div := Div.div,
    div_eq_mul_inv := by
      intros
      ext
      apply div_eq_mul_inv,
    mul_left_inv := by intros; ext; apply mul_left_inv,
    zpow := fun n f =>
      { toFun := fun x => f x ^ n,
        map_one' := by simp,
        map_mul' := fun x y => by simp [mul_zpow] },
    zpow_zero' := fun f => by
      ext x
      simp,
    zpow_succ' := fun n f => by
      ext x
<<<<<<< HEAD
      -- If we combine these two `simp`s we reveal a bug: "unexpected bound variable #0"
=======
      -- Adaptation note: nightly-2024-03-13
      -- https://github.com/leanprover-community/mathlib4/issues/11357
      -- If we combine these two `simp`s we reveal a bug: "unexpected bound variable #0"
      -- Hopefully we can minimize this.
>>>>>>> 09c2d166
      simp [zpow_add_one]
      simp [mul_comm],
    zpow_neg' := fun n f => by
      ext x
      simp [Nat.succ_eq_add_one, zpow_coe_nat, -Int.natCast_add] }

instance AddMonoid.End.instAddCommMonoid [AddCommMonoid M] : AddCommMonoid (AddMonoid.End M) :=
  AddMonoidHom.addCommMonoid

instance AddMonoid.End.instSemiring [AddCommMonoid M] : Semiring (AddMonoid.End M) :=
  { AddMonoid.End.monoid M, AddMonoidHom.addCommMonoid with
    zero_mul := fun _ => AddMonoidHom.ext fun _ => rfl,
    mul_zero := fun _ => AddMonoidHom.ext fun _ => AddMonoidHom.map_zero _,
    left_distrib := fun _ _ _ => AddMonoidHom.ext fun _ => AddMonoidHom.map_add _ _ _,
    right_distrib := fun _ _ _ => AddMonoidHom.ext fun _ => rfl,
    natCast := fun n => n • (1 : AddMonoid.End M),
    natCast_zero := AddMonoid.nsmul_zero _,
    natCast_succ := fun n => (AddMonoid.nsmul_succ n 1).trans (add_comm _ _) }

/-- See also `AddMonoid.End.natCast_def`. -/
@[simp]
theorem AddMonoid.End.natCast_apply [AddCommMonoid M] (n : ℕ) (m : M) :
    (↑n : AddMonoid.End M) m = n • m :=
  rfl
#align add_monoid.End.nat_cast_apply AddMonoid.End.natCast_apply

@[simp]
theorem AddMonoid.End.zero_apply [AddCommMonoid M] (m : M) : (0 : AddMonoid.End M) m = 0 :=
  rfl

-- Note: `@[simp]` omitted because `(1 : AddMonoid.End M) = id` by `AddMonoid.coe_one`
theorem AddMonoid.End.one_apply [AddCommMonoid M] (m : M) : (1 : AddMonoid.End M) m = m :=
  rfl

-- See note [no_index around OfNat.ofNat]
@[simp]
theorem AddMonoid.End.ofNat_apply [AddCommMonoid M] (n : ℕ) [n.AtLeastTwo] (m : M) :
    (no_index (OfNat.ofNat n : AddMonoid.End M)) m = n • m :=
  rfl

instance AddMonoid.End.instAddCommGroup [AddCommGroup M] : AddCommGroup (AddMonoid.End M) :=
  AddMonoidHom.addCommGroup

instance AddMonoid.End.instRing [AddCommGroup M] : Ring (AddMonoid.End M) :=
  { AddMonoid.End.instSemiring, AddMonoid.End.instAddCommGroup with
    intCast := fun z => z • (1 : AddMonoid.End M),
    intCast_ofNat := coe_nat_zsmul _,
    intCast_negSucc := negSucc_zsmul _ }

/-- See also `AddMonoid.End.intCast_def`. -/
@[simp]
theorem AddMonoid.End.int_cast_apply [AddCommGroup M] (z : ℤ) (m : M) :
    (↑z : AddMonoid.End M) m = z • m :=
  rfl
#align add_monoid.End.int_cast_apply AddMonoid.End.int_cast_apply

/-!
### Morphisms of morphisms

The structures above permit morphisms that themselves produce morphisms, provided the codomain
is commutative.
-/


namespace MonoidHom

@[to_additive]
theorem ext_iff₂ {_ : MulOneClass M} {_ : MulOneClass N} {_ : CommMonoid P} {f g : M →* N →* P} :
    f = g ↔ ∀ x y, f x y = g x y :=
  DFunLike.ext_iff.trans <| forall_congr' fun _ => DFunLike.ext_iff
#align monoid_hom.ext_iff₂ MonoidHom.ext_iff₂
#align add_monoid_hom.ext_iff₂ AddMonoidHom.ext_iff₂

/-- `flip` arguments of `f : M →* N →* P` -/
@[to_additive "`flip` arguments of `f : M →+ N →+ P`"]
def flip {mM : MulOneClass M} {mN : MulOneClass N} {mP : CommMonoid P} (f : M →* N →* P) :
    N →* M →* P where
  toFun y :=
    { toFun := fun x => f x y,
      map_one' := by simp [f.map_one, one_apply],
      map_mul' := fun x₁ x₂ => by simp [f.map_mul, mul_apply] }
  map_one' := ext fun x => (f x).map_one
  map_mul' y₁ y₂ := ext fun x => (f x).map_mul y₁ y₂
#align monoid_hom.flip MonoidHom.flip
#align add_monoid_hom.flip AddMonoidHom.flip

@[to_additive (attr := simp)]
theorem flip_apply {_ : MulOneClass M} {_ : MulOneClass N} {_ : CommMonoid P} (f : M →* N →* P)
    (x : M) (y : N) : f.flip y x = f x y :=
  rfl
#align monoid_hom.flip_apply MonoidHom.flip_apply
#align add_monoid_hom.flip_apply AddMonoidHom.flip_apply

@[to_additive]
theorem map_one₂ {_ : MulOneClass M} {_ : MulOneClass N} {_ : CommMonoid P} (f : M →* N →* P)
    (n : N) : f 1 n = 1 :=
  (flip f n).map_one
#align monoid_hom.map_one₂ MonoidHom.map_one₂
#align add_monoid_hom.map_one₂ AddMonoidHom.map_one₂

@[to_additive]
theorem map_mul₂ {_ : MulOneClass M} {_ : MulOneClass N} {_ : CommMonoid P} (f : M →* N →* P)
    (m₁ m₂ : M) (n : N) : f (m₁ * m₂) n = f m₁ n * f m₂ n :=
  (flip f n).map_mul _ _
#align monoid_hom.map_mul₂ MonoidHom.map_mul₂
#align add_monoid_hom.map_mul₂ AddMonoidHom.map_mul₂

@[to_additive]
theorem map_inv₂ {_ : Group M} {_ : MulOneClass N} {_ : CommGroup P} (f : M →* N →* P) (m : M)
    (n : N) : f m⁻¹ n = (f m n)⁻¹ :=
  (flip f n).map_inv _
#align monoid_hom.map_inv₂ MonoidHom.map_inv₂
#align add_monoid_hom.map_inv₂ AddMonoidHom.map_inv₂

@[to_additive]
theorem map_div₂ {_ : Group M} {_ : MulOneClass N} {_ : CommGroup P} (f : M →* N →* P)
    (m₁ m₂ : M) (n : N) : f (m₁ / m₂) n = f m₁ n / f m₂ n :=
  (flip f n).map_div _ _
#align monoid_hom.map_div₂ MonoidHom.map_div₂
#align add_monoid_hom.map_div₂ AddMonoidHom.map_div₂

/-- Evaluation of a `MonoidHom` at a point as a monoid homomorphism. See also `MonoidHom.apply`
for the evaluation of any function at a point. -/
@[to_additive (attr := simps!)
      "Evaluation of an `AddMonoidHom` at a point as an additive monoid homomorphism.
      See also `AddMonoidHom.apply` for the evaluation of any function at a point."]
def eval [MulOneClass M] [CommMonoid N] : M →* (M →* N) →* N :=
  (MonoidHom.id (M →* N)).flip
#align monoid_hom.eval MonoidHom.eval
#align add_monoid_hom.eval AddMonoidHom.eval
#align monoid_hom.eval_apply_apply MonoidHom.eval_apply_apply
#align add_monoid_hom.eval_apply_apply AddMonoidHom.eval_apply_apply

/-- The expression `fun g m ↦ g (f m)` as a `MonoidHom`.
Equivalently, `(fun g ↦ MonoidHom.comp g f)` as a `MonoidHom`. -/
@[to_additive (attr := simps!)
      "The expression `fun g m ↦ g (f m)` as an `AddMonoidHom`.
      Equivalently, `(fun g ↦ AddMonoidHom.comp g f)` as an `AddMonoidHom`.

      This also exists in a `LinearMap` version, `LinearMap.lcomp`."]
def compHom' [MulOneClass M] [MulOneClass N] [CommMonoid P] (f : M →* N) : (N →* P) →* M →* P :=
  flip <| eval.comp f
#align monoid_hom.comp_hom' MonoidHom.compHom'
#align add_monoid_hom.comp_hom' AddMonoidHom.compHom'
#align monoid_hom.comp_hom'_apply_apply MonoidHom.compHom'_apply_apply
#align add_monoid_hom.comp_hom'_apply_apply AddMonoidHom.compHom'_apply_apply

/-- Composition of monoid morphisms (`MonoidHom.comp`) as a monoid morphism.

Note that unlike `MonoidHom.comp_hom'` this requires commutativity of `N`. -/
@[to_additive (attr := simps)
      "Composition of additive monoid morphisms (`AddMonoidHom.comp`) as an additive
      monoid morphism.

      Note that unlike `AddMonoidHom.comp_hom'` this requires commutativity of `N`.

      This also exists in a `LinearMap` version, `LinearMap.llcomp`."]
def compHom [MulOneClass M] [CommMonoid N] [CommMonoid P] :
    (N →* P) →* (M →* N) →* M →* P where
  toFun g := { toFun := g.comp, map_one' := comp_one g, map_mul' := comp_mul g }
  map_one' := by
    ext1 f
    exact one_comp f
  map_mul' g₁ g₂ := by
    ext1 f
    exact mul_comp g₁ g₂ f
#align monoid_hom.comp_hom MonoidHom.compHom
#align add_monoid_hom.comp_hom AddMonoidHom.compHom
#align monoid_hom.comp_hom_apply_apply MonoidHom.compHom_apply_apply
#align add_monoid_hom.comp_hom_apply_apply AddMonoidHom.compHom_apply_apply

/-- Flipping arguments of monoid morphisms (`MonoidHom.flip`) as a monoid morphism. -/
@[to_additive (attr := simps)
      "Flipping arguments of additive monoid morphisms (`AddMonoidHom.flip`)
      as an additive monoid morphism."]
def flipHom {_ : MulOneClass M} {_ : MulOneClass N} {_ : CommMonoid P} :
    (M →* N →* P) →* N →* M →* P where
  toFun := MonoidHom.flip
  map_one' := rfl
  map_mul' _ _ := rfl
#align monoid_hom.flip_hom MonoidHom.flipHom
#align add_monoid_hom.flip_hom AddMonoidHom.flipHom
#align monoid_hom.flip_hom_apply MonoidHom.flipHom_apply
#align add_monoid_hom.flip_hom_apply AddMonoidHom.flipHom_apply

/-- The expression `fun m q ↦ f m (g q)` as a `MonoidHom`.

Note that the expression `fun q n ↦ f (g q) n` is simply `MonoidHom.comp`. -/
@[to_additive
      "The expression `fun m q ↦ f m (g q)` as an `AddMonoidHom`.

      Note that the expression `fun q n ↦ f (g q) n` is simply `AddMonoidHom.comp`.

      This also exists as a `LinearMap` version, `LinearMap.compl₂`"]
def compl₂ [MulOneClass M] [MulOneClass N] [CommMonoid P] [MulOneClass Q] (f : M →* N →* P)
    (g : Q →* N) : M →* Q →* P :=
  (compHom' g).comp f
#align monoid_hom.compl₂ MonoidHom.compl₂
#align add_monoid_hom.compl₂ AddMonoidHom.compl₂

@[to_additive (attr := simp)]
theorem compl₂_apply [MulOneClass M] [MulOneClass N] [CommMonoid P] [MulOneClass Q]
    (f : M →* N →* P) (g : Q →* N) (m : M) (q : Q) : (compl₂ f g) m q = f m (g q) :=
  rfl
#align monoid_hom.compl₂_apply MonoidHom.compl₂_apply
#align add_monoid_hom.compl₂_apply AddMonoidHom.compl₂_apply

/-- The expression `fun m n ↦ g (f m n)` as a `MonoidHom`. -/
@[to_additive
      "The expression `fun m n ↦ g (f m n)` as an `AddMonoidHom`.

      This also exists as a `LinearMap` version, `LinearMap.compr₂`"]
def compr₂ [MulOneClass M] [MulOneClass N] [CommMonoid P] [CommMonoid Q] (f : M →* N →* P)
    (g : P →* Q) : M →* N →* Q :=
  (compHom g).comp f
#align monoid_hom.compr₂ MonoidHom.compr₂
#align add_monoid_hom.compr₂ AddMonoidHom.compr₂

@[to_additive (attr := simp)]
theorem compr₂_apply [MulOneClass M] [MulOneClass N] [CommMonoid P] [CommMonoid Q] (f : M →* N →* P)
    (g : P →* Q) (m : M) (n : N) : (compr₂ f g) m n = g (f m n) :=
  rfl
#align monoid_hom.compr₂_apply MonoidHom.compr₂_apply
#align add_monoid_hom.compr₂_apply AddMonoidHom.compr₂_apply

end MonoidHom

/-!
### Miscellaneous definitions

Due to the fact this file imports `Algebra.GroupPower.Basic`, it is not possible to import it in
some of the lower-level files like `Algebra.Ring.Basic`. The following lemmas should be rehomed
if the import structure permits them to be.
-/


section Semiring

variable {R S : Type*} [NonUnitalNonAssocSemiring R] [NonUnitalNonAssocSemiring S]

/-- Multiplication of an element of a (semi)ring is an `AddMonoidHom` in both arguments.

This is a more-strongly bundled version of `AddMonoidHom.mulLeft` and `AddMonoidHom.mulRight`.

Stronger versions of this exists for algebras as `LinearMap.mul`, `NonUnitalAlgHom.mul`
and `Algebra.lmul`.
-/
def AddMonoidHom.mul : R →+ R →+ R where
  toFun := AddMonoidHom.mulLeft
  map_zero' := AddMonoidHom.ext <| zero_mul
  map_add' a b := AddMonoidHom.ext <| add_mul a b
#align add_monoid_hom.mul AddMonoidHom.mul

theorem AddMonoidHom.mul_apply (x y : R) : AddMonoidHom.mul x y = x * y :=
  rfl
#align add_monoid_hom.mul_apply AddMonoidHom.mul_apply

@[simp]
theorem AddMonoidHom.coe_mul : ⇑(AddMonoidHom.mul : R →+ R →+ R) = AddMonoidHom.mulLeft :=
  rfl
#align add_monoid_hom.coe_mul AddMonoidHom.coe_mul

@[simp]
theorem AddMonoidHom.coe_flip_mul :
    ⇑(AddMonoidHom.mul : R →+ R →+ R).flip = AddMonoidHom.mulRight :=
  rfl
#align add_monoid_hom.coe_flip_mul AddMonoidHom.coe_flip_mul

/-- An `AddMonoidHom` preserves multiplication if pre- and post- composition with
`AddMonoidHom.mul` are equivalent. By converting the statement into an equality of
`AddMonoidHom`s, this lemma allows various specialized `ext` lemmas about `→+` to then be applied.
-/
theorem AddMonoidHom.map_mul_iff (f : R →+ S) :
    (∀ x y, f (x * y) = f x * f y) ↔
      (AddMonoidHom.mul : R →+ R →+ R).compr₂ f = (AddMonoidHom.mul.comp f).compl₂ f :=
  Iff.symm AddMonoidHom.ext_iff₂
#align add_monoid_hom.map_mul_iff AddMonoidHom.map_mul_iff

lemma AddMonoidHom.mulLeft_eq_mulRight_iff_forall_commute {a : R} :
    mulLeft a = mulRight a ↔ ∀ b, Commute a b :=
  DFunLike.ext_iff

lemma AddMonoidHom.mulRight_eq_mulLeft_iff_forall_commute {b : R} :
    mulRight b = mulLeft b ↔ ∀ a, Commute a b :=
  DFunLike.ext_iff

/-- The left multiplication map: `(a, b) ↦ a * b`. See also `AddMonoidHom.mulLeft`. -/
@[simps!]
def AddMonoid.End.mulLeft : R →+ AddMonoid.End R :=
  AddMonoidHom.mul
#align add_monoid.End.mul_left AddMonoid.End.mulLeft
#align add_monoid.End.mul_left_apply_apply AddMonoid.End.mulLeft_apply_apply

/-- The right multiplication map: `(a, b) ↦ b * a`. See also `AddMonoidHom.mulRight`. -/
@[simps!]
def AddMonoid.End.mulRight : R →+ AddMonoid.End R :=
  (AddMonoidHom.mul : R →+ AddMonoid.End R).flip
#align add_monoid.End.mul_right AddMonoid.End.mulRight
#align add_monoid.End.mul_right_apply_apply AddMonoid.End.mulRight_apply_apply

end Semiring

section CommSemiring

variable {R S : Type*} [NonUnitalNonAssocCommSemiring R]

namespace AddMonoid.End

lemma mulRight_eq_mulLeft : mulRight = (mulLeft : R →+ AddMonoid.End R) :=
  AddMonoidHom.ext fun _ =>
    Eq.symm <| AddMonoidHom.mulLeft_eq_mulRight_iff_forall_commute.2 (.all _)

end AddMonoid.End

end CommSemiring<|MERGE_RESOLUTION|>--- conflicted
+++ resolved
@@ -68,14 +68,10 @@
       simp,
     zpow_succ' := fun n f => by
       ext x
-<<<<<<< HEAD
-      -- If we combine these two `simp`s we reveal a bug: "unexpected bound variable #0"
-=======
       -- Adaptation note: nightly-2024-03-13
       -- https://github.com/leanprover-community/mathlib4/issues/11357
       -- If we combine these two `simp`s we reveal a bug: "unexpected bound variable #0"
       -- Hopefully we can minimize this.
->>>>>>> 09c2d166
       simp [zpow_add_one]
       simp [mul_comm],
     zpow_neg' := fun n f => by
