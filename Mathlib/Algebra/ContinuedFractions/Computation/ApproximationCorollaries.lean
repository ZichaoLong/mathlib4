/-
Copyright (c) 2021 Kevin Kappelmann. All rights reserved.
Released under Apache 2.0 license as described in the file LICENSE.
Authors: Kevin Kappelmann
-/
import Mathlib.Algebra.ContinuedFractions.Computation.Approximations
import Mathlib.Algebra.ContinuedFractions.ConvergentsEquiv
import Mathlib.Algebra.Order.Archimedean.Basic
import Mathlib.Tactic.GCongr
import Mathlib.Topology.Order.LeftRightNhds

/-!
# Corollaries From Approximation Lemmas (`Algebra.ContinuedFractions.Computation.Approximations`)

## Summary

Using the equivalence of the convergents computations
(`GenContFract.convs` and `GenContFract.convs'`) for
continued fractions (see `Algebra.ContinuedFractions.ConvergentsEquiv`), it follows that the
convergents computations for `GenContFract.of` are equivalent.

Moreover, we show the convergence of the continued fractions computations, that is
`(GenContFract.of v).convs` indeed computes `v` in the limit.

## Main Definitions

- `ContFract.of` returns the (regular) continued fraction of a value.

## Main Theorems

- `GenContFract.of_convs_eq_convs'` shows that the convergents computations for
  `GenContFract.of` are equivalent.
- `GenContFract.of_convergence` shows that `(GenContFract.of v).convs` converges to `v`.

## Tags

convergence, fractions
-/

<<<<<<< HEAD

open scoped AlgebraOrderInstances

=======
>>>>>>> 0d4b02ed
variable {K : Type*} (v : K) [LinearOrderedField K] [FloorRing K]

open GenContFract (of)
open scoped Topology

namespace GenContFract

theorem of_convs_eq_convs' : (of v).convs = (of v).convs' :=
  @ContFract.convs_eq_convs' _ _ (ContFract.of v)

/-- The recurrence relation for the convergents of the continued fraction expansion
of an element `v` of `K` in terms of the convergents of the inverse of its fractional part.
-/
theorem convs_succ (n : ℕ) :
    (of v).convs (n + 1) = ⌊v⌋ + 1 / (of (Int.fract v)⁻¹).convs n := by
  rw [of_convs_eq_convs', convs'_succ, of_convs_eq_convs']

section Convergence

/-!
### Convergence

We next show that `(GenContFract.of v).convs v` converges to `v`.
-/


variable [Archimedean K]

open Nat

theorem of_convergence_epsilon :
    ∀ ε > (0 : K), ∃ N : ℕ, ∀ n ≥ N, |v - (of v).convs n| < ε := by
  intro ε ε_pos
  -- use the archimedean property to obtain a suitable N
  rcases (exists_nat_gt (1 / ε) : ∃ N' : ℕ, 1 / ε < N') with ⟨N', one_div_ε_lt_N'⟩
  let N := max N' 5
  -- set minimum to 5 to have N ≤ fib N work
  exists N
  intro n n_ge_N
  let g := of v
  rcases Decidable.em (g.TerminatedAt n) with terminatedAt_n | not_terminatedAt_n
  · have : v = g.convs n := of_correctness_of_terminatedAt terminatedAt_n
    have : v - g.convs n = 0 := sub_eq_zero.mpr this
    rw [this]
    exact mod_cast ε_pos
  · let B := g.dens n
    let nB := g.dens (n + 1)
    have abs_v_sub_conv_le : |v - g.convs n| ≤ 1 / (B * nB) :=
      abs_sub_convs_le not_terminatedAt_n
    suffices 1 / (B * nB) < ε from lt_of_le_of_lt abs_v_sub_conv_le this
    -- show that `0 < (B * nB)` and then multiply by `B * nB` to get rid of the division
    have nB_ineq : (fib (n + 2) : K) ≤ nB :=
      haveI : ¬g.TerminatedAt (n + 1 - 1) := not_terminatedAt_n
      succ_nth_fib_le_of_nth_den (Or.inr this)
    have B_ineq : (fib (n + 1) : K) ≤ B :=
      haveI : ¬g.TerminatedAt (n - 1) := mt (terminated_stable n.pred_le) not_terminatedAt_n
      succ_nth_fib_le_of_nth_den (Or.inr this)
    have zero_lt_B : 0 < B := B_ineq.trans_lt' <| mod_cast fib_pos.2 n.succ_pos
    have nB_pos : 0 < nB := nB_ineq.trans_lt' <| mod_cast fib_pos.2 <| succ_pos _
    have zero_lt_mul_conts : 0 < B * nB := by positivity
    suffices 1 < ε * (B * nB) from (div_lt_iff₀ zero_lt_mul_conts).mpr this
    -- use that `N' ≥ n` was obtained from the archimedean property to show the following
    calc 1 < ε * (N' : K) := (div_lt_iff₀' ε_pos).mp one_div_ε_lt_N'
      _ ≤ ε * (B * nB) := ?_
    -- cancel `ε`
    gcongr
    calc
      (N' : K) ≤ (N : K) := by exact_mod_cast le_max_left _ _
      _ ≤ n := by exact_mod_cast n_ge_N
      _ ≤ fib n := by exact_mod_cast le_fib_self <| le_trans (le_max_right N' 5) n_ge_N
      _ ≤ fib (n + 1) := by exact_mod_cast fib_le_fib_succ
      _ ≤ fib (n + 1) * fib (n + 1) := by exact_mod_cast (fib (n + 1)).le_mul_self
      _ ≤ fib (n + 1) * fib (n + 2) := by gcongr; exact_mod_cast fib_le_fib_succ
      _ ≤ B * nB := by gcongr

theorem of_convergence [TopologicalSpace K] [OrderTopology K] :
    Filter.Tendsto (of v).convs Filter.atTop <| 𝓝 v := by
  simpa [LinearOrderedAddCommGroup.tendsto_nhds, abs_sub_comm] using of_convergence_epsilon v

end Convergence

end GenContFract<|MERGE_RESOLUTION|>--- conflicted
+++ resolved
@@ -37,12 +37,9 @@
 convergence, fractions
 -/
 
-<<<<<<< HEAD
 
 open scoped AlgebraOrderInstances
 
-=======
->>>>>>> 0d4b02ed
 variable {K : Type*} (v : K) [LinearOrderedField K] [FloorRing K]
 
 open GenContFract (of)
