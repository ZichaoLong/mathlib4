--- conflicted
+++ resolved
@@ -149,12 +149,7 @@
 variable {R S : Type*} [NonAssocSemiring R] [NonAssocSemiring S]
 
 theorem RingHom.charZero (ϕ : R →+* S) [CharZero S] : CharZero R :=
-<<<<<<< HEAD
-  ⟨fun a b h => CharZero.cast_injective (by rw [← map_natCast ϕ, ← map_natCast ϕ, h])⟩
-#align ring_hom.char_zero RingHom.charZero
-=======
   ⟨fun a b h => CharZero.cast_injective (R := S) (by rw [← map_natCast ϕ, ← map_natCast ϕ, h])⟩
->>>>>>> 99508fb5
 
 theorem RingHom.charZero_iff {ϕ : R →+* S} (hϕ : Function.Injective ϕ) : CharZero R ↔ CharZero S :=
   ⟨fun hR =>
