/-
Copyright (c) 2020 Kyle Miller. All rights reserved.
Released under Apache 2.0 license as described in the file LICENSE.
Authors: Kyle Miller
-/
import Mathlib.Algebra.Group.Equiv.Basic
import Mathlib.Algebra.Group.Aut
import Mathlib.Data.ZMod.Defs
import Mathlib.Tactic.Ring
/-!
# Racks and Quandles

This file defines racks and quandles, algebraic structures for sets
that bijectively act on themselves with a self-distributivity
property.  If `R` is a rack and `act : R → (R ≃ R)` is the self-action,
then the self-distributivity is, equivalently, that
```
act (act x y) = act x * act y * (act x)⁻¹
```
where multiplication is composition in `R ≃ R` as a group.
Quandles are racks such that `act x x = x` for all `x`.

One example of a quandle (not yet in mathlib) is the action of a Lie
algebra on itself, defined by `act x y = Ad (exp x) y`.

Quandles and racks were independently developed by multiple
mathematicians.  David Joyce introduced quandles in his thesis
[Joyce1982] to define an algebraic invariant of knot and link
complements that is analogous to the fundamental group of the
exterior, and he showed that the quandle associated to an oriented
knot is invariant up to orientation-reversed mirror image.  Racks were
used by Fenn and Rourke for framed codimension-2 knots and
links in [FennRourke1992]. Unital shelves are discussed in [crans2017].

The name "rack" came from wordplay by Conway and Wraith for the "wrack
and ruin" of forgetting everything but the conjugation operation for a
group.

## Main definitions

* `Shelf` is a type with a self-distributive action
* `UnitalShelf` is a shelf with a left and right unit
* `Rack` is a shelf whose action for each element is invertible
* `Quandle` is a rack whose action for an element fixes that element
* `Quandle.conj` defines a quandle of a group acting on itself by conjugation.
* `ShelfHom` is homomorphisms of shelves, racks, and quandles.
* `Rack.EnvelGroup` gives the universal group the rack maps to as a conjugation quandle.
* `Rack.oppositeRack` gives the rack with the action replaced by its inverse.

## Main statements
* `Rack.EnvelGroup` is left adjoint to `Quandle.Conj` (`toEnvelGroup.map`).
  The universality statements are `toEnvelGroup.univ` and `toEnvelGroup.univ_uniq`.

## Implementation notes
"Unital racks" are uninteresting (see `Rack.assoc_iff_id`, `UnitalShelf.assoc`), so we do not
define them.

## Notation

The following notation is localized in `quandles`:

* `x ◃ y` is `Shelf.act x y`
* `x ◃⁻¹ y` is `Rack.inv_act x y`
* `S →◃ S'` is `ShelfHom S S'`

Use `open quandles` to use these.

## TODO

* If `g` is the Lie algebra of a Lie group `G`, then `(x ◃ y) = Ad (exp x) x` forms a quandle.
* If `X` is a symmetric space, then each point has a corresponding involution that acts on `X`,
  forming a quandle.
* Alexander quandle with `a ◃ b = t * b + (1 - t) * b`, with `a` and `b` elements
  of a module over `Z[t,t⁻¹]`.
* If `G` is a group, `H` a subgroup, and `z` in `H`, then there is a quandle `(G/H;z)` defined by
  `yH ◃ xH = yzy⁻¹xH`.  Every homogeneous quandle (i.e., a quandle `Q` whose automorphism group acts
  transitively on `Q` as a set) is isomorphic to such a quandle.
  There is a generalization to this arbitrary quandles in [Joyce's paper (Theorem 7.2)][Joyce1982].

## Tags

rack, quandle
-/


open MulOpposite

universe u v

/-- A *Shelf* is a structure with a self-distributive binary operation.
The binary operation is regarded as a left action of the type on itself.
-/
class Shelf (α : Type u) where
  /-- The action of the `Shelf` over `α`-/
  act : α → α → α
  /-- A verification that `act` is self-distributive -/
  self_distrib : ∀ {x y z : α}, act x (act y z) = act (act x y) (act x z)

/--
A *unital shelf* is a shelf equipped with an element `1` such that, for all elements `x`,
we have both `x ◃ 1` and `1 ◃ x` equal `x`.
-/
class UnitalShelf (α : Type u) extends Shelf α, One α :=
(one_act : ∀ a : α, act 1 a = a)
(act_one : ∀ a : α, act a 1 = a)

/-- The type of homomorphisms between shelves.
This is also the notion of rack and quandle homomorphisms.
-/
@[ext]
structure ShelfHom (S₁ : Type*) (S₂ : Type*) [Shelf S₁] [Shelf S₂] where
  /-- The function under the Shelf Homomorphism -/
  toFun : S₁ → S₂
  /-- The homomorphism property of a Shelf Homomorphism -/
  map_act' : ∀ {x y : S₁}, toFun (Shelf.act x y) = Shelf.act (toFun x) (toFun y)

/-- A *rack* is an automorphic set (a set with an action on itself by
bijections) that is self-distributive.  It is a shelf such that each
element's action is invertible.

The notations `x ◃ y` and `x ◃⁻¹ y` denote the action and the
inverse action, respectively, and they are right associative.
-/
class Rack (α : Type u) extends Shelf α where
  /-- The inverse actions of the elements -/
  invAct : α → α → α
  /-- Proof of left inverse -/
  left_inv : ∀ x, Function.LeftInverse (invAct x) (act x)
  /-- Proof of right inverse -/
  right_inv : ∀ x, Function.RightInverse (invAct x) (act x)

/-- Action of a Shelf -/
scoped[Quandles] infixr:65 " ◃ " => Shelf.act

/-- Inverse Action of a Rack -/
scoped[Quandles] infixr:65 " ◃⁻¹ " => Rack.invAct

/-- Shelf Homomorphism -/
scoped[Quandles] infixr:25 " →◃ " => ShelfHom

open Quandles

namespace UnitalShelf
open Shelf

variable {S : Type*} [UnitalShelf S]

/--
A monoid is *graphic* if, for all `x` and `y`, the *graphic identity*
`(x * y) * x = x * y` holds.  For a unital shelf, this graphic
identity holds.
-/
lemma act_act_self_eq (x y : S) : (x ◃ y) ◃ x = x ◃ y := by
  have h : (x ◃ y) ◃ x = (x ◃ y) ◃ (x ◃ 1) := by rw [act_one]
  rw [h, ← Shelf.self_distrib, act_one]

lemma act_idem (x : S) : (x ◃ x) = x := by rw [← act_one x, ← Shelf.self_distrib, act_one]

lemma act_self_act_eq (x y : S) : x ◃ (x ◃ y) = x ◃ y := by
  have h : x ◃ (x ◃ y) = (x ◃ 1) ◃ (x ◃ y) := by rw [act_one]
  rw [h, ← Shelf.self_distrib, one_act]

/--
The associativity of a unital shelf comes for free.
-/
lemma assoc (x y z : S) : (x ◃ y) ◃ z = x ◃ y ◃ z := by
  rw [self_distrib, self_distrib, act_act_self_eq, act_self_act_eq]

end UnitalShelf

namespace Rack

variable {R : Type*} [Rack R]

-- Porting note: No longer a need for `Rack.self_distrib`
export Shelf (self_distrib)

-- porting note, changed name to `act'` to not conflict with `Shelf.act`
/-- A rack acts on itself by equivalences.
-/
def act' (x : R) : R ≃ R where
  toFun := Shelf.act x
  invFun := invAct x
  left_inv := left_inv x
  right_inv := right_inv x

@[simp]
theorem act'_apply (x y : R) : act' x y = x ◃ y :=
  rfl

@[simp]
theorem act'_symm_apply (x y : R) : (act' x).symm y = x ◃⁻¹ y :=
  rfl

@[simp]
theorem invAct_apply (x y : R) : (act' x)⁻¹ y = x ◃⁻¹ y :=
  rfl

@[simp]
theorem invAct_act_eq (x y : R) : x ◃⁻¹ x ◃ y = y :=
  left_inv x y

@[simp]
theorem act_invAct_eq (x y : R) : x ◃ x ◃⁻¹ y = y :=
  right_inv x y

theorem left_cancel (x : R) {y y' : R} : x ◃ y = x ◃ y' ↔ y = y' := by
  constructor
  · apply (act' x).injective
  rintro rfl
  rfl

theorem left_cancel_inv (x : R) {y y' : R} : x ◃⁻¹ y = x ◃⁻¹ y' ↔ y = y' := by
  constructor
  · apply (act' x).symm.injective
  rintro rfl
  rfl

theorem self_distrib_inv {x y z : R} : x ◃⁻¹ y ◃⁻¹ z = (x ◃⁻¹ y) ◃⁻¹ x ◃⁻¹ z := by
  rw [← left_cancel (x ◃⁻¹ y), right_inv, ← left_cancel x, right_inv, self_distrib]
  repeat' rw [right_inv]

/-- The *adjoint action* of a rack on itself is `op'`, and the adjoint
action of `x ◃ y` is the conjugate of the action of `y` by the action
of `x`. It is another way to understand the self-distributivity axiom.

This is used in the natural rack homomorphism `toConj` from `R` to
`Conj (R ≃ R)` defined by `op'`.
-/
theorem ad_conj {R : Type*} [Rack R] (x y : R) : act' (x ◃ y) = act' x * act' y * (act' x)⁻¹ := by
  rw [eq_mul_inv_iff_mul_eq]; ext z
  apply self_distrib.symm

/-- The opposite rack, swapping the roles of `◃` and `◃⁻¹`.
-/
instance oppositeRack : Rack Rᵐᵒᵖ where
  act x y := op (invAct (unop x) (unop y))
  self_distrib := by
    intro x y z
    induction x
    induction y
    induction z
    simp only [op_inj, unop_op, op_unop]
    rw [self_distrib_inv]
  invAct x y := op (Shelf.act (unop x) (unop y))
  left_inv := MulOpposite.rec' fun x => MulOpposite.rec' fun y => by simp
  right_inv := MulOpposite.rec' fun x => MulOpposite.rec' fun y => by simp

@[simp]
theorem op_act_op_eq {x y : R} : op x ◃ op y = op (x ◃⁻¹ y) :=
  rfl

@[simp]
theorem op_invAct_op_eq {x y : R} : op x ◃⁻¹ op y = op (x ◃ y) :=
  rfl

@[simp]
theorem self_act_act_eq {x y : R} : (x ◃ x) ◃ y = x ◃ y := by rw [← right_inv x y, ← self_distrib]

@[simp]
theorem self_invAct_invAct_eq {x y : R} : (x ◃⁻¹ x) ◃⁻¹ y = x ◃⁻¹ y := by
  have h := @self_act_act_eq _ _ (op x) (op y)
  simpa using h

@[simp]
theorem self_act_invAct_eq {x y : R} : (x ◃ x) ◃⁻¹ y = x ◃⁻¹ y := by
  rw [← left_cancel (x ◃ x)]
  rw [right_inv]
  rw [self_act_act_eq]
  rw [right_inv]

@[simp]
theorem self_invAct_act_eq {x y : R} : (x ◃⁻¹ x) ◃ y = x ◃ y := by
  have h := @self_act_invAct_eq _ _ (op x) (op y)
  simpa using h

theorem self_act_eq_iff_eq {x y : R} : x ◃ x = y ◃ y ↔ x = y := by
  constructor; swap
  · rintro rfl; rfl
  intro h
  trans (x ◃ x) ◃⁻¹ x ◃ x
  · rw [← left_cancel (x ◃ x), right_inv, self_act_act_eq]
  · rw [h, ← left_cancel (y ◃ y), right_inv, self_act_act_eq]

theorem self_invAct_eq_iff_eq {x y : R} : x ◃⁻¹ x = y ◃⁻¹ y ↔ x = y := by
  have h := @self_act_eq_iff_eq _ _ (op x) (op y)
  simpa using h

/-- The map `x ↦ x ◃ x` is a bijection.  (This has applications for the
regular isotopy version of the Reidemeister I move for knot diagrams.)
-/
def selfApplyEquiv (R : Type*) [Rack R] : R ≃ R where
  toFun x := x ◃ x
  invFun x := x ◃⁻¹ x
  left_inv x := by simp
  right_inv x := by simp

/-- An involutory rack is one for which `Rack.oppositeRack R x` is an involution for every x.
-/
def IsInvolutory (R : Type*) [Rack R] : Prop :=
  ∀ x : R, Function.Involutive (Shelf.act x)

theorem involutory_invAct_eq_act {R : Type*} [Rack R] (h : IsInvolutory R) (x y : R) :
    x ◃⁻¹ y = x ◃ y := by
  rw [← left_cancel x, right_inv, h x]

/-- An abelian rack is one for which the mediality axiom holds.
-/
def IsAbelian (R : Type*) [Rack R] : Prop :=
  ∀ x y z w : R, (x ◃ y) ◃ z ◃ w = (x ◃ z) ◃ y ◃ w

/-- Associative racks are uninteresting.
-/
theorem assoc_iff_id {R : Type*} [Rack R] {x y z : R} : x ◃ y ◃ z = (x ◃ y) ◃ z ↔ x ◃ z = z := by
  rw [self_distrib]
  rw [left_cancel]

end Rack

namespace ShelfHom

variable {S₁ : Type*} {S₂ : Type*} {S₃ : Type*} [Shelf S₁] [Shelf S₂] [Shelf S₃]

instance : FunLike (S₁ →◃ S₂) S₁ S₂ where
  coe := toFun
  coe_injective' | ⟨_, _⟩, ⟨_, _⟩, rfl => rfl

@[simp] theorem toFun_eq_coe (f : S₁ →◃ S₂) : f.toFun = f := rfl

@[simp]
theorem map_act (f : S₁ →◃ S₂) {x y : S₁} : f (x ◃ y) = f x ◃ f y :=
  map_act' f

/-- The identity homomorphism -/
def id (S : Type*) [Shelf S] : S →◃ S where
  toFun := fun x => x
  map_act' := by simp

instance inhabited (S : Type*) [Shelf S] : Inhabited (S →◃ S) :=
  ⟨id S⟩

/-- The composition of shelf homomorphisms -/
def comp (g : S₂ →◃ S₃) (f : S₁ →◃ S₂) : S₁ →◃ S₃ where
  toFun := g.toFun ∘ f.toFun
  map_act' := by simp

@[simp]
theorem comp_apply (g : S₂ →◃ S₃) (f : S₁ →◃ S₂) (x : S₁) : (g.comp f) x = g (f x) :=
  rfl

end ShelfHom

/-- A quandle is a rack such that each automorphism fixes its corresponding element.
-/
class Quandle (α : Type*) extends Rack α where
  /-- The fixing property of a Quandle -/
  fix : ∀ {x : α}, act x x = x

namespace Quandle

open Rack

variable {Q : Type*} [Quandle Q]

attribute [simp] fix

@[simp]
theorem fix_inv {x : Q} : x ◃⁻¹ x = x := by
  rw [← left_cancel x]
  simp

instance oppositeQuandle : Quandle Qᵐᵒᵖ where
  fix := by
    intro x
    induction x
    simp

/-- The conjugation quandle of a group.  Each element of the group acts by
the corresponding inner automorphism.
-/
-- Porting note: no need for `nolint` and added `reducible`
abbrev Conj (G : Type*) := G
<<<<<<< HEAD
#align quandle.conj Quandle.Conj
=======
>>>>>>> 99508fb5

instance Conj.quandle (G : Type*) [Group G] : Quandle (Conj G) where
  act x := @MulAut.conj G _ x
  self_distrib := by
    intro x y z
    dsimp only [MulAut.conj_apply]
    simp [mul_assoc]
  invAct x := (@MulAut.conj G _ x).symm
  left_inv x y := by
    simp [act', mul_assoc]
  right_inv x y := by
    simp [act', mul_assoc]
  fix := by simp

@[simp]
theorem conj_act_eq_conj {G : Type*} [Group G] (x y : Conj G) :
    x ◃ y = ((x : G) * (y : G) * (x : G)⁻¹ : G) :=
  rfl

theorem conj_swap {G : Type*} [Group G] (x y : Conj G) : x ◃ y = y ↔ y ◃ x = x := by
  dsimp [Conj] at *; constructor
  repeat' intro h; conv_rhs => rw [eq_mul_inv_of_mul_eq (eq_mul_inv_of_mul_eq h)]; simp

/-- `Conj` is functorial
-/
def Conj.map {G : Type*} {H : Type*} [Group G] [Group H] (f : G →* H) : Conj G →◃ Conj H where
  toFun := f
  map_act' := by simp

-- Porting note: I don't think HasLift exists
-- instance {G : Type*} {H : Type*} [Group G] [Group H] : HasLift (G →* H) (Conj G →◃ Conj H)
--     where lift := Conj.map

/-- The dihedral quandle. This is the conjugation quandle of the dihedral group restrict to flips.

Used for Fox n-colorings of knots.
-/
-- Porting note: Removed nolint
def Dihedral (n : ℕ) :=
  ZMod n

/-- The operation for the dihedral quandle.  It does not need to be an equivalence
because it is an involution (see `dihedralAct.inv`).
-/
def dihedralAct (n : ℕ) (a : ZMod n) : ZMod n → ZMod n := fun b => 2 * a - b

theorem dihedralAct.inv (n : ℕ) (a : ZMod n) : Function.Involutive (dihedralAct n a) := by
  intro b
  dsimp only [dihedralAct]
  simp

instance (n : ℕ) : Quandle (Dihedral n) where
  act := dihedralAct n
  self_distrib := by
    intro x y z
    simp only [dihedralAct]
    ring_nf
  invAct := dihedralAct n
  left_inv x := (dihedralAct.inv n x).leftInverse
  right_inv x := (dihedralAct.inv n x).rightInverse
  fix := by
    intro x
    simp only [dihedralAct]
    ring_nf

end Quandle

namespace Rack

/-- This is the natural rack homomorphism to the conjugation quandle of the group `R ≃ R`
that acts on the rack.
-/
def toConj (R : Type*) [Rack R] : R →◃ Quandle.Conj (R ≃ R) where
  toFun := act'
  map_act' := by
    intro x y
    exact ad_conj x y

section EnvelGroup

/-!
### Universal enveloping group of a rack

The universal enveloping group `EnvelGroup R` of a rack `R` is the
universal group such that every rack homomorphism `R →◃ conj G` is
induced by a unique group homomorphism `EnvelGroup R →* G`.
For quandles, Joyce called this group `AdConj R`.

The `EnvelGroup` functor is left adjoint to the `Conj` forgetful
functor, and the way we construct the enveloping group is via a
technique that should work for left adjoints of forgetful functors in
general.  It involves thinking a little about 2-categories, but the
payoff is that the map `EnvelGroup R →* G` has a nice description.

Let's think of a group as being a one-object category.  The first step
is to define `PreEnvelGroup`, which gives formal expressions for all
the 1-morphisms and includes the unit element, elements of `R`,
multiplication, and inverses.  To introduce relations, the second step
is to define `PreEnvelGroupRel'`, which gives formal expressions
for all 2-morphisms between the 1-morphisms.  The 2-morphisms include
associativity, multiplication by the unit, multiplication by inverses,
compatibility with multiplication and inverses (`congr_mul` and
`congr_inv`), the axioms for an equivalence relation, and,
importantly, the relationship between conjugation and the rack action
(see `Rack.ad_conj`).

None of this forms a 2-category yet, for example due to lack of
associativity of `trans`.  The `PreEnvelGroupRel` relation is a
`Prop`-valued version of `PreEnvelGroupRel'`, and making it
`Prop`-valued essentially introduces enough 3-isomorphisms so that
every pair of compatible 2-morphisms is isomorphic.  Now, while
composition in `PreEnvelGroup` does not strictly satisfy the category
axioms, `PreEnvelGroup` and `PreEnvelGroupRel'` do form a weak
2-category.

Since we just want a 1-category, the last step is to quotient
`PreEnvelGroup` by `PreEnvelGroupRel'`, and the result is the
group `EnvelGroup`.

For a homomorphism `f : R →◃ Conj G`, how does
`EnvelGroup.map f : EnvelGroup R →* G` work?  Let's think of `G` as
being a 2-category with one object, a 1-morphism per element of `G`,
and a single 2-morphism called `Eq.refl` for each 1-morphism.  We
define the map using a "higher `Quotient.lift`" -- not only do we
evaluate elements of `PreEnvelGroup` as expressions in `G` (this is
`toEnvelGroup.mapAux`), but we evaluate elements of
`PreEnvelGroup'` as expressions of 2-morphisms of `G` (this is
`toEnvelGroup.mapAux.well_def`).  That is to say,
`toEnvelGroup.mapAux.well_def` recursively evaluates formal
expressions of 2-morphisms as equality proofs in `G`.  Now that all
morphisms are accounted for, the map descends to a homomorphism
`EnvelGroup R →* G`.

Note: `Type`-valued relations are not common.  The fact it is
`Type`-valued is what makes `toEnvelGroup.mapAux.well_def` have
well-founded recursion.
-/


/-- Free generators of the enveloping group.
-/
inductive PreEnvelGroup (R : Type u) : Type u
  | unit : PreEnvelGroup R
  | incl (x : R) : PreEnvelGroup R
  | mul (a b : PreEnvelGroup R) : PreEnvelGroup R
  | inv (a : PreEnvelGroup R) : PreEnvelGroup R

instance PreEnvelGroup.inhabited (R : Type u) : Inhabited (PreEnvelGroup R) :=
  ⟨PreEnvelGroup.unit⟩

open PreEnvelGroup

/-- Relations for the enveloping group. This is a type-valued relation because
`toEnvelGroup.mapAux.well_def` inducts on it to show `toEnvelGroup.map`
is well-defined.  The relation `PreEnvelGroupRel` is the `Prop`-valued version,
which is used to define `EnvelGroup` itself.
-/
inductive PreEnvelGroupRel' (R : Type u) [Rack R] : PreEnvelGroup R → PreEnvelGroup R → Type u
  | refl {a : PreEnvelGroup R} : PreEnvelGroupRel' R a a
  | symm {a b : PreEnvelGroup R} (hab : PreEnvelGroupRel' R a b) : PreEnvelGroupRel' R b a
  | trans {a b c : PreEnvelGroup R} (hab : PreEnvelGroupRel' R a b)
    (hbc : PreEnvelGroupRel' R b c) : PreEnvelGroupRel' R a c
  | congr_mul {a b a' b' : PreEnvelGroup R} (ha : PreEnvelGroupRel' R a a')
    (hb : PreEnvelGroupRel' R b b') : PreEnvelGroupRel' R (mul a b) (mul a' b')
  | congr_inv {a a' : PreEnvelGroup R} (ha : PreEnvelGroupRel' R a a') :
    PreEnvelGroupRel' R (inv a) (inv a')
  | assoc (a b c : PreEnvelGroup R) : PreEnvelGroupRel' R (mul (mul a b) c) (mul a (mul b c))
  | one_mul (a : PreEnvelGroup R) : PreEnvelGroupRel' R (mul unit a) a
  | mul_one (a : PreEnvelGroup R) : PreEnvelGroupRel' R (mul a unit) a
  | inv_mul_cancel (a : PreEnvelGroup R) : PreEnvelGroupRel' R (mul (inv a) a) unit
  | act_incl (x y : R) :
    PreEnvelGroupRel' R (mul (mul (incl x) (incl y)) (inv (incl x))) (incl (x ◃ y))

instance PreEnvelGroupRel'.inhabited (R : Type u) [Rack R] :
    Inhabited (PreEnvelGroupRel' R unit unit) :=
  ⟨PreEnvelGroupRel'.refl⟩

/--
The `PreEnvelGroupRel` relation as a `Prop`.  Used as the relation for `PreEnvelGroup.setoid`.
-/
inductive PreEnvelGroupRel (R : Type u) [Rack R] : PreEnvelGroup R → PreEnvelGroup R → Prop
  | rel {a b : PreEnvelGroup R} (r : PreEnvelGroupRel' R a b) : PreEnvelGroupRel R a b

/-- A quick way to convert a `PreEnvelGroupRel'` to a `PreEnvelGroupRel`.
-/
theorem PreEnvelGroupRel'.rel {R : Type u} [Rack R] {a b : PreEnvelGroup R} :
    PreEnvelGroupRel' R a b → PreEnvelGroupRel R a b := PreEnvelGroupRel.rel

@[refl]
theorem PreEnvelGroupRel.refl {R : Type u} [Rack R] {a : PreEnvelGroup R} :
    PreEnvelGroupRel R a a :=
  PreEnvelGroupRel.rel PreEnvelGroupRel'.refl

@[symm]
theorem PreEnvelGroupRel.symm {R : Type u} [Rack R] {a b : PreEnvelGroup R} :
    PreEnvelGroupRel R a b → PreEnvelGroupRel R b a
  | ⟨r⟩ => r.symm.rel

@[trans]
theorem PreEnvelGroupRel.trans {R : Type u} [Rack R] {a b c : PreEnvelGroup R} :
    PreEnvelGroupRel R a b → PreEnvelGroupRel R b c → PreEnvelGroupRel R a c
  | ⟨rab⟩, ⟨rbc⟩ => (rab.trans rbc).rel

instance PreEnvelGroup.setoid (R : Type*) [Rack R] : Setoid (PreEnvelGroup R) where
  r := PreEnvelGroupRel R
  iseqv := by
    constructor
    · apply PreEnvelGroupRel.refl
    · apply PreEnvelGroupRel.symm
    · apply PreEnvelGroupRel.trans
/-- The universal enveloping group for the rack R.
-/
def EnvelGroup (R : Type*) [Rack R] :=
  Quotient (PreEnvelGroup.setoid R)

-- Define the `Group` instances in two steps so `inv` can be inferred correctly.
-- TODO: is there a non-invasive way of defining the instance directly?
instance (R : Type*) [Rack R] : DivInvMonoid (EnvelGroup R) where
  mul a b :=
    Quotient.liftOn₂ a b (fun a b => ⟦PreEnvelGroup.mul a b⟧) fun a b a' b' ⟨ha⟩ ⟨hb⟩ =>
      Quotient.sound (PreEnvelGroupRel'.congr_mul ha hb).rel
  one := ⟦unit⟧
  inv a :=
    Quotient.liftOn a (fun a => ⟦PreEnvelGroup.inv a⟧) fun a a' ⟨ha⟩ =>
      Quotient.sound (PreEnvelGroupRel'.congr_inv ha).rel
  mul_assoc a b c :=
    Quotient.inductionOn₃ a b c fun a b c => Quotient.sound (PreEnvelGroupRel'.assoc a b c).rel
  one_mul a := Quotient.inductionOn a fun a => Quotient.sound (PreEnvelGroupRel'.one_mul a).rel
  mul_one a := Quotient.inductionOn a fun a => Quotient.sound (PreEnvelGroupRel'.mul_one a).rel

instance (R : Type*) [Rack R] : Group (EnvelGroup R) :=
  { inv_mul_cancel := fun a =>
      Quotient.inductionOn a fun a => Quotient.sound (PreEnvelGroupRel'.inv_mul_cancel a).rel }

instance EnvelGroup.inhabited (R : Type*) [Rack R] : Inhabited (EnvelGroup R) :=
  ⟨1⟩

/-- The canonical homomorphism from a rack to its enveloping group.
Satisfies universal properties given by `toEnvelGroup.map` and `toEnvelGroup.univ`.
-/
def toEnvelGroup (R : Type*) [Rack R] : R →◃ Quandle.Conj (EnvelGroup R) where
  toFun x := ⟦incl x⟧
  map_act' := @fun x y => Quotient.sound (PreEnvelGroupRel'.act_incl x y).symm.rel

/-- The preliminary definition of the induced map from the enveloping group.
See `toEnvelGroup.map`.
-/
def toEnvelGroup.mapAux {R : Type*} [Rack R] {G : Type*} [Group G] (f : R →◃ Quandle.Conj G) :
    PreEnvelGroup R → G
  | .unit => 1
  | .incl x => f x
  | .mul a b => toEnvelGroup.mapAux f a * toEnvelGroup.mapAux f b
  | .inv a => (toEnvelGroup.mapAux f a)⁻¹

namespace toEnvelGroup.mapAux

open PreEnvelGroupRel'

/-- Show that `toEnvelGroup.mapAux` sends equivalent expressions to equal terms.
-/
theorem well_def {R : Type*} [Rack R] {G : Type*} [Group G] (f : R →◃ Quandle.Conj G) :
    ∀ {a b : PreEnvelGroup R},
      PreEnvelGroupRel' R a b → toEnvelGroup.mapAux f a = toEnvelGroup.mapAux f b
  | a, _, PreEnvelGroupRel'.refl => rfl
  | a, b, PreEnvelGroupRel'.symm h => (well_def f h).symm
  | a, b, PreEnvelGroupRel'.trans hac hcb => Eq.trans (well_def f hac) (well_def f hcb)
  | _, _, PreEnvelGroupRel'.congr_mul ha hb => by
    simp [toEnvelGroup.mapAux, well_def f ha, well_def f hb]
  | _, _, congr_inv ha => by simp [toEnvelGroup.mapAux, well_def f ha]
  | _, _, assoc a b c => by apply mul_assoc
  | _, _, PreEnvelGroupRel'.one_mul a => by simp [toEnvelGroup.mapAux]
  | _, _, PreEnvelGroupRel'.mul_one a => by simp [toEnvelGroup.mapAux]
  | _, _, PreEnvelGroupRel'.inv_mul_cancel a => by simp [toEnvelGroup.mapAux]
  | _, _, act_incl x y => by simp [toEnvelGroup.mapAux]

end toEnvelGroup.mapAux

/-- Given a map from a rack to a group, lift it to being a map from the enveloping group.
More precisely, the `EnvelGroup` functor is left adjoint to `Quandle.Conj`.
-/
def toEnvelGroup.map {R : Type*} [Rack R] {G : Type*} [Group G] :
    (R →◃ Quandle.Conj G) ≃ (EnvelGroup R →* G) where
  toFun f :=
    { toFun := fun x =>
        Quotient.liftOn x (toEnvelGroup.mapAux f) fun a b ⟨hab⟩ =>
          toEnvelGroup.mapAux.well_def f hab
      map_one' := by
        change Quotient.liftOn ⟦Rack.PreEnvelGroup.unit⟧ (toEnvelGroup.mapAux f) _ = 1
        simp only [Quotient.lift_mk, mapAux]
      map_mul' := fun x y =>
        Quotient.inductionOn₂ x y fun x y => by
          simp only [toEnvelGroup.mapAux]
          change Quotient.liftOn ⟦mul x y⟧ (toEnvelGroup.mapAux f) _ = _
          simp [toEnvelGroup.mapAux] }
  invFun F := (Quandle.Conj.map F).comp (toEnvelGroup R)
  left_inv f := by ext; rfl
  right_inv F :=
    MonoidHom.ext fun x =>
      Quotient.inductionOn x fun x => by
        induction x with
        | unit => exact F.map_one.symm
        | incl => rfl
        | mul x y ih_x ih_y =>
          have hm : ⟦x.mul y⟧ = @Mul.mul (EnvelGroup R) _ ⟦x⟧ ⟦y⟧ := rfl
          simp only [MonoidHom.coe_mk, OneHom.coe_mk, Quotient.lift_mk]
          suffices ∀ x y, F (Mul.mul x y) = F (x) * F (y) by
            simp_all only [MonoidHom.coe_mk, OneHom.coe_mk, Quotient.lift_mk, hm]
            rw [← ih_x, ← ih_y, mapAux]
          exact F.map_mul
        | inv x ih_x =>
          have hm : ⟦x.inv⟧ = @Inv.inv (EnvelGroup R) _ ⟦x⟧ := rfl
          rw [hm, F.map_inv, MonoidHom.map_inv, ih_x]

/-- Given a homomorphism from a rack to a group, it factors through the enveloping group.
-/
theorem toEnvelGroup.univ (R : Type*) [Rack R] (G : Type*) [Group G] (f : R →◃ Quandle.Conj G) :
    (Quandle.Conj.map (toEnvelGroup.map f)).comp (toEnvelGroup R) = f :=
  toEnvelGroup.map.symm_apply_apply f

/-- The homomorphism `toEnvelGroup.map f` is the unique map that fits into the commutative
triangle in `toEnvelGroup.univ`.
-/
theorem toEnvelGroup.univ_uniq (R : Type*) [Rack R] (G : Type*) [Group G]
    (f : R →◃ Quandle.Conj G) (g : EnvelGroup R →* G)
    (h : f = (Quandle.Conj.map g).comp (toEnvelGroup R)) : g = toEnvelGroup.map f :=
  h.symm ▸ (toEnvelGroup.map.apply_symm_apply g).symm

/-- The induced group homomorphism from the enveloping group into bijections of the rack,
using `Rack.toConj`. Satisfies the property `envelAction_prop`.

This gives the rack `R` the structure of an augmented rack over `EnvelGroup R`.
-/
def envelAction {R : Type*} [Rack R] : EnvelGroup R →* R ≃ R :=
  toEnvelGroup.map (toConj R)

@[simp]
theorem envelAction_prop {R : Type*} [Rack R] (x y : R) :
    envelAction (toEnvelGroup R x) y = x ◃ y :=
  rfl

end EnvelGroup

end Rack<|MERGE_RESOLUTION|>--- conflicted
+++ resolved
@@ -380,10 +380,6 @@
 -/
 -- Porting note: no need for `nolint` and added `reducible`
 abbrev Conj (G : Type*) := G
-<<<<<<< HEAD
-#align quandle.conj Quandle.Conj
-=======
->>>>>>> 99508fb5
 
 instance Conj.quandle (G : Type*) [Group G] : Quandle (Conj G) where
   act x := @MulAut.conj G _ x
