/-
Copyright (c) 2018 Johannes Hölzl. All rights reserved.
Released under Apache 2.0 license as described in the file LICENSE.
Authors: Johannes Hölzl, Callum Sutton, Yury Kudryashov
-/
import Mathlib.Algebra.Group.Opposite
import Mathlib.Algebra.Group.Units.Equiv
import Mathlib.Algebra.GroupWithZero.InjSurj
import Mathlib.Algebra.Ring.Hom.Defs
import Mathlib.Logic.Equiv.Set
import Mathlib.Util.AssertExists

/-!
# (Semi)ring equivs

In this file we define an extension of `Equiv` called `RingEquiv`, which is a datatype representing
an isomorphism of `Semiring`s, `Ring`s, `DivisionRing`s, or `Field`s.

## Notations

* ``infixl ` ≃+* `:25 := RingEquiv``

The extended equiv have coercions to functions, and the coercion is the canonical notation when
treating the isomorphism as maps.

## Implementation notes

The fields for `RingEquiv` now avoid the unbundled `isMulHom` and `isAddHom`, as these are
deprecated.

Definition of multiplication in the groups of automorphisms agrees with function composition,
multiplication in `Equiv.Perm`, and multiplication in `CategoryTheory.End`, not with
`CategoryTheory.CategoryStruct.comp`.

## Tags

Equiv, MulEquiv, AddEquiv, RingEquiv, MulAut, AddAut, RingAut
-/


variable {F α β R S S' : Type*}


/-- makes a `NonUnitalRingHom` from the bijective inverse of a `NonUnitalRingHom` -/
@[simps] def NonUnitalRingHom.inverse
    [NonUnitalNonAssocSemiring R] [NonUnitalNonAssocSemiring S]
    (f : R →ₙ+* S) (g : S → R)
    (h₁ : Function.LeftInverse g f) (h₂ : Function.RightInverse g f) : S →ₙ+* R :=
  { (f : R →+ S).inverse g h₁ h₂, (f : R →ₙ* S).inverse g h₁ h₂ with toFun := g }

/-- makes a `RingHom` from the bijective inverse of a `RingHom` -/
@[simps] def RingHom.inverse [NonAssocSemiring R] [NonAssocSemiring S]
    (f : RingHom R S) (g : S → R)
    (h₁ : Function.LeftInverse g f) (h₂ : Function.RightInverse g f) : S →+* R :=
  { (f : OneHom R S).inverse g h₁,
    (f : MulHom R S).inverse g h₁ h₂,
    (f : R →+ S).inverse g h₁ h₂ with toFun := g }

/-- An equivalence between two (non-unital non-associative semi)rings that preserves the
algebraic structure. -/
structure RingEquiv (R S : Type*) [Mul R] [Mul S] [Add R] [Add S] extends R ≃ S, R ≃* S, R ≃+ S

/-- Notation for `RingEquiv`. -/
infixl:25 " ≃+* " => RingEquiv

/-- The "plain" equivalence of types underlying an equivalence of (semi)rings. -/
add_decl_doc RingEquiv.toEquiv

/-- The equivalence of additive monoids underlying an equivalence of (semi)rings. -/
add_decl_doc RingEquiv.toAddEquiv

/-- The equivalence of multiplicative monoids underlying an equivalence of (semi)rings. -/
add_decl_doc RingEquiv.toMulEquiv

/-- `RingEquivClass F R S` states that `F` is a type of ring structure preserving equivalences.
You should extend this class when you extend `RingEquiv`. -/
class RingEquivClass (F R S : Type*) [Mul R] [Add R] [Mul S] [Add S] [EquivLike F R S]
  extends MulEquivClass F R S : Prop where
  /-- By definition, a ring isomorphism preserves the additive structure. -/
  map_add : ∀ (f : F) (a b), f (a + b) = f a + f b

namespace RingEquivClass

variable [EquivLike F R S]

-- See note [lower instance priority]
instance (priority := 100) toAddEquivClass [Mul R] [Add R]
    [Mul S] [Add S] [h : RingEquivClass F R S] : AddEquivClass F R S :=
  { h with }

-- See note [lower instance priority]
instance (priority := 100) toRingHomClass [NonAssocSemiring R] [NonAssocSemiring S]
    [h : RingEquivClass F R S] : RingHomClass F R S :=
  { h with
    map_zero := map_zero
    map_one := map_one }

-- See note [lower instance priority]
instance (priority := 100) toNonUnitalRingHomClass [NonUnitalNonAssocSemiring R]
    [NonUnitalNonAssocSemiring S] [h : RingEquivClass F R S] : NonUnitalRingHomClass F R S :=
  { h with
    map_zero := map_zero }

/-- Turn an element of a type `F` satisfying `RingEquivClass F α β` into an actual
`RingEquiv`. This is declared as the default coercion from `F` to `α ≃+* β`. -/
@[coe]
def toRingEquiv [Mul α] [Add α] [Mul β] [Add β] [EquivLike F α β] [RingEquivClass F α β] (f : F) :
    α ≃+* β :=
  { (f : α ≃* β), (f : α ≃+ β) with }

end RingEquivClass

/-- Any type satisfying `RingEquivClass` can be cast into `RingEquiv` via
`RingEquivClass.toRingEquiv`. -/
instance [Mul α] [Add α] [Mul β] [Add β] [EquivLike F α β] [RingEquivClass F α β] :
    CoeTC F (α ≃+* β) :=
  ⟨RingEquivClass.toRingEquiv⟩

namespace RingEquiv

section Basic

variable [Mul R] [Mul S] [Add R] [Add S] [Mul S'] [Add S']

instance : EquivLike (R ≃+* S) R S where
  coe f := f.toFun
  inv f := f.invFun
  coe_injective' e f h₁ h₂ := by
    cases e
    cases f
    congr
    apply Equiv.coe_fn_injective h₁
  left_inv f := f.left_inv
  right_inv f := f.right_inv

instance : RingEquivClass (R ≃+* S) R S where
  map_add f := f.map_add'
  map_mul f := f.map_mul'

@[simp]
theorem toEquiv_eq_coe (f : R ≃+* S) : f.toEquiv = f :=
  rfl

-- Porting note: `toFun_eq_coe` no longer needed in Lean4

@[simp]
theorem coe_toEquiv (f : R ≃+* S) : ⇑(f : R ≃ S) = f :=
  rfl

/-- A ring isomorphism preserves multiplication. -/
protected theorem map_mul (e : R ≃+* S) (x y : R) : e (x * y) = e x * e y :=
  map_mul e x y

/-- A ring isomorphism preserves addition. -/
protected theorem map_add (e : R ≃+* S) (x y : R) : e (x + y) = e x + e y :=
  map_add e x y

/-- Two ring isomorphisms agree if they are defined by the
    same underlying function. -/
@[ext]
theorem ext {f g : R ≃+* S} (h : ∀ x, f x = g x) : f = g :=
  DFunLike.ext f g h

@[simp]
theorem coe_mk (e h₃ h₄) : ⇑(⟨e, h₃, h₄⟩ : R ≃+* S) = e :=
  rfl

-- Porting note: `toEquiv_mk` no longer needed in Lean4

@[simp]
theorem mk_coe (e : R ≃+* S) (e' h₁ h₂ h₃ h₄) : (⟨⟨e, e', h₁, h₂⟩, h₃, h₄⟩ : R ≃+* S) = e :=
  ext fun _ => rfl

protected theorem congr_arg {f : R ≃+* S} {x x' : R} : x = x' → f x = f x' :=
  DFunLike.congr_arg f

protected theorem congr_fun {f g : R ≃+* S} (h : f = g) (x : R) : f x = g x :=
  DFunLike.congr_fun h x

protected theorem ext_iff {f g : R ≃+* S} : f = g ↔ ∀ x, f x = g x :=
  DFunLike.ext_iff

@[simp]
theorem toAddEquiv_eq_coe (f : R ≃+* S) : f.toAddEquiv = ↑f :=
  rfl

@[simp]
theorem toMulEquiv_eq_coe (f : R ≃+* S) : f.toMulEquiv = ↑f :=
  rfl

@[simp, norm_cast]
theorem coe_toMulEquiv (f : R ≃+* S) : ⇑(f : R ≃* S) = f :=
  rfl

@[simp]
theorem coe_toAddEquiv (f : R ≃+* S) : ⇑(f : R ≃+ S) = f :=
  rfl

/-- The `RingEquiv` between two semirings with a unique element. -/
def ringEquivOfUnique {M N} [Unique M] [Unique N] [Add M] [Mul M] [Add N] [Mul N] : M ≃+* N :=
  { AddEquiv.addEquivOfUnique, MulEquiv.mulEquivOfUnique with }

instance {M N} [Unique M] [Unique N] [Add M] [Mul M] [Add N] [Mul N] :
    Unique (M ≃+* N) where
  default := ringEquivOfUnique
  uniq _ := ext fun _ => Subsingleton.elim _ _

variable (R)

/-- The identity map is a ring isomorphism. -/
@[refl]
def refl : R ≃+* R :=
  { MulEquiv.refl R, AddEquiv.refl R with }

@[simp]
theorem refl_apply (x : R) : RingEquiv.refl R x = x :=
  rfl

@[simp]
theorem coe_addEquiv_refl : (RingEquiv.refl R : R ≃+ R) = AddEquiv.refl R :=
  rfl

@[simp]
theorem coe_mulEquiv_refl : (RingEquiv.refl R : R ≃* R) = MulEquiv.refl R :=
  rfl

instance : Inhabited (R ≃+* R) :=
  ⟨RingEquiv.refl R⟩

variable {R}

/-- The inverse of a ring isomorphism is a ring isomorphism. -/
@[symm]
protected def symm (e : R ≃+* S) : S ≃+* R :=
  { e.toMulEquiv.symm, e.toAddEquiv.symm with }

/-- See Note [custom simps projection] -/
def Simps.symm_apply (e : R ≃+* S) : S → R :=
  e.symm

initialize_simps_projections RingEquiv (toFun → apply, invFun → symm_apply)

@[simp]
theorem invFun_eq_symm (f : R ≃+* S) : EquivLike.inv f = f.symm :=
  rfl

@[simp]
theorem symm_symm (e : R ≃+* S) : e.symm.symm = e :=
  ext fun _ => rfl

@[simp]
theorem symm_refl : (RingEquiv.refl R).symm = RingEquiv.refl R :=
  rfl

@[simp]
theorem coe_toEquiv_symm (e : R ≃+* S) : (e.symm : S ≃ R) = (e : R ≃ S).symm :=
  rfl

theorem symm_bijective : Function.Bijective (RingEquiv.symm : (R ≃+* S) → S ≃+* R) :=
  Function.bijective_iff_has_inverse.mpr ⟨_, symm_symm, symm_symm⟩

@[simp]
theorem mk_coe' (e : R ≃+* S) (f h₁ h₂ h₃ h₄) :
    (⟨⟨f, ⇑e, h₁, h₂⟩, h₃, h₄⟩ : S ≃+* R) = e.symm :=
  symm_bijective.injective <| ext fun _ => rfl

/-- Auxilliary definition to avoid looping in `dsimp` with `RingEquiv.symm_mk`. -/
protected def symm_mk.aux (f : R → S) (g h₁ h₂ h₃ h₄) := (mk ⟨f, g, h₁, h₂⟩ h₃ h₄).symm

@[simp]
theorem symm_mk (f : R → S) (g h₁ h₂ h₃ h₄) :
    (mk ⟨f, g, h₁, h₂⟩ h₃ h₄).symm =
      { symm_mk.aux f g h₁ h₂ h₃ h₄ with
        toFun := g
        invFun := f } :=
  rfl

/-- Transitivity of `RingEquiv`. -/
@[trans]
protected def trans (e₁ : R ≃+* S) (e₂ : S ≃+* S') : R ≃+* S' :=
  { e₁.toMulEquiv.trans e₂.toMulEquiv, e₁.toAddEquiv.trans e₂.toAddEquiv with }

theorem trans_apply (e₁ : R ≃+* S) (e₂ : S ≃+* S') (a : R) : e₁.trans e₂ a = e₂ (e₁ a) :=
  rfl

@[simp]
theorem coe_trans (e₁ : R ≃+* S) (e₂ : S ≃+* S') : (e₁.trans e₂ : R → S') = e₂ ∘ e₁ :=
  rfl

@[simp]
theorem symm_trans_apply (e₁ : R ≃+* S) (e₂ : S ≃+* S') (a : S') :
    (e₁.trans e₂).symm a = e₁.symm (e₂.symm a) :=
  rfl

theorem symm_trans (e₁ : R ≃+* S) (e₂ : S ≃+* S') : (e₁.trans e₂).symm = e₂.symm.trans e₁.symm :=
  rfl

protected theorem bijective (e : R ≃+* S) : Function.Bijective e :=
  EquivLike.bijective e

protected theorem injective (e : R ≃+* S) : Function.Injective e :=
  EquivLike.injective e

protected theorem surjective (e : R ≃+* S) : Function.Surjective e :=
  EquivLike.surjective e

@[simp]
theorem apply_symm_apply (e : R ≃+* S) : ∀ x, e (e.symm x) = x :=
  e.toEquiv.apply_symm_apply

@[simp]
theorem symm_apply_apply (e : R ≃+* S) : ∀ x, e.symm (e x) = x :=
  e.toEquiv.symm_apply_apply

theorem image_eq_preimage (e : R ≃+* S) (s : Set R) : e '' s = e.symm ⁻¹' s :=
  e.toEquiv.image_eq_preimage s

@[simp]
theorem coe_mulEquiv_trans (e₁ : R ≃+* S) (e₂ : S ≃+* S') :
    (e₁.trans e₂ : R ≃* S') = (e₁ : R ≃* S).trans ↑e₂ :=
  rfl

@[simp]
theorem coe_addEquiv_trans (e₁ : R ≃+* S) (e₂ : S ≃+* S') :
    (e₁.trans e₂ : R ≃+ S') = (e₁ : R ≃+ S).trans ↑e₂ :=
  rfl

end Basic

section Opposite

open MulOpposite

/-- A ring iso `α ≃+* β` can equivalently be viewed as a ring iso `αᵐᵒᵖ ≃+* βᵐᵒᵖ`. -/
@[simps! symm_apply_apply symm_apply_symm_apply apply_apply apply_symm_apply]
protected def op {α β} [Add α] [Mul α] [Add β] [Mul β] :
    α ≃+* β ≃ (αᵐᵒᵖ ≃+* βᵐᵒᵖ) where
  toFun f := { AddEquiv.mulOp f.toAddEquiv, MulEquiv.op f.toMulEquiv with }
  invFun f := { AddEquiv.mulOp.symm f.toAddEquiv, MulEquiv.op.symm f.toMulEquiv with }
  left_inv f := by
    ext
    rfl
  right_inv f := by
    ext
    rfl

/-- The 'unopposite' of a ring iso `αᵐᵒᵖ ≃+* βᵐᵒᵖ`. Inverse to `RingEquiv.op`. -/
@[simp]
protected def unop {α β} [Add α] [Mul α] [Add β] [Mul β] : αᵐᵒᵖ ≃+* βᵐᵒᵖ ≃ (α ≃+* β) :=
  RingEquiv.op.symm

/-- A ring is isomorphic to the opposite of its opposite. -/
@[simps!]
def opOp (R : Type*) [Add R] [Mul R] : R ≃+* Rᵐᵒᵖᵐᵒᵖ where
  __ := MulEquiv.opOp R
  map_add' _ _ := rfl

section NonUnitalCommSemiring

variable (R) [NonUnitalCommSemiring R]

/-- A non-unital commutative ring is isomorphic to its opposite. -/
def toOpposite : R ≃+* Rᵐᵒᵖ :=
  { MulOpposite.opEquiv with
    map_add' := fun _ _ => rfl
    map_mul' := fun x y => mul_comm (op y) (op x) }

@[simp]
theorem toOpposite_apply (r : R) : toOpposite R r = op r :=
  rfl

@[simp]
theorem toOpposite_symm_apply (r : Rᵐᵒᵖ) : (toOpposite R).symm r = unop r :=
  rfl

end NonUnitalCommSemiring

end Opposite

section NonUnitalSemiring

variable [NonUnitalNonAssocSemiring R] [NonUnitalNonAssocSemiring S] (f : R ≃+* S) (x y : R)

/-- A ring isomorphism sends zero to zero. -/
protected theorem map_zero : f 0 = 0 :=
  map_zero f

variable {x}

protected theorem map_eq_zero_iff : f x = 0 ↔ x = 0 :=
  AddEquivClass.map_eq_zero_iff f

theorem map_ne_zero_iff : f x ≠ 0 ↔ x ≠ 0 :=
  AddEquivClass.map_ne_zero_iff f

variable [FunLike F R S]

/-- Produce a ring isomorphism from a bijective ring homomorphism. -/
noncomputable def ofBijective [NonUnitalRingHomClass F R S] (f : F) (hf : Function.Bijective f) :
    R ≃+* S :=
  { Equiv.ofBijective f hf with
    map_mul' := map_mul f
    map_add' := map_add f }

@[simp]
theorem coe_ofBijective [NonUnitalRingHomClass F R S] (f : F) (hf : Function.Bijective f) :
    (ofBijective f hf : R → S) = f :=
  rfl

theorem ofBijective_apply [NonUnitalRingHomClass F R S] (f : F) (hf : Function.Bijective f)
    (x : R) : ofBijective f hf x = f x :=
  rfl

/-- A family of ring isomorphisms `∀ j, (R j ≃+* S j)` generates a
ring isomorphisms between `∀ j, R j` and `∀ j, S j`.

This is the `RingEquiv` version of `Equiv.piCongrRight`, and the dependent version of
`RingEquiv.arrowCongr`.
-/
@[simps apply]
def piCongrRight {ι : Type*} {R S : ι → Type*} [∀ i, NonUnitalNonAssocSemiring (R i)]
    [∀ i, NonUnitalNonAssocSemiring (S i)] (e : ∀ i, R i ≃+* S i) : (∀ i, R i) ≃+* ∀ i, S i :=
  { @MulEquiv.piCongrRight ι R S _ _ fun i => (e i).toMulEquiv,
    @AddEquiv.piCongrRight ι R S _ _ fun i => (e i).toAddEquiv with
    toFun := fun x j => e j (x j)
    invFun := fun x j => (e j).symm (x j) }

@[simp]
theorem piCongrRight_refl {ι : Type*} {R : ι → Type*} [∀ i, NonUnitalNonAssocSemiring (R i)] :
    (piCongrRight fun i => RingEquiv.refl (R i)) = RingEquiv.refl _ :=
  rfl

@[simp]
theorem piCongrRight_symm {ι : Type*} {R S : ι → Type*} [∀ i, NonUnitalNonAssocSemiring (R i)]
    [∀ i, NonUnitalNonAssocSemiring (S i)] (e : ∀ i, R i ≃+* S i) :
    (piCongrRight e).symm = piCongrRight fun i => (e i).symm :=
  rfl

@[simp]
theorem piCongrRight_trans {ι : Type*} {R S T : ι → Type*}
    [∀ i, NonUnitalNonAssocSemiring (R i)] [∀ i, NonUnitalNonAssocSemiring (S i)]
    [∀ i, NonUnitalNonAssocSemiring (T i)] (e : ∀ i, R i ≃+* S i) (f : ∀ i, S i ≃+* T i) :
    (piCongrRight e).trans (piCongrRight f) = piCongrRight fun i => (e i).trans (f i) :=
  rfl

end NonUnitalSemiring

section Semiring

variable [NonAssocSemiring R] [NonAssocSemiring S] (f : R ≃+* S) (x y : R)

/-- A ring isomorphism sends one to one. -/
protected theorem map_one : f 1 = 1 :=
  map_one f

variable {x}

protected theorem map_eq_one_iff : f x = 1 ↔ x = 1 :=
  MulEquivClass.map_eq_one_iff f

theorem map_ne_one_iff : f x ≠ 1 ↔ x ≠ 1 :=
  MulEquivClass.map_ne_one_iff f

theorem coe_monoidHom_refl : (RingEquiv.refl R : R →* R) = MonoidHom.id R :=
  rfl

@[simp]
theorem coe_addMonoidHom_refl : (RingEquiv.refl R : R →+ R) = AddMonoidHom.id R :=
  rfl

/-! `RingEquiv.coe_mulEquiv_refl` and `RingEquiv.coe_addEquiv_refl` are proved above
in higher generality -/


@[simp]
theorem coe_ringHom_refl : (RingEquiv.refl R : R →+* R) = RingHom.id R :=
  rfl

@[simp]
theorem coe_monoidHom_trans [NonAssocSemiring S'] (e₁ : R ≃+* S) (e₂ : S ≃+* S') :
    (e₁.trans e₂ : R →* S') = (e₂ : S →* S').comp ↑e₁ :=
  rfl

@[simp]
theorem coe_addMonoidHom_trans [NonAssocSemiring S'] (e₁ : R ≃+* S) (e₂ : S ≃+* S') :
    (e₁.trans e₂ : R →+ S') = (e₂ : S →+ S').comp ↑e₁ :=
  rfl

/-! `RingEquiv.coe_mulEquiv_trans` and `RingEquiv.coe_addEquiv_trans` are proved above
in higher generality -/

@[simp]
theorem coe_ringHom_trans [NonAssocSemiring S'] (e₁ : R ≃+* S) (e₂ : S ≃+* S') :
    (e₁.trans e₂ : R →+* S') = (e₂ : S →+* S').comp ↑e₁ :=
  rfl

@[simp]
theorem comp_symm (e : R ≃+* S) : (e : R →+* S).comp (e.symm : S →+* R) = RingHom.id S :=
  RingHom.ext e.apply_symm_apply

@[simp]
theorem symm_comp (e : R ≃+* S) : (e.symm : S →+* R).comp (e : R →+* S) = RingHom.id R :=
  RingHom.ext e.symm_apply_apply

end Semiring

section NonUnitalRing

variable [NonUnitalNonAssocRing R] [NonUnitalNonAssocRing S] (f : R ≃+* S) (x y : R)

protected theorem map_neg : f (-x) = -f x :=
  map_neg f x

protected theorem map_sub : f (x - y) = f x - f y :=
  map_sub f x y

end NonUnitalRing

section Ring

variable [NonAssocRing R] [NonAssocRing S] (f : R ≃+* S) (x y : R)

-- Porting note (#10618): `simp` can now prove that, so we remove the `@[simp]` tag
theorem map_neg_one : f (-1) = -1 :=
  f.map_one ▸ f.map_neg 1

theorem map_eq_neg_one_iff {x : R} : f x = -1 ↔ x = -1 := by
  rw [← neg_eq_iff_eq_neg, ← neg_eq_iff_eq_neg, ← map_neg, RingEquiv.map_eq_one_iff]

end Ring

section NonUnitalSemiringHom

variable [NonUnitalNonAssocSemiring R] [NonUnitalNonAssocSemiring S] [NonUnitalNonAssocSemiring S']

/-- Reinterpret a ring equivalence as a non-unital ring homomorphism. -/
def toNonUnitalRingHom (e : R ≃+* S) : R →ₙ+* S :=
  { e.toMulEquiv.toMulHom, e.toAddEquiv.toAddMonoidHom with }

theorem toNonUnitalRingHom_injective :
    Function.Injective (toNonUnitalRingHom : R ≃+* S → R →ₙ+* S) := fun _ _ h =>
  RingEquiv.ext (NonUnitalRingHom.ext_iff.1 h)

theorem toNonUnitalRingHom_eq_coe (f : R ≃+* S) : f.toNonUnitalRingHom = ↑f :=
  rfl

@[simp, norm_cast]
theorem coe_toNonUnitalRingHom (f : R ≃+* S) : ⇑(f : R →ₙ+* S) = f :=
  rfl

theorem coe_nonUnitalRingHom_inj_iff {R S : Type*} [NonUnitalNonAssocSemiring R]
    [NonUnitalNonAssocSemiring S] (f g : R ≃+* S) : f = g ↔ (f : R →ₙ+* S) = g :=
  ⟨fun h => by rw [h], fun h => ext <| NonUnitalRingHom.ext_iff.mp h⟩

@[simp]
theorem toNonUnitalRingHom_refl :
    (RingEquiv.refl R).toNonUnitalRingHom = NonUnitalRingHom.id R :=
  rfl

@[simp]
theorem toNonUnitalRingHom_apply_symm_toNonUnitalRingHom_apply (e : R ≃+* S) :
    ∀ y : S, e.toNonUnitalRingHom (e.symm.toNonUnitalRingHom y) = y :=
  e.toEquiv.apply_symm_apply

@[simp]
theorem symm_toNonUnitalRingHom_apply_toNonUnitalRingHom_apply (e : R ≃+* S) :
    ∀ x : R, e.symm.toNonUnitalRingHom (e.toNonUnitalRingHom x) = x :=
  Equiv.symm_apply_apply e.toEquiv

@[simp]
theorem toNonUnitalRingHom_trans (e₁ : R ≃+* S) (e₂ : S ≃+* S') :
    (e₁.trans e₂).toNonUnitalRingHom = e₂.toNonUnitalRingHom.comp e₁.toNonUnitalRingHom :=
  rfl

@[simp]
theorem toNonUnitalRingHomm_comp_symm_toNonUnitalRingHom (e : R ≃+* S) :
    e.toNonUnitalRingHom.comp e.symm.toNonUnitalRingHom = NonUnitalRingHom.id _ := by
  ext
  simp

@[simp]
theorem symm_toNonUnitalRingHom_comp_toNonUnitalRingHom (e : R ≃+* S) :
    e.symm.toNonUnitalRingHom.comp e.toNonUnitalRingHom = NonUnitalRingHom.id _ := by
  ext
  simp

end NonUnitalSemiringHom

section SemiringHom

variable [NonAssocSemiring R] [NonAssocSemiring S] [NonAssocSemiring S']

/-- Reinterpret a ring equivalence as a ring homomorphism. -/
def toRingHom (e : R ≃+* S) : R →+* S :=
  { e.toMulEquiv.toMonoidHom, e.toAddEquiv.toAddMonoidHom with }

theorem toRingHom_injective : Function.Injective (toRingHom : R ≃+* S → R →+* S) := fun _ _ h =>
  RingEquiv.ext (RingHom.ext_iff.1 h)

@[simp] theorem toRingHom_eq_coe (f : R ≃+* S) : f.toRingHom = ↑f :=
  rfl

@[simp, norm_cast]
theorem coe_toRingHom (f : R ≃+* S) : ⇑(f : R →+* S) = f :=
  rfl

theorem coe_ringHom_inj_iff {R S : Type*} [NonAssocSemiring R] [NonAssocSemiring S]
    (f g : R ≃+* S) : f = g ↔ (f : R →+* S) = g :=
  ⟨fun h => by rw [h], fun h => ext <| RingHom.ext_iff.mp h⟩

/-- The two paths coercion can take to a `NonUnitalRingEquiv` are equivalent -/
@[simp, norm_cast]
theorem toNonUnitalRingHom_commutes (f : R ≃+* S) :
    ((f : R →+* S) : R →ₙ+* S) = (f : R →ₙ+* S) :=
  rfl

/-- Reinterpret a ring equivalence as a monoid homomorphism. -/
abbrev toMonoidHom (e : R ≃+* S) : R →* S :=
  e.toRingHom.toMonoidHom

/-- Reinterpret a ring equivalence as an `AddMonoid` homomorphism. -/
abbrev toAddMonoidHom (e : R ≃+* S) : R →+ S :=
  e.toRingHom.toAddMonoidHom

/-- The two paths coercion can take to an `AddMonoidHom` are equivalent -/
theorem toAddMonoidMom_commutes (f : R ≃+* S) :
    (f : R →+* S).toAddMonoidHom = (f : R ≃+ S).toAddMonoidHom :=
  rfl

/-- The two paths coercion can take to a `MonoidHom` are equivalent -/
theorem toMonoidHom_commutes (f : R ≃+* S) :
    (f : R →+* S).toMonoidHom = (f : R ≃* S).toMonoidHom :=
  rfl

/-- The two paths coercion can take to an `Equiv` are equivalent -/
theorem toEquiv_commutes (f : R ≃+* S) : (f : R ≃+ S).toEquiv = (f : R ≃* S).toEquiv :=
  rfl

@[simp]
theorem toRingHom_refl : (RingEquiv.refl R).toRingHom = RingHom.id R :=
  rfl

@[simp]
theorem toMonoidHom_refl : (RingEquiv.refl R).toMonoidHom = MonoidHom.id R :=
  rfl

@[simp]
theorem toAddMonoidHom_refl : (RingEquiv.refl R).toAddMonoidHom = AddMonoidHom.id R :=
  rfl

-- Porting note (#10618): Now other `simp` can do this, so removed `simp` attribute
theorem toRingHom_apply_symm_toRingHom_apply (e : R ≃+* S) :
    ∀ y : S, e.toRingHom (e.symm.toRingHom y) = y :=
  e.toEquiv.apply_symm_apply

-- Porting note (#10618): Now other `simp` can do this, so removed `simp` attribute
theorem symm_toRingHom_apply_toRingHom_apply (e : R ≃+* S) :
    ∀ x : R, e.symm.toRingHom (e.toRingHom x) = x :=
  Equiv.symm_apply_apply e.toEquiv

@[simp]
theorem toRingHom_trans (e₁ : R ≃+* S) (e₂ : S ≃+* S') :
    (e₁.trans e₂).toRingHom = e₂.toRingHom.comp e₁.toRingHom :=
  rfl

-- Porting note (#10618): Now other `simp` can do this, so removed `simp` attribute
theorem toRingHom_comp_symm_toRingHom (e : R ≃+* S) :
    e.toRingHom.comp e.symm.toRingHom = RingHom.id _ := by
  ext
  simp

-- Porting note (#10618): Now other `simp` can do this, so removed `simp` attribute
theorem symm_toRingHom_comp_toRingHom (e : R ≃+* S) :
    e.symm.toRingHom.comp e.toRingHom = RingHom.id _ := by
  ext
  simp

/-- Construct an equivalence of rings from homomorphisms in both directions, which are inverses.
-/
@[simps]
def ofHomInv' {R S F G : Type*} [NonUnitalNonAssocSemiring R] [NonUnitalNonAssocSemiring S]
    [FunLike F R S] [FunLike G S R]
    [NonUnitalRingHomClass F R S] [NonUnitalRingHomClass G S R] (hom : F) (inv : G)
    (hom_inv_id : (inv : S →ₙ+* R).comp (hom : R →ₙ+* S) = NonUnitalRingHom.id R)
    (inv_hom_id : (hom : R →ₙ+* S).comp (inv : S →ₙ+* R) = NonUnitalRingHom.id S) :
    R ≃+* S where
  toFun := hom
  invFun := inv
  left_inv := DFunLike.congr_fun hom_inv_id
  right_inv := DFunLike.congr_fun inv_hom_id
  map_mul' := map_mul hom
  map_add' := map_add hom

/--
Construct an equivalence of rings from unital homomorphisms in both directions, which are inverses.
-/
@[simps]
def ofHomInv {R S F G : Type*} [NonAssocSemiring R] [NonAssocSemiring S]
    [FunLike F R S] [FunLike G S R] [RingHomClass F R S]
    [RingHomClass G S R] (hom : F) (inv : G)
    (hom_inv_id : (inv : S →+* R).comp (hom : R →+* S) = RingHom.id R)
    (inv_hom_id : (hom : R →+* S).comp (inv : S →+* R) = RingHom.id S) :
    R ≃+* S where
  toFun := hom
  invFun := inv
  left_inv := DFunLike.congr_fun hom_inv_id
  right_inv := DFunLike.congr_fun inv_hom_id
  map_mul' := map_mul hom
  map_add' := map_add hom

end SemiringHom

variable [Semiring R] [Semiring S]

section GroupPower

protected theorem map_pow (f : R ≃+* S) (a) : ∀ n : ℕ, f (a ^ n) = f a ^ n :=
  map_pow f a

end GroupPower

protected theorem isUnit_iff (f : R ≃+* S) {a} : IsUnit (f a) ↔ IsUnit a :=
  MulEquiv.map_isUnit_iff f

end RingEquiv

namespace MulEquiv

/-- Gives a `RingEquiv` from an element of a `MulEquivClass` preserving addition. -/
def toRingEquiv {R S F : Type*} [Add R] [Add S] [Mul R] [Mul S] [EquivLike F R S]
    [MulEquivClass F R S] (f : F)
    (H : ∀ x y : R, f (x + y) = f x + f y) : R ≃+* S :=
  { (f : R ≃* S).toEquiv, (f : R ≃* S), AddEquiv.mk' (f : R ≃* S).toEquiv H with }

end MulEquiv

namespace AddEquiv

/-- Gives a `RingEquiv` from an element of an `AddEquivClass` preserving addition. -/
def toRingEquiv {R S F : Type*} [Add R] [Add S] [Mul R] [Mul S] [EquivLike F R S]
    [AddEquivClass F R S] (f : F)
    (H : ∀ x y : R, f (x * y) = f x * f y) : R ≃+* S :=
  { (f : R ≃+ S).toEquiv, (f : R ≃+ S), MulEquiv.mk' (f : R ≃+ S).toEquiv H with }

end AddEquiv

namespace RingEquiv

variable [Add R] [Add S] [Mul R] [Mul S]

@[simp]
theorem self_trans_symm (e : R ≃+* S) : e.trans e.symm = RingEquiv.refl R :=
  ext e.left_inv

@[simp]
theorem symm_trans_self (e : R ≃+* S) : e.symm.trans e = RingEquiv.refl S :=
  ext e.right_inv

end RingEquiv

namespace MulEquiv

/-- If two rings are isomorphic, and the second doesn't have zero divisors,
then so does the first. -/
protected theorem noZeroDivisors {A : Type*} (B : Type*) [MulZeroClass A] [MulZeroClass B]
    [NoZeroDivisors B] (e : A ≃* B) : NoZeroDivisors A :=
  e.injective.noZeroDivisors e (map_zero e) (map_mul e)

/-- If two rings are isomorphic, and the second is a domain, then so is the first. -/
protected theorem isDomain {A : Type*} (B : Type*) [Semiring A] [Semiring B] [IsDomain B]
    (e : A ≃* B) : IsDomain A :=
  { e.injective.isLeftCancelMulZero e (map_zero e) (map_mul e),
    e.injective.isRightCancelMulZero e (map_zero e) (map_mul e) with
    exists_pair_ne := ⟨e.symm 0, e.symm 1, e.symm.injective.ne zero_ne_one⟩ }
<<<<<<< HEAD
#noalign ring_equiv.is_domain
=======
>>>>>>> 59de845a

end MulEquiv

-- guard against import creep
assert_not_exists Field
assert_not_exists Fintype<|MERGE_RESOLUTION|>--- conflicted
+++ resolved
@@ -772,10 +772,6 @@
   { e.injective.isLeftCancelMulZero e (map_zero e) (map_mul e),
     e.injective.isRightCancelMulZero e (map_zero e) (map_mul e) with
     exists_pair_ne := ⟨e.symm 0, e.symm 1, e.symm.injective.ne zero_ne_one⟩ }
-<<<<<<< HEAD
-#noalign ring_equiv.is_domain
-=======
->>>>>>> 59de845a
 
 end MulEquiv
 
