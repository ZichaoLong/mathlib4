/-
Copyright (c) 2023 Antoine Chambert-Loir. All rights reserved.
Released under Apache 2.0 license as described in the file LICENSE.
Authors: Antoine Chambert-Loir
-/

import Mathlib.Algebra.Module.Submodule.Range
import Mathlib.LinearAlgebra.Prod
import Mathlib.LinearAlgebra.Quotient.Basic

/-! # Exactness of a pair

* For two maps `f : M → N` and `g : N → P`, with `Zero P`,
`Function.Exact f g` says that `Set.range f = Set.preimage g {0}`

* For additive maps `f : M →+ N`  and `g : N →+ P`,
`Exact f g` says that `range f = ker g`

* For linear maps `f : M →ₗ[R] N`  and `g : N →ₗ[R] P`,
`Exact f g` says that `range f = ker g`

## TODO :

* generalize to `SemilinearMap`, even `SemilinearMapClass`

* add the multiplicative case (`Function.Exact` will become `Function.AddExact`?)
-/



variable {R M M' N N' P P' : Type*}

namespace Function

variable (f : M → N) (g : N → P) (g' : P → P')

/-- The maps `f` and `g` form an exact pair :
  `g y = 0` iff `y` belongs to the image of `f` -/
def Exact [Zero P] : Prop := ∀ y, g y = 0 ↔ y ∈ Set.range f

variable {f g}

namespace Exact

lemma apply_apply_eq_zero [Zero P] (h : Exact f g) (x : M) :
    g (f x) = 0 := (h _).mpr <| Set.mem_range_self _

lemma comp_eq_zero [Zero P] (h : Exact f g) : g.comp f = 0 :=
  funext h.apply_apply_eq_zero

lemma of_comp_of_mem_range [Zero P] (h1 : g ∘ f = 0)
    (h2 : ∀ x, g x = 0 → x ∈ Set.range f) : Exact f g :=
  fun y => Iff.intro (h2 y) <|
    Exists.rec ((forall_apply_eq_imp_iff (p := (g · = 0))).mpr (congrFun h1) y)

lemma comp_injective [Zero P] [Zero P'] (exact : Exact f g)
    (inj : Function.Injective g') (h0 : g' 0 = 0) :
    Exact f (g' ∘ g) := by
  intro x
  refine ⟨fun H => exact x |>.mp <| inj <| h0 ▸ H, ?_⟩
  intro H
  rw [Function.comp_apply, exact x |>.mpr H, h0]

lemma of_comp_eq_zero_of_ker_in_range [Zero P] (hc : g.comp f = 0)
    (hr : ∀ y, g y = 0 → y ∈ Set.range f) :
    Exact f g :=
  fun y ↦ ⟨hr y, fun ⟨x, hx⟩ ↦ hx ▸ congrFun hc x⟩

end Exact

end Function

section AddMonoidHom

variable [AddGroup M] [AddGroup N] [AddGroup P] {f : M →+ N} {g : N →+ P}

namespace AddMonoidHom

open Function

lemma exact_iff :
    Exact f g ↔ ker g = range f :=
  Iff.symm SetLike.ext_iff

lemma exact_of_comp_eq_zero_of_ker_le_range
    (h1 : g.comp f = 0) (h2 : ker g ≤ range f) : Exact f g :=
  Exact.of_comp_of_mem_range (congrArg DFunLike.coe h1) h2

lemma exact_of_comp_of_mem_range
    (h1 : g.comp f = 0) (h2 : ∀ x, g x = 0 → x ∈ range f) : Exact f g :=
  exact_of_comp_eq_zero_of_ker_le_range h1 h2

end AddMonoidHom

namespace Function.Exact

open AddMonoidHom

lemma addMonoidHom_ker_eq (hfg : Exact f g) :
    ker g = range f :=
  SetLike.ext hfg

lemma addMonoidHom_comp_eq_zero (h : Exact f g) : g.comp f = 0 :=
  DFunLike.coe_injective h.comp_eq_zero

section

variable {X₁ X₂ X₃ Y₁ Y₂ Y₃ : Type*} [AddCommMonoid X₁] [AddCommMonoid X₂] [AddCommMonoid X₃]
  [AddCommMonoid Y₁] [AddCommMonoid Y₂] [AddCommMonoid Y₃]
  (e₁ : X₁ ≃+ Y₁) (e₂ : X₂ ≃+ Y₂) (e₃ : X₃ ≃+ Y₃)
  {f₁₂ : X₁ →+ X₂} {f₂₃ : X₂ →+ X₃} {g₁₂ : Y₁ →+ Y₂} {g₂₃ : Y₂ →+ Y₃}

lemma of_ladder_addEquiv_of_exact (comm₁₂ : g₁₂.comp e₁ = AddMonoidHom.comp e₂ f₁₂)
    (comm₂₃ : g₂₃.comp e₂ = AddMonoidHom.comp e₃ f₂₃) (H : Exact f₁₂ f₂₃) : Exact g₁₂ g₂₃ := by
  have h₁₂ := DFunLike.congr_fun comm₁₂
  have h₂₃ := DFunLike.congr_fun comm₂₃
  dsimp at h₁₂ h₂₃
  apply of_comp_eq_zero_of_ker_in_range
  · ext y₁
    obtain ⟨x₁, rfl⟩ := e₁.surjective y₁
    dsimp
    rw [h₁₂, h₂₃, H.apply_apply_eq_zero, map_zero]
  · intro y₂ hx₂
    obtain ⟨x₂, rfl⟩ := e₂.surjective y₂
    obtain ⟨x₁, rfl⟩ := (H x₂).1 (e₃.injective (by rw [← h₂₃, hx₂, map_zero]))
    exact ⟨e₁ x₁, by rw [h₁₂]⟩

lemma of_ladder_addEquiv_of_exact' (comm₁₂ : g₁₂.comp e₁ = AddMonoidHom.comp e₂ f₁₂)
    (comm₂₃ : g₂₃.comp e₂ = AddMonoidHom.comp e₃ f₂₃) (H : Exact g₁₂ g₂₃) : Exact f₁₂ f₂₃ := by
  refine of_ladder_addEquiv_of_exact e₁.symm e₂.symm e₃.symm ?_ ?_ H
  · ext y₁
    obtain ⟨x₁, rfl⟩ := e₁.surjective y₁
    apply e₂.injective
    simpa using DFunLike.congr_fun comm₁₂.symm x₁
  · ext y₂
    obtain ⟨x₂, rfl⟩ := e₂.surjective y₂
    apply e₃.injective
    simpa using DFunLike.congr_fun comm₂₃.symm x₂

lemma iff_of_ladder_addEquiv (comm₁₂ : g₁₂.comp e₁ = AddMonoidHom.comp e₂ f₁₂)
    (comm₂₃ : g₂₃.comp e₂ = AddMonoidHom.comp e₃ f₂₃) : Exact g₁₂ g₂₃ ↔ Exact f₁₂ f₂₃ := by
  constructor
  · exact of_ladder_addEquiv_of_exact' e₁ e₂ e₃ comm₁₂ comm₂₃
  · exact of_ladder_addEquiv_of_exact e₁ e₂ e₃ comm₁₂ comm₂₃

end

end Function.Exact

end AddMonoidHom

section LinearMap

open Function

variable [Semiring R] [AddCommMonoid M] [AddCommMonoid M'] [AddCommMonoid N]
  [AddCommMonoid N'] [AddCommMonoid P] [AddCommMonoid P'] [Module R M]
  [Module R M'] [Module R N] [Module R N'] [Module R P] [Module R P']

variable {f : M →ₗ[R] N} {g : N →ₗ[R] P}

namespace LinearMap

lemma exact_iff :
    Exact f g ↔ LinearMap.ker g = LinearMap.range f :=
  Iff.symm SetLike.ext_iff

lemma exact_of_comp_eq_zero_of_ker_le_range
    (h1 : g ∘ₗ f = 0) (h2 : ker g ≤ range f) : Exact f g :=
  Exact.of_comp_of_mem_range (congrArg DFunLike.coe h1) h2

lemma exact_of_comp_of_mem_range
    (h1 : g ∘ₗ f = 0) (h2 : ∀ x, g x = 0 → x ∈ range f) : Exact f g :=
  exact_of_comp_eq_zero_of_ker_le_range h1 h2

variable {R M N P : Type*} [CommRing R]
  [AddCommGroup M] [AddCommGroup N] [AddCommGroup P] [Module R M] [Module R N] [Module R P]

lemma exact_subtype_mkQ (Q : Submodule R N) :
    Exact (Submodule.subtype Q) (Submodule.mkQ Q) := by
  rw [exact_iff, Submodule.ker_mkQ, Submodule.range_subtype Q]

lemma exact_map_mkQ_range (f : M →ₗ[R] N) :
    Exact f (Submodule.mkQ (range f)) :=
  exact_iff.mpr <| Submodule.ker_mkQ _

lemma exact_subtype_ker_map (g : N →ₗ[R] P) :
    Exact (Submodule.subtype (ker g)) g :=
  exact_iff.mpr <| (Submodule.range_subtype _).symm

end LinearMap

variable (f g) in
lemma LinearEquiv.conj_exact_iff_exact (e : N ≃ₗ[R] N') :
    Function.Exact (e ∘ₗ f) (g ∘ₗ (e.symm : N' →ₗ[R] N)) ↔ Exact f g := by
  simp_rw [LinearMap.exact_iff, LinearMap.ker_comp, ← e.map_eq_comap, LinearMap.range_comp]
  exact (Submodule.map_injective_of_injective e.injective).eq_iff

namespace Function

open LinearMap

lemma Exact.linearMap_ker_eq (hfg : Exact f g) : ker g = range f :=
  SetLike.ext hfg

lemma Exact.linearMap_comp_eq_zero (h : Exact f g) : g.comp f = 0 :=
  DFunLike.coe_injective h.comp_eq_zero

lemma Surjective.comp_exact_iff_exact {p : M' →ₗ[R] M} (h : Surjective p) :
    Exact (f ∘ₗ p) g ↔ Exact f g :=
  iff_of_eq <| forall_congr fun x =>
    congrArg (g x = 0 ↔ x ∈ ·) (h.range_comp f)

lemma Injective.comp_exact_iff_exact {i : P →ₗ[R] P'} (h : Injective i) :
    Exact f (i ∘ₗ g) ↔ Exact f g :=
  forall_congr' fun _ => iff_congr (LinearMap.map_eq_zero_iff _ h) Iff.rfl

variable
    {f₁₂ : M →ₗ[R] N} {f₂₃ : N →ₗ[R] P} {g₁₂ : M' →ₗ[R] N'}
    {g₂₃ : N' →ₗ[R] P'} {e₁ : M ≃ₗ[R] M'} {e₂ : N ≃ₗ[R] N'} {e₃ : P ≃ₗ[R] P'}

lemma Exact.iff_of_ladder_linearEquiv
    (h₁₂ : g₁₂ ∘ₗ e₁ = e₂ ∘ₗ f₁₂) (h₂₃ : g₂₃ ∘ₗ e₂ = e₃ ∘ₗ f₂₃) :
    Exact g₁₂ g₂₃ ↔ Exact f₁₂ f₂₃ :=
  iff_of_ladder_addEquiv e₁.toAddEquiv e₂.toAddEquiv e₃.toAddEquiv
    (f₁₂ := f₁₂) (f₂₃ := f₂₃) (g₁₂ := g₁₂) (g₂₃ := g₂₃)
    (congr_arg LinearMap.toAddMonoidHom h₁₂) (congr_arg LinearMap.toAddMonoidHom h₂₃)

lemma Exact.of_ladder_linearEquiv_of_exact
    (h₁₂ : g₁₂ ∘ₗ e₁ = e₂ ∘ₗ f₁₂) (h₂₃ : g₂₃ ∘ₗ e₂ = e₃ ∘ₗ f₂₃)
    (H : Exact f₁₂ f₂₃) : Exact g₁₂ g₂₃ := by
  rwa [iff_of_ladder_linearEquiv h₁₂ h₂₃]

end Function

end LinearMap

namespace Function

section split

variable [Semiring R]
variable [AddCommGroup M] [AddCommGroup N] [AddCommGroup P] [Module R M] [Module R N] [Module R P]
variable {f : M →ₗ[R] N} {g : N →ₗ[R] P}

open LinearMap

/-- Given an exact sequence `0 → M → N → P`, giving a section `P → N` is equivalent to giving a
splitting `N ≃ M × P`. -/
noncomputable
def Exact.splitSurjectiveEquiv (h : Function.Exact f g) (hf : Function.Injective f) :
    { l // g ∘ₗ l = .id } ≃
      { e : N ≃ₗ[R] M × P // f = e.symm ∘ₗ inl R M P ∧ g = snd R M P ∘ₗ e } := by
  refine
  { toFun := fun l ↦ ⟨(LinearEquiv.ofBijective (f ∘ₗ fst R M P + l.1 ∘ₗ snd R M P) ?_).symm, ?_⟩
    invFun := fun e ↦ ⟨e.1.symm ∘ₗ inr R M P, ?_⟩
    left_inv := ?_
    right_inv := ?_ }
  · have h₁ : ∀ x, g (l.1 x) = x := LinearMap.congr_fun l.2
    have h₂ : ∀ x, g (f x) = 0 := congr_fun h.comp_eq_zero
    constructor
    · intros x y e
      simp only [add_apply, coe_comp, comp_apply, fst_apply, snd_apply] at e
      suffices x.2 = y.2 from Prod.ext (hf (by rwa [this, add_left_inj] at e)) this
      simpa [h₁, h₂] using DFunLike.congr_arg g e
    · intro x
      obtain ⟨y, hy⟩ := (h (x - l.1 (g x))).mp (by simp [h₁, g.map_sub])
      exact ⟨⟨y, g x⟩, by simp [hy]⟩
  · have h₁ : ∀ x, g (l.1 x) = x := LinearMap.congr_fun l.2
    have h₂ : ∀ x, g (f x) = 0 := congr_fun h.comp_eq_zero
    constructor
    · ext; simp
    · rw [LinearEquiv.eq_comp_toLinearMap_symm]
      ext <;> simp [h₁, h₂]
  · rw [← LinearMap.comp_assoc, (LinearEquiv.eq_comp_toLinearMap_symm _ _).mp e.2.2]; rfl
  · intro; ext; simp
  · rintro ⟨e, rfl, rfl⟩
    ext1
    apply LinearEquiv.symm_bijective.injective
    ext
    apply e.injective
    ext <;> simp

/-- Given an exact sequence `M → N → P → 0`, giving a retraction `N → M` is equivalent to giving a
splitting `N ≃ M × P`. -/
noncomputable
def Exact.splitInjectiveEquiv
    {R M N P} [Semiring R] [AddCommGroup M] [AddCommGroup N]
    [AddCommGroup P] [Module R M] [Module R N] [Module R P] {f : M →ₗ[R] N} {g : N →ₗ[R] P}
    (h : Function.Exact f g) (hg : Function.Surjective g) :
    { l // l ∘ₗ f = .id } ≃
      { e : N ≃ₗ[R] M × P // f = e.symm ∘ₗ inl R M P ∧ g = snd R M P ∘ₗ e } := by
  refine
  { toFun := fun l ↦ ⟨(LinearEquiv.ofBijective (l.1.prod g) ?_), ?_⟩
    invFun := fun e ↦ ⟨fst R M P ∘ₗ e.1, ?_⟩
    left_inv := ?_
    right_inv := ?_ }
  · have h₁ : ∀ x, l.1 (f x) = x := LinearMap.congr_fun l.2
    have h₂ : ∀ x, g (f x) = 0 := congr_fun h.comp_eq_zero
    constructor
    · intros x y e
      simp only [prod_apply, Pi.prod, Prod.mk.injEq] at e
      obtain ⟨z, hz⟩ := (h (x - y)).mp (by simpa [sub_eq_zero] using e.2)
      suffices z = 0 by rw [← sub_eq_zero, ← hz, this, map_zero]
      rw [← h₁ z, hz, map_sub, e.1, sub_self]
    · rintro ⟨x, y⟩
      obtain ⟨y, rfl⟩ := hg y
      refine ⟨f x + y - f (l.1 y), by ext <;> simp [h₁, h₂]⟩
  · have h₁ : ∀ x, l.1 (f x) = x := LinearMap.congr_fun l.2
    have h₂ : ∀ x, g (f x) = 0 := congr_fun h.comp_eq_zero
    constructor
    · rw [LinearEquiv.eq_toLinearMap_symm_comp]
      ext <;> simp [h₁, h₂]
    · ext; simp
  · rw [LinearMap.comp_assoc, (LinearEquiv.eq_toLinearMap_symm_comp _ _).mp e.2.1]; rfl
  · intro; ext; simp
  · rintro ⟨e, rfl, rfl⟩
    ext x <;> simp

theorem Exact.split_tfae' (h : Function.Exact f g) :
    List.TFAE [
      Function.Injective f ∧ ∃ l, g ∘ₗ l = LinearMap.id,
      Function.Surjective g ∧ ∃ l, l ∘ₗ f = LinearMap.id,
      ∃ e : N ≃ₗ[R] M × P, f = e.symm ∘ₗ LinearMap.inl R M P ∧ g = LinearMap.snd R M P ∘ₗ e] := by
  tfae_have 1 → 3
  | ⟨hf, l, hl⟩ => ⟨_, (h.splitSurjectiveEquiv hf ⟨l, hl⟩).2⟩
  tfae_have 2 → 3
  | ⟨hg, l, hl⟩ => ⟨_, (h.splitInjectiveEquiv hg ⟨l, hl⟩).2⟩
  tfae_have 3 → 1
  | ⟨e, e₁, e₂⟩ => by
    have : Function.Injective f := e₁ ▸ e.symm.injective.comp LinearMap.inl_injective
    exact ⟨this, ⟨_, ((h.splitSurjectiveEquiv this).symm ⟨e, e₁, e₂⟩).2⟩⟩
  tfae_have 3 → 2
  | ⟨e, e₁, e₂⟩ => by
    have : Function.Surjective g := e₂ ▸ Prod.snd_surjective.comp e.surjective
    exact ⟨this, ⟨_, ((h.splitInjectiveEquiv this).symm ⟨e, e₁, e₂⟩).2⟩⟩
  tfae_finish

/-- Equivalent characterizations of split exact sequences. Also known as the **Splitting lemma**. -/
theorem Exact.split_tfae
    {R M N P} [Semiring R] [AddCommGroup M] [AddCommGroup N]
    [AddCommGroup P] [Module R M] [Module R N] [Module R P] {f : M →ₗ[R] N} {g : N →ₗ[R] P}
    (h : Function.Exact f g) (hf : Function.Injective f) (hg : Function.Surjective g) :
    List.TFAE [
      ∃ l, g ∘ₗ l = LinearMap.id,
      ∃ l, l ∘ₗ f = LinearMap.id,
      ∃ e : N ≃ₗ[R] M × P, f = e.symm ∘ₗ LinearMap.inl R M P ∧ g = LinearMap.snd R M P ∘ₗ e] := by
  tfae_have 1 ↔ 3 := by
    simpa using (h.splitSurjectiveEquiv hf).nonempty_congr
  tfae_have 2 ↔ 3 := by
    simpa using (h.splitInjectiveEquiv hg).nonempty_congr
  tfae_finish

end split

section Prod

variable [Semiring R] [AddCommMonoid M] [AddCommMonoid N] [Module R M] [Module R N]

lemma Exact.inr_fst : Function.Exact (LinearMap.inr R M N) (LinearMap.fst R M N) := by
  rintro ⟨x, y⟩
  simp only [LinearMap.fst_apply, @eq_comm _ x, LinearMap.coe_inr, Set.mem_range, Prod.mk.injEq,
    exists_eq_right]

lemma Exact.inl_snd : Function.Exact (LinearMap.inl R M N) (LinearMap.snd R M N) := by
  rintro ⟨x, y⟩
  simp only [LinearMap.snd_apply, @eq_comm _ y, LinearMap.coe_inl, Set.mem_range, Prod.mk.injEq,
    exists_eq_left]

end Prod

<<<<<<< HEAD
=======
end Function

>>>>>>> d0df76bd
section Ring

open LinearMap Submodule

variable [Ring R] [AddCommGroup M] [AddCommGroup N] [AddCommGroup P]
    [Module R M] [Module R N] [Module R P]
    {f : M →ₗ[R] N} {g : N →ₗ[R] P}

namespace Function

/-- A necessary and sufficient condition for an exact sequence to descend to a quotient. -/
lemma Exact.exact_mapQ_iff
    (hfg : Exact f g) {p q r} (hpq : p ≤ comap f q) (hqr : q ≤ comap g r) :
    Exact (mapQ p q f hpq) (mapQ q r g hqr) ↔ range g ⊓ r ≤ map g q := by
  rw [exact_iff, ← (comap_injective_of_surjective (mkQ_surjective _)).eq_iff]
  dsimp only [mapQ]
  rw [← ker_comp, range_liftQ, liftQ_mkQ, ker_comp, range_comp, comap_map_eq,
    ker_mkQ, ker_mkQ, ← hfg.linearMap_ker_eq, sup_comm,
    ← LE.le.le_iff_eq (sup_le hqr (ker_le_comap g)),
    ← comap_map_eq, ← map_le_iff_le_comap, map_comap_eq]

end Function

namespace LinearMap

lemma surjective_range_liftQ (h : range f ≤ ker g) (hg : Function.Surjective g) :
    Function.Surjective ((range f).liftQ g h) := by
  intro x₃
  obtain ⟨x₂, rfl⟩ := hg x₃
  exact ⟨Submodule.Quotient.mk x₂, rfl⟩

lemma ker_eq_bot_range_liftQ_iff (h : range f ≤ ker g) :
    ker ((range f).liftQ g h) = ⊥ ↔ ker g = range f := by
  simp only [Submodule.ext_iff, mem_ker, Submodule.mem_bot, mem_range]
  constructor
  · intro hfg x
    simpa using hfg (Submodule.Quotient.mk x)
  · intro hfg x
    obtain ⟨x, rfl⟩ := Submodule.Quotient.mk_surjective _ x
    simpa using hfg x

lemma injective_range_liftQ_of_exact (h : Function.Exact f g) :
    Function.Injective ((range f).liftQ g (h · |>.mpr)) := by
  simpa only [← LinearMap.ker_eq_bot, ker_eq_bot_range_liftQ_iff, exact_iff] using h

end LinearMap

/-- The linear equivalence `(N ⧸ LinearMap.range f) ≃ₗ[A] P` associated to
an exact sequence `M → N → P → 0` of `R`-modules. -/
@[simps! apply]
noncomputable def Function.Exact.linearEquivOfSurjective (h : Function.Exact f g)
    (hg : Function.Surjective g) : (N ⧸ LinearMap.range f) ≃ₗ[R] P :=
  LinearEquiv.ofBijective ((LinearMap.range f).liftQ g (h · |>.mpr))
      ⟨LinearMap.injective_range_liftQ_of_exact h,
        LinearMap.surjective_range_liftQ _ hg⟩

end Ring<|MERGE_RESOLUTION|>--- conflicted
+++ resolved
@@ -369,11 +369,8 @@
 
 end Prod
 
-<<<<<<< HEAD
-=======
 end Function
 
->>>>>>> d0df76bd
 section Ring
 
 open LinearMap Submodule
