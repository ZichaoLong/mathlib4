--- conflicted
+++ resolved
@@ -53,13 +53,7 @@
 
 universe u v
 
-<<<<<<< HEAD
-open scoped Classical
-
 variable {R : Type u} [CommRing R] [IsPrincipalIdealRing R]
-=======
-variable {R : Type u} [CommRing R] [IsDomain R] [IsPrincipalIdealRing R]
->>>>>>> 912fd07d
 variable {M : Type v} [AddCommGroup M] [Module R M]
 variable {N : Type max u v} [AddCommGroup N] [Module R N]
 
