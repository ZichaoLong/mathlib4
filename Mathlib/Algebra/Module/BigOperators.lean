--- conflicted
+++ resolved
@@ -41,14 +41,8 @@
 
 end AddCommMonoid
 
-<<<<<<< HEAD
-theorem Finset.cast_card [CommSemiring R] (s : Finset α) : (s.card : R) = ∑ a in s, 1 := by
-  rw [Finset.sum_const, Nat.smul_one_eq_cast]
-#align finset.cast_card Finset.cast_card
-=======
 theorem Finset.cast_card [CommSemiring R] (s : Finset α) : (s.card : R) = ∑ a ∈ s, 1 := by
   rw [Finset.sum_const, Nat.smul_one_eq_cast]
->>>>>>> 99508fb5
 
 open Finset
 
