/-
Copyright (c) 2018 Chris Hughes. All rights reserved.
Released under Apache 2.0 license as described in the file LICENSE.
Authors: Chris Hughes, Johannes Hölzl, Scott Morrison, Jens Wagemaker
-/
import Mathlib.Algebra.GroupWithZero.Divisibility
import Mathlib.Algebra.MonoidAlgebra.Basic
import Mathlib.Data.Finset.Sort

/-!
# Theory of univariate polynomials

This file defines `Polynomial R`, the type of univariate polynomials over the semiring `R`, builds
a semiring structure on it, and gives basic definitions that are expanded in other files in this
directory.

## Main definitions

* `monomial n a` is the polynomial `a X^n`. Note that `monomial n` is defined as an `R`-linear map.
* `C a` is the constant polynomial `a`. Note that `C` is defined as a ring homomorphism.
* `X` is the polynomial `X`, i.e., `monomial 1 1`.
* `p.sum f` is `∑ n ∈ p.support, f n (p.coeff n)`, i.e., one sums the values of functions applied
  to coefficients of the polynomial `p`.
* `p.erase n` is the polynomial `p` in which one removes the `c X^n` term.

There are often two natural variants of lemmas involving sums, depending on whether one acts on the
polynomials, or on the function. The naming convention is that one adds `index` when acting on
the polynomials. For instance,
* `sum_add_index` states that `(p + q).sum f = p.sum f + q.sum f`;
* `sum_add` states that `p.sum (fun n x ↦ f n x + g n x) = p.sum f + p.sum g`.
* Notation to refer to `Polynomial R`, as `R[X]` or `R[t]`.

## Implementation

Polynomials are defined using `R[ℕ]`, where `R` is a semiring.
The variable `X` commutes with every polynomial `p`: lemma `X_mul` proves the identity
`X * p = p * X`.  The relationship to `R[ℕ]` is through a structure
to make polynomials irreducible from the point of view of the kernel. Most operations
are irreducible since Lean can not compute anyway with `AddMonoidAlgebra`. There are two
exceptions that we make semireducible:
* The zero polynomial, so that its coefficients are definitionally equal to `0`.
* The scalar action, to permit typeclass search to unfold it to resolve potential instance
  diamonds.

The raw implementation of the equivalence between `R[X]` and `R[ℕ]` is
done through `ofFinsupp` and `toFinsupp` (or, equivalently, `rcases p` when `p` is a polynomial
gives an element `q` of `R[ℕ]`, and conversely `⟨q⟩` gives back `p`). The
equivalence is also registered as a ring equiv in `Polynomial.toFinsuppIso`. These should
in general not be used once the basic API for polynomials is constructed.
-/

noncomputable section

/-- `Polynomial R` is the type of univariate polynomials over `R`.

Polynomials should be seen as (semi-)rings with the additional constructor `X`.
The embedding from `R` is called `C`. -/
structure Polynomial (R : Type*) [Semiring R] where ofFinsupp ::
  toFinsupp : AddMonoidAlgebra R ℕ

@[inherit_doc] scoped[Polynomial] notation:9000 R "[X]" => Polynomial R

open AddMonoidAlgebra
open Finsupp hiding single
open Function hiding Commute

namespace Polynomial

universe u

variable {R : Type u} {a b : R} {m n : ℕ}

section Semiring

variable [Semiring R] {p q : R[X]}

theorem forall_iff_forall_finsupp (P : R[X] → Prop) :
    (∀ p, P p) ↔ ∀ q : R[ℕ], P ⟨q⟩ :=
  ⟨fun h q => h ⟨q⟩, fun h ⟨p⟩ => h p⟩

theorem exists_iff_exists_finsupp (P : R[X] → Prop) :
    (∃ p, P p) ↔ ∃ q : R[ℕ], P ⟨q⟩ :=
  ⟨fun ⟨⟨p⟩, hp⟩ => ⟨p, hp⟩, fun ⟨q, hq⟩ => ⟨⟨q⟩, hq⟩⟩

@[simp]
theorem eta (f : R[X]) : Polynomial.ofFinsupp f.toFinsupp = f := by cases f; rfl

/-! ### Conversions to and from `AddMonoidAlgebra`

Since `R[X]` is not defeq to `R[ℕ]`, but instead is a structure wrapping
it, we have to copy across all the arithmetic operators manually, along with the lemmas about how
they unfold around `Polynomial.ofFinsupp` and `Polynomial.toFinsupp`.
-/


section AddMonoidAlgebra

private irreducible_def add : R[X] → R[X] → R[X]
  | ⟨a⟩, ⟨b⟩ => ⟨a + b⟩

private irreducible_def neg {R : Type u} [Ring R] : R[X] → R[X]
  | ⟨a⟩ => ⟨-a⟩

private irreducible_def mul : R[X] → R[X] → R[X]
  | ⟨a⟩, ⟨b⟩ => ⟨a * b⟩

instance zero : Zero R[X] :=
  ⟨⟨0⟩⟩

instance one : One R[X] :=
  ⟨⟨1⟩⟩

instance add' : Add R[X] :=
  ⟨add⟩

instance neg' {R : Type u} [Ring R] : Neg R[X] :=
  ⟨neg⟩

instance sub {R : Type u} [Ring R] : Sub R[X] :=
  ⟨fun a b => a + -b⟩

instance mul' : Mul R[X] :=
  ⟨mul⟩

-- If the private definitions are accidentally exposed, simplify them away.
@[simp] theorem add_eq_add : add p q = p + q := rfl
@[simp] theorem mul_eq_mul : mul p q = p * q := rfl

instance smulZeroClass {S : Type*} [SMulZeroClass S R] : SMulZeroClass S R[X] where
  smul r p := ⟨r • p.toFinsupp⟩
  smul_zero a := congr_arg ofFinsupp (smul_zero a)

-- to avoid a bug in the `ring` tactic
instance (priority := 1) pow : Pow R[X] ℕ where pow p n := npowRec n p

@[simp]
theorem ofFinsupp_zero : (⟨0⟩ : R[X]) = 0 :=
  rfl

@[simp]
theorem ofFinsupp_one : (⟨1⟩ : R[X]) = 1 :=
  rfl

@[simp]
theorem ofFinsupp_add {a b} : (⟨a + b⟩ : R[X]) = ⟨a⟩ + ⟨b⟩ :=
  show _ = add _ _ by rw [add_def]

@[simp]
theorem ofFinsupp_neg {R : Type u} [Ring R] {a} : (⟨-a⟩ : R[X]) = -⟨a⟩ :=
  show _ = neg _ by rw [neg_def]

@[simp]
theorem ofFinsupp_sub {R : Type u} [Ring R] {a b} : (⟨a - b⟩ : R[X]) = ⟨a⟩ - ⟨b⟩ := by
  rw [sub_eq_add_neg, ofFinsupp_add, ofFinsupp_neg]
  rfl

@[simp]
theorem ofFinsupp_mul (a b) : (⟨a * b⟩ : R[X]) = ⟨a⟩ * ⟨b⟩ :=
  show _ = mul _ _ by rw [mul_def]

@[simp]
theorem ofFinsupp_smul {S : Type*} [SMulZeroClass S R] (a : S) (b) :
    (⟨a • b⟩ : R[X]) = (a • ⟨b⟩ : R[X]) :=
  rfl

@[simp]
theorem ofFinsupp_pow (a) (n : ℕ) : (⟨a ^ n⟩ : R[X]) = ⟨a⟩ ^ n := by
  change _ = npowRec n _
  induction n with
  | zero        => simp [npowRec]
  | succ n n_ih => simp [npowRec, n_ih, pow_succ]

@[simp]
theorem toFinsupp_zero : (0 : R[X]).toFinsupp = 0 :=
  rfl

@[simp]
theorem toFinsupp_one : (1 : R[X]).toFinsupp = 1 :=
  rfl

@[simp]
theorem toFinsupp_add (a b : R[X]) : (a + b).toFinsupp = a.toFinsupp + b.toFinsupp := by
  cases a
  cases b
  rw [← ofFinsupp_add]

@[simp]
theorem toFinsupp_neg {R : Type u} [Ring R] (a : R[X]) : (-a).toFinsupp = -a.toFinsupp := by
  cases a
  rw [← ofFinsupp_neg]

@[simp]
theorem toFinsupp_sub {R : Type u} [Ring R] (a b : R[X]) :
    (a - b).toFinsupp = a.toFinsupp - b.toFinsupp := by
  rw [sub_eq_add_neg, ← toFinsupp_neg, ← toFinsupp_add]
  rfl

@[simp]
theorem toFinsupp_mul (a b : R[X]) : (a * b).toFinsupp = a.toFinsupp * b.toFinsupp := by
  cases a
  cases b
  rw [← ofFinsupp_mul]

@[simp]
theorem toFinsupp_smul {S : Type*} [SMulZeroClass S R] (a : S) (b : R[X]) :
    (a • b).toFinsupp = a • b.toFinsupp :=
  rfl

@[simp]
theorem toFinsupp_pow (a : R[X]) (n : ℕ) : (a ^ n).toFinsupp = a.toFinsupp ^ n := by
  cases a
  rw [← ofFinsupp_pow]

theorem _root_.IsSMulRegular.polynomial {S : Type*} [Monoid S] [DistribMulAction S R] {a : S}
    (ha : IsSMulRegular R a) : IsSMulRegular R[X] a
  | ⟨_x⟩, ⟨_y⟩, h => congr_arg _ <| ha.finsupp (Polynomial.ofFinsupp.inj h)

theorem toFinsupp_injective : Function.Injective (toFinsupp : R[X] → AddMonoidAlgebra _ _) :=
  fun ⟨_x⟩ ⟨_y⟩ => congr_arg _

@[simp]
theorem toFinsupp_inj {a b : R[X]} : a.toFinsupp = b.toFinsupp ↔ a = b :=
  toFinsupp_injective.eq_iff

@[simp]
theorem toFinsupp_eq_zero {a : R[X]} : a.toFinsupp = 0 ↔ a = 0 := by
  rw [← toFinsupp_zero, toFinsupp_inj]

@[simp]
theorem toFinsupp_eq_one {a : R[X]} : a.toFinsupp = 1 ↔ a = 1 := by
  rw [← toFinsupp_one, toFinsupp_inj]

/-- A more convenient spelling of `Polynomial.ofFinsupp.injEq` in terms of `Iff`. -/
theorem ofFinsupp_inj {a b} : (⟨a⟩ : R[X]) = ⟨b⟩ ↔ a = b :=
  iff_of_eq (ofFinsupp.injEq _ _)

@[simp]
theorem ofFinsupp_eq_zero {a} : (⟨a⟩ : R[X]) = 0 ↔ a = 0 := by
  rw [← ofFinsupp_zero, ofFinsupp_inj]

@[simp]
theorem ofFinsupp_eq_one {a} : (⟨a⟩ : R[X]) = 1 ↔ a = 1 := by rw [← ofFinsupp_one, ofFinsupp_inj]

instance inhabited : Inhabited R[X] :=
  ⟨0⟩

instance instNatCast : NatCast R[X] where natCast n := ofFinsupp n

instance semiring : Semiring R[X] :=
  --TODO: add reference to library note in PR #7432
  { Function.Injective.semiring toFinsupp toFinsupp_injective toFinsupp_zero toFinsupp_one
      toFinsupp_add toFinsupp_mul (fun _ _ => toFinsupp_smul _ _) toFinsupp_pow fun _ => rfl with
    toAdd := Polynomial.add'
    toMul := Polynomial.mul'
    toZero := Polynomial.zero
    toOne := Polynomial.one
    nsmul := (· • ·)
    npow := fun n x => (x ^ n) }

instance distribSMul {S} [DistribSMul S R] : DistribSMul S R[X] :=
  --TODO: add reference to library note in PR #7432
  { Function.Injective.distribSMul ⟨⟨toFinsupp, toFinsupp_zero⟩, toFinsupp_add⟩ toFinsupp_injective
      toFinsupp_smul with
    toSMulZeroClass := Polynomial.smulZeroClass }

instance distribMulAction {S} [Monoid S] [DistribMulAction S R] : DistribMulAction S R[X] :=
  --TODO: add reference to library note in PR #7432
  { Function.Injective.distribMulAction ⟨⟨toFinsupp, toFinsupp_zero (R := R)⟩, toFinsupp_add⟩
      toFinsupp_injective toFinsupp_smul with
    toSMul := Polynomial.smulZeroClass.toSMul }

instance faithfulSMul {S} [SMulZeroClass S R] [FaithfulSMul S R] : FaithfulSMul S R[X] where
  eq_of_smul_eq_smul {_s₁ _s₂} h :=
    eq_of_smul_eq_smul fun a : ℕ →₀ R => congr_arg toFinsupp (h ⟨a⟩)

instance module {S} [Semiring S] [Module S R] : Module S R[X] :=
  --TODO: add reference to library note in PR #7432
  { Function.Injective.module _ ⟨⟨toFinsupp, toFinsupp_zero⟩, toFinsupp_add⟩ toFinsupp_injective
      toFinsupp_smul with
    toDistribMulAction := Polynomial.distribMulAction }

instance smulCommClass {S₁ S₂} [SMulZeroClass S₁ R] [SMulZeroClass S₂ R] [SMulCommClass S₁ S₂ R] :
  SMulCommClass S₁ S₂ R[X] :=
  ⟨by
    rintro m n ⟨f⟩
    simp_rw [← ofFinsupp_smul, smul_comm m n f]⟩

instance isScalarTower {S₁ S₂} [SMul S₁ S₂] [SMulZeroClass S₁ R] [SMulZeroClass S₂ R]
  [IsScalarTower S₁ S₂ R] : IsScalarTower S₁ S₂ R[X] :=
  ⟨by
    rintro _ _ ⟨⟩
    simp_rw [← ofFinsupp_smul, smul_assoc]⟩

instance isScalarTower_right {α K : Type*} [Semiring K] [DistribSMul α K] [IsScalarTower α K K] :
    IsScalarTower α K[X] K[X] :=
  ⟨by
    rintro _ ⟨⟩ ⟨⟩
    simp_rw [smul_eq_mul, ← ofFinsupp_smul, ← ofFinsupp_mul, ← ofFinsupp_smul, smul_mul_assoc]⟩

instance isCentralScalar {S} [SMulZeroClass S R] [SMulZeroClass Sᵐᵒᵖ R] [IsCentralScalar S R] :
  IsCentralScalar S R[X] :=
  ⟨by
    rintro _ ⟨⟩
    simp_rw [← ofFinsupp_smul, op_smul_eq_smul]⟩

instance unique [Subsingleton R] : Unique R[X] :=
  { Polynomial.inhabited with
    uniq := by
      rintro ⟨x⟩
      apply congr_arg ofFinsupp
      simp [eq_iff_true_of_subsingleton] }

variable (R)

/-- Ring isomorphism between `R[X]` and `R[ℕ]`. This is just an
implementation detail, but it can be useful to transfer results from `Finsupp` to polynomials. -/
@[simps apply symm_apply]
def toFinsuppIso : R[X] ≃+* R[ℕ] where
  toFun := toFinsupp
  invFun := ofFinsupp
  left_inv := fun ⟨_p⟩ => rfl
  right_inv _p := rfl
  map_mul' := toFinsupp_mul
  map_add' := toFinsupp_add

instance [DecidableEq R] : DecidableEq R[X] :=
  @Equiv.decidableEq R[X] _ (toFinsuppIso R).toEquiv (Finsupp.instDecidableEq)

end AddMonoidAlgebra

theorem ofFinsupp_sum {ι : Type*} (s : Finset ι) (f : ι → R[ℕ]) :
    (⟨∑ i ∈ s, f i⟩ : R[X]) = ∑ i ∈ s, ⟨f i⟩ :=
  map_sum (toFinsuppIso R).symm f s

theorem toFinsupp_sum {ι : Type*} (s : Finset ι) (f : ι → R[X]) :
    (∑ i ∈ s, f i : R[X]).toFinsupp = ∑ i ∈ s, (f i).toFinsupp :=
  map_sum (toFinsuppIso R) f s

/-- The set of all `n` such that `X^n` has a non-zero coefficient.
-/
-- @[simp] -- Porting note: The original generated theorem is same to `support_ofFinsupp` and
           --               the new generated theorem is different, so this attribute should be
           --               removed.
def support : R[X] → Finset ℕ
  | ⟨p⟩ => p.support

@[simp]
theorem support_ofFinsupp (p) : support (⟨p⟩ : R[X]) = p.support := by rw [support]

theorem support_toFinsupp (p : R[X]) : p.toFinsupp.support = p.support := by rw [support]

@[simp]
theorem support_zero : (0 : R[X]).support = ∅ :=
  rfl

@[simp]
theorem support_eq_empty : p.support = ∅ ↔ p = 0 := by
  rcases p with ⟨⟩
  simp [support]

@[simp] lemma support_nonempty : p.support.Nonempty ↔ p ≠ 0 :=
  Finset.nonempty_iff_ne_empty.trans support_eq_empty.not

theorem card_support_eq_zero : p.support.card = 0 ↔ p = 0 := by simp

/-- `monomial s a` is the monomial `a * X^s` -/
def monomial (n : ℕ) : R →ₗ[R] R[X] where
  toFun t := ⟨Finsupp.single n t⟩
  -- porting note (#10745): was `simp`.
  map_add' x y := by simp; rw [ofFinsupp_add]
  -- porting note (#10745): was `simp [← ofFinsupp_smul]`.
  map_smul' r x := by simp; rw [← ofFinsupp_smul, smul_single']

@[simp]
theorem toFinsupp_monomial (n : ℕ) (r : R) : (monomial n r).toFinsupp = Finsupp.single n r := by
  simp [monomial]

@[simp]
theorem ofFinsupp_single (n : ℕ) (r : R) : (⟨Finsupp.single n r⟩ : R[X]) = monomial n r := by
  simp [monomial]

-- @[simp] -- Porting note (#10618): simp can prove this
theorem monomial_zero_right (n : ℕ) : monomial n (0 : R) = 0 :=
  (monomial n).map_zero

-- This is not a `simp` lemma as `monomial_zero_left` is more general.
theorem monomial_zero_one : monomial 0 (1 : R) = 1 :=
  rfl

-- TODO: can't we just delete this one?
theorem monomial_add (n : ℕ) (r s : R) : monomial n (r + s) = monomial n r + monomial n s :=
  (monomial n).map_add _ _

theorem monomial_mul_monomial (n m : ℕ) (r s : R) :
    monomial n r * monomial m s = monomial (n + m) (r * s) :=
  toFinsupp_injective <| by
    simp only [toFinsupp_monomial, toFinsupp_mul, AddMonoidAlgebra.single_mul_single]

@[simp]
theorem monomial_pow (n : ℕ) (r : R) (k : ℕ) : monomial n r ^ k = monomial (n * k) (r ^ k) := by
  induction k with
  | zero => simp [pow_zero, monomial_zero_one]
  | succ k ih => simp [pow_succ, ih, monomial_mul_monomial, mul_add, add_comm]

theorem smul_monomial {S} [SMulZeroClass S R] (a : S) (n : ℕ) (b : R) :
    a • monomial n b = monomial n (a • b) :=
  toFinsupp_injective <| by simp; rw [smul_single]

theorem monomial_injective (n : ℕ) : Function.Injective (monomial n : R → R[X]) :=
  (toFinsuppIso R).symm.injective.comp (single_injective n)

@[simp]
theorem monomial_eq_zero_iff (t : R) (n : ℕ) : monomial n t = 0 ↔ t = 0 :=
  LinearMap.map_eq_zero_iff _ (Polynomial.monomial_injective n)

theorem monomial_eq_monomial_iff {m n : ℕ} {a b : R} :
    monomial m a = monomial n b ↔ m = n ∧ a = b ∨ a = 0 ∧ b = 0 := by
  rw [← toFinsupp_inj, toFinsupp_monomial, toFinsupp_monomial, Finsupp.single_eq_single_iff]

theorem support_add : (p + q).support ⊆ p.support ∪ q.support := by
  simpa [support] using Finsupp.support_add

/-- `C a` is the constant polynomial `a`.
`C` is provided as a ring homomorphism.
-/
def C : R →+* R[X] :=
  { monomial 0 with
    map_one' := by simp [monomial_zero_one]
    map_mul' := by simp [monomial_mul_monomial]
    map_zero' := by simp }

@[simp]
theorem monomial_zero_left (a : R) : monomial 0 a = C a :=
  rfl

@[simp]
theorem toFinsupp_C (a : R) : (C a).toFinsupp = single 0 a :=
  rfl

theorem C_0 : C (0 : R) = 0 := by simp

theorem C_1 : C (1 : R) = 1 :=
  rfl

theorem C_mul : C (a * b) = C a * C b :=
  C.map_mul a b

theorem C_add : C (a + b) = C a + C b :=
  C.map_add a b

@[simp]
theorem smul_C {S} [SMulZeroClass S R] (s : S) (r : R) : s • C r = C (s • r) :=
  smul_monomial _ _ r

theorem C_pow : C (a ^ n) = C a ^ n :=
  C.map_pow a n

-- @[simp] -- Porting note (#10618): simp can prove this
theorem C_eq_natCast (n : ℕ) : C (n : R) = (n : R[X]) :=
  map_natCast C n

@[deprecated (since := "2024-04-17")]
alias C_eq_nat_cast := C_eq_natCast

@[simp]
theorem C_mul_monomial : C a * monomial n b = monomial n (a * b) := by
  simp only [← monomial_zero_left, monomial_mul_monomial, zero_add]

@[simp]
theorem monomial_mul_C : monomial n a * C b = monomial n (a * b) := by
  simp only [← monomial_zero_left, monomial_mul_monomial, add_zero]

/-- `X` is the polynomial variable (aka indeterminate). -/
def X : R[X] :=
  monomial 1 1

theorem monomial_one_one_eq_X : monomial 1 (1 : R) = X :=
  rfl

theorem monomial_one_right_eq_X_pow (n : ℕ) : monomial n (1 : R) = X ^ n := by
  induction n with
  | zero => simp [monomial_zero_one]
  | succ n ih => rw [pow_succ, ← ih, ← monomial_one_one_eq_X, monomial_mul_monomial, mul_one]

@[simp]
theorem toFinsupp_X : X.toFinsupp = Finsupp.single 1 (1 : R) :=
  rfl

theorem X_ne_C [Nontrivial R] (a : R) : X ≠ C a := by
  intro he
  simpa using monomial_eq_monomial_iff.1 he

/-- `X` commutes with everything, even when the coefficients are noncommutative. -/
theorem X_mul : X * p = p * X := by
  rcases p with ⟨⟩
  -- Porting note: `ofFinsupp.injEq` is required.
  simp only [X, ← ofFinsupp_single, ← ofFinsupp_mul, LinearMap.coe_mk, ofFinsupp.injEq]
  -- Porting note: Was `ext`.
  refine Finsupp.ext fun _ => ?_
  simp [AddMonoidAlgebra.mul_apply, AddMonoidAlgebra.sum_single_index, add_comm]

theorem X_pow_mul {n : ℕ} : X ^ n * p = p * X ^ n := by
  induction n with
  | zero => simp
  | succ n ih =>
    conv_lhs => rw [pow_succ]
    rw [mul_assoc, X_mul, ← mul_assoc, ih, mul_assoc, ← pow_succ]

/-- Prefer putting constants to the left of `X`.

This lemma is the loop-avoiding `simp` version of `Polynomial.X_mul`. -/
@[simp]
theorem X_mul_C (r : R) : X * C r = C r * X :=
  X_mul

/-- Prefer putting constants to the left of `X ^ n`.

This lemma is the loop-avoiding `simp` version of `X_pow_mul`. -/
@[simp]
theorem X_pow_mul_C (r : R) (n : ℕ) : X ^ n * C r = C r * X ^ n :=
  X_pow_mul

theorem X_pow_mul_assoc {n : ℕ} : p * X ^ n * q = p * q * X ^ n := by
  rw [mul_assoc, X_pow_mul, ← mul_assoc]

/-- Prefer putting constants to the left of `X ^ n`.

This lemma is the loop-avoiding `simp` version of `X_pow_mul_assoc`. -/
@[simp]
theorem X_pow_mul_assoc_C {n : ℕ} (r : R) : p * X ^ n * C r = p * C r * X ^ n :=
  X_pow_mul_assoc

theorem commute_X (p : R[X]) : Commute X p :=
  X_mul

theorem commute_X_pow (p : R[X]) (n : ℕ) : Commute (X ^ n) p :=
  X_pow_mul

@[simp]
theorem monomial_mul_X (n : ℕ) (r : R) : monomial n r * X = monomial (n + 1) r := by
  erw [monomial_mul_monomial, mul_one]

@[simp]
theorem monomial_mul_X_pow (n : ℕ) (r : R) (k : ℕ) :
    monomial n r * X ^ k = monomial (n + k) r := by
  induction k with
  | zero => simp
  | succ k ih => simp [ih, pow_succ, ← mul_assoc, add_assoc]

@[simp]
theorem X_mul_monomial (n : ℕ) (r : R) : X * monomial n r = monomial (n + 1) r := by
  rw [X_mul, monomial_mul_X]

@[simp]
theorem X_pow_mul_monomial (k n : ℕ) (r : R) : X ^ k * monomial n r = monomial (n + k) r := by
  rw [X_pow_mul, monomial_mul_X_pow]

/-- `coeff p n` (often denoted `p.coeff n`) is the coefficient of `X^n` in `p`. -/
-- @[simp] -- Porting note: The original generated theorem is same to `coeff_ofFinsupp` and
           --               the new generated theorem is different, so this attribute should be
           --               removed.
def coeff : R[X] → ℕ → R
  | ⟨p⟩ => p

@[simp]
theorem coeff_ofFinsupp (p) : coeff (⟨p⟩ : R[X]) = p := by rw [coeff]

theorem coeff_injective : Injective (coeff : R[X] → ℕ → R) := by
  rintro ⟨p⟩ ⟨q⟩
  -- Porting note: `ofFinsupp.injEq` is required.
  simp only [coeff, DFunLike.coe_fn_eq, imp_self, ofFinsupp.injEq]

@[simp]
theorem coeff_inj : p.coeff = q.coeff ↔ p = q :=
  coeff_injective.eq_iff

theorem toFinsupp_apply (f : R[X]) (i) : f.toFinsupp i = f.coeff i := by cases f; rfl

theorem coeff_monomial : coeff (monomial n a) m = if n = m then a else 0 := by
  simp [coeff, Finsupp.single_apply]

@[simp]
theorem coeff_monomial_same (n : ℕ) (c : R) : (monomial n c).coeff n = c :=
  Finsupp.single_eq_same

theorem coeff_monomial_of_ne {m n : ℕ} (c : R) (h : n ≠ m) : (monomial n c).coeff m = 0 :=
  Finsupp.single_eq_of_ne h

@[simp]
theorem coeff_zero (n : ℕ) : coeff (0 : R[X]) n = 0 :=
  rfl

theorem coeff_one {n : ℕ} : coeff (1 : R[X]) n = if n = 0 then 1 else 0 := by
  simp_rw [eq_comm (a := n) (b := 0)]
  exact coeff_monomial

@[simp]
theorem coeff_one_zero : coeff (1 : R[X]) 0 = 1 := by
  simp [coeff_one]

@[simp]
theorem coeff_X_one : coeff (X : R[X]) 1 = 1 :=
  coeff_monomial

@[simp]
theorem coeff_X_zero : coeff (X : R[X]) 0 = 0 :=
  coeff_monomial

@[simp]
theorem coeff_monomial_succ : coeff (monomial (n + 1) a) 0 = 0 := by simp [coeff_monomial]

theorem coeff_X : coeff (X : R[X]) n = if 1 = n then 1 else 0 :=
  coeff_monomial

theorem coeff_X_of_ne_one {n : ℕ} (hn : n ≠ 1) : coeff (X : R[X]) n = 0 := by
  rw [coeff_X, if_neg hn.symm]

@[simp]
theorem mem_support_iff : n ∈ p.support ↔ p.coeff n ≠ 0 := by
  rcases p with ⟨⟩
  simp

theorem not_mem_support_iff : n ∉ p.support ↔ p.coeff n = 0 := by simp

theorem coeff_C : coeff (C a) n = ite (n = 0) a 0 := by
  convert coeff_monomial (a := a) (m := n) (n := 0) using 2
  simp [eq_comm]

@[simp]
theorem coeff_C_zero : coeff (C a) 0 = a :=
  coeff_monomial

theorem coeff_C_ne_zero (h : n ≠ 0) : (C a).coeff n = 0 := by rw [coeff_C, if_neg h]

@[simp]
lemma coeff_C_succ {r : R} {n : ℕ} : coeff (C r) (n + 1) = 0 := by simp [coeff_C]

@[simp]
theorem coeff_natCast_ite : (Nat.cast m : R[X]).coeff n = ite (n = 0) m 0 := by
  simp only [← C_eq_natCast, coeff_C, Nat.cast_ite, Nat.cast_zero]

@[deprecated (since := "2024-04-17")]
alias coeff_nat_cast_ite := coeff_natCast_ite

-- See note [no_index around OfNat.ofNat]
@[simp]
theorem coeff_ofNat_zero (a : ℕ) [a.AtLeastTwo] :
    coeff (no_index (OfNat.ofNat a : R[X])) 0 = OfNat.ofNat a :=
  coeff_monomial

-- See note [no_index around OfNat.ofNat]
@[simp]
theorem coeff_ofNat_succ (a n : ℕ) [h : a.AtLeastTwo] :
    coeff (no_index (OfNat.ofNat a : R[X])) (n + 1) = 0 := by
  rw [← Nat.cast_eq_ofNat]
  simp

theorem C_mul_X_pow_eq_monomial : ∀ {n : ℕ}, C a * X ^ n = monomial n a
  | 0 => mul_one _
  | n + 1 => by
    rw [pow_succ, ← mul_assoc, C_mul_X_pow_eq_monomial, X, monomial_mul_monomial, mul_one]

@[simp high]
theorem toFinsupp_C_mul_X_pow (a : R) (n : ℕ) :
    Polynomial.toFinsupp (C a * X ^ n) = Finsupp.single n a := by
  rw [C_mul_X_pow_eq_monomial, toFinsupp_monomial]

theorem C_mul_X_eq_monomial : C a * X = monomial 1 a := by rw [← C_mul_X_pow_eq_monomial, pow_one]

@[simp high]
theorem toFinsupp_C_mul_X (a : R) : Polynomial.toFinsupp (C a * X) = Finsupp.single 1 a := by
  rw [C_mul_X_eq_monomial, toFinsupp_monomial]

theorem C_injective : Injective (C : R → R[X]) :=
  monomial_injective 0

@[simp]
theorem C_inj : C a = C b ↔ a = b :=
  C_injective.eq_iff

@[simp]
theorem C_eq_zero : C a = 0 ↔ a = 0 :=
  C_injective.eq_iff' (map_zero C)

theorem C_ne_zero : C a ≠ 0 ↔ a ≠ 0 :=
  C_eq_zero.not

theorem subsingleton_iff_subsingleton : Subsingleton R[X] ↔ Subsingleton R :=
  ⟨@Injective.subsingleton _ _ _ C_injective, by
    intro
    infer_instance⟩

theorem Nontrivial.of_polynomial_ne (h : p ≠ q) : Nontrivial R :=
  (subsingleton_or_nontrivial R).resolve_left fun _hI => h <| Subsingleton.elim _ _

theorem forall_eq_iff_forall_eq : (∀ f g : R[X], f = g) ↔ ∀ a b : R, a = b := by
  simpa only [← subsingleton_iff] using subsingleton_iff_subsingleton

theorem ext_iff {p q : R[X]} : p = q ↔ ∀ n, coeff p n = coeff q n := by
  rcases p with ⟨f : ℕ →₀ R⟩
  rcases q with ⟨g : ℕ →₀ R⟩
  -- porting note (#10745): was `simp [coeff, DFunLike.ext_iff]`
  simpa [coeff] using DFunLike.ext_iff (f := f) (g := g)

@[ext]
theorem ext {p q : R[X]} : (∀ n, coeff p n = coeff q n) → p = q :=
  ext_iff.2

/-- Monomials generate the additive monoid of polynomials. -/
theorem addSubmonoid_closure_setOf_eq_monomial :
    AddSubmonoid.closure { p : R[X] | ∃ n a, p = monomial n a } = ⊤ := by
  apply top_unique
  rw [← AddSubmonoid.map_equiv_top (toFinsuppIso R).symm.toAddEquiv, ←
    Finsupp.add_closure_setOf_eq_single, AddMonoidHom.map_mclosure]
  refine AddSubmonoid.closure_mono (Set.image_subset_iff.2 ?_)
  rintro _ ⟨n, a, rfl⟩
  exact ⟨n, a, Polynomial.ofFinsupp_single _ _⟩

theorem addHom_ext {M : Type*} [AddMonoid M] {f g : R[X] →+ M}
    (h : ∀ n a, f (monomial n a) = g (monomial n a)) : f = g :=
  AddMonoidHom.eq_of_eqOn_denseM addSubmonoid_closure_setOf_eq_monomial <| by
    rintro p ⟨n, a, rfl⟩
    exact h n a

@[ext high]
theorem addHom_ext' {M : Type*} [AddMonoid M] {f g : R[X] →+ M}
    (h : ∀ n, f.comp (monomial n).toAddMonoidHom = g.comp (monomial n).toAddMonoidHom) : f = g :=
  addHom_ext fun n => DFunLike.congr_fun (h n)

@[ext high]
theorem lhom_ext' {M : Type*} [AddCommMonoid M] [Module R M] {f g : R[X] →ₗ[R] M}
    (h : ∀ n, f.comp (monomial n) = g.comp (monomial n)) : f = g :=
  LinearMap.toAddMonoidHom_injective <| addHom_ext fun n => LinearMap.congr_fun (h n)

-- this has the same content as the subsingleton
theorem eq_zero_of_eq_zero (h : (0 : R) = (1 : R)) (p : R[X]) : p = 0 := by
  rw [← one_smul R p, ← h, zero_smul]

section Fewnomials

theorem support_monomial (n) {a : R} (H : a ≠ 0) : (monomial n a).support = singleton n := by
  rw [← ofFinsupp_single, support]; exact Finsupp.support_single_ne_zero _ H

theorem support_monomial' (n) (a : R) : (monomial n a).support ⊆ singleton n := by
  rw [← ofFinsupp_single, support]
  exact Finsupp.support_single_subset

theorem support_C_mul_X {c : R} (h : c ≠ 0) : Polynomial.support (C c * X) = singleton 1 := by
  rw [C_mul_X_eq_monomial, support_monomial 1 h]

theorem support_C_mul_X' (c : R) : Polynomial.support (C c * X) ⊆ singleton 1 := by
  simpa only [C_mul_X_eq_monomial] using support_monomial' 1 c

theorem support_C_mul_X_pow (n : ℕ) {c : R} (h : c ≠ 0) :
    Polynomial.support (C c * X ^ n) = singleton n := by
  rw [C_mul_X_pow_eq_monomial, support_monomial n h]

theorem support_C_mul_X_pow' (n : ℕ) (c : R) : Polynomial.support (C c * X ^ n) ⊆ singleton n := by
  simpa only [C_mul_X_pow_eq_monomial] using support_monomial' n c

open Finset

theorem support_binomial' (k m : ℕ) (x y : R) :
    Polynomial.support (C x * X ^ k + C y * X ^ m) ⊆ {k, m} :=
  support_add.trans
    (union_subset
      ((support_C_mul_X_pow' k x).trans (singleton_subset_iff.mpr (mem_insert_self k {m})))
      ((support_C_mul_X_pow' m y).trans
        (singleton_subset_iff.mpr (mem_insert_of_mem (mem_singleton_self m)))))

theorem support_trinomial' (k m n : ℕ) (x y z : R) :
    Polynomial.support (C x * X ^ k + C y * X ^ m + C z * X ^ n) ⊆ {k, m, n} :=
  support_add.trans
    (union_subset
      (support_add.trans
        (union_subset
          ((support_C_mul_X_pow' k x).trans (singleton_subset_iff.mpr (mem_insert_self k {m, n})))
          ((support_C_mul_X_pow' m y).trans
            (singleton_subset_iff.mpr (mem_insert_of_mem (mem_insert_self m {n}))))))
      ((support_C_mul_X_pow' n z).trans
        (singleton_subset_iff.mpr (mem_insert_of_mem (mem_insert_of_mem (mem_singleton_self n))))))

end Fewnomials

theorem X_pow_eq_monomial (n) : X ^ n = monomial n (1 : R) := by
  induction n with
  | zero => rw [pow_zero, monomial_zero_one]
  | succ n hn => rw [pow_succ, hn, X, monomial_mul_monomial, one_mul]

@[simp high]
theorem toFinsupp_X_pow (n : ℕ) : (X ^ n).toFinsupp = Finsupp.single n (1 : R) := by
  rw [X_pow_eq_monomial, toFinsupp_monomial]

theorem smul_X_eq_monomial {n} : a • X ^ n = monomial n (a : R) := by
  rw [X_pow_eq_monomial, smul_monomial, smul_eq_mul, mul_one]

theorem support_X_pow (H : ¬(1 : R) = 0) (n : ℕ) : (X ^ n : R[X]).support = singleton n := by
  convert support_monomial n H
  exact X_pow_eq_monomial n

theorem support_X_empty (H : (1 : R) = 0) : (X : R[X]).support = ∅ := by
  rw [X, H, monomial_zero_right, support_zero]

theorem support_X (H : ¬(1 : R) = 0) : (X : R[X]).support = singleton 1 := by
  rw [← pow_one X, support_X_pow H 1]

theorem monomial_left_inj {a : R} (ha : a ≠ 0) {i j : ℕ} :
    monomial i a = monomial j a ↔ i = j := by
  simp only [← ofFinsupp_single, ofFinsupp.injEq, Finsupp.single_left_inj ha]

theorem binomial_eq_binomial {k l m n : ℕ} {u v : R} (hu : u ≠ 0) (hv : v ≠ 0) :
    C u * X ^ k + C v * X ^ l = C u * X ^ m + C v * X ^ n ↔
      k = m ∧ l = n ∨ u = v ∧ k = n ∧ l = m ∨ u + v = 0 ∧ k = l ∧ m = n := by
  simp_rw [C_mul_X_pow_eq_monomial, ← toFinsupp_inj, toFinsupp_add, toFinsupp_monomial]
  exact Finsupp.single_add_single_eq_single_add_single hu hv

theorem natCast_mul (n : ℕ) (p : R[X]) : (n : R[X]) * p = n • p :=
  (nsmul_eq_mul _ _).symm

@[deprecated (since := "2024-04-17")]
alias nat_cast_mul := natCast_mul

/-- Summing the values of a function applied to the coefficients of a polynomial -/
def sum {S : Type*} [AddCommMonoid S] (p : R[X]) (f : ℕ → R → S) : S :=
  ∑ n ∈ p.support, f n (p.coeff n)

theorem sum_def {S : Type*} [AddCommMonoid S] (p : R[X]) (f : ℕ → R → S) :
    p.sum f = ∑ n ∈ p.support, f n (p.coeff n) :=
  rfl

theorem sum_eq_of_subset {S : Type*} [AddCommMonoid S] {p : R[X]} (f : ℕ → R → S)
    (hf : ∀ i, f i 0 = 0) {s : Finset ℕ} (hs : p.support ⊆ s) :
    p.sum f = ∑ n ∈ s, f n (p.coeff n) :=
  Finsupp.sum_of_support_subset _ hs f (fun i _ ↦ hf i)

/-- Expressing the product of two polynomials as a double sum. -/
theorem mul_eq_sum_sum :
    p * q = ∑ i ∈ p.support, q.sum fun j a => (monomial (i + j)) (p.coeff i * a) := by
  apply toFinsupp_injective
  rcases p with ⟨⟩; rcases q with ⟨⟩
  simp_rw [sum, coeff, toFinsupp_sum, support, toFinsupp_mul, toFinsupp_monomial,
    AddMonoidAlgebra.mul_def, Finsupp.sum]

@[simp]
theorem sum_zero_index {S : Type*} [AddCommMonoid S] (f : ℕ → R → S) : (0 : R[X]).sum f = 0 := by
  simp [sum]

@[simp]
theorem sum_monomial_index {S : Type*} [AddCommMonoid S] {n : ℕ} (a : R) (f : ℕ → R → S)
    (hf : f n 0 = 0) : (monomial n a : R[X]).sum f = f n a :=
  Finsupp.sum_single_index hf

@[simp]
theorem sum_C_index {a} {β} [AddCommMonoid β] {f : ℕ → R → β} (h : f 0 0 = 0) :
    (C a).sum f = f 0 a :=
  sum_monomial_index a f h

-- the assumption `hf` is only necessary when the ring is trivial
@[simp]
theorem sum_X_index {S : Type*} [AddCommMonoid S] {f : ℕ → R → S} (hf : f 1 0 = 0) :
    (X : R[X]).sum f = f 1 1 :=
  sum_monomial_index 1 f hf

theorem sum_add_index {S : Type*} [AddCommMonoid S] (p q : R[X]) (f : ℕ → R → S)
    (hf : ∀ i, f i 0 = 0) (h_add : ∀ a b₁ b₂, f a (b₁ + b₂) = f a b₁ + f a b₂) :
    (p + q).sum f = p.sum f + q.sum f := by
  rw [show p + q = ⟨p.toFinsupp + q.toFinsupp⟩ from add_def p q]
  exact Finsupp.sum_add_index (fun i _ ↦ hf i) (fun a _ b₁ b₂ ↦ h_add a b₁ b₂)

theorem sum_add' {S : Type*} [AddCommMonoid S] (p : R[X]) (f g : ℕ → R → S) :
    p.sum (f + g) = p.sum f + p.sum g := by simp [sum_def, Finset.sum_add_distrib]

theorem sum_add {S : Type*} [AddCommMonoid S] (p : R[X]) (f g : ℕ → R → S) :
    (p.sum fun n x => f n x + g n x) = p.sum f + p.sum g :=
  sum_add' _ _ _

theorem sum_smul_index {S : Type*} [AddCommMonoid S] (p : R[X]) (b : R) (f : ℕ → R → S)
    (hf : ∀ i, f i 0 = 0) : (b • p).sum f = p.sum fun n a => f n (b * a) :=
  Finsupp.sum_smul_index hf

theorem sum_smul_index' {S T : Type*} [DistribSMul T R] [AddCommMonoid S] (p : R[X]) (b : T)
    (f : ℕ → R → S) (hf : ∀ i, f i 0 = 0) : (b • p).sum f = p.sum fun n a => f n (b • a) :=
  Finsupp.sum_smul_index' hf

protected theorem smul_sum {S T : Type*} [AddCommMonoid S] [DistribSMul T S] (p : R[X]) (b : T)
    (f : ℕ → R → S) : b • p.sum f = p.sum fun n a => b • f n a :=
  Finsupp.smul_sum

@[simp]
theorem sum_monomial_eq : ∀ p : R[X], (p.sum fun n a => monomial n a) = p
  | ⟨_p⟩ => (ofFinsupp_sum _ _).symm.trans (congr_arg _ <| Finsupp.sum_single _)

theorem sum_C_mul_X_pow_eq (p : R[X]) : (p.sum fun n a => C a * X ^ n) = p := by
  simp_rw [C_mul_X_pow_eq_monomial, sum_monomial_eq]

/-- `erase p n` is the polynomial `p` in which the `X^n` term has been erased. -/
irreducible_def erase (n : ℕ) : R[X] → R[X]
  | ⟨p⟩ => ⟨p.erase n⟩

@[simp]
theorem toFinsupp_erase (p : R[X]) (n : ℕ) : toFinsupp (p.erase n) = p.toFinsupp.erase n := by
  rcases p with ⟨⟩
  simp only [erase_def]

@[simp]
theorem ofFinsupp_erase (p : R[ℕ]) (n : ℕ) :
    (⟨p.erase n⟩ : R[X]) = (⟨p⟩ : R[X]).erase n := by
  rcases p with ⟨⟩
  simp only [erase_def]

@[simp]
theorem support_erase (p : R[X]) (n : ℕ) : support (p.erase n) = (support p).erase n := by
  rcases p with ⟨⟩
  simp only [support, erase_def, Finsupp.support_erase]

theorem monomial_add_erase (p : R[X]) (n : ℕ) : monomial n (coeff p n) + p.erase n = p :=
  toFinsupp_injective <| by
    rcases p with ⟨⟩
    rw [toFinsupp_add, toFinsupp_monomial, toFinsupp_erase, coeff]
    exact Finsupp.single_add_erase _ _

theorem coeff_erase (p : R[X]) (n i : ℕ) :
    (p.erase n).coeff i = if i = n then 0 else p.coeff i := by
  rcases p with ⟨⟩
  simp only [erase_def, coeff]
  -- Porting note: Was `convert rfl`.
  exact ite_congr rfl (fun _ => rfl) (fun _ => rfl)

@[simp]
theorem erase_zero (n : ℕ) : (0 : R[X]).erase n = 0 :=
  toFinsupp_injective <| by simp

@[simp]
theorem erase_monomial {n : ℕ} {a : R} : erase n (monomial n a) = 0 :=
  toFinsupp_injective <| by simp

@[simp]
theorem erase_same (p : R[X]) (n : ℕ) : coeff (p.erase n) n = 0 := by simp [coeff_erase]

@[simp]
theorem erase_ne (p : R[X]) (n i : ℕ) (h : i ≠ n) : coeff (p.erase n) i = coeff p i := by
  simp [coeff_erase, h]

section Update

/-- Replace the coefficient of a `p : R[X]` at a given degree `n : ℕ`
by a given value `a : R`. If `a = 0`, this is equal to `p.erase n`
If `p.natDegree < n` and `a ≠ 0`, this increases the degree to `n`. -/
def update (p : R[X]) (n : ℕ) (a : R) : R[X] :=
  Polynomial.ofFinsupp (p.toFinsupp.update n a)

theorem coeff_update (p : R[X]) (n : ℕ) (a : R) :
    (p.update n a).coeff = Function.update p.coeff n a := by
  ext
  cases p
  simp only [coeff, update, Function.update_apply, coe_update]

theorem coeff_update_apply (p : R[X]) (n : ℕ) (a : R) (i : ℕ) :
    (p.update n a).coeff i = if i = n then a else p.coeff i := by
  rw [coeff_update, Function.update_apply]

@[simp]
theorem coeff_update_same (p : R[X]) (n : ℕ) (a : R) : (p.update n a).coeff n = a := by
  rw [p.coeff_update_apply, if_pos rfl]

theorem coeff_update_ne (p : R[X]) {n : ℕ} (a : R) {i : ℕ} (h : i ≠ n) :
    (p.update n a).coeff i = p.coeff i := by rw [p.coeff_update_apply, if_neg h]

@[simp]
theorem update_zero_eq_erase (p : R[X]) (n : ℕ) : p.update n 0 = p.erase n := by
  ext
  rw [coeff_update_apply, coeff_erase]

theorem support_update (p : R[X]) (n : ℕ) (a : R) [Decidable (a = 0)] :
    support (p.update n a) = if a = 0 then p.support.erase n else insert n p.support := by
  classical
    cases p
    simp only [support, update, Finsupp.support_update]
    congr

theorem support_update_zero (p : R[X]) (n : ℕ) : support (p.update n 0) = p.support.erase n := by
  rw [update_zero_eq_erase, support_erase]

theorem support_update_ne_zero (p : R[X]) (n : ℕ) {a : R} (ha : a ≠ 0) :
    support (p.update n a) = insert n p.support := by classical rw [support_update, if_neg ha]

end Update

end Semiring

section CommSemiring

variable [CommSemiring R]

instance commSemiring : CommSemiring R[X] :=
  { Function.Injective.commSemigroup toFinsupp toFinsupp_injective toFinsupp_mul with
    toSemiring := Polynomial.semiring }

end CommSemiring

section Ring

variable [Ring R]

instance instIntCast : IntCast R[X] where intCast n := ofFinsupp n

instance ring : Ring R[X] :=
  --TODO: add reference to library note in PR #7432
  { Function.Injective.ring toFinsupp toFinsupp_injective (toFinsupp_zero (R := R))
      toFinsupp_one toFinsupp_add
      toFinsupp_mul toFinsupp_neg toFinsupp_sub (fun _ _ => toFinsupp_smul _ _)
      (fun _ _ => toFinsupp_smul _ _) toFinsupp_pow (fun _ => rfl) fun _ => rfl with
    toSemiring := Polynomial.semiring,
    toNeg := Polynomial.neg'
    toSub := Polynomial.sub
    zsmul := ((· • ·) : ℤ → R[X] → R[X]) }

@[simp]
theorem coeff_neg (p : R[X]) (n : ℕ) : coeff (-p) n = -coeff p n := by
  rcases p with ⟨⟩
  -- Porting note: The last rule should be `apply`ed.
  rw [← ofFinsupp_neg, coeff, coeff]; apply Finsupp.neg_apply

@[simp]
theorem coeff_sub (p q : R[X]) (n : ℕ) : coeff (p - q) n = coeff p n - coeff q n := by
  rcases p with ⟨⟩
  rcases q with ⟨⟩
  -- Porting note: The last rule should be `apply`ed.
  rw [← ofFinsupp_sub, coeff, coeff, coeff]; apply Finsupp.sub_apply

-- @[simp] -- Porting note (#10618): simp can prove this
theorem monomial_neg (n : ℕ) (a : R) : monomial n (-a) = -monomial n a := by
  rw [eq_neg_iff_add_eq_zero, ← monomial_add, neg_add_cancel, monomial_zero_right]

theorem monomial_sub (n : ℕ) : monomial n (a - b) = monomial n a - monomial n b := by
 rw [sub_eq_add_neg, monomial_add, monomial_neg]
 rfl

@[simp]
theorem support_neg {p : R[X]} : (-p).support = p.support := by
  rcases p with ⟨⟩
  -- Porting note: The last rule should be `apply`ed.
  rw [← ofFinsupp_neg, support, support]; apply Finsupp.support_neg

theorem C_eq_intCast (n : ℤ) : C (n : R) = n := by simp

@[deprecated (since := "2024-04-17")]
alias C_eq_int_cast := C_eq_intCast

theorem C_neg : C (-a) = -C a :=
  RingHom.map_neg C a

theorem C_sub : C (a - b) = C a - C b :=
  RingHom.map_sub C a b

end Ring

instance commRing [CommRing R] : CommRing R[X] :=
  --TODO: add reference to library note in PR #7432
  { toRing := Polynomial.ring
    mul_comm := mul_comm }

section NonzeroSemiring

variable [Semiring R]

instance nontrivial [Nontrivial R] : Nontrivial R[X] := by
  have h : Nontrivial R[ℕ] := by infer_instance
  rcases h.exists_pair_ne with ⟨x, y, hxy⟩
  refine ⟨⟨⟨x⟩, ⟨y⟩, ?_⟩⟩
  simp [hxy]

@[simp]
theorem X_ne_zero [Nontrivial R] : (X : R[X]) ≠ 0 :=
  mt (congr_arg fun p => coeff p 1) (by simp)

end NonzeroSemiring

section DivisionSemiring
variable [DivisionSemiring R]

lemma nnqsmul_eq_C_mul (q : ℚ≥0) (f : R[X]) : q • f = Polynomial.C (q : R) * f := by
  rw [← NNRat.smul_one_eq_cast, ← Polynomial.smul_C, C_1, smul_one_mul]

end DivisionSemiring

section DivisionRing

variable [DivisionRing R]

theorem qsmul_eq_C_mul (a : ℚ) (f : R[X]) : a • f = Polynomial.C (a : R) * f := by
  rw [← Rat.smul_one_eq_cast, ← Polynomial.smul_C, C_1, smul_one_mul]
<<<<<<< HEAD
#align polynomial.rat_smul_eq_C_mul Polynomial.qsmul_eq_C_mul
=======
>>>>>>> 99508fb5

end DivisionRing

@[simp]
theorem nontrivial_iff [Semiring R] : Nontrivial R[X] ↔ Nontrivial R :=
  ⟨fun h =>
    let ⟨_r, _s, hrs⟩ := @exists_pair_ne _ h
    Nontrivial.of_polynomial_ne hrs,
    fun h => @Polynomial.nontrivial _ _ h⟩

section repr

variable [Semiring R]

protected instance repr [Repr R] [DecidableEq R] : Repr R[X] :=
  ⟨fun p prec =>
    let termPrecAndReprs : List (WithTop ℕ × Lean.Format) :=
      List.map (fun
        | 0 => (max_prec, "C " ++ reprArg (coeff p 0))
        | 1 => if coeff p 1 = 1
          then (⊤, "X")
          else (70, "C " ++ reprArg (coeff p 1) ++ " * X")
        | n =>
          if coeff p n = 1
          then (80, "X ^ " ++ Nat.repr n)
          else (70, "C " ++ reprArg (coeff p n) ++ " * X ^ " ++ Nat.repr n))
      (p.support.sort (· ≤ ·))
    match termPrecAndReprs with
    | [] => "0"
    | [(tprec, t)] => if prec ≥ tprec then Lean.Format.paren t else t
    | ts =>
      -- multiple terms, use `+` precedence
      (if prec ≥ 65 then Lean.Format.paren else id)
      (Lean.Format.fill
        (Lean.Format.joinSep (ts.map Prod.snd) (" +" ++ Lean.Format.line)))⟩

end repr

end Polynomial<|MERGE_RESOLUTION|>--- conflicted
+++ resolved
@@ -1090,10 +1090,6 @@
 
 theorem qsmul_eq_C_mul (a : ℚ) (f : R[X]) : a • f = Polynomial.C (a : R) * f := by
   rw [← Rat.smul_one_eq_cast, ← Polynomial.smul_C, C_1, smul_one_mul]
-<<<<<<< HEAD
-#align polynomial.rat_smul_eq_C_mul Polynomial.qsmul_eq_C_mul
-=======
->>>>>>> 99508fb5
 
 end DivisionRing
 
