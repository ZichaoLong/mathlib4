--- conflicted
+++ resolved
@@ -251,22 +251,9 @@
 instance instNatCast : NatCast R[X] where natCast n := ofFinsupp n
 
 instance semiring : Semiring R[X] :=
-<<<<<<< HEAD
   delta% Function.Injective.semiring toFinsupp toFinsupp_injective toFinsupp_zero toFinsupp_one
     toFinsupp_add toFinsupp_mul (fun _ _ => toFinsupp_smul _ _) toFinsupp_pow fun _ => rfl
-#align polynomial.semiring Polynomial.semiring
-=======
-  --TODO: add reference to library note in PR #7432
-  { Function.Injective.semiring toFinsupp toFinsupp_injective toFinsupp_zero toFinsupp_one
-      toFinsupp_add toFinsupp_mul (fun _ _ => toFinsupp_smul _ _) toFinsupp_pow fun _ => rfl with
-    toAdd := Polynomial.add'
-    toMul := Polynomial.mul'
-    toZero := Polynomial.zero
-    toOne := Polynomial.one
-    nsmul := (· • ·)
-    npow := fun n x => (x ^ n) }
->>>>>>> 321e94ea
-
+、
 instance distribSMul {S} [DistribSMul S R] : DistribSMul S R[X] :=
   --TODO: add reference to library note in PR #7432
   { Function.Injective.distribSMul ⟨⟨toFinsupp, toFinsupp_zero (R := R)⟩, toFinsupp_add⟩
