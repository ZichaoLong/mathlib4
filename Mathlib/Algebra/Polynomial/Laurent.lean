/-
Copyright (c) 2022 Damiano Testa. All rights reserved.
Released under Apache 2.0 license as described in the file LICENSE.
Authors: Damiano Testa
-/
import Mathlib.Algebra.Polynomial.AlgebraMap
import Mathlib.Algebra.Polynomial.Reverse
import Mathlib.Algebra.Polynomial.Inductions
import Mathlib.RingTheory.Localization.Basic

/-!  # Laurent polynomials

We introduce Laurent polynomials over a semiring `R`.  Mathematically, they are expressions of the
form
$$
\sum_{i \in \mathbb{Z}} a_i T ^ i
$$
where the sum extends over a finite subset of `ℤ`.  Thus, negative exponents are allowed.  The
coefficients come from the semiring `R` and the variable `T` commutes with everything.

Since we are going to convert back and forth between polynomials and Laurent polynomials, we
decided to maintain some distinction by using the symbol `T`, rather than `X`, as the variable for
Laurent polynomials.

## Notation
The symbol `R[T;T⁻¹]` stands for `LaurentPolynomial R`.  We also define

* `C : R →+* R[T;T⁻¹]` the inclusion of constant polynomials, analogous to the one for `R[X]`;
* `T : ℤ → R[T;T⁻¹]` the sequence of powers of the variable `T`.

## Implementation notes

We define Laurent polynomials as `AddMonoidAlgebra R ℤ`.
Thus, they are essentially `Finsupp`s `ℤ →₀ R`.
This choice differs from the current irreducible design of `Polynomial`, that instead shields away
the implementation via `Finsupp`s.  It is closer to the original definition of polynomials.

As a consequence, `LaurentPolynomial` plays well with polynomials, but there is a little roughness
in establishing the API, since the `Finsupp` implementation of `R[X]` is well-shielded.

Unlike the case of polynomials, I felt that the exponent notation was not too easy to use, as only
natural exponents would be allowed.  Moreover, in the end, it seems likely that we should aim to
perform computations on exponents in `ℤ` anyway and separating this via the symbol `T` seems
convenient.

I made a *heavy* use of `simp` lemmas, aiming to bring Laurent polynomials to the form `C a * T n`.
Any comments or suggestions for improvements is greatly appreciated!

##  Future work
Lots is missing!
-- (Riccardo) add inclusion into Laurent series.
-- (Riccardo) giving a morphism (as `R`-alg, so in the commutative case)
  from `R[T,T⁻¹]` to `S` is the same as choosing a unit of `S`.
-- A "better" definition of `trunc` would be as an `R`-linear map.  This works:
--  ```
--  def trunc : R[T;T⁻¹] →[R] R[X] :=
--    refine (?_ : R[ℕ] →[R] R[X]).comp ?_
--    · exact ⟨(toFinsuppIso R).symm, by simp⟩
--    · refine ⟨fun r ↦ comapDomain _ r
--        (Set.injOn_of_injective (fun _ _ ↦ Int.ofNat.inj) _), ?_⟩
--      exact fun r f ↦ comapDomain_smul ..
--  ```
--  but it would make sense to bundle the maps better, for a smoother user experience.
--  I (DT) did not have the strength to embark on this (possibly short!) journey, after getting to
--  this stage of the Laurent process!
--  This would likely involve adding a `comapDomain` analogue of
--  `AddMonoidAlgebra.mapDomainAlgHom` and an `R`-linear version of
--  `Polynomial.toFinsuppIso`.
-- Add `degree, int_degree, int_trailing_degree, leading_coeff, trailing_coeff,...`.
-/


open Polynomial Function AddMonoidAlgebra Finsupp

noncomputable section

variable {R : Type*}

/-- The semiring of Laurent polynomials with coefficients in the semiring `R`.
We denote it by `R[T;T⁻¹]`.
The ring homomorphism `C : R →+* R[T;T⁻¹]` includes `R` as the constant polynomials. -/
abbrev LaurentPolynomial (R : Type*) [Semiring R] :=
  AddMonoidAlgebra R ℤ

@[nolint docBlame]
scoped[LaurentPolynomial] notation:9000 R "[T;T⁻¹]" => LaurentPolynomial R

open LaurentPolynomial

-- Porting note: `ext` no longer applies `Finsupp.ext` automatically
@[ext]
theorem LaurentPolynomial.ext [Semiring R] {p q : R[T;T⁻¹]} (h : ∀ a, p a = q a) : p = q :=
  Finsupp.ext h

/-- The ring homomorphism, taking a polynomial with coefficients in `R` to a Laurent polynomial
with coefficients in `R`. -/
def Polynomial.toLaurent [Semiring R] : R[X] →+* R[T;T⁻¹] :=
  (mapDomainRingHom R Int.ofNatHom).comp (toFinsuppIso R)

/-- This is not a simp lemma, as it is usually preferable to use the lemmas about `C` and `X`
instead. -/
theorem Polynomial.toLaurent_apply [Semiring R] (p : R[X]) :
    toLaurent p = p.toFinsupp.mapDomain (↑) :=
  rfl

/-- The `R`-algebra map, taking a polynomial with coefficients in `R` to a Laurent polynomial
with coefficients in `R`. -/
def Polynomial.toLaurentAlg [CommSemiring R] : R[X] →ₐ[R] R[T;T⁻¹] :=
  (mapDomainAlgHom R R Int.ofNatHom).comp (toFinsuppIsoAlg R).toAlgHom

@[simp] lemma Polynomial.coe_toLaurentAlg [CommSemiring R] :
    (toLaurentAlg : R[X] → R[T;T⁻¹]) = toLaurent :=
  rfl

theorem Polynomial.toLaurentAlg_apply [CommSemiring R] (f : R[X]) : toLaurentAlg f = toLaurent f :=
  rfl

namespace LaurentPolynomial

section Semiring

variable [Semiring R]

theorem single_zero_one_eq_one : (Finsupp.single 0 1 : R[T;T⁻¹]) = (1 : R[T;T⁻¹]) :=
  rfl

/-!  ### The functions `C` and `T`. -/


/-- The ring homomorphism `C`, including `R` into the ring of Laurent polynomials over `R` as
the constant Laurent polynomials. -/
def C : R →+* R[T;T⁻¹] :=
  singleZeroRingHom

theorem algebraMap_apply {R A : Type*} [CommSemiring R] [Semiring A] [Algebra R A] (r : R) :
    algebraMap R (LaurentPolynomial A) r = C (algebraMap R A r) :=
  rfl

/-- When we have `[CommSemiring R]`, the function `C` is the same as `algebraMap R R[T;T⁻¹]`.
(But note that `C` is defined when `R` is not necessarily commutative, in which case
`algebraMap` is not available.)
-/
theorem C_eq_algebraMap {R : Type*} [CommSemiring R] (r : R) : C r = algebraMap R R[T;T⁻¹] r :=
  rfl

theorem single_eq_C (r : R) : Finsupp.single 0 r = C r := rfl

@[simp] lemma C_apply (t : R) (n : ℤ) : C t n = if n = 0 then t else 0 := by
  rw [← single_eq_C, Finsupp.single_apply]; aesop

/-- The function `n ↦ T ^ n`, implemented as a sequence `ℤ → R[T;T⁻¹]`.

Using directly `T ^ n` does not work, since we want the exponents to be of Type `ℤ` and there
is no `ℤ`-power defined on `R[T;T⁻¹]`.  Using that `T` is a unit introduces extra coercions.
For these reasons, the definition of `T` is as a sequence. -/
def T (n : ℤ) : R[T;T⁻¹] :=
  Finsupp.single n 1

@[simp] lemma T_apply (m n : ℤ) : (T n : R[T;T⁻¹]) m = if n = m then 1 else 0 :=
  Finsupp.single_apply

@[simp]
theorem T_zero : (T 0 : R[T;T⁻¹]) = 1 :=
  rfl

theorem T_add (m n : ℤ) : (T (m + n) : R[T;T⁻¹]) = T m * T n := by
  -- Porting note: was `convert single_mul_single.symm`
  simp [T, single_mul_single]

theorem T_sub (m n : ℤ) : (T (m - n) : R[T;T⁻¹]) = T m * T (-n) := by rw [← T_add, sub_eq_add_neg]

@[simp]
theorem T_pow (m : ℤ) (n : ℕ) : (T m ^ n : R[T;T⁻¹]) = T (n * m) := by
  rw [T, T, single_pow n, one_pow, nsmul_eq_mul]

/-- The `simp` version of `mul_assoc`, in the presence of `T`'s. -/
@[simp]
theorem mul_T_assoc (f : R[T;T⁻¹]) (m n : ℤ) : f * T m * T n = f * T (m + n) := by
  simp [← T_add, mul_assoc]

@[simp]
theorem single_eq_C_mul_T (r : R) (n : ℤ) :
    (Finsupp.single n r : R[T;T⁻¹]) = (C r * T n : R[T;T⁻¹]) := by
  -- Porting note: was `convert single_mul_single.symm`
  simp [C, T, single_mul_single]

-- This lemma locks in the right changes and is what Lean proved directly.
-- The actual `simp`-normal form of a Laurent monomial is `C a * T n`, whenever it can be reached.
@[simp]
theorem _root_.Polynomial.toLaurent_C_mul_T (n : ℕ) (r : R) :
    (toLaurent (Polynomial.monomial n r) : R[T;T⁻¹]) = C r * T n :=
  show Finsupp.mapDomain (↑) (monomial n r).toFinsupp = (C r * T n : R[T;T⁻¹]) by
    rw [toFinsupp_monomial, Finsupp.mapDomain_single, single_eq_C_mul_T]

@[simp]
theorem _root_.Polynomial.toLaurent_C (r : R) : toLaurent (Polynomial.C r) = C r := by
  convert Polynomial.toLaurent_C_mul_T 0 r
  simp only [Int.ofNat_zero, T_zero, mul_one]

@[simp]
theorem _root_.Polynomial.toLaurent_comp_C : toLaurent (R := R) ∘ Polynomial.C = C :=
  funext Polynomial.toLaurent_C

@[simp]
theorem _root_.Polynomial.toLaurent_X : (toLaurent Polynomial.X : R[T;T⁻¹]) = T 1 := by
  have : (Polynomial.X : R[X]) = monomial 1 1 := by simp [← C_mul_X_pow_eq_monomial]
  simp [this, Polynomial.toLaurent_C_mul_T]

-- @[simp] -- Porting note (#10618): simp can prove this
theorem _root_.Polynomial.toLaurent_one : (Polynomial.toLaurent : R[X] → R[T;T⁻¹]) 1 = 1 :=
  map_one Polynomial.toLaurent

-- @[simp] -- Porting note (#10618): simp can prove this
theorem _root_.Polynomial.toLaurent_C_mul_eq (r : R) (f : R[X]) :
    toLaurent (Polynomial.C r * f) = C r * toLaurent f := by
  simp only [_root_.map_mul, Polynomial.toLaurent_C]

-- @[simp] -- Porting note (#10618): simp can prove this
theorem _root_.Polynomial.toLaurent_X_pow (n : ℕ) : toLaurent (X ^ n : R[X]) = T n := by
  simp only [map_pow, Polynomial.toLaurent_X, T_pow, mul_one]

-- @[simp] -- Porting note (#10618): simp can prove this
theorem _root_.Polynomial.toLaurent_C_mul_X_pow (n : ℕ) (r : R) :
    toLaurent (Polynomial.C r * X ^ n) = C r * T n := by
  simp only [_root_.map_mul, Polynomial.toLaurent_C, Polynomial.toLaurent_X_pow]

instance invertibleT (n : ℤ) : Invertible (T n : R[T;T⁻¹]) where
  invOf := T (-n)
  invOf_mul_self := by rw [← T_add, neg_add_cancel, T_zero]
  mul_invOf_self := by rw [← T_add, add_neg_cancel, T_zero]

@[simp]
theorem invOf_T (n : ℤ) : ⅟ (T n : R[T;T⁻¹]) = T (-n) :=
  rfl

theorem isUnit_T (n : ℤ) : IsUnit (T n : R[T;T⁻¹]) :=
  isUnit_of_invertible _

@[elab_as_elim]
protected theorem induction_on {M : R[T;T⁻¹] → Prop} (p : R[T;T⁻¹]) (h_C : ∀ a, M (C a))
    (h_add : ∀ {p q}, M p → M q → M (p + q))
    (h_C_mul_T : ∀ (n : ℕ) (a : R), M (C a * T n) → M (C a * T (n + 1)))
    (h_C_mul_T_Z : ∀ (n : ℕ) (a : R), M (C a * T (-n)) → M (C a * T (-n - 1))) : M p := by
  have A : ∀ {n : ℤ} {a : R}, M (C a * T n) := by
    intro n a
    refine Int.induction_on n ?_ ?_ ?_
    · simpa only [T_zero, mul_one] using h_C a
    · exact fun m => h_C_mul_T m a
    · exact fun m => h_C_mul_T_Z m a
  have B : ∀ s : Finset ℤ, M (s.sum fun n : ℤ => C (p.toFun n) * T n) := by
    apply Finset.induction
    · convert h_C 0
      simp only [Finset.sum_empty, _root_.map_zero]
    · intro n s ns ih
      rw [Finset.sum_insert ns]
      exact h_add A ih
  convert B p.support
  ext a
  simp_rw [← single_eq_C_mul_T]
  -- Porting note: did not make progress in `simp_rw`
  rw [Finset.sum_apply']
  simp_rw [Finsupp.single_apply, Finset.sum_ite_eq']
  split_ifs with h
  · rfl
  · exact Finsupp.not_mem_support_iff.mp h

/-- To prove something about Laurent polynomials, it suffices to show that
* the condition is closed under taking sums, and
* it holds for monomials.
-/
@[elab_as_elim]
protected theorem induction_on' {M : R[T;T⁻¹] → Prop} (p : R[T;T⁻¹])
    (h_add : ∀ p q, M p → M q → M (p + q)) (h_C_mul_T : ∀ (n : ℤ) (a : R), M (C a * T n)) :
    M p := by
  refine p.induction_on (fun a => ?_) (fun {p q} => h_add p q) ?_ ?_ <;>
      try exact fun n f _ => h_C_mul_T _ f
  convert h_C_mul_T 0 a
  exact (mul_one _).symm

theorem commute_T (n : ℤ) (f : R[T;T⁻¹]) : Commute (T n) f :=
  f.induction_on' (fun p q Tp Tq => Commute.add_right Tp Tq) fun m a =>
    show T n * _ = _ by
      rw [T, T, ← single_eq_C, single_mul_single, single_mul_single, single_mul_single]
      simp [add_comm]

@[simp]
theorem T_mul (n : ℤ) (f : R[T;T⁻¹]) : T n * f = f * T n :=
  (commute_T n f).eq

/-- `trunc : R[T;T⁻¹] →+ R[X]` maps a Laurent polynomial `f` to the polynomial whose terms of
nonnegative degree coincide with the ones of `f`.  The terms of negative degree of `f` "vanish".
`trunc` is a left-inverse to `Polynomial.toLaurent`. -/
def trunc : R[T;T⁻¹] →+ R[X] :=
  (toFinsuppIso R).symm.toAddMonoidHom.comp <| comapDomain.addMonoidHom fun _ _ => Int.ofNat.inj

@[simp]
theorem trunc_C_mul_T (n : ℤ) (r : R) : trunc (C r * T n) = ite (0 ≤ n) (monomial n.toNat r) 0 := by
  apply (toFinsuppIso R).injective
  rw [← single_eq_C_mul_T, trunc, AddMonoidHom.coe_comp, Function.comp_apply]
  -- Porting note (#10691): was `rw`
  erw [comapDomain.addMonoidHom_apply Int.ofNat_injective]
  rw [toFinsuppIso_apply]
  -- Porting note: rewrote proof below relative to mathlib3.
  by_cases n0 : 0 ≤ n
  · lift n to ℕ using n0
    erw [comapDomain_single]
    simp only [Nat.cast_nonneg, Int.toNat_ofNat, ite_true, toFinsupp_monomial]
  · lift -n to ℕ using (neg_pos.mpr (not_le.mp n0)).le with m
    rw [toFinsupp_inj, if_neg n0]
    ext a
    have := ((not_le.mp n0).trans_le (Int.ofNat_zero_le a)).ne
    simp only [coeff_ofFinsupp, comapDomain_apply, Int.ofNat_eq_coe, coeff_zero,
      single_eq_of_ne this]

@[simp]
theorem leftInverse_trunc_toLaurent :
    Function.LeftInverse (trunc : R[T;T⁻¹] → R[X]) Polynomial.toLaurent := by
  refine fun f => f.induction_on' ?_ ?_
  · intro f g hf hg
    simp only [hf, hg, _root_.map_add]
  · intro n r
    simp only [Polynomial.toLaurent_C_mul_T, trunc_C_mul_T, Int.natCast_nonneg, Int.toNat_natCast,
      if_true]

@[simp]
theorem _root_.Polynomial.trunc_toLaurent (f : R[X]) : trunc (toLaurent f) = f :=
  leftInverse_trunc_toLaurent _

theorem _root_.Polynomial.toLaurent_injective :
    Function.Injective (Polynomial.toLaurent : R[X] → R[T;T⁻¹]) :=
  leftInverse_trunc_toLaurent.injective

@[simp]
theorem _root_.Polynomial.toLaurent_inj (f g : R[X]) : toLaurent f = toLaurent g ↔ f = g :=
  ⟨fun h => Polynomial.toLaurent_injective h, congr_arg _⟩

theorem _root_.Polynomial.toLaurent_ne_zero {f : R[X]} : f ≠ 0 ↔ toLaurent f ≠ 0 :=
  (map_ne_zero_iff _ Polynomial.toLaurent_injective).symm

theorem exists_T_pow (f : R[T;T⁻¹]) : ∃ (n : ℕ) (f' : R[X]), toLaurent f' = f * T n := by
  refine f.induction_on' ?_ fun n a => ?_ <;> clear f
  · rintro f g ⟨m, fn, hf⟩ ⟨n, gn, hg⟩
    refine ⟨m + n, fn * X ^ n + gn * X ^ m, ?_⟩
    simp only [hf, hg, add_mul, add_comm (n : ℤ), map_add, map_mul, Polynomial.toLaurent_X_pow,
      mul_T_assoc, Int.ofNat_add]
  · cases' n with n n
    · exact ⟨0, Polynomial.C a * X ^ n, by simp⟩
    · refine ⟨n + 1, Polynomial.C a, ?_⟩
      simp only [Int.negSucc_eq, Polynomial.toLaurent_C, Int.ofNat_succ, mul_T_assoc,
        neg_add_cancel, T_zero, mul_one]

/-- This is a version of `exists_T_pow` stated as an induction principle. -/
@[elab_as_elim]
theorem induction_on_mul_T {Q : R[T;T⁻¹] → Prop} (f : R[T;T⁻¹])
    (Qf : ∀ {f : R[X]} {n : ℕ}, Q (toLaurent f * T (-n))) : Q f := by
  rcases f.exists_T_pow with ⟨n, f', hf⟩
  rw [← mul_one f, ← T_zero, ← Nat.cast_zero, ← Nat.sub_self n, Nat.cast_sub rfl.le, T_sub,
    ← mul_assoc, ← hf]
  exact Qf

/-- Suppose that `Q` is a statement about Laurent polynomials such that
* `Q` is true on *ordinary* polynomials;
* `Q (f * T)` implies `Q f`;
it follow that `Q` is true on all Laurent polynomials. -/
theorem reduce_to_polynomial_of_mul_T (f : R[T;T⁻¹]) {Q : R[T;T⁻¹] → Prop}
    (Qf : ∀ f : R[X], Q (toLaurent f)) (QT : ∀ f, Q (f * T 1) → Q f) : Q f := by
  induction' f using LaurentPolynomial.induction_on_mul_T with f n
  induction n with
<<<<<<< HEAD
  | zero => simpa only [Nat.zero_eq, Nat.cast_zero, neg_zero, T_zero, mul_one] using Qf _
=======
  | zero => simpa only [Nat.cast_zero, neg_zero, T_zero, mul_one] using Qf _
>>>>>>> 7f113fae
  | succ n hn => convert QT _ _; simpa using hn

section Support

theorem support_C_mul_T (a : R) (n : ℤ) : Finsupp.support (C a * T n) ⊆ {n} := by
  -- Porting note: was
  -- simpa only [← single_eq_C_mul_T] using support_single_subset
  rw [← single_eq_C_mul_T]
  exact support_single_subset

theorem support_C_mul_T_of_ne_zero {a : R} (a0 : a ≠ 0) (n : ℤ) :
    Finsupp.support (C a * T n) = {n} := by
  rw [← single_eq_C_mul_T]
  exact support_single_ne_zero _ a0

/-- The support of a polynomial `f` is a finset in `ℕ`.  The lemma `toLaurent_support f`
shows that the support of `f.toLaurent` is the same finset, but viewed in `ℤ` under the natural
inclusion `ℕ ↪ ℤ`. -/
theorem toLaurent_support (f : R[X]) : f.toLaurent.support = f.support.map Nat.castEmbedding := by
  generalize hd : f.support = s
  revert f
  refine Finset.induction_on s ?_ ?_ <;> clear s
  · simp (config := { contextual := true }) only [Polynomial.support_eq_empty, map_zero,
      Finsupp.support_zero, eq_self_iff_true, imp_true_iff, Finset.map_empty,
      Finsupp.support_eq_empty]
  · intro a s as hf f fs
    have : (erase a f).toLaurent.support = s.map Nat.castEmbedding := by
      refine hf (f.erase a) ?_
      simp only [fs, Finset.erase_eq_of_not_mem as, Polynomial.support_erase,
        Finset.erase_insert_eq_erase]
    rw [← monomial_add_erase f a, Finset.map_insert, ← this, map_add, Polynomial.toLaurent_C_mul_T,
      support_add_eq, Finset.insert_eq]
    · congr
      exact support_C_mul_T_of_ne_zero (Polynomial.mem_support_iff.mp (by simp [fs])) _
    · rw [this]
      exact Disjoint.mono_left (support_C_mul_T _ _) (by simpa)

end Support

section Degrees

/-- The degree of a Laurent polynomial takes values in `WithBot ℤ`.
If `f : R[T;T⁻¹]` is a Laurent polynomial, then `f.degree` is the maximum of its support of `f`,
or `⊥`, if `f = 0`. -/
def degree (f : R[T;T⁻¹]) : WithBot ℤ :=
  f.support.max

@[simp]
theorem degree_zero : degree (0 : R[T;T⁻¹]) = ⊥ :=
  rfl

@[simp]
theorem degree_eq_bot_iff {f : R[T;T⁻¹]} : f.degree = ⊥ ↔ f = 0 := by
  refine ⟨fun h => ?_, fun h => by rw [h, degree_zero]⟩
  rw [degree, Finset.max_eq_sup_withBot] at h
  ext n
  refine not_not.mp fun f0 => ?_
  simp_rw [Finset.sup_eq_bot_iff, Finsupp.mem_support_iff, Ne, WithBot.coe_ne_bot] at h
  exact h n f0

section ExactDegrees

@[simp]
theorem degree_C_mul_T (n : ℤ) (a : R) (a0 : a ≠ 0) : degree (C a * T n) = n := by
  rw [degree]
  -- Porting note: was `convert Finset.max_singleton`
  have : Finsupp.support (C a * T n) = {n} := by
    refine support_eq_singleton.mpr ?_
    rw [← single_eq_C_mul_T]
    simp only [single_eq_same, a0, Ne, not_false_iff, eq_self_iff_true, and_self_iff]
  rw [this]
  exact Finset.max_singleton

theorem degree_C_mul_T_ite [DecidableEq R] (n : ℤ) (a : R) :
    degree (C a * T n) = if a = 0 then ⊥ else ↑n := by
  split_ifs with h <;>
    simp only [h, map_zero, zero_mul, degree_zero, degree_C_mul_T, Ne,
      not_false_iff]

@[simp]
theorem degree_T [Nontrivial R] (n : ℤ) : (T n : R[T;T⁻¹]).degree = n := by
  rw [← one_mul (T n), ← map_one C]
  exact degree_C_mul_T n 1 (one_ne_zero : (1 : R) ≠ 0)

theorem degree_C {a : R} (a0 : a ≠ 0) : (C a).degree = 0 := by
  rw [← mul_one (C a), ← T_zero]
  exact degree_C_mul_T 0 a a0

theorem degree_C_ite [DecidableEq R] (a : R) : (C a).degree = if a = 0 then ⊥ else 0 := by
  split_ifs with h <;> simp only [h, map_zero, degree_zero, degree_C, Ne, not_false_iff]

end ExactDegrees

section DegreeBounds

theorem degree_C_mul_T_le (n : ℤ) (a : R) : degree (C a * T n) ≤ n := by
  by_cases a0 : a = 0
  · simp only [a0, map_zero, zero_mul, degree_zero, bot_le]
  · exact (degree_C_mul_T n a a0).le

theorem degree_T_le (n : ℤ) : (T n : R[T;T⁻¹]).degree ≤ n :=
  (le_of_eq (by rw [map_one, one_mul])).trans (degree_C_mul_T_le n (1 : R))

theorem degree_C_le (a : R) : (C a).degree ≤ 0 :=
  (le_of_eq (by rw [T_zero, mul_one])).trans (degree_C_mul_T_le 0 a)

end DegreeBounds

end Degrees

instance : Module R[X] R[T;T⁻¹] :=
  Module.compHom _ Polynomial.toLaurent

instance (R : Type*) [Semiring R] : IsScalarTower R[X] R[X] R[T;T⁻¹] where
  smul_assoc x y z := by dsimp; simp_rw [MulAction.mul_smul]

end Semiring

section CommSemiring

variable [CommSemiring R]

instance algebraPolynomial (R : Type*) [CommSemiring R] : Algebra R[X] R[T;T⁻¹] :=
  { Polynomial.toLaurent with
    commutes' := fun f l => by simp [mul_comm]
    smul_def' := fun f l => rfl }

theorem algebraMap_X_pow (n : ℕ) : algebraMap R[X] R[T;T⁻¹] (X ^ n) = T n :=
  Polynomial.toLaurent_X_pow n

@[simp]
theorem algebraMap_eq_toLaurent (f : R[X]) : algebraMap R[X] R[T;T⁻¹] f = toLaurent f :=
  rfl

theorem isLocalization : IsLocalization (Submonoid.closure ({X} : Set R[X])) R[T;T⁻¹] :=
  { map_units' := fun t => by
      cases' t with t ht
      rcases Submonoid.mem_closure_singleton.mp ht with ⟨n, rfl⟩
      simp only [isUnit_T n, algebraMap_eq_toLaurent, Polynomial.toLaurent_X_pow]
    surj' := fun f => by
      induction' f using LaurentPolynomial.induction_on_mul_T with f n
      have := (Submonoid.closure ({X} : Set R[X])).pow_mem Submonoid.mem_closure_singleton_self n
      refine ⟨(f, ⟨_, this⟩), ?_⟩
      simp only [algebraMap_eq_toLaurent, Polynomial.toLaurent_X_pow, mul_T_assoc,
        neg_add_cancel, T_zero, mul_one]
    exists_of_eq := fun {f g} => by
      rw [algebraMap_eq_toLaurent, algebraMap_eq_toLaurent, Polynomial.toLaurent_inj]
      rintro rfl
      exact ⟨1, rfl⟩ }

end CommSemiring

section Inversion

variable {R : Type*} [CommSemiring R]

/-- The map which substitutes `T ↦ T⁻¹` into a Laurent polynomial. -/
def invert : R[T;T⁻¹] ≃ₐ[R] R[T;T⁻¹] := AddMonoidAlgebra.domCongr R R <| AddEquiv.neg _

@[simp] lemma invert_T (n : ℤ) : invert (T n : R[T;T⁻¹]) = T (-n) :=
  AddMonoidAlgebra.domCongr_single _ _ _ _ _

@[simp] lemma invert_apply (f : R[T;T⁻¹]) (n : ℤ) : invert f n = f (-n) := rfl

@[simp] lemma invert_comp_C : invert ∘ (@C R _) = C := by ext; simp

@[simp] lemma invert_C (t : R) : invert (C t) = C t := by ext; simp

lemma involutive_invert : Involutive (invert (R := R)) := fun _ ↦ by ext; simp

@[simp] lemma invert_symm : (invert (R := R)).symm = invert := rfl

lemma toLaurent_reverse (p : R[X]) :
    toLaurent p.reverse = invert (toLaurent p) * (T p.natDegree) := by
  nontriviality R
  induction' p using Polynomial.recOnHorner with p t _ _ ih p hp ih
  · simp
  · simp [add_mul, ← ih]
  · simpa [natDegree_mul_X hp]

end Inversion

end LaurentPolynomial<|MERGE_RESOLUTION|>--- conflicted
+++ resolved
@@ -366,11 +366,7 @@
     (Qf : ∀ f : R[X], Q (toLaurent f)) (QT : ∀ f, Q (f * T 1) → Q f) : Q f := by
   induction' f using LaurentPolynomial.induction_on_mul_T with f n
   induction n with
-<<<<<<< HEAD
-  | zero => simpa only [Nat.zero_eq, Nat.cast_zero, neg_zero, T_zero, mul_one] using Qf _
-=======
   | zero => simpa only [Nat.cast_zero, neg_zero, T_zero, mul_one] using Qf _
->>>>>>> 7f113fae
   | succ n hn => convert QT _ _; simpa using hn
 
 section Support
