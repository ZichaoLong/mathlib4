/-
Copyright (c) 2022 Damiano Testa. All rights reserved.
Released under Apache 2.0 license as described in the file LICENSE.
Authors: Damiano Testa
-/
import Mathlib.Algebra.Polynomial.AlgebraMap
import Mathlib.Algebra.Polynomial.Reverse
import Mathlib.Algebra.Polynomial.Inductions
import Mathlib.RingTheory.Localization.Away.Basic

/-!  # Laurent polynomials

We introduce Laurent polynomials over a semiring `R`.  Mathematically, they are expressions of the
form
$$
\sum_{i \in \mathbb{Z}} a_i T ^ i
$$
where the sum extends over a finite subset of `ℤ`.  Thus, negative exponents are allowed.  The
coefficients come from the semiring `R` and the variable `T` commutes with everything.

Since we are going to convert back and forth between polynomials and Laurent polynomials, we
decided to maintain some distinction by using the symbol `T`, rather than `X`, as the variable for
Laurent polynomials.

## Notation
The symbol `R[T;T⁻¹]` stands for `LaurentPolynomial R`.  We also define

* `C : R →+* R[T;T⁻¹]` the inclusion of constant polynomials, analogous to the one for `R[X]`;
* `T : ℤ → R[T;T⁻¹]` the sequence of powers of the variable `T`.

## Implementation notes

We define Laurent polynomials as `AddMonoidAlgebra R ℤ`.
Thus, they are essentially `Finsupp`s `ℤ →₀ R`.
This choice differs from the current irreducible design of `Polynomial`, that instead shields away
the implementation via `Finsupp`s.  It is closer to the original definition of polynomials.

As a consequence, `LaurentPolynomial` plays well with polynomials, but there is a little roughness
in establishing the API, since the `Finsupp` implementation of `R[X]` is well-shielded.

Unlike the case of polynomials, I felt that the exponent notation was not too easy to use, as only
natural exponents would be allowed.  Moreover, in the end, it seems likely that we should aim to
perform computations on exponents in `ℤ` anyway and separating this via the symbol `T` seems
convenient.

I made a *heavy* use of `simp` lemmas, aiming to bring Laurent polynomials to the form `C a * T n`.
Any comments or suggestions for improvements is greatly appreciated!

##  Future work
Lots is missing!
-- (Riccardo) add inclusion into Laurent series.
-- A "better" definition of `trunc` would be as an `R`-linear map.  This works:
--  ```
--  def trunc : R[T;T⁻¹] →[R] R[X] :=
--    refine (?_ : R[ℕ] →[R] R[X]).comp ?_
--    · exact ⟨(toFinsuppIso R).symm, by simp⟩
--    · refine ⟨fun r ↦ comapDomain _ r
--        (Set.injOn_of_injective (fun _ _ ↦ Int.ofNat.inj) _), ?_⟩
--      exact fun r f ↦ comapDomain_smul ..
--  ```
--  but it would make sense to bundle the maps better, for a smoother user experience.
--  I (DT) did not have the strength to embark on this (possibly short!) journey, after getting to
--  this stage of the Laurent process!
--  This would likely involve adding a `comapDomain` analogue of
--  `AddMonoidAlgebra.mapDomainAlgHom` and an `R`-linear version of
--  `Polynomial.toFinsuppIso`.
-- Add `degree, int_degree, int_trailing_degree, leading_coeff, trailing_coeff,...`.
-/


open Polynomial Function AddMonoidAlgebra Finsupp

noncomputable section

variable {R : Type*}

/-- The semiring of Laurent polynomials with coefficients in the semiring `R`.
We denote it by `R[T;T⁻¹]`.
The ring homomorphism `C : R →+* R[T;T⁻¹]` includes `R` as the constant polynomials. -/
abbrev LaurentPolynomial (R : Type*) [Semiring R] :=
  AddMonoidAlgebra R ℤ

@[nolint docBlame]
scoped[LaurentPolynomial] notation:9000 R "[T;T⁻¹]" => LaurentPolynomial R

open LaurentPolynomial

@[ext]
theorem LaurentPolynomial.ext [Semiring R] {p q : R[T;T⁻¹]} (h : ∀ a, p a = q a) : p = q :=
  Finsupp.ext h

/-- The ring homomorphism, taking a polynomial with coefficients in `R` to a Laurent polynomial
with coefficients in `R`. -/
def Polynomial.toLaurent [Semiring R] : R[X] →+* R[T;T⁻¹] :=
  (mapDomainRingHom R Int.ofNatHom).comp (toFinsuppIso R)

/-- This is not a simp lemma, as it is usually preferable to use the lemmas about `C` and `X`
instead. -/
theorem Polynomial.toLaurent_apply [Semiring R] (p : R[X]) :
    toLaurent p = p.toFinsupp.mapDomain (↑) :=
  rfl

/-- The `R`-algebra map, taking a polynomial with coefficients in `R` to a Laurent polynomial
with coefficients in `R`. -/
def Polynomial.toLaurentAlg [CommSemiring R] : R[X] →ₐ[R] R[T;T⁻¹] :=
  (mapDomainAlgHom R R Int.ofNatHom).comp (toFinsuppIsoAlg R).toAlgHom

@[simp] lemma Polynomial.coe_toLaurentAlg [CommSemiring R] :
    (toLaurentAlg : R[X] → R[T;T⁻¹]) = toLaurent :=
  rfl

theorem Polynomial.toLaurentAlg_apply [CommSemiring R] (f : R[X]) : toLaurentAlg f = toLaurent f :=
  rfl

namespace LaurentPolynomial

section Semiring

variable [Semiring R]

theorem single_zero_one_eq_one : (Finsupp.single 0 1 : R[T;T⁻¹]) = (1 : R[T;T⁻¹]) :=
  rfl

/-!  ### The functions `C` and `T`. -/


/-- The ring homomorphism `C`, including `R` into the ring of Laurent polynomials over `R` as
the constant Laurent polynomials. -/
def C : R →+* R[T;T⁻¹] :=
  singleZeroRingHom

theorem algebraMap_apply {R A : Type*} [CommSemiring R] [Semiring A] [Algebra R A] (r : R) :
    algebraMap R (LaurentPolynomial A) r = C (algebraMap R A r) :=
  rfl

/-- When we have `[CommSemiring R]`, the function `C` is the same as `algebraMap R R[T;T⁻¹]`.
(But note that `C` is defined when `R` is not necessarily commutative, in which case
`algebraMap` is not available.)
-/
theorem C_eq_algebraMap {R : Type*} [CommSemiring R] (r : R) : C r = algebraMap R R[T;T⁻¹] r :=
  rfl

theorem single_eq_C (r : R) : Finsupp.single 0 r = C r := rfl

@[simp] lemma C_apply (t : R) (n : ℤ) : C t n = if n = 0 then t else 0 := by
  rw [← single_eq_C, Finsupp.single_apply]; aesop

/-- The function `n ↦ T ^ n`, implemented as a sequence `ℤ → R[T;T⁻¹]`.

Using directly `T ^ n` does not work, since we want the exponents to be of Type `ℤ` and there
is no `ℤ`-power defined on `R[T;T⁻¹]`.  Using that `T` is a unit introduces extra coercions.
For these reasons, the definition of `T` is as a sequence. -/
def T (n : ℤ) : R[T;T⁻¹] :=
  Finsupp.single n 1

@[simp] lemma T_apply (m n : ℤ) : (T n : R[T;T⁻¹]) m = if n = m then 1 else 0 :=
  Finsupp.single_apply

@[simp]
theorem T_zero : (T 0 : R[T;T⁻¹]) = 1 :=
  rfl

theorem T_add (m n : ℤ) : (T (m + n) : R[T;T⁻¹]) = T m * T n := by
  -- Porting note: was `convert single_mul_single.symm`
  simp [T, single_mul_single]

theorem T_sub (m n : ℤ) : (T (m - n) : R[T;T⁻¹]) = T m * T (-n) := by rw [← T_add, sub_eq_add_neg]

@[simp]
theorem T_pow (m : ℤ) (n : ℕ) : (T m ^ n : R[T;T⁻¹]) = T (n * m) := by
  rw [T, T, single_pow n, one_pow, nsmul_eq_mul]

/-- The `simp` version of `mul_assoc`, in the presence of `T`'s. -/
@[simp]
theorem mul_T_assoc (f : R[T;T⁻¹]) (m n : ℤ) : f * T m * T n = f * T (m + n) := by
  simp [← T_add, mul_assoc]

@[simp]
theorem single_eq_C_mul_T (r : R) (n : ℤ) :
    (Finsupp.single n r : R[T;T⁻¹]) = (C r * T n : R[T;T⁻¹]) := by
  -- Porting note: was `convert single_mul_single.symm`
  simp [C, T, single_mul_single]

-- This lemma locks in the right changes and is what Lean proved directly.
-- The actual `simp`-normal form of a Laurent monomial is `C a * T n`, whenever it can be reached.
@[simp]
theorem _root_.Polynomial.toLaurent_C_mul_T (n : ℕ) (r : R) :
    (toLaurent (Polynomial.monomial n r) : R[T;T⁻¹]) = C r * T n :=
  show Finsupp.mapDomain (↑) (monomial n r).toFinsupp = (C r * T n : R[T;T⁻¹]) by
    rw [toFinsupp_monomial, Finsupp.mapDomain_single, single_eq_C_mul_T]

@[simp]
theorem _root_.Polynomial.toLaurent_C (r : R) : toLaurent (Polynomial.C r) = C r := by
  convert Polynomial.toLaurent_C_mul_T 0 r
  simp only [Int.ofNat_zero, T_zero, mul_one]

@[simp]
theorem _root_.Polynomial.toLaurent_comp_C : toLaurent (R := R) ∘ Polynomial.C = C :=
  funext Polynomial.toLaurent_C

@[simp]
theorem _root_.Polynomial.toLaurent_X : (toLaurent Polynomial.X : R[T;T⁻¹]) = T 1 := by
  have : (Polynomial.X : R[X]) = monomial 1 1 := by simp [← C_mul_X_pow_eq_monomial]
  simp [this, Polynomial.toLaurent_C_mul_T]

@[simp]
theorem _root_.Polynomial.toLaurent_one : (Polynomial.toLaurent : R[X] → R[T;T⁻¹]) 1 = 1 :=
  map_one Polynomial.toLaurent

@[simp]
theorem _root_.Polynomial.toLaurent_C_mul_eq (r : R) (f : R[X]) :
    toLaurent (Polynomial.C r * f) = C r * toLaurent f := by
  simp only [_root_.map_mul, Polynomial.toLaurent_C]

@[simp]
theorem _root_.Polynomial.toLaurent_X_pow (n : ℕ) : toLaurent (X ^ n : R[X]) = T n := by
  simp only [map_pow, Polynomial.toLaurent_X, T_pow, mul_one]

theorem _root_.Polynomial.toLaurent_C_mul_X_pow (n : ℕ) (r : R) :
    toLaurent (Polynomial.C r * X ^ n) = C r * T n := by
  simp only [_root_.map_mul, Polynomial.toLaurent_C, Polynomial.toLaurent_X_pow]

instance invertibleT (n : ℤ) : Invertible (T n : R[T;T⁻¹]) where
  invOf := T (-n)
  invOf_mul_self := by rw [← T_add, neg_add_cancel, T_zero]
  mul_invOf_self := by rw [← T_add, add_neg_cancel, T_zero]

@[simp]
theorem invOf_T (n : ℤ) : ⅟ (T n : R[T;T⁻¹]) = T (-n) :=
  rfl

theorem isUnit_T (n : ℤ) : IsUnit (T n : R[T;T⁻¹]) :=
  isUnit_of_invertible _

@[elab_as_elim]
protected theorem induction_on {M : R[T;T⁻¹] → Prop} (p : R[T;T⁻¹]) (h_C : ∀ a, M (C a))
    (h_add : ∀ {p q}, M p → M q → M (p + q))
    (h_C_mul_T : ∀ (n : ℕ) (a : R), M (C a * T n) → M (C a * T (n + 1)))
    (h_C_mul_T_Z : ∀ (n : ℕ) (a : R), M (C a * T (-n)) → M (C a * T (-n - 1))) : M p := by
  have A : ∀ {n : ℤ} {a : R}, M (C a * T n) := by
    intro n a
    refine Int.induction_on n ?_ ?_ ?_
    · simpa only [T_zero, mul_one] using h_C a
    · exact fun m => h_C_mul_T m a
    · exact fun m => h_C_mul_T_Z m a
  have B : ∀ s : Finset ℤ, M (s.sum fun n : ℤ => C (p.toFun n) * T n) := by
    apply Finset.induction
    · convert h_C 0
      simp only [Finset.sum_empty, _root_.map_zero]
    · intro n s ns ih
      rw [Finset.sum_insert ns]
      exact h_add A ih
  convert B p.support
  ext a
  simp_rw [← single_eq_C_mul_T]
  -- Porting note: did not make progress in `simp_rw`
  rw [Finset.sum_apply']
  simp_rw [Finsupp.single_apply, Finset.sum_ite_eq']
  split_ifs with h
  · rfl
  · exact Finsupp.not_mem_support_iff.mp h

/-- To prove something about Laurent polynomials, it suffices to show that
* the condition is closed under taking sums, and
* it holds for monomials.
-/
@[elab_as_elim]
protected theorem induction_on' {M : R[T;T⁻¹] → Prop} (p : R[T;T⁻¹])
    (h_add : ∀ p q, M p → M q → M (p + q)) (h_C_mul_T : ∀ (n : ℤ) (a : R), M (C a * T n)) :
    M p := by
  refine p.induction_on (fun a => ?_) (fun {p q} => h_add p q) ?_ ?_ <;>
      try exact fun n f _ => h_C_mul_T _ f
  convert h_C_mul_T 0 a
  exact (mul_one _).symm

theorem commute_T (n : ℤ) (f : R[T;T⁻¹]) : Commute (T n) f :=
  f.induction_on' (fun _ _ Tp Tq => Commute.add_right Tp Tq) fun m a =>
    show T n * _ = _ by
      rw [T, T, ← single_eq_C, single_mul_single, single_mul_single, single_mul_single]
      simp [add_comm]

@[simp]
theorem T_mul (n : ℤ) (f : R[T;T⁻¹]) : T n * f = f * T n :=
  (commute_T n f).eq

/-- `trunc : R[T;T⁻¹] →+ R[X]` maps a Laurent polynomial `f` to the polynomial whose terms of
nonnegative degree coincide with the ones of `f`.  The terms of negative degree of `f` "vanish".
`trunc` is a left-inverse to `Polynomial.toLaurent`. -/
def trunc : R[T;T⁻¹] →+ R[X] :=
  (toFinsuppIso R).symm.toAddMonoidHom.comp <| comapDomain.addMonoidHom fun _ _ => Int.ofNat.inj

@[simp]
theorem trunc_C_mul_T (n : ℤ) (r : R) : trunc (C r * T n) = ite (0 ≤ n) (monomial n.toNat r) 0 := by
  apply (toFinsuppIso R).injective
  rw [← single_eq_C_mul_T, trunc, AddMonoidHom.coe_comp, Function.comp_apply]
  -- Porting note (https://github.com/leanprover-community/mathlib4/issues/11224): was `rw`
  erw [comapDomain.addMonoidHom_apply Int.ofNat_injective]
  rw [toFinsuppIso_apply]
  -- Porting note: rewrote proof below relative to mathlib3.
  by_cases n0 : 0 ≤ n
  · lift n to ℕ using n0
    erw [comapDomain_single]
    simp only [Nat.cast_nonneg, Int.toNat_ofNat, ite_true, toFinsupp_monomial]
  · lift -n to ℕ using (neg_pos.mpr (not_le.mp n0)).le with m
    rw [toFinsupp_inj, if_neg n0]
    ext a
    have := ((not_le.mp n0).trans_le (Int.ofNat_zero_le a)).ne
    simp only [coeff_ofFinsupp, comapDomain_apply, Int.ofNat_eq_coe, coeff_zero,
      single_eq_of_ne this]

@[simp]
theorem leftInverse_trunc_toLaurent :
    Function.LeftInverse (trunc : R[T;T⁻¹] → R[X]) Polynomial.toLaurent := by
  refine fun f => f.induction_on' ?_ ?_
  · intro f g hf hg
    simp only [hf, hg, _root_.map_add]
  · intro n r
    simp only [Polynomial.toLaurent_C_mul_T, trunc_C_mul_T, Int.natCast_nonneg, Int.toNat_natCast,
      if_true]

@[simp]
theorem _root_.Polynomial.trunc_toLaurent (f : R[X]) : trunc (toLaurent f) = f :=
  leftInverse_trunc_toLaurent _

theorem _root_.Polynomial.toLaurent_injective :
    Function.Injective (Polynomial.toLaurent : R[X] → R[T;T⁻¹]) :=
  leftInverse_trunc_toLaurent.injective

@[simp]
theorem _root_.Polynomial.toLaurent_inj (f g : R[X]) : toLaurent f = toLaurent g ↔ f = g :=
  ⟨fun h => Polynomial.toLaurent_injective h, congr_arg _⟩

<<<<<<< HEAD
@[simp]
=======
>>>>>>> 74671447
theorem _root_.Polynomial.toLaurent_ne_zero {f : R[X]} : toLaurent f ≠ 0 ↔ f ≠ 0 :=
  map_ne_zero_iff _ Polynomial.toLaurent_injective

@[simp]
theorem _root_.Polynomial.toLaurent_eq_zero {f : R[X]} : toLaurent f = 0 ↔ f = 0 :=
  map_eq_zero_iff _ Polynomial.toLaurent_injective

theorem exists_T_pow (f : R[T;T⁻¹]) : ∃ (n : ℕ) (f' : R[X]), toLaurent f' = f * T n := by
  refine f.induction_on' ?_ fun n a => ?_ <;> clear f
  · rintro f g ⟨m, fn, hf⟩ ⟨n, gn, hg⟩
    refine ⟨m + n, fn * X ^ n + gn * X ^ m, ?_⟩
    simp only [hf, hg, add_mul, add_comm (n : ℤ), map_add, map_mul, Polynomial.toLaurent_X_pow,
      mul_T_assoc, Int.ofNat_add]
  · cases' n with n n
    · exact ⟨0, Polynomial.C a * X ^ n, by simp⟩
    · refine ⟨n + 1, Polynomial.C a, ?_⟩
      simp only [Int.negSucc_eq, Polynomial.toLaurent_C, Int.ofNat_succ, mul_T_assoc,
        neg_add_cancel, T_zero, mul_one]

/-- This is a version of `exists_T_pow` stated as an induction principle. -/
@[elab_as_elim]
theorem induction_on_mul_T {Q : R[T;T⁻¹] → Prop} (f : R[T;T⁻¹])
    (Qf : ∀ {f : R[X]} {n : ℕ}, Q (toLaurent f * T (-n))) : Q f := by
  rcases f.exists_T_pow with ⟨n, f', hf⟩
  rw [← mul_one f, ← T_zero, ← Nat.cast_zero, ← Nat.sub_self n, Nat.cast_sub rfl.le, T_sub,
    ← mul_assoc, ← hf]
  exact Qf

/-- Suppose that `Q` is a statement about Laurent polynomials such that
* `Q` is true on *ordinary* polynomials;
* `Q (f * T)` implies `Q f`;
it follow that `Q` is true on all Laurent polynomials. -/
theorem reduce_to_polynomial_of_mul_T (f : R[T;T⁻¹]) {Q : R[T;T⁻¹] → Prop}
    (Qf : ∀ f : R[X], Q (toLaurent f)) (QT : ∀ f, Q (f * T 1) → Q f) : Q f := by
  induction' f using LaurentPolynomial.induction_on_mul_T with f n
  induction n with
  | zero => simpa only [Nat.cast_zero, neg_zero, T_zero, mul_one] using Qf _
  | succ n hn => convert QT _ _; simpa using hn

section Support

theorem support_C_mul_T (a : R) (n : ℤ) : Finsupp.support (C a * T n) ⊆ {n} := by
  -- Porting note: was
  -- simpa only [← single_eq_C_mul_T] using support_single_subset
  rw [← single_eq_C_mul_T]
  exact support_single_subset

theorem support_C_mul_T_of_ne_zero {a : R} (a0 : a ≠ 0) (n : ℤ) :
    Finsupp.support (C a * T n) = {n} := by
  rw [← single_eq_C_mul_T]
  exact support_single_ne_zero _ a0

/-- The support of a polynomial `f` is a finset in `ℕ`.  The lemma `toLaurent_support f`
shows that the support of `f.toLaurent` is the same finset, but viewed in `ℤ` under the natural
inclusion `ℕ ↪ ℤ`. -/
theorem toLaurent_support (f : R[X]) : f.toLaurent.support = f.support.map Nat.castEmbedding := by
  generalize hd : f.support = s
  revert f
  refine Finset.induction_on s ?_ ?_ <;> clear s
  · intro f hf
    rw [Finset.map_empty, Finsupp.support_eq_empty, toLaurent_eq_zero]
    exact Polynomial.support_eq_empty.mp hf
  · intro a s as hf f fs
    have : (erase a f).toLaurent.support = s.map Nat.castEmbedding := by
      refine hf (f.erase a) ?_
      simp only [fs, Finset.erase_eq_of_not_mem as, Polynomial.support_erase,
        Finset.erase_insert_eq_erase]
    rw [← monomial_add_erase f a, Finset.map_insert, ← this, map_add, Polynomial.toLaurent_C_mul_T,
      support_add_eq, Finset.insert_eq]
    · congr
      exact support_C_mul_T_of_ne_zero (Polynomial.mem_support_iff.mp (by simp [fs])) _
    · rw [this]
      exact Disjoint.mono_left (support_C_mul_T _ _) (by simpa)

end Support

section Degrees

/-- The degree of a Laurent polynomial takes values in `WithBot ℤ`.
If `f : R[T;T⁻¹]` is a Laurent polynomial, then `f.degree` is the maximum of its support of `f`,
or `⊥`, if `f = 0`. -/
def degree (f : R[T;T⁻¹]) : WithBot ℤ :=
  f.support.max

@[simp]
theorem degree_zero : degree (0 : R[T;T⁻¹]) = ⊥ :=
  rfl

@[simp]
theorem degree_eq_bot_iff {f : R[T;T⁻¹]} : f.degree = ⊥ ↔ f = 0 := by
  refine ⟨fun h => ?_, fun h => by rw [h, degree_zero]⟩
  rw [degree, Finset.max_eq_sup_withBot] at h
  ext n
  simp_rw [Finset.sup_eq_bot_iff, Finsupp.mem_support_iff, Ne, WithBot.coe_ne_bot] at h
  exact not_not.mp (h n)

section ExactDegrees

@[simp]
theorem degree_C_mul_T (n : ℤ) (a : R) (a0 : a ≠ 0) : degree (C a * T n) = n := by
  rw [degree, support_C_mul_T_of_ne_zero a0 n]
  exact Finset.max_singleton

theorem degree_C_mul_T_ite [DecidableEq R] (n : ℤ) (a : R) :
    degree (C a * T n) = if a = 0 then ⊥ else ↑n := by
  split_ifs with h <;>
    simp only [h, map_zero, zero_mul, degree_zero, degree_C_mul_T, Ne,
      not_false_iff]

@[simp]
theorem degree_T [Nontrivial R] (n : ℤ) : (T n : R[T;T⁻¹]).degree = n := by
  rw [← one_mul (T n), ← map_one C]
  exact degree_C_mul_T n 1 (one_ne_zero : (1 : R) ≠ 0)

theorem degree_C {a : R} (a0 : a ≠ 0) : (C a).degree = 0 := by
  rw [← mul_one (C a), ← T_zero]
  exact degree_C_mul_T 0 a a0

theorem degree_C_ite [DecidableEq R] (a : R) : (C a).degree = if a = 0 then ⊥ else 0 := by
  split_ifs with h <;> simp only [h, map_zero, degree_zero, degree_C, Ne, not_false_iff]

end ExactDegrees

section DegreeBounds

theorem degree_C_mul_T_le (n : ℤ) (a : R) : degree (C a * T n) ≤ n := by
  by_cases a0 : a = 0
  · simp only [a0, map_zero, zero_mul, degree_zero, bot_le]
  · exact (degree_C_mul_T n a a0).le

theorem degree_T_le (n : ℤ) : (T n : R[T;T⁻¹]).degree ≤ n :=
  (le_of_eq (by rw [map_one, one_mul])).trans (degree_C_mul_T_le n (1 : R))

theorem degree_C_le (a : R) : (C a).degree ≤ 0 :=
  (le_of_eq (by rw [T_zero, mul_one])).trans (degree_C_mul_T_le 0 a)

end DegreeBounds

end Degrees

instance : Module R[X] R[T;T⁻¹] :=
  Module.compHom _ Polynomial.toLaurent

instance (R : Type*) [Semiring R] : IsScalarTower R[X] R[X] R[T;T⁻¹] where
  smul_assoc x y z := by dsimp; simp_rw [MulAction.mul_smul]

end Semiring

section CommSemiring

variable [CommSemiring R] {S : Type*} [CommSemiring S] (f : R →+* S) (x : S) (hx : IsUnit x)

instance algebraPolynomial (R : Type*) [CommSemiring R] : Algebra R[X] R[T;T⁻¹] :=
  { Polynomial.toLaurent with
    commutes' := fun f l => by simp [mul_comm]
    smul_def' := fun _ _ => rfl }

theorem algebraMap_X_pow (n : ℕ) : algebraMap R[X] R[T;T⁻¹] (X ^ n) = T n :=
  Polynomial.toLaurent_X_pow n

@[simp]
theorem algebraMap_eq_toLaurent (f : R[X]) : algebraMap R[X] R[T;T⁻¹] f = toLaurent f :=
  rfl

<<<<<<< HEAD
instance isLocalization : IsLocalization.Away (X : R[X]) R[T;T⁻¹] :=
=======
theorem isLocalization : IsLocalization (Submonoid.powers (X : R[X])) R[T;T⁻¹] :=
>>>>>>> 74671447
  { map_units' := fun ⟨t, ht⟩ => by
      obtain ⟨n, rfl⟩ := ht
      rw [algebraMap_eq_toLaurent, toLaurent_X_pow]
      exact isUnit_T ↑n
    surj' := fun f => by
      induction' f using LaurentPolynomial.induction_on_mul_T with f n
      have : X ^ n ∈ Submonoid.powers (X : R[X]) := ⟨n, rfl⟩
      refine ⟨(f, ⟨_, this⟩), ?_⟩
      simp only [algebraMap_eq_toLaurent, toLaurent_X_pow, mul_T_assoc, neg_add_cancel, T_zero,
        mul_one]
    exists_of_eq := fun {f g} => by
      rw [algebraMap_eq_toLaurent, algebraMap_eq_toLaurent, Polynomial.toLaurent_inj]
      rintro rfl
      exact ⟨1, rfl⟩ }

theorem mk'_mul_T (p : R[X]) (n : ℕ) :
  IsLocalization.mk' R[T;T⁻¹] p (⟨X^n,n,rfl⟩ : Submonoid.powers (X : R[X])) * T n =
    toLaurent p := by
  rw [←toLaurent_X_pow, ←algebraMap_eq_toLaurent, IsLocalization.mk'_spec, algebraMap_eq_toLaurent]

theorem mk'_eq (p : R[X]) (n : ℕ) : IsLocalization.mk' R[T;T⁻¹] p
  (⟨X^n,n,rfl⟩ : Submonoid.powers (X : R[X])) = toLaurent p * T (-n) := by
  rw [←IsUnit.mul_left_inj (isUnit_T n), mul_T_assoc, neg_add_cancel, T_zero, mul_one]
  exact mk'_mul_T p n

theorem mk'_one_X_pow (n : ℕ) : IsLocalization.mk' R[T;T⁻¹] 1
  (⟨X^n,n,rfl⟩ : Submonoid.powers (X : R[X])) = T (-n) := by
  rw [mk'_eq 1 n, toLaurent_one, one_mul]

theorem mk'_one_X : IsLocalization.mk' R[T;T⁻¹] 1
  (⟨X,1,pow_one X⟩ : Submonoid.powers (X : R[X])) = T (-1) := by
  convert mk'_one_X_pow 1
  exact (pow_one X).symm

/-- Given a ring homomorphism `f : R →+* S` and a unit `x` in `S`, the induced homomorphism
`R[T;T⁻¹] →+* S` sending `T` to `x` and `T⁻¹` to `x⁻¹`. -/
def lift : R[T;T⁻¹] →+* S :=
  IsLocalization.lift (M := Submonoid.powers (X : R[X])) (g := Polynomial.eval₂RingHom f x) (by
    rintro ⟨y, n, rfl⟩
    simpa only [coe_eval₂RingHom, eval₂_X_pow] using IsUnit.pow n hx
  )

@[simp]
theorem lift_toLaurent (p : R[X]) : lift f x hx (toLaurent p) = eval₂ f x p := by
  unfold lift
  rw [←algebraMap_eq_toLaurent, IsLocalization.lift_eq]
  rfl

@[simp]
theorem lift_T_n (n : ℕ) : lift f x hx (T n) = x ^ n := by
  rw [←Polynomial.toLaurent_X_pow, lift_toLaurent, eval₂_X_pow f x]

@[simp]
theorem lift_T_neg_n (n : ℕ) : lift f x hx (T (-n)) = hx.unit⁻¹ ^ n := by
  rw [←mk'_one_X_pow]
  unfold lift
  rw [IsLocalization.lift_mk'_spec, map_one, coe_eval₂RingHom, eval₂_X_pow, ←mul_pow,
    IsUnit.mul_val_inv, one_pow]

theorem lift_T (n : ℤ) : lift f x hx (T n) =
  if (0 ≤ n) then (x ^ n.toNat) else (hx.unit⁻¹ ^ (-n).toNat) := by
  by_cases hn : 0 ≤ n
  · lift n to ℕ using hn
    rw [if_pos (Int.ofNat_zero_le n), Int.toNat_ofNat, lift_T_n]
  · obtain ⟨m, rfl⟩ := Int.exists_eq_neg_ofNat (Int.le_of_not_le hn)
    rw [if_neg hn, lift_T_neg_n, neg_neg, Int.toNat_ofNat]

@[simp]
theorem lift_C (r : R) : lift f x hx (C r) = f r := by
  rw [← toLaurent_C, lift_toLaurent, eval₂_C]

@[simp]
theorem lift_C_mul_T_n (r : R) (n : ℕ) : lift f x hx (C r * T n) = f r * x ^ n := by
  rw [←Polynomial.toLaurent_C_mul_T, lift_toLaurent, eval₂_monomial]

@[simp]
theorem lift_C_mul_T_neg_n (r : R) (n : ℕ) : lift f x hx (C r * T (-n)) =
  f r * hx.unit⁻¹ ^ n := by rw [map_mul, lift_T_neg_n, lift_C]

theorem lift_C_mul_T (r : R) (n : ℤ) : lift f x hx (C r * T n) =
  if (0 ≤ n) then f r * x ^ n.toNat else f r * hx.unit⁻¹ ^ (-n).toNat := by
  by_cases hn : 0 ≤ n
  · lift n to ℕ using hn
    rw [map_mul, lift_C, lift_T_n, if_pos (Int.ofNat_zero_le n), Int.toNat_ofNat]
  · obtain ⟨m, rfl⟩ := Int.exists_eq_neg_ofNat (Int.le_of_not_le hn)
    rw [map_mul, lift_C, lift_T_neg_n, if_neg hn, neg_neg, Int.toNat_ofNat]

end CommSemiring

section Inversion

variable {R : Type*} [CommSemiring R]

/-- The map which substitutes `T ↦ T⁻¹` into a Laurent polynomial. -/
def invert : R[T;T⁻¹] ≃ₐ[R] R[T;T⁻¹] := AddMonoidAlgebra.domCongr R R <| AddEquiv.neg _

@[simp] lemma invert_T (n : ℤ) : invert (T n : R[T;T⁻¹]) = T (-n) :=
  AddMonoidAlgebra.domCongr_single _ _ _ _ _

@[simp] lemma invert_apply (f : R[T;T⁻¹]) (n : ℤ) : invert f n = f (-n) := rfl

@[simp] lemma invert_comp_C : invert ∘ (@C R _) = C := by ext; simp

@[simp] lemma invert_C (t : R) : invert (C t) = C t := by ext; simp

lemma involutive_invert : Involutive (invert (R := R)) := fun _ ↦ by ext; simp

@[simp] lemma invert_symm : (invert (R := R)).symm = invert := rfl

lemma toLaurent_reverse (p : R[X]) :
    toLaurent p.reverse = invert (toLaurent p) * (T p.natDegree) := by
  nontriviality R
  induction p using Polynomial.recOnHorner with
  | M0 => simp
  | MC _ _ _ _ ih => simp [add_mul, ← ih]
  | MX _ hp => simpa [natDegree_mul_X hp]

end Inversion

end LaurentPolynomial<|MERGE_RESOLUTION|>--- conflicted
+++ resolved
@@ -330,10 +330,6 @@
 theorem _root_.Polynomial.toLaurent_inj (f g : R[X]) : toLaurent f = toLaurent g ↔ f = g :=
   ⟨fun h => Polynomial.toLaurent_injective h, congr_arg _⟩
 
-<<<<<<< HEAD
-@[simp]
-=======
->>>>>>> 74671447
 theorem _root_.Polynomial.toLaurent_ne_zero {f : R[X]} : toLaurent f ≠ 0 ↔ f ≠ 0 :=
   map_ne_zero_iff _ Polynomial.toLaurent_injective
 
@@ -498,11 +494,7 @@
 theorem algebraMap_eq_toLaurent (f : R[X]) : algebraMap R[X] R[T;T⁻¹] f = toLaurent f :=
   rfl
 
-<<<<<<< HEAD
 instance isLocalization : IsLocalization.Away (X : R[X]) R[T;T⁻¹] :=
-=======
-theorem isLocalization : IsLocalization (Submonoid.powers (X : R[X])) R[T;T⁻¹] :=
->>>>>>> 74671447
   { map_units' := fun ⟨t, ht⟩ => by
       obtain ⟨n, rfl⟩ := ht
       rw [algebraMap_eq_toLaurent, toLaurent_X_pow]
