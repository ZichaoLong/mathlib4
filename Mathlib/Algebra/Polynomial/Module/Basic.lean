--- conflicted
+++ resolved
@@ -354,13 +354,8 @@
 #align polynomial_module.smul_single_apply PolynomialModule.smul_single_apply
 
 theorem smul_apply (f : R[X]) (g : PolynomialModule R M) (n : ℕ) :
-<<<<<<< HEAD
-    (f • g) n = ∑ x in Finset.antidiagonal n, f.coeff x.1 • g x.2 := by
+    (f • g) n = ∑ x ∈ Finset.antidiagonal n, f.coeff x.1 • g x.2 := by
   induction' f with p q hp hq f_n f_a
-=======
-    (f • g) n = ∑ x ∈ Finset.antidiagonal n, f.coeff x.1 • g x.2 := by
-  induction' f using Polynomial.induction_on' with p q hp hq f_n f_a
->>>>>>> e512aa98
   · rw [add_smul, Finsupp.add_apply, hp, hq, ← Finset.sum_add_distrib]
     congr
     ext
