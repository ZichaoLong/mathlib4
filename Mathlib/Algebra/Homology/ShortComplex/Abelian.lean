/-
Copyright (c) 2023 Joël Riou. All rights reserved.
Released under Apache 2.0 license as described in the file LICENSE.
Authors: Joël Riou
-/

import Mathlib.Algebra.Homology.ShortComplex.Homology
import Mathlib.Algebra.Homology.ShortComplex.Preadditive
import Mathlib.Algebra.Homology.ShortComplex.Limits
import Mathlib.CategoryTheory.Abelian.Basic
import Mathlib.CategoryTheory.Limits.Preserves.Shapes.Kernels

/-!
# Abelian categories have homology

In this file, it is shown that all short complexes `S` in abelian
categories have terms of type `S.HomologyData`.

The strategy of the proof is to study the morphism
`kernel.ι S.g ≫ cokernel.π S.f`. We show that there is a
`LeftHomologyData` for `S` for which the `H` field consists
of the coimage of `kernel.ι S.g ≫ cokernel.π S.f`, while
there is a `RightHomologyData` for which the `H` is the
image of `kernel.ι S.g ≫ cokernel.π S.f`. The fact that
these left and right homology data are compatible (i.e.
provide a `HomologyData`) is obtained by using the
coimage-image isomorphism in abelian categories.

-/

universe v' u' v u

namespace CategoryTheory

open Category Limits

variable {C : Type u} [Category.{v} C] [Abelian C] (S : ShortComplex C)
  {D : Type u'} [Category.{v'} D] [HasZeroMorphisms D]

namespace ShortComplex

/-- The canonical morphism `Abelian.image S.f ⟶ kernel S.g` for a short complex `S`
in an abelian category. -/
noncomputable def abelianImageToKernel : Abelian.image S.f ⟶ kernel S.g :=
  kernel.lift S.g (Abelian.image.ι S.f)
    (by simp only [← cancel_epi (Abelian.factorThruImage S.f),
      kernel.lift_ι_assoc, zero, comp_zero])

@[reassoc (attr := simp)]
lemma abelianImageToKernel_comp_kernel_ι :
    S.abelianImageToKernel ≫ kernel.ι S.g = Abelian.image.ι S.f :=
  kernel.lift_ι _ _ _

instance : Mono S.abelianImageToKernel :=
  mono_of_mono_fac S.abelianImageToKernel_comp_kernel_ι

@[reassoc (attr := simp 1100)]
lemma abelianImageToKernel_comp_kernel_ι_comp_cokernel_π :
    S.abelianImageToKernel ≫ kernel.ι S.g ≫ cokernel.π S.f = 0 := by
  simp only [abelianImageToKernel_comp_kernel_ι_assoc, kernel.condition]

/-- `Abelian.image S.f` is the kernel of `kernel.ι S.g ≫ cokernel.π S.f` -/
noncomputable def abelianImageToKernelIsKernel :
    IsLimit (KernelFork.ofι S.abelianImageToKernel
      S.abelianImageToKernel_comp_kernel_ι_comp_cokernel_π) :=
  KernelFork.IsLimit.ofι _ _
    (fun k hk => kernel.lift _ (k ≫ kernel.ι S.g) (by rw [assoc, hk]))
    (fun k hk => by simp only [← cancel_mono (kernel.ι S.g), assoc,
      abelianImageToKernel_comp_kernel_ι, kernel.lift_ι])
    (fun k hk b hb => by simp only [← cancel_mono S.abelianImageToKernel,
      ← cancel_mono (kernel.ι S.g), hb, assoc, abelianImageToKernel_comp_kernel_ι, kernel.lift_ι])

namespace LeftHomologyData

/-- The canonical `LeftHomologyData` of a short complex `S` in an abelian category, for
which the `H` field is `Abelian.coimage (kernel.ι S.g ≫ cokernel.π S.f)`. -/
@[simps]
noncomputable def ofAbelian : S.LeftHomologyData := by
  let γ := kernel.ι S.g ≫ cokernel.π S.f
  let f' := kernel.lift S.g S.f S.zero
  have hf' : f' = kernel.lift γ f' (by simp [γ, f']) ≫ kernel.ι γ := by rw [kernel.lift_ι]
  have wπ : f' ≫ cokernel.π (kernel.ι γ) = 0 := by
    rw [hf']
    simp only [assoc, cokernel.condition, comp_zero]
  let e : Abelian.image S.f ≅ kernel γ :=
    IsLimit.conePointUniqueUpToIso S.abelianImageToKernelIsKernel (limit.isLimit _)
  have he : e.hom ≫ kernel.ι γ = S.abelianImageToKernel :=
    IsLimit.conePointUniqueUpToIso_hom_comp _ _ WalkingParallelPair.zero
  have fac : f' = Abelian.factorThruImage S.f ≫ e.hom ≫ kernel.ι γ := by
    rw [hf', he]
    simp only [f', kernel.lift_ι, abelianImageToKernel, ← cancel_mono (kernel.ι S.g), assoc]
  have hπ : IsColimit (CokernelCofork.ofπ _ wπ) :=
    CokernelCofork.IsColimit.ofπ _ _
    (fun x hx => cokernel.desc _ x (by
      simpa only [← cancel_epi e.hom, ← cancel_epi (Abelian.factorThruImage S.f),
        comp_zero, fac, assoc] using hx))
    (fun x hx => cokernel.π_desc _ _ _)
    (fun x hx b hb => coequalizer.hom_ext (by simp only [hb, cokernel.π_desc]))
  exact
    { K := kernel S.g,
      H := Abelian.coimage (kernel.ι S.g ≫ cokernel.π S.f)
      i := kernel.ι _,
      π := cokernel.π _
      wi := kernel.condition _
      hi := kernelIsKernel _
      wπ := wπ
      hπ := hπ }

end LeftHomologyData

/-- The canonical morphism `cokernel S.f ⟶ Abelian.coimage S.g` for a short complex `S`
in an abelian category. -/
noncomputable def cokernelToAbelianCoimage : cokernel S.f ⟶ Abelian.coimage S.g :=
  cokernel.desc S.f (Abelian.coimage.π S.g) (by
    simp only [← cancel_mono (Abelian.factorThruCoimage S.g), assoc,
      cokernel.π_desc, zero, zero_comp])

@[reassoc (attr := simp)]
lemma cokernel_π_comp_cokernelToAbelianCoimage :
    cokernel.π S.f ≫ S.cokernelToAbelianCoimage = Abelian.coimage.π S.g :=
  cokernel.π_desc _ _ _

instance : Epi S.cokernelToAbelianCoimage :=
  epi_of_epi_fac S.cokernel_π_comp_cokernelToAbelianCoimage

lemma kernel_ι_comp_cokernel_π_comp_cokernelToAbelianCoimage :
    (kernel.ι S.g ≫ cokernel.π S.f) ≫ S.cokernelToAbelianCoimage = 0 := by simp

/-- `Abelian.coimage S.g` is the cokernel of `kernel.ι S.g ≫ cokernel.π S.f` -/
noncomputable def cokernelToAbelianCoimageIsCokernel :
    IsColimit (CokernelCofork.ofπ S.cokernelToAbelianCoimage
      S.kernel_ι_comp_cokernel_π_comp_cokernelToAbelianCoimage) :=
  CokernelCofork.IsColimit.ofπ _ _
    (fun k hk => cokernel.desc _ (cokernel.π S.f ≫ k) (by simpa only [assoc] using hk))
    (fun k hk => by simp only [← cancel_epi (cokernel.π S.f),
        cokernel_π_comp_cokernelToAbelianCoimage_assoc, cokernel.π_desc])
    (fun k hk b hb => by
      simp only [← cancel_epi S.cokernelToAbelianCoimage, ← cancel_epi (cokernel.π S.f), hb,
        cokernel_π_comp_cokernelToAbelianCoimage_assoc, cokernel.π_desc])

namespace RightHomologyData

/-- The canonical `RightHomologyData` of a short complex `S` in an abelian category, for
which the `H` field is `Abelian.image (kernel.ι S.g ≫ cokernel.π S.f)`. -/
@[simps]
noncomputable def ofAbelian : S.RightHomologyData := by
  let γ := kernel.ι S.g ≫ cokernel.π S.f
  let g' := cokernel.desc S.f S.g S.zero
  have hg' : g' = cokernel.π γ ≫ cokernel.desc γ g' (by simp [γ, g']) := by rw [cokernel.π_desc]
  have wι : kernel.ι (cokernel.π γ) ≫ g' = 0 := by rw [hg', kernel.condition_assoc, zero_comp]
  let e : cokernel γ ≅ Abelian.coimage S.g :=
    IsColimit.coconePointUniqueUpToIso (colimit.isColimit _) S.cokernelToAbelianCoimageIsCokernel
  have he : cokernel.π γ ≫ e.hom = S.cokernelToAbelianCoimage :=
    IsColimit.comp_coconePointUniqueUpToIso_hom _ _ WalkingParallelPair.one
  have fac : g' = cokernel.π γ ≫ e.hom ≫ Abelian.factorThruCoimage S.g := by
    rw [hg', reassoc_of% he]
    simp only [g', cokernel.π_desc, ← cancel_epi (cokernel.π S.f),
      cokernel_π_comp_cokernelToAbelianCoimage_assoc]
  have hι : IsLimit (KernelFork.ofι _ wι) :=
    KernelFork.IsLimit.ofι _ _
      (fun x hx => kernel.lift _ x (by
        simpa only [← cancel_mono e.hom, ← cancel_mono (Abelian.factorThruCoimage S.g), assoc,
          zero_comp, fac] using hx))
      (fun x hx => kernel.lift_ι _ _ _)
      (fun x hx b hb => equalizer.hom_ext (by simp only [hb, kernel.lift_ι]))
  exact
    { Q := cokernel S.f,
      H := Abelian.image (kernel.ι S.g ≫ cokernel.π S.f)
      p := cokernel.π _
      ι := kernel.ι _
      wp := cokernel.condition _
      hp := cokernelIsCokernel _
      wι := wι
      hι := hι }

end RightHomologyData

/-- The canonical `HomologyData` of a short complex `S` in an abelian category. -/
noncomputable def HomologyData.ofAbelian : S.HomologyData where
  left := LeftHomologyData.ofAbelian S
  right := RightHomologyData.ofAbelian S
  iso := Abelian.coimageIsoImage (kernel.ι S.g ≫ cokernel.π S.f)

instance _root_.CategoryTheory.categoryWithHomology_of_abelian :
    CategoryWithHomology C where
  hasHomology S := HasHomology.mk' (HomologyData.ofAbelian S)

<<<<<<< HEAD
noncomputable def _root_.CategoryTheory.Limits.isLimit_mapCone_of_kernelFork_ofι_cokernel_condition_of_mono
    {X Y : D} (i : X ⟶ Y) [HasCokernel i] (F : D ⥤ C)
    [F.PreservesZeroMorphisms] [Mono (F.map i)]
    [PreservesColimit (parallelPair i 0) F] :
    IsLimit (F.mapCone (KernelFork.ofι i (cokernel.condition i))) := by
  let e : parallelPair (cokernel.π (F.map i)) 0 ≅ parallelPair (cokernel.π i) 0 ⋙ F :=
    parallelPair.ext (Iso.refl _) (asIso (cokernelComparison i F)) (by simp) (by simp)
  refine' IsLimit.postcomposeInvEquiv e _ _
  let hi := Abelian.monoIsKernelOfCokernel _ (cokernelIsCokernel (F.map i))
  refine' IsLimit.ofIsoLimit hi (Fork.ext (Iso.refl _) _)
  change 𝟙 _ ≫ F.map i ≫ 𝟙 _ = F.map i
  rw [comp_id, id_comp]

noncomputable instance : NormalMonoCategory (ShortComplex C) := ⟨fun i _ => by
  refine' NormalMono.mk _ (cokernel.π i) (cokernel.condition _)
    (isLimitOfIsLimitπ _ _ _ _ )
  all_goals apply isLimit_mapCone_of_kernelFork_ofι_cokernel_condition_of_mono⟩

noncomputable def _root_.CategoryTheory.Limits.isColimit_mapCocone_of_cokernelCofork_ofπ_kernel_condition_of_epi
    {X Y : D} (p : X ⟶ Y) [HasKernel p] (F : D ⥤ C)
    [F.PreservesZeroMorphisms] [Epi (F.map p)]
    [PreservesLimit (parallelPair p 0) F] :
    IsColimit (F.mapCocone (CokernelCofork.ofπ p (kernel.condition p))) := by
  let e : parallelPair (kernel.ι p) 0 ⋙ F ≅ parallelPair (kernel.ι (F.map p)) 0 := by
    refine' parallelPair.ext (asIso (kernelComparison p F)) (Iso.refl _) (by simp) (by simp)
  refine' IsColimit.precomposeInvEquiv e _ _
  let hp := Abelian.epiIsCokernelOfKernel _ (kernelIsKernel (F.map p))
  refine' IsColimit.ofIsoColimit hp (Cofork.ext (Iso.refl _) _)
  change F.map p ≫ 𝟙 _ = 𝟙 _ ≫ F.map p
  rw [comp_id, id_comp]

noncomputable instance : NormalEpiCategory (ShortComplex C) := ⟨fun p _ => by
  refine' NormalEpi.mk _ (kernel.ι p) (kernel.condition _)
    (isColimitOfIsColimitπ _ _ _ _ )
  all_goals apply isColimit_mapCocone_of_cokernelCofork_ofπ_kernel_condition_of_epi⟩

noncomputable instance : Abelian (ShortComplex C) where

attribute [local instance] strongEpi_of_epi

noncomputable def homologyIsoImageICyclesCompPOpcycles :
    S.homology ≅ image (S.iCycles ≫ S.pOpcycles) :=
  image.isoStrongEpiMono _ _ S.homology_π_ι

@[reassoc (attr := simp)]
lemma homologyIsoImageICyclesCompPOpcycles_ι :
    S.homologyIsoImageICyclesCompPOpcycles.hom ≫ image.ι (S.iCycles ≫ S.pOpcycles) =
      S.homologyι :=
  image.isoStrongEpiMono_hom_comp_ι _ _ _

namespace HomologyData

namespace OfEpiMonoFactorisation

variable {kf : KernelFork S.g} {cc : CokernelCofork S.f}
  (hkf : IsLimit kf) (hcc : IsColimit cc)
  {H : C} {π : kf.pt ⟶ H} {ι : H ⟶ cc.pt}
  (fac : kf.ι ≫ cc.π = π ≫ ι)
  [Epi π] [Mono ι]

noncomputable def isoK : kf.pt ≅ S.cycles :=
  IsLimit.conePointUniqueUpToIso hkf S.cyclesIsKernel

@[reassoc (attr := simp)]
lemma isoK_inv_ι : (isoK S hkf).inv ≫ kf.ι = S.iCycles :=
  IsLimit.conePointUniqueUpToIso_inv_comp _ _ WalkingParallelPair.zero

@[reassoc (attr := simp)]
lemma isoK_hom_iCycles : (isoK S hkf).hom ≫ S.iCycles = kf.ι := by
  rw [← isoK_inv_ι S hkf, Iso.hom_inv_id_assoc]

noncomputable def isoQ : cc.pt ≅ S.opcycles :=
  IsColimit.coconePointUniqueUpToIso hcc S.opcyclesIsCokernel

@[reassoc (attr := simp)]
lemma π_isoQ_hom : cc.π ≫ (isoQ S hcc).hom = S.pOpcycles :=
  IsColimit.comp_coconePointUniqueUpToIso_hom _ _ WalkingParallelPair.one

@[reassoc (attr := simp)]
lemma pOpcycles_isoQ_inv : S.pOpcycles ≫ (isoQ S hcc).inv = cc.π := by
  rw [← π_isoQ_hom S hcc, assoc, Iso.hom_inv_id, comp_id]

lemma fac' : ((isoK S hkf).inv ≫ π) ≫ ι ≫ (isoQ S hcc).hom = S.iCycles ≫ S.pOpcycles := by
  simp only [assoc, ← reassoc_of% fac, π_isoQ_hom, isoK_inv_ι_assoc]

noncomputable def isoImage : H ≅ image (S.iCycles ≫ S.pOpcycles) := by
  have := epi_comp (isoK S hkf).inv π
  have := mono_comp ι (isoQ S hcc).hom
  exact image.isoStrongEpiMono _ _ (fac' S hkf hcc fac)

@[reassoc (attr := simp)]
lemma isoImage_ι :
    (isoImage S hkf hcc fac).hom ≫ image.ι (S.iCycles ≫ S.pOpcycles) =
      ι ≫ (isoQ S hcc).hom := by
  have := epi_comp (isoK S hkf).inv π
  have := mono_comp ι (isoQ S hcc).hom
  apply image.isoStrongEpiMono_hom_comp_ι
  simp only [assoc, ← reassoc_of% fac, π_isoQ_hom, isoK_inv_ι_assoc]

noncomputable def isoHomology : H ≅ S.homology :=
  isoImage S hkf hcc fac ≪≫ S.homologyIsoImageICyclesCompPOpcycles.symm

@[reassoc (attr := simp)]
lemma π_comp_isoHomology_hom :
    π ≫ (isoHomology S hkf hcc fac).hom = (isoK S hkf).hom ≫ S.homologyπ := by
  dsimp [isoHomology]
  simp only [← cancel_mono (S.homologyIsoImageICyclesCompPOpcycles.hom), assoc,
    Iso.inv_hom_id, comp_id, ← cancel_mono (image.ι (S.iCycles ≫ S.pOpcycles)),
    isoImage_ι, homologyIsoImageICyclesCompPOpcycles_ι, homology_π_ι, ← reassoc_of% fac,
    π_isoQ_hom, isoK_hom_iCycles_assoc]

@[reassoc (attr := simp)]
lemma isoHomology_hom_comp_ι :
    (isoHomology S hkf hcc fac).inv ≫ ι = S.homologyι ≫ (isoQ S hcc).inv := by
  rw [← cancel_epi S.homologyπ, ← cancel_epi (isoK S hkf).hom,
    homology_π_ι_assoc, ← π_comp_isoHomology_hom_assoc S hkf hcc fac, Iso.hom_inv_id_assoc,
    ← fac, isoK_hom_iCycles_assoc, pOpcycles_isoQ_inv]

lemma f'_eq : hkf.lift (KernelFork.ofι S.f S.zero) = S.toCycles ≫ (isoK S hkf).inv := by
  have : Mono kf.ι := ⟨fun _ _ h => Fork.IsLimit.hom_ext hkf h⟩
  rw [← cancel_mono kf.ι]
  simp only [Fork.ofι_pt, Fork.IsLimit.lift_ι, Fork.ι_ofι, assoc,
    isoK_inv_ι, toCycles_i]

lemma g'_eq : hcc.desc (CokernelCofork.ofπ S.g S.zero) =
    (isoQ S hcc).hom ≫ S.fromOpcycles := by
  have : Epi cc.π := ⟨fun _ _ h => Cofork.IsColimit.hom_ext hcc h⟩
  rw [← cancel_epi cc.π]
  simp only [Cofork.IsColimit.π_desc, Cofork.π_ofπ, π_isoQ_hom_assoc, p_fromOpcycles]

lemma homologyπ_isoHomology_inv :
    S.homologyπ ≫ (isoHomology S hkf hcc fac).inv = (isoK S hkf).inv ≫ π := by
  simp only [← cancel_mono (isoHomology S hkf hcc fac).hom, assoc, Iso.inv_hom_id, comp_id,
    π_comp_isoHomology_hom, Iso.inv_hom_id_assoc]

lemma isoHomology_inv_homologyι :
    (isoHomology S hkf hcc fac).hom ≫ S.homologyι = ι ≫ (isoQ S hcc).hom := by
  rw [← cancel_mono (isoQ S hcc).inv, assoc, assoc, Iso.hom_inv_id, comp_id,
    ← isoHomology_hom_comp_ι S hkf hcc fac, Iso.hom_inv_id_assoc]

@[simps]
noncomputable def leftHomologyData : S.LeftHomologyData where
  K := kf.pt
  H := H
  i := kf.ι
  π := π
  wi := KernelFork.condition kf
  hi := IsLimit.ofIsoLimit hkf (Fork.ext (Iso.refl _) (by simp))
  wπ := by
    dsimp
    rw [← cancel_mono (isoHomology S hkf hcc fac).hom, assoc, assoc, id_comp,
      π_comp_isoHomology_hom, zero_comp, f'_eq,
      assoc, Iso.inv_hom_id_assoc, toCycles_comp_homologyπ]
  hπ := by
    dsimp
    let e : parallelPair (hkf.lift (KernelFork.ofι S.f S.zero) ≫ 𝟙 _) 0 ≅
        parallelPair S.toCycles 0 := parallelPair.ext (Iso.refl _) (isoK S hkf)
          (by dsimp ; rw [f'_eq, assoc, assoc, id_comp, Iso.inv_hom_id, comp_id, id_comp])
          (by dsimp ; simp only [zero_comp, comp_zero])
    refine' IsColimit.precomposeInvEquiv e _ _
    exact IsColimit.ofIsoColimit S.homologyIsCokernel
      (Cofork.ext (isoHomology S hkf hcc fac).symm (homologyπ_isoHomology_inv S _ _ _))

@[simps]
noncomputable def rightHomologyData : S.RightHomologyData where
  Q := cc.pt
  H := H
  p := cc.π
  ι := ι
  wp := CokernelCofork.condition cc
  hp := IsColimit.ofIsoColimit hcc (Cofork.ext (Iso.refl _) (by simp))
  wι := by
    dsimp
    rw [id_comp, g'_eq, ← cancel_epi (isoHomology S hkf hcc fac).inv, comp_zero,
      isoHomology_hom_comp_ι_assoc, Iso.inv_hom_id_assoc, homologyι_comp_fromOpcycles]
  hι := by
    let e : parallelPair (𝟙 _ ≫ hcc.desc (CokernelCofork.ofπ S.g S.zero)) 0 ≅
        parallelPair S.fromOpcycles 0 := parallelPair.ext (isoQ S hcc) (Iso.refl _)
          (by dsimp; simp only [id_comp, comp_id, g'_eq])
          (by simp)
    refine' IsLimit.postcomposeHomEquiv e _ _
    exact IsLimit.ofIsoLimit S.homologyIsKernel
      (Iso.symm (Fork.ext (isoHomology S hkf hcc fac) (isoHomology_inv_homologyι S hkf hcc fac)))

end OfEpiMonoFactorisation

@[simps]
noncomputable def ofEpiMonoFactorisation {kf : KernelFork S.g} {cc : CokernelCofork S.f}
    (hkf : IsLimit kf) (hcc : IsColimit cc) {H : C} {π : kf.pt ⟶ H} {ι : H ⟶ cc.pt}
    (fac : kf.ι ≫ cc.π = π ≫ ι) [Epi π] [Mono ι] :
    S.HomologyData where
  left := OfEpiMonoFactorisation.leftHomologyData S hkf hcc fac
  right := OfEpiMonoFactorisation.rightHomologyData S hkf hcc fac
  iso := Iso.refl _

end HomologyData

end ShortComplex

=======
end ShortComplex

>>>>>>> 2ba091d9
end CategoryTheory<|MERGE_RESOLUTION|>--- conflicted
+++ resolved
@@ -185,41 +185,42 @@
     CategoryWithHomology C where
   hasHomology S := HasHomology.mk' (HomologyData.ofAbelian S)
 
-<<<<<<< HEAD
-noncomputable def _root_.CategoryTheory.Limits.isLimit_mapCone_of_kernelFork_ofι_cokernel_condition_of_mono
+noncomputable def
+  _root_.CategoryTheory.Limits.isLimit_mapCone_of_kernelFork_ofι_cokernel_condition_of_mono
     {X Y : D} (i : X ⟶ Y) [HasCokernel i] (F : D ⥤ C)
     [F.PreservesZeroMorphisms] [Mono (F.map i)]
     [PreservesColimit (parallelPair i 0) F] :
     IsLimit (F.mapCone (KernelFork.ofι i (cokernel.condition i))) := by
   let e : parallelPair (cokernel.π (F.map i)) 0 ≅ parallelPair (cokernel.π i) 0 ⋙ F :=
     parallelPair.ext (Iso.refl _) (asIso (cokernelComparison i F)) (by simp) (by simp)
-  refine' IsLimit.postcomposeInvEquiv e _ _
+  refine IsLimit.postcomposeInvEquiv e _ ?_
   let hi := Abelian.monoIsKernelOfCokernel _ (cokernelIsCokernel (F.map i))
-  refine' IsLimit.ofIsoLimit hi (Fork.ext (Iso.refl _) _)
+  refine IsLimit.ofIsoLimit hi (Fork.ext (Iso.refl _) ?_)
   change 𝟙 _ ≫ F.map i ≫ 𝟙 _ = F.map i
   rw [comp_id, id_comp]
 
 noncomputable instance : NormalMonoCategory (ShortComplex C) := ⟨fun i _ => by
-  refine' NormalMono.mk _ (cokernel.π i) (cokernel.condition _)
-    (isLimitOfIsLimitπ _ _ _ _ )
+  refine NormalMono.mk _ (cokernel.π i) (cokernel.condition _)
+    (isLimitOfIsLimitπ _ ?_ ?_ ?_)
   all_goals apply isLimit_mapCone_of_kernelFork_ofι_cokernel_condition_of_mono⟩
 
-noncomputable def _root_.CategoryTheory.Limits.isColimit_mapCocone_of_cokernelCofork_ofπ_kernel_condition_of_epi
+noncomputable def
+    _root_.CategoryTheory.Limits.isColimit_mapCocone_of_cokernelCofork_ofπ_kernel_condition_of_epi
     {X Y : D} (p : X ⟶ Y) [HasKernel p] (F : D ⥤ C)
     [F.PreservesZeroMorphisms] [Epi (F.map p)]
     [PreservesLimit (parallelPair p 0) F] :
     IsColimit (F.mapCocone (CokernelCofork.ofπ p (kernel.condition p))) := by
-  let e : parallelPair (kernel.ι p) 0 ⋙ F ≅ parallelPair (kernel.ι (F.map p)) 0 := by
-    refine' parallelPair.ext (asIso (kernelComparison p F)) (Iso.refl _) (by simp) (by simp)
-  refine' IsColimit.precomposeInvEquiv e _ _
+  let e : parallelPair (kernel.ι p) 0 ⋙ F ≅ parallelPair (kernel.ι (F.map p)) 0 :=
+    parallelPair.ext (asIso (kernelComparison p F)) (Iso.refl _) (by simp) (by simp)
+  refine IsColimit.precomposeInvEquiv e _ ?_
   let hp := Abelian.epiIsCokernelOfKernel _ (kernelIsKernel (F.map p))
-  refine' IsColimit.ofIsoColimit hp (Cofork.ext (Iso.refl _) _)
+  refine IsColimit.ofIsoColimit hp (Cofork.ext (Iso.refl _) ?_)
   change F.map p ≫ 𝟙 _ = 𝟙 _ ≫ F.map p
   rw [comp_id, id_comp]
 
 noncomputable instance : NormalEpiCategory (ShortComplex C) := ⟨fun p _ => by
-  refine' NormalEpi.mk _ (kernel.ι p) (kernel.condition _)
-    (isColimitOfIsColimitπ _ _ _ _ )
+  refine NormalEpi.mk _ (kernel.ι p) (kernel.condition _)
+    (isColimitOfIsColimitπ _ ?_ ?_ ?_)
   all_goals apply isColimit_mapCocone_of_cokernelCofork_ofπ_kernel_condition_of_epi⟩
 
 noncomputable instance : Abelian (ShortComplex C) where
@@ -268,6 +269,8 @@
 lemma pOpcycles_isoQ_inv : S.pOpcycles ≫ (isoQ S hcc).inv = cc.π := by
   rw [← π_isoQ_hom S hcc, assoc, Iso.hom_inv_id, comp_id]
 
+omit [Epi π] [Mono ι] in
+include fac in
 lemma fac' : ((isoK S hkf).inv ≫ π) ≫ ι ≫ (isoQ S hcc).hom = S.iCycles ≫ S.pOpcycles := by
   simp only [assoc, ← reassoc_of% fac, π_isoQ_hom, isoK_inv_ι_assoc]
 
@@ -345,7 +348,7 @@
         parallelPair S.toCycles 0 := parallelPair.ext (Iso.refl _) (isoK S hkf)
           (by dsimp ; rw [f'_eq, assoc, assoc, id_comp, Iso.inv_hom_id, comp_id, id_comp])
           (by dsimp ; simp only [zero_comp, comp_zero])
-    refine' IsColimit.precomposeInvEquiv e _ _
+    refine IsColimit.precomposeInvEquiv e _ ?_
     exact IsColimit.ofIsoColimit S.homologyIsCokernel
       (Cofork.ext (isoHomology S hkf hcc fac).symm (homologyπ_isoHomology_inv S _ _ _))
 
@@ -366,7 +369,7 @@
         parallelPair S.fromOpcycles 0 := parallelPair.ext (isoQ S hcc) (Iso.refl _)
           (by dsimp; simp only [id_comp, comp_id, g'_eq])
           (by simp)
-    refine' IsLimit.postcomposeHomEquiv e _ _
+    refine IsLimit.postcomposeHomEquiv e _ ?_
     exact IsLimit.ofIsoLimit S.homologyIsKernel
       (Iso.symm (Fork.ext (isoHomology S hkf hcc fac) (isoHomology_inv_homologyι S hkf hcc fac)))
 
@@ -385,8 +388,4 @@
 
 end ShortComplex
 
-=======
-end ShortComplex
-
->>>>>>> 2ba091d9
 end CategoryTheory