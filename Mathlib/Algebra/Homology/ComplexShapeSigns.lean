--- conflicted
+++ resolved
@@ -185,7 +185,6 @@
 
 end
 
-<<<<<<< HEAD
 section
 
 variable (c₁ c₂)
@@ -241,7 +240,7 @@
   ε₁_eq_mul _ _ _ := by dsimp; rw [one_mul]
   ε₂_ε₁ _ _ _ := by dsimp; rw [one_mul, mul_one]
   ε₂_eq_mul _ _ _ := by dsimp; rw [ε_add]
-=======
+
 end ComplexShape
 
 /-- A total complex shape symmetry contains the data and properties which allow the
@@ -313,6 +312,5 @@
 lemma σ_symm (i₁ : I₁) (i₂ : I₂) :
     σ c₂ c₁ c₁₂ i₂ i₁ = σ c₁ c₂ c₁₂ i₁ i₂ := by
   apply TotalComplexShapeSymmetrySymmetry.σ_symm
->>>>>>> f5373eed
 
 end ComplexShape