/-
Copyright (c) 2022 Rémy Degenne. All rights reserved.
Released under Apache 2.0 license as described in the file LICENSE.
Authors: Rémy Degenne
-/
import Mathlib.Probability.Kernel.Defs

/-!
# Basic kernels

This file contains basic results about kernels in general and definitions of some particular
kernels.

## Main definitions

* `ProbabilityTheory.Kernel.deterministic (f : α → β) (hf : Measurable f)`:
  kernel `a ↦ Measure.dirac (f a)`.
* `ProbabilityTheory.Kernel.id`: the identity kernel, deterministic kernel for
  the identity function.
* `ProbabilityTheory.Kernel.copy α`: the deterministic kernel that maps `x : α` to
  the Dirac measure at `(x, x) : α × α`.
* `ProbabilityTheory.Kernel.discard α`: the Markov kernel to the type `Unit`.
* `ProbabilityTheory.Kernel.swap α β`: the deterministic kernel that maps `(x, y)` to
  the Dirac measure at `(y, x)`.
* `ProbabilityTheory.Kernel.const α (μβ : measure β)`: constant kernel `a ↦ μβ`.
* `ProbabilityTheory.Kernel.restrict κ (hs : MeasurableSet s)`: kernel for which the image of
  `a : α` is `(κ a).restrict s`.
  Integral: `∫⁻ b, f b ∂(κ.restrict hs a) = ∫⁻ b in s, f b ∂(κ a)`
* `ProbabilityTheory.Kernel.comapRight`: Kernel with value `(κ a).comap f`,
  for a measurable embedding `f`. That is, for a measurable set `t : Set β`,
  `ProbabilityTheory.Kernel.comapRight κ hf a t = κ a (f '' t)`
* `ProbabilityTheory.Kernel.piecewise (hs : MeasurableSet s) κ η`: the kernel equal to `κ`
  on the measurable set `s` and to `η` on its complement.

## Main statements

-/

assert_not_exists MeasureTheory.integral

open MeasureTheory

open scoped ENNReal

namespace ProbabilityTheory

variable {α β ι : Type*} {mα : MeasurableSpace α} {mβ : MeasurableSpace β} {κ : Kernel α β}

namespace Kernel

section Deterministic

/-- Kernel which to `a` associates the dirac measure at `f a`. This is a Markov kernel. -/
noncomputable def deterministic (f : α → β) (hf : Measurable f) : Kernel α β where
  toFun a := Measure.dirac (f a)
  measurable' := by
    refine Measure.measurable_of_measurable_coe _ fun s hs => ?_
    simp_rw [Measure.dirac_apply' _ hs]
    exact measurable_one.indicator (hf hs)

theorem deterministic_apply {f : α → β} (hf : Measurable f) (a : α) :
    deterministic f hf a = Measure.dirac (f a) :=
  rfl

theorem deterministic_apply' {f : α → β} (hf : Measurable f) (a : α) {s : Set β}
    (hs : MeasurableSet s) : deterministic f hf a s = s.indicator (fun _ => 1) (f a) := by
  rw [deterministic]
  change Measure.dirac (f a) s = s.indicator 1 (f a)
  simp_rw [Measure.dirac_apply' _ hs]

instance isMarkovKernel_deterministic {f : α → β} (hf : Measurable f) :
    IsMarkovKernel (deterministic f hf) :=
  ⟨fun a => by rw [deterministic_apply hf]; infer_instance⟩

theorem lintegral_deterministic' {f : β → ℝ≥0∞} {g : α → β} {a : α} (hg : Measurable g)
    (hf : Measurable f) : ∫⁻ x, f x ∂deterministic g hg a = f (g a) := by
  rw [deterministic_apply, lintegral_dirac' _ hf]

@[simp]
theorem lintegral_deterministic {f : β → ℝ≥0∞} {g : α → β} {a : α} (hg : Measurable g)
    [MeasurableSingletonClass β] : ∫⁻ x, f x ∂deterministic g hg a = f (g a) := by
  rw [deterministic_apply, lintegral_dirac (g a) f]

theorem setLIntegral_deterministic' {f : β → ℝ≥0∞} {g : α → β} {a : α} (hg : Measurable g)
    (hf : Measurable f) {s : Set β} (hs : MeasurableSet s) [Decidable (g a ∈ s)] :
    ∫⁻ x in s, f x ∂deterministic g hg a = if g a ∈ s then f (g a) else 0 := by
  rw [deterministic_apply, setLIntegral_dirac' hf hs]

@[deprecated (since := "2024-06-29")]
alias set_lintegral_deterministic' := setLIntegral_deterministic'

@[simp]
theorem setLIntegral_deterministic {f : β → ℝ≥0∞} {g : α → β} {a : α} (hg : Measurable g)
    [MeasurableSingletonClass β] (s : Set β) [Decidable (g a ∈ s)] :
    ∫⁻ x in s, f x ∂deterministic g hg a = if g a ∈ s then f (g a) else 0 := by
  rw [deterministic_apply, setLIntegral_dirac f s]

@[deprecated (since := "2024-06-29")]
alias set_lintegral_deterministic := setLIntegral_deterministic

end Deterministic

<<<<<<< HEAD
section KernelId
=======
section Id
>>>>>>> c9a178b5

/-- The identity kernel, that maps `x : α` to the Dirac measure at `x`. -/
protected noncomputable
def id : Kernel α α := Kernel.deterministic id measurable_id

instance : IsMarkovKernel (Kernel.id : Kernel α α) := by rw [Kernel.id]; infer_instance

lemma id_apply (a : α) : Kernel.id a = Measure.dirac a := by
  rw [Kernel.id, deterministic_apply, id_def]

<<<<<<< HEAD
end KernelId
=======
end Id
>>>>>>> c9a178b5

section Copy

/-- The deterministic kernel that maps `x : α` to the Dirac measure at `(x, x) : α × α`. -/
noncomputable
def copy (α : Type*) [MeasurableSpace α] : Kernel α (α × α) :=
  Kernel.deterministic (fun x ↦ (x, x)) (measurable_id.prod measurable_id)

instance : IsMarkovKernel (copy α) := by rw [copy]; infer_instance

lemma copy_apply (a : α) : copy α a = Measure.dirac (a, a) := by simp [copy, deterministic_apply]

end Copy

section Discard

/-- The Markov kernel to the `Unit` type. -/
noncomputable
def discard (α : Type*) [MeasurableSpace α] : Kernel α Unit :=
  Kernel.deterministic (fun _ ↦ ()) measurable_const

instance : IsMarkovKernel (discard α) := by rw [discard]; infer_instance

@[simp]
lemma discard_apply (a : α) : discard α a = Measure.dirac () := deterministic_apply _ _

end Discard

section Swap

/-- The deterministic kernel that maps `(x, y)` to the Dirac measure at `(y, x)`. -/
noncomputable
def swap (α β : Type*) [MeasurableSpace α] [MeasurableSpace β] : Kernel (α × β) (β × α) :=
  Kernel.deterministic Prod.swap measurable_swap

instance : IsMarkovKernel (swap α β) := by rw [swap]; infer_instance

<<<<<<< HEAD
lemma swap_apply (ab : α × β) : swap α β ab = Measure.dirac ab.swap := by
  rw [swap, deterministic_apply]

set_option linter.docPrime false in
=======
/-- See `swap_apply` for a fully applied version of this lemma. -/
lemma swap_apply (ab : α × β) : swap α β ab = Measure.dirac ab.swap := by
  rw [swap, deterministic_apply]

/-- See `swap_apply` for a partially applied version of this lemma. -/
>>>>>>> c9a178b5
lemma swap_apply' (ab : α × β) {s : Set (β × α)} (hs : MeasurableSet s) :
    swap α β ab s = s.indicator 1 ab.swap := by
  rw [swap_apply, Measure.dirac_apply' _ hs]

end Swap

section Const

/-- Constant kernel, which always returns the same measure. -/
def const (α : Type*) {β : Type*} [MeasurableSpace α] {_ : MeasurableSpace β} (μβ : Measure β) :
    Kernel α β where
  toFun _ := μβ
  measurable' := measurable_const

@[simp]
theorem const_apply (μβ : Measure β) (a : α) : const α μβ a = μβ :=
  rfl

@[simp]
lemma const_zero : const α (0 : Measure β) = 0 := by
  ext x s _; simp [const_apply]

lemma const_add (β : Type*) [MeasurableSpace β] (μ ν : Measure α) :
    const β (μ + ν) = const β μ + const β ν := by ext; simp

lemma sum_const [Countable ι] (μ : ι → Measure β) :
    Kernel.sum (fun n ↦ const α (μ n)) = const α (Measure.sum μ) := by
  ext x s hs
  rw [const_apply, Measure.sum_apply _ hs, Kernel.sum_apply' _ _ hs]
  simp only [const_apply]

instance const.instIsFiniteKernel {μβ : Measure β} [IsFiniteMeasure μβ] :
    IsFiniteKernel (const α μβ) :=
  ⟨⟨μβ Set.univ, measure_lt_top _ _, fun _ => le_rfl⟩⟩

instance const.instIsSFiniteKernel {μβ : Measure β} [SFinite μβ] :
    IsSFiniteKernel (const α μβ) :=
  ⟨fun n ↦ const α (sfiniteSeq μβ n), fun n ↦ inferInstance, by rw [sum_const, sum_sfiniteSeq]⟩

instance const.instIsMarkovKernel {μβ : Measure β} [hμβ : IsProbabilityMeasure μβ] :
    IsMarkovKernel (const α μβ) :=
  ⟨fun _ => hμβ⟩

instance const.instIsZeroOrMarkovKernel {μβ : Measure β} [hμβ : IsZeroOrProbabilityMeasure μβ] :
    IsZeroOrMarkovKernel (const α μβ) := by
  rcases eq_zero_or_isProbabilityMeasure μβ with rfl | h
  · simp only [const_zero]
    infer_instance
  · infer_instance

lemma isSFiniteKernel_const [Nonempty α] {μβ : Measure β} :
    IsSFiniteKernel (const α μβ) ↔ SFinite μβ :=
  ⟨fun h ↦ h.sFinite (Classical.arbitrary α), fun _ ↦ inferInstance⟩

@[simp]
theorem lintegral_const {f : β → ℝ≥0∞} {μ : Measure β} {a : α} :
    ∫⁻ x, f x ∂const α μ a = ∫⁻ x, f x ∂μ := by rw [const_apply]

@[simp]
theorem setLIntegral_const {f : β → ℝ≥0∞} {μ : Measure β} {a : α} {s : Set β} :
    ∫⁻ x in s, f x ∂const α μ a = ∫⁻ x in s, f x ∂μ := by rw [const_apply]

@[deprecated (since := "2024-06-29")]
alias set_lintegral_const := setLIntegral_const

end Const

/-- In a countable space with measurable singletons, every function `α → MeasureTheory.Measure β`
defines a kernel. -/
def ofFunOfCountable [MeasurableSpace α] {_ : MeasurableSpace β} [Countable α]
    [MeasurableSingletonClass α] (f : α → Measure β) : Kernel α β where
  toFun := f
  measurable' := measurable_of_countable f

section Restrict

variable {s t : Set β}

/-- Kernel given by the restriction of the measures in the image of a kernel to a set. -/
protected noncomputable def restrict (κ : Kernel α β) (hs : MeasurableSet s) : Kernel α β where
  toFun a := (κ a).restrict s
  measurable' := by
    refine Measure.measurable_of_measurable_coe _ fun t ht => ?_
    simp_rw [Measure.restrict_apply ht]
    exact Kernel.measurable_coe κ (ht.inter hs)

theorem restrict_apply (κ : Kernel α β) (hs : MeasurableSet s) (a : α) :
    κ.restrict hs a = (κ a).restrict s :=
  rfl

theorem restrict_apply' (κ : Kernel α β) (hs : MeasurableSet s) (a : α) (ht : MeasurableSet t) :
    κ.restrict hs a t = (κ a) (t ∩ s) := by
  rw [restrict_apply κ hs a, Measure.restrict_apply ht]

@[simp]
theorem restrict_univ : κ.restrict MeasurableSet.univ = κ := by
  ext1 a
  rw [Kernel.restrict_apply, Measure.restrict_univ]

@[simp]
theorem lintegral_restrict (κ : Kernel α β) (hs : MeasurableSet s) (a : α) (f : β → ℝ≥0∞) :
    ∫⁻ b, f b ∂κ.restrict hs a = ∫⁻ b in s, f b ∂κ a := by rw [restrict_apply]

@[simp]
theorem setLIntegral_restrict (κ : Kernel α β) (hs : MeasurableSet s) (a : α) (f : β → ℝ≥0∞)
    (t : Set β) : ∫⁻ b in t, f b ∂κ.restrict hs a = ∫⁻ b in t ∩ s, f b ∂κ a := by
  rw [restrict_apply, Measure.restrict_restrict' hs]

@[deprecated (since := "2024-06-29")]
alias set_lintegral_restrict := setLIntegral_restrict


instance IsFiniteKernel.restrict (κ : Kernel α β) [IsFiniteKernel κ] (hs : MeasurableSet s) :
    IsFiniteKernel (κ.restrict hs) := by
  refine ⟨⟨IsFiniteKernel.bound κ, IsFiniteKernel.bound_lt_top κ, fun a => ?_⟩⟩
  rw [restrict_apply' κ hs a MeasurableSet.univ]
  exact measure_le_bound κ a _

instance IsSFiniteKernel.restrict (κ : Kernel α β) [IsSFiniteKernel κ] (hs : MeasurableSet s) :
    IsSFiniteKernel (κ.restrict hs) := by
  refine ⟨⟨fun n => Kernel.restrict (seq κ n) hs, inferInstance, ?_⟩⟩
  ext1 a
  simp_rw [sum_apply, restrict_apply, ← Measure.restrict_sum _ hs, ← sum_apply, kernel_sum_seq]

end Restrict

section ComapRight

variable {γ : Type*} {mγ : MeasurableSpace γ} {f : γ → β}

/-- Kernel with value `(κ a).comap f`, for a measurable embedding `f`. That is, for a measurable set
`t : Set β`, `ProbabilityTheory.Kernel.comapRight κ hf a t = κ a (f '' t)`. -/
noncomputable def comapRight (κ : Kernel α β) (hf : MeasurableEmbedding f) : Kernel α γ where
  toFun a := (κ a).comap f
  measurable' := by
    refine Measure.measurable_measure.mpr fun t ht => ?_
    have : (fun a => Measure.comap f (κ a) t) = fun a => κ a (f '' t) := by
      ext1 a
      rw [Measure.comap_apply _ hf.injective _ _ ht]
      exact fun s' hs' ↦ hf.measurableSet_image.mpr hs'
    rw [this]
    exact Kernel.measurable_coe _ (hf.measurableSet_image.mpr ht)

theorem comapRight_apply (κ : Kernel α β) (hf : MeasurableEmbedding f) (a : α) :
    comapRight κ hf a = Measure.comap f (κ a) :=
  rfl

theorem comapRight_apply' (κ : Kernel α β) (hf : MeasurableEmbedding f) (a : α) {t : Set γ}
    (ht : MeasurableSet t) : comapRight κ hf a t = κ a (f '' t) := by
  rw [comapRight_apply,
    Measure.comap_apply _ hf.injective (fun s => hf.measurableSet_image.mpr) _ ht]

@[simp]
lemma comapRight_id (κ : Kernel α β) : comapRight κ MeasurableEmbedding.id = κ := by
  ext _ _ hs; rw [comapRight_apply' _ _ _ hs]; simp

theorem IsMarkovKernel.comapRight (κ : Kernel α β) (hf : MeasurableEmbedding f)
    (hκ : ∀ a, κ a (Set.range f) = 1) : IsMarkovKernel (comapRight κ hf) := by
  refine ⟨fun a => ⟨?_⟩⟩
  rw [comapRight_apply' κ hf a MeasurableSet.univ]
  simp only [Set.image_univ, Subtype.range_coe_subtype, Set.setOf_mem_eq]
  exact hκ a

instance IsFiniteKernel.comapRight (κ : Kernel α β) [IsFiniteKernel κ]
    (hf : MeasurableEmbedding f) : IsFiniteKernel (comapRight κ hf) := by
  refine ⟨⟨IsFiniteKernel.bound κ, IsFiniteKernel.bound_lt_top κ, fun a => ?_⟩⟩
  rw [comapRight_apply' κ hf a .univ]
  exact measure_le_bound κ a _

protected instance IsSFiniteKernel.comapRight (κ : Kernel α β) [IsSFiniteKernel κ]
    (hf : MeasurableEmbedding f) : IsSFiniteKernel (comapRight κ hf) := by
  refine ⟨⟨fun n => comapRight (seq κ n) hf, inferInstance, ?_⟩⟩
  ext1 a
  rw [sum_apply]
  simp_rw [comapRight_apply _ hf]
  have :
    (Measure.sum fun n => Measure.comap f (seq κ n a)) =
      Measure.comap f (Measure.sum fun n => seq κ n a) := by
    ext1 t ht
    rw [Measure.comap_apply _ hf.injective (fun s' => hf.measurableSet_image.mpr) _ ht,
      Measure.sum_apply _ ht, Measure.sum_apply _ (hf.measurableSet_image.mpr ht)]
    congr with n : 1
    rw [Measure.comap_apply _ hf.injective (fun s' => hf.measurableSet_image.mpr) _ ht]
  rw [this, measure_sum_seq]

end ComapRight

section Piecewise

variable {η : Kernel α β} {s : Set α} {hs : MeasurableSet s} [DecidablePred (· ∈ s)]

/-- `ProbabilityTheory.Kernel.piecewise hs κ η` is the kernel equal to `κ` on the measurable set `s`
and to `η` on its complement. -/
def piecewise (hs : MeasurableSet s) (κ η : Kernel α β) : Kernel α β where
  toFun a := if a ∈ s then κ a else η a
  measurable' := κ.measurable.piecewise hs η.measurable

theorem piecewise_apply (a : α) : piecewise hs κ η a = if a ∈ s then κ a else η a :=
  rfl

theorem piecewise_apply' (a : α) (t : Set β) :
    piecewise hs κ η a t = if a ∈ s then κ a t else η a t := by
  rw [piecewise_apply]; split_ifs <;> rfl

instance IsMarkovKernel.piecewise [IsMarkovKernel κ] [IsMarkovKernel η] :
    IsMarkovKernel (piecewise hs κ η) := by
  refine ⟨fun a => ⟨?_⟩⟩
  rw [piecewise_apply', measure_univ, measure_univ, ite_self]

instance IsFiniteKernel.piecewise [IsFiniteKernel κ] [IsFiniteKernel η] :
    IsFiniteKernel (piecewise hs κ η) := by
  refine ⟨⟨max (IsFiniteKernel.bound κ) (IsFiniteKernel.bound η), ?_, fun a => ?_⟩⟩
  · exact max_lt (IsFiniteKernel.bound_lt_top κ) (IsFiniteKernel.bound_lt_top η)
  rw [piecewise_apply']
  exact (ite_le_sup _ _ _).trans (sup_le_sup (measure_le_bound _ _ _) (measure_le_bound _ _ _))

protected instance IsSFiniteKernel.piecewise [IsSFiniteKernel κ] [IsSFiniteKernel η] :
    IsSFiniteKernel (piecewise hs κ η) := by
  refine ⟨⟨fun n => piecewise hs (seq κ n) (seq η n), inferInstance, ?_⟩⟩
  ext1 a
  simp_rw [sum_apply, Kernel.piecewise_apply]
  split_ifs <;> exact (measure_sum_seq _ a).symm

theorem lintegral_piecewise (a : α) (g : β → ℝ≥0∞) :
    ∫⁻ b, g b ∂piecewise hs κ η a = if a ∈ s then ∫⁻ b, g b ∂κ a else ∫⁻ b, g b ∂η a := by
  simp_rw [piecewise_apply]; split_ifs <;> rfl

theorem setLIntegral_piecewise (a : α) (g : β → ℝ≥0∞) (t : Set β) :
    ∫⁻ b in t, g b ∂piecewise hs κ η a =
      if a ∈ s then ∫⁻ b in t, g b ∂κ a else ∫⁻ b in t, g b ∂η a := by
  simp_rw [piecewise_apply]; split_ifs <;> rfl

@[deprecated (since := "2024-06-29")]
alias set_lintegral_piecewise := setLIntegral_piecewise

end Piecewise

lemma exists_ae_eq_isMarkovKernel {μ : Measure α}
    (h : ∀ᵐ a ∂μ, IsProbabilityMeasure (κ a)) (h' : μ ≠ 0) :
    ∃ (η : Kernel α β), (κ =ᵐ[μ] η) ∧ IsMarkovKernel η := by
  classical
  obtain ⟨s, s_meas, μs, hs⟩ : ∃ s, MeasurableSet s ∧ μ s = 0
      ∧ ∀ a ∉ s, IsProbabilityMeasure (κ a) := by
    refine ⟨toMeasurable μ {a | ¬ IsProbabilityMeasure (κ a)}, measurableSet_toMeasurable _ _,
      by simpa [measure_toMeasurable] using h, ?_⟩
    intro a ha
    contrapose! ha
    exact subset_toMeasurable _ _ ha
  obtain ⟨a, ha⟩ : sᶜ.Nonempty := by
    contrapose! h'; simpa [μs, h'] using measure_univ_le_add_compl s (μ := μ)
  refine ⟨Kernel.piecewise s_meas (Kernel.const _ (κ a)) κ, ?_, ?_⟩
  · filter_upwards [measure_zero_iff_ae_nmem.1 μs] with b hb
    simp [hb, piecewise]
  · refine ⟨fun b ↦ ?_⟩
    by_cases hb : b ∈ s
    · simpa [hb, piecewise] using hs _ ha
    · simpa [hb, piecewise] using hs _ hb

end Kernel
end ProbabilityTheory<|MERGE_RESOLUTION|>--- conflicted
+++ resolved
@@ -100,11 +100,7 @@
 
 end Deterministic
 
-<<<<<<< HEAD
-section KernelId
-=======
 section Id
->>>>>>> c9a178b5
 
 /-- The identity kernel, that maps `x : α` to the Dirac measure at `x`. -/
 protected noncomputable
@@ -115,11 +111,7 @@
 lemma id_apply (a : α) : Kernel.id a = Measure.dirac a := by
   rw [Kernel.id, deterministic_apply, id_def]
 
-<<<<<<< HEAD
-end KernelId
-=======
 end Id
->>>>>>> c9a178b5
 
 section Copy
 
@@ -157,18 +149,11 @@
 
 instance : IsMarkovKernel (swap α β) := by rw [swap]; infer_instance
 
-<<<<<<< HEAD
-lemma swap_apply (ab : α × β) : swap α β ab = Measure.dirac ab.swap := by
-  rw [swap, deterministic_apply]
-
-set_option linter.docPrime false in
-=======
 /-- See `swap_apply` for a fully applied version of this lemma. -/
 lemma swap_apply (ab : α × β) : swap α β ab = Measure.dirac ab.swap := by
   rw [swap, deterministic_apply]
 
 /-- See `swap_apply` for a partially applied version of this lemma. -/
->>>>>>> c9a178b5
 lemma swap_apply' (ab : α × β) {s : Set (β × α)} (hs : MeasurableSet s) :
     swap α β ab s = s.indicator 1 ab.swap := by
   rw [swap_apply, Measure.dirac_apply' _ hs]
