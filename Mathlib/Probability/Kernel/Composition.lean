--- conflicted
+++ resolved
@@ -537,11 +537,7 @@
     [IsSFiniteKernel μ] [IsSFiniteKernel κ] [IsSFiniteKernel η] :
     μ ⊗ₖ (κ + η) = μ ⊗ₖ κ + μ ⊗ₖ η := by
   ext a s hs
-<<<<<<< HEAD
-  simp only [compProd_apply _ _ _ hs, coeFn_add, Pi.add_apply, Measure.coe_add]
-=======
   simp only [compProd_apply _ _ _ hs, coe_add, Pi.add_apply, Measure.coe_add]
->>>>>>> 99508fb5
   rw [lintegral_add_left]
   exact measurable_kernel_prod_mk_left' hs a
 
