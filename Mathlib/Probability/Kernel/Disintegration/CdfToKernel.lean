/-
Copyright (c) 2024 Rémy Degenne. All rights reserved.
Released under Apache 2.0 license as described in the file LICENSE.
Authors: Rémy Degenne
-/
import Mathlib.MeasureTheory.Function.AEEqOfIntegral
import Mathlib.Probability.Kernel.Composition
import Mathlib.Probability.Kernel.Disintegration.MeasurableStieltjes

/-!
# Building a Markov kernel from a conditional cumulative distribution function

Let `κ : kernel α (β × ℝ)` and `ν : kernel α β` be two finite kernels.
A function `f : α × β → StieltjesFunction` is called a conditional kernel CDF of `κ` with respect
to `ν` if it is measurable, tends to to 0 at -∞ and to 1 at +∞ for all `p : α × β`,
`fun b ↦ f (a, b) x` is `(ν a)`-integrable for all `a : α` and `x : ℝ` and for all measurable
sets `s : Set β`, `∫ b in s, f (a, b) x ∂(ν a) = (κ a (s ×ˢ Iic x)).toReal`.

From such a function with property `hf : IsCondKernelCDF f κ ν`, we can build a `kernel (α × β) ℝ`
denoted by `hf.toKernel f` such that `κ = ν ⊗ₖ hf.toKernel f`.

## Main definitions

Let `κ : kernel α (β × ℝ)` and `ν : kernel α β`.

* `ProbabilityTheory.IsCondKernelCDF`: a function `f : α × β → StieltjesFunction` is called
  a conditional kernel CDF of `κ` with respect to `ν` if it is measurable, tends to to 0 at -∞ and
  to 1 at +∞ for all `p : α × β`, if `fun b ↦ f (a, b) x` is `(ν a)`-integrable for all `a : α` and
  `x : ℝ` and for all measurable sets `s : Set β`,
  `∫ b in s, f (a, b) x ∂(ν a) = (κ a (s ×ˢ Iic x)).toReal`.
* `ProbabilityTheory.IsCondKernelCDF.toKernel`: from a function `f : α × β → StieltjesFunction`
  with the property `hf : IsCondKernelCDF f κ ν`, build a `kernel (α × β) ℝ` such that
  `κ = ν ⊗ₖ hf.toKernel f`.
* `ProbabilityTheory.IsRatCondKernelCDF`: a function `f : α × β → ℚ → ℝ` is called a rational
  conditional kernel CDF of `κ` with respect to `ν` if is measurable and satisfies the same
  integral conditions as in the definition of `IsCondKernelCDF`, and the `ℚ → ℝ` function `f (a, b)`
  satisfies the properties of a Stieltjes function for `(ν a)`-almost all `b : β`.

## Main statements

* `ProbabilityTheory.isCondKernelCDF_stieltjesOfMeasurableRat`: if `f : α × β → ℚ → ℝ` has the
  property `IsRatCondKernelCDF`, then `stieltjesOfMeasurableRat f` is a function
  `α × β → StieltjesFunction` with the property `IsCondKernelCDF`.
* `ProbabilityTheory.compProd_toKernel`: for `hf : IsCondKernelCDF f κ ν`, `ν ⊗ₖ hf.toKernel f = κ`.

-/

open MeasureTheory Set Filter TopologicalSpace

open scoped NNReal ENNReal MeasureTheory Topology ProbabilityTheory

namespace ProbabilityTheory

variable {α β : Type*} {mα : MeasurableSpace α} {mβ : MeasurableSpace β}
  {κ : kernel α (β × ℝ)} {ν : kernel α β}

section stieltjesOfMeasurableRat

variable {f : α × β → ℚ → ℝ}

/-- a function `f : α × β → ℚ → ℝ` is called a rational conditional kernel CDF of `κ` with respect
to `ν` if is measurable, if `fun b ↦ f (a, b) x` is `(ν a)`-integrable for all `a : α` and `x : ℝ`
and for all measurable sets `s : Set β`, `∫ b in s, f (a, b) x ∂(ν a) = (κ a (s ×ˢ Iic x)).toReal`.
Also the `ℚ → ℝ` function `f (a, b)` should satisfy the properties of a Sieltjes function for
`(ν a)`-almost all `b : β`. -/
structure IsRatCondKernelCDF (f : α × β → ℚ → ℝ) (κ : kernel α (β × ℝ)) (ν : kernel α β) : Prop :=
  measurable : Measurable f
  isRatStieltjesPoint_ae (a : α) : ∀ᵐ b ∂(ν a), IsRatStieltjesPoint f (a, b)
  integrable (a : α) (q : ℚ) : Integrable (fun b ↦ f (a, b) q) (ν a)
<<<<<<< HEAD
  set_integral (a : α) {s : Set β} (_hs : MeasurableSet s) (q : ℚ) :
=======
  setIntegral (a : α) {s : Set β} (_hs : MeasurableSet s) (q : ℚ) :
>>>>>>> 59de845a
    ∫ b in s, f (a, b) q ∂(ν a) = (κ a (s ×ˢ Iic (q : ℝ))).toReal

lemma IsRatCondKernelCDF.mono (hf : IsRatCondKernelCDF f κ ν) (a : α) :
    ∀ᵐ b ∂(ν a), Monotone (f (a, b)) := by
  filter_upwards [hf.isRatStieltjesPoint_ae a] with b hb using hb.mono

lemma IsRatCondKernelCDF.tendsto_atTop_one (hf : IsRatCondKernelCDF f κ ν) (a : α) :
    ∀ᵐ b ∂(ν a), Tendsto (f (a, b)) atTop (𝓝 1) := by
  filter_upwards [hf.isRatStieltjesPoint_ae a] with b hb using hb.tendsto_atTop_one

lemma IsRatCondKernelCDF.tendsto_atBot_zero (hf : IsRatCondKernelCDF f κ ν) (a : α) :
    ∀ᵐ b ∂(ν a), Tendsto (f (a, b)) atBot (𝓝 0) := by
  filter_upwards [hf.isRatStieltjesPoint_ae a] with b hb using hb.tendsto_atBot_zero

lemma IsRatCondKernelCDF.iInf_rat_gt_eq (hf : IsRatCondKernelCDF f κ ν) (a : α) :
    ∀ᵐ b ∂(ν a), ∀ q, ⨅ r : Ioi q, f (a, b) r = f (a, b) q := by
  filter_upwards [hf.isRatStieltjesPoint_ae a] with b hb using hb.iInf_rat_gt_eq

lemma stieltjesOfMeasurableRat_ae_eq (hf : IsRatCondKernelCDF f κ ν) (a : α) (q : ℚ) :
    (fun b ↦ stieltjesOfMeasurableRat f hf.measurable (a, b) q) =ᵐ[ν a] fun b ↦ f (a, b) q := by
  filter_upwards [hf.isRatStieltjesPoint_ae a] with a ha
  rw [stieltjesOfMeasurableRat_eq, toRatCDF_of_isRatStieltjesPoint ha]

lemma setIntegral_stieltjesOfMeasurableRat_rat (hf : IsRatCondKernelCDF f κ ν) (a : α) (q : ℚ)
    {s : Set β} (hs : MeasurableSet s) :
    ∫ b in s, stieltjesOfMeasurableRat f hf.measurable (a, b) q ∂(ν a)
      = (κ a (s ×ˢ Iic (q : ℝ))).toReal := by
  rw [setIntegral_congr_ae hs (g := fun b ↦ f (a, b) q) ?_, hf.setIntegral a hs]
  filter_upwards [stieltjesOfMeasurableRat_ae_eq hf a q] with b hb using fun _ ↦ hb

@[deprecated (since := "2024-04-17")]
alias set_integral_stieltjesOfMeasurableRat_rat := setIntegral_stieltjesOfMeasurableRat_rat

lemma setLIntegral_stieltjesOfMeasurableRat_rat [IsFiniteKernel κ] (hf : IsRatCondKernelCDF f κ ν)
    (a : α) (q : ℚ) {s : Set β} (hs : MeasurableSet s) :
    ∫⁻ b in s, ENNReal.ofReal (stieltjesOfMeasurableRat f hf.measurable (a, b) q) ∂(ν a)
      = κ a (s ×ˢ Iic (q : ℝ)) := by
  rw [← ofReal_integral_eq_lintegral_ofReal]
  · rw [setIntegral_stieltjesOfMeasurableRat_rat hf a q hs, ENNReal.ofReal_toReal]
    exact measure_ne_top _ _
  · refine Integrable.restrict ?_
    rw [integrable_congr (stieltjesOfMeasurableRat_ae_eq hf a q)]
    exact hf.integrable a q
  · exact ae_of_all _ (fun x ↦ stieltjesOfMeasurableRat_nonneg _ _ _)

@[deprecated (since := "2024-06-29")]
alias set_lintegral_stieltjesOfMeasurableRat_rat := setLIntegral_stieltjesOfMeasurableRat_rat

lemma setLIntegral_stieltjesOfMeasurableRat [IsFiniteKernel κ] (hf : IsRatCondKernelCDF f κ ν)
    (a : α) (x : ℝ) {s : Set β} (hs : MeasurableSet s) :
    ∫⁻ b in s, ENNReal.ofReal (stieltjesOfMeasurableRat f hf.measurable (a, b) x) ∂(ν a)
      = κ a (s ×ˢ Iic x) := by
  -- We have the result for `x : ℚ` thanks to `setLIntegral_stieltjesOfMeasurableRat_rat`.
  -- We use a monotone convergence argument to extend it to the reals.
  by_cases hρ_zero : (ν a).restrict s = 0
  · rw [hρ_zero, lintegral_zero_measure]
    have ⟨q, hq⟩ := exists_rat_gt x
    suffices κ a (s ×ˢ Iic (q : ℝ)) = 0 by
      symm
      refine measure_mono_null (fun p ↦ ?_) this
      simp only [mem_prod, mem_Iic, and_imp]
      exact fun h1 h2 ↦ ⟨h1, h2.trans hq.le⟩
    suffices (κ a (s ×ˢ Iic (q : ℝ))).toReal = 0 by
      rw [ENNReal.toReal_eq_zero_iff] at this
      simpa [measure_ne_top] using this
    rw [← hf.setIntegral a hs q]
    simp [hρ_zero]
  have h : ∫⁻ b in s, ENNReal.ofReal (stieltjesOfMeasurableRat f hf.measurable (a, b) x) ∂(ν a)
      = ∫⁻ b in s, ⨅ r : { r' : ℚ // x < r' },
        ENNReal.ofReal (stieltjesOfMeasurableRat f hf.measurable (a, b) r) ∂(ν a) := by
    congr with b : 1
    simp_rw [← measure_stieltjesOfMeasurableRat_Iic]
    rw [← measure_iInter_eq_iInf]
    · congr with y : 1
      simp only [mem_Iic, mem_iInter, Subtype.forall]
      refine ⟨fun h a ha ↦ h.trans ?_, fun h ↦ ?_⟩
      · exact mod_cast ha.le
      · refine le_of_forall_lt_rat_imp_le fun q hq ↦ h q ?_
        exact mod_cast hq
    · exact fun _ ↦ measurableSet_Iic
    · refine Monotone.directed_ge fun r r' hrr' ↦ Iic_subset_Iic.mpr ?_
      exact mod_cast hrr'
    · obtain ⟨q, hq⟩ := exists_rat_gt x
      exact ⟨⟨q, hq⟩, measure_ne_top _ _⟩
  have h_nonempty : Nonempty { r' : ℚ // x < ↑r' } := by
    obtain ⟨r, hrx⟩ := exists_rat_gt x
    exact ⟨⟨r, hrx⟩⟩
  rw [h, lintegral_iInf_directed_of_measurable hρ_zero fun q : { r' : ℚ // x < ↑r' } ↦ ?_]
  rotate_left
  · intro b
    rw [setLIntegral_stieltjesOfMeasurableRat_rat hf a _ hs]
    exact measure_ne_top _ _
  · refine Monotone.directed_ge fun i j hij b ↦ ?_
    simp_rw [← measure_stieltjesOfMeasurableRat_Iic]
    refine measure_mono (Iic_subset_Iic.mpr ?_)
    exact mod_cast hij
  · refine Measurable.ennreal_ofReal ?_
    exact (measurable_stieltjesOfMeasurableRat hf.measurable _).comp measurable_prod_mk_left
  simp_rw [setLIntegral_stieltjesOfMeasurableRat_rat hf _ _ hs]
  rw [← measure_iInter_eq_iInf]
  · rw [← prod_iInter]
    congr with y
    simp only [mem_iInter, mem_Iic, Subtype.forall, Subtype.coe_mk]
    exact ⟨le_of_forall_lt_rat_imp_le, fun hyx q hq ↦ hyx.trans hq.le⟩
  · exact fun i ↦ hs.prod measurableSet_Iic
  · refine Monotone.directed_ge fun i j hij ↦ ?_
    refine prod_subset_prod_iff.mpr (Or.inl ⟨subset_rfl, Iic_subset_Iic.mpr ?_⟩)
    exact mod_cast hij
  · exact ⟨h_nonempty.some, measure_ne_top _ _⟩

@[deprecated (since := "2024-06-29")]
alias set_lintegral_stieltjesOfMeasurableRat := setLIntegral_stieltjesOfMeasurableRat

lemma lintegral_stieltjesOfMeasurableRat [IsFiniteKernel κ] (hf : IsRatCondKernelCDF f κ ν)
    (a : α) (x : ℝ) :
    ∫⁻ b, ENNReal.ofReal (stieltjesOfMeasurableRat f hf.measurable (a, b) x) ∂(ν a)
      = κ a (univ ×ˢ Iic x) := by
  rw [← setLIntegral_univ, setLIntegral_stieltjesOfMeasurableRat hf _ _ MeasurableSet.univ]

lemma integrable_stieltjesOfMeasurableRat [IsFiniteKernel κ] (hf : IsRatCondKernelCDF f κ ν)
    (a : α) (x : ℝ) :
    Integrable (fun b ↦ stieltjesOfMeasurableRat f hf.measurable (a, b) x) (ν a) := by
  have : (fun b ↦ stieltjesOfMeasurableRat f hf.measurable (a, b) x)
      = fun b ↦ (ENNReal.ofReal (stieltjesOfMeasurableRat f hf.measurable (a, b) x)).toReal := by
    ext t
    rw [ENNReal.toReal_ofReal]
    exact stieltjesOfMeasurableRat_nonneg _ _ _
  rw [this]
  refine integrable_toReal_of_lintegral_ne_top ?_ ?_
  · refine (Measurable.ennreal_ofReal ?_).aemeasurable
    exact (measurable_stieltjesOfMeasurableRat hf.measurable x).comp measurable_prod_mk_left
  · rw [lintegral_stieltjesOfMeasurableRat hf]
    exact measure_ne_top _ _

lemma setIntegral_stieltjesOfMeasurableRat [IsFiniteKernel κ] (hf : IsRatCondKernelCDF f κ ν)
    (a : α) (x : ℝ) {s : Set β} (hs : MeasurableSet s) :
    ∫ b in s, stieltjesOfMeasurableRat f hf.measurable (a, b) x ∂(ν a)
      = (κ a (s ×ˢ Iic x)).toReal := by
  rw [← ENNReal.ofReal_eq_ofReal_iff, ENNReal.ofReal_toReal]
  rotate_left
  · exact measure_ne_top _ _
  · exact setIntegral_nonneg hs (fun _ _ ↦ stieltjesOfMeasurableRat_nonneg _ _ _)
  · exact ENNReal.toReal_nonneg
  rw [ofReal_integral_eq_lintegral_ofReal, setLIntegral_stieltjesOfMeasurableRat hf _ _ hs]
  · exact (integrable_stieltjesOfMeasurableRat hf _ _).restrict
  · exact ae_of_all _ (fun _ ↦ stieltjesOfMeasurableRat_nonneg _ _ _)

@[deprecated (since := "2024-04-17")]
alias set_integral_stieltjesOfMeasurableRat := setIntegral_stieltjesOfMeasurableRat

lemma integral_stieltjesOfMeasurableRat [IsFiniteKernel κ] (hf : IsRatCondKernelCDF f κ ν)
    (a : α) (x : ℝ) :
    ∫ b, stieltjesOfMeasurableRat f hf.measurable (a, b) x ∂(ν a)
      = (κ a (univ ×ˢ Iic x)).toReal := by
  rw [← integral_univ, setIntegral_stieltjesOfMeasurableRat hf _ _ MeasurableSet.univ]

end stieltjesOfMeasurableRat

section isRatCondKernelCDFAux

variable {f : α × β → ℚ → ℝ}

/-- This property implies `IsRatCondKernelCDF`. The measurability, integrability and integral
conditions are the same, but the limit properties of `IsRatCondKernelCDF` are replaced by
limits of integrals. -/
structure IsRatCondKernelCDFAux (f : α × β → ℚ → ℝ) (κ : kernel α (β × ℝ)) (ν : kernel α β) :
    Prop :=
  measurable : Measurable f
  mono' (a : α) {q r : ℚ} (_hqr : q ≤ r) : ∀ᵐ c ∂(ν a), f (a, c) q ≤ f (a, c) r
  nonneg' (a : α) (q : ℚ) : ∀ᵐ c ∂(ν a), 0 ≤ f (a, c) q
  le_one' (a : α) (q : ℚ) : ∀ᵐ c ∂(ν a), f (a, c) q ≤ 1
  /- Same as `Tendsto (fun q : ℚ ↦ ∫ c, f (a, c) q ∂(ν a)) atBot (𝓝 0)` but slightly easier
  to prove in the current applications of this definition (some integral convergence lemmas
  currently apply only to `ℕ`, not `ℚ`) -/
  tendsto_integral_of_antitone (a : α) (seq : ℕ → ℚ) (_hs : Antitone seq)
    (_hs_tendsto : Tendsto seq atTop atBot) :
    Tendsto (fun m ↦ ∫ c, f (a, c) (seq m) ∂(ν a)) atTop (𝓝 0)
  /- Same as `Tendsto (fun q : ℚ ↦ ∫ c, f (a, c) q ∂(ν a)) atTop (𝓝 (ν a univ).toReal)` but
  slightly easier to prove in the current applications of this definition (some integral convergence
  lemmas currently apply only to `ℕ`, not `ℚ`) -/
  tendsto_integral_of_monotone (a : α) (seq : ℕ → ℚ) (_hs : Monotone seq)
    (_hs_tendsto : Tendsto seq atTop atTop) :
    Tendsto (fun m ↦ ∫ c, f (a, c) (seq m) ∂(ν a)) atTop (𝓝 (ν a univ).toReal)
  integrable (a : α) (q : ℚ) : Integrable (fun c ↦ f (a, c) q) (ν a)
<<<<<<< HEAD
  set_integral (a : α) {A : Set β} (_hA : MeasurableSet A) (q : ℚ) :
=======
  setIntegral (a : α) {A : Set β} (_hA : MeasurableSet A) (q : ℚ) :
>>>>>>> 59de845a
    ∫ c in A, f (a, c) q ∂(ν a) = (κ a (A ×ˢ Iic ↑q)).toReal

lemma IsRatCondKernelCDFAux.measurable_right (hf : IsRatCondKernelCDFAux f κ ν) (a : α) (q : ℚ) :
    Measurable (fun t ↦ f (a, t) q) := by
  let h := hf.measurable
  rw [measurable_pi_iff] at h
  exact (h q).comp measurable_prod_mk_left

lemma IsRatCondKernelCDFAux.mono (hf : IsRatCondKernelCDFAux f κ ν) (a : α) :
    ∀ᵐ c ∂(ν a), Monotone (f (a, c)) := by
  unfold Monotone
  simp_rw [ae_all_iff]
  exact fun _ _ hqr ↦ hf.mono' a hqr

lemma IsRatCondKernelCDFAux.nonneg (hf : IsRatCondKernelCDFAux f κ ν) (a : α) :
    ∀ᵐ c ∂(ν a), ∀ q, 0 ≤ f (a, c) q := ae_all_iff.mpr <| hf.nonneg' a

lemma IsRatCondKernelCDFAux.le_one (hf : IsRatCondKernelCDFAux f κ ν) (a : α) :
    ∀ᵐ c ∂(ν a), ∀ q, f (a, c) q ≤ 1 := ae_all_iff.mpr <| hf.le_one' a

lemma IsRatCondKernelCDFAux.tendsto_zero_of_antitone (hf : IsRatCondKernelCDFAux f κ ν)
    [IsFiniteKernel ν] (a : α) (seq : ℕ → ℚ) (hseq : Antitone seq)
    (hseq_tendsto : Tendsto seq atTop atBot) :
    ∀ᵐ c ∂(ν a), Tendsto (fun m ↦ f (a, c) (seq m)) atTop (𝓝 0) := by
  refine tendsto_of_integral_tendsto_of_antitone ?_ (integrable_const _) ?_ ?_ ?_
  · exact fun n ↦ hf.integrable a (seq n)
  · rw [integral_zero]
    exact hf.tendsto_integral_of_antitone a seq hseq hseq_tendsto
  · filter_upwards [hf.mono a] with t ht using fun n m hnm ↦ ht (hseq hnm)
  · filter_upwards [hf.nonneg a] with c hc using fun i ↦ hc (seq i)

lemma IsRatCondKernelCDFAux.tendsto_one_of_monotone (hf : IsRatCondKernelCDFAux f κ ν)
    [IsFiniteKernel ν] (a : α) (seq : ℕ → ℚ) (hseq : Monotone seq)
    (hseq_tendsto : Tendsto seq atTop atTop) :
    ∀ᵐ c ∂(ν a), Tendsto (fun m ↦ f (a, c) (seq m)) atTop (𝓝 1) := by
  refine tendsto_of_integral_tendsto_of_monotone ?_ (integrable_const _) ?_ ?_ ?_
  · exact fun n ↦ hf.integrable a (seq n)
  · rw [MeasureTheory.integral_const, smul_eq_mul, mul_one]
    exact hf.tendsto_integral_of_monotone a seq hseq hseq_tendsto
  · filter_upwards [hf.mono a] with t ht using fun n m hnm ↦ ht (hseq hnm)
  · filter_upwards [hf.le_one a] with c hc using fun i ↦ hc (seq i)

lemma IsRatCondKernelCDFAux.tendsto_atTop_one (hf : IsRatCondKernelCDFAux f κ ν) [IsFiniteKernel ν]
    (a : α) :
    ∀ᵐ t ∂(ν a), Tendsto (f (a, t)) atTop (𝓝 1) := by
  suffices ∀ᵐ t ∂(ν a), Tendsto (fun (n : ℕ) ↦ f (a, t) n) atTop (𝓝 1) by
    filter_upwards [this, hf.mono a] with t ht h_mono
    rw [tendsto_iff_tendsto_subseq_of_monotone h_mono tendsto_natCast_atTop_atTop]
    exact ht
<<<<<<< HEAD
  filter_upwards [hf.tendsto_one_of_monotone a Nat.cast Nat.mono_cast tendsto_nat_cast_atTop_atTop]
=======
  filter_upwards [hf.tendsto_one_of_monotone a Nat.cast Nat.mono_cast tendsto_natCast_atTop_atTop]
>>>>>>> 59de845a
    with x hx using hx

lemma IsRatCondKernelCDFAux.tendsto_atBot_zero (hf : IsRatCondKernelCDFAux f κ ν) [IsFiniteKernel ν]
    (a : α) :
    ∀ᵐ t ∂(ν a), Tendsto (f (a, t)) atBot (𝓝 0) := by
  suffices ∀ᵐ t ∂(ν a), Tendsto (fun q : ℚ ↦ f (a, t) (-q)) atTop (𝓝 0) by
    filter_upwards [this] with t ht
    have h_eq_neg : f (a, t) = fun q : ℚ ↦ f (a, t) (- -q) := by
      simp_rw [neg_neg]
    rw [h_eq_neg]
    convert ht.comp tendsto_neg_atBot_atTop
    simp
  suffices ∀ᵐ t ∂(ν a), Tendsto (fun (n : ℕ) ↦ f (a, t) (-n)) atTop (𝓝 0) by
    filter_upwards [this, hf.mono a] with t ht h_mono
    have h_anti : Antitone (fun q ↦ f (a, t) (-q)) := h_mono.comp_antitone monotone_id.neg
<<<<<<< HEAD
    exact (tendsto_iff_tendsto_subseq_of_antitone h_anti tendsto_nat_cast_atTop_atTop).mpr ht
  exact hf.tendsto_zero_of_antitone _ _ Nat.mono_cast.neg
    (tendsto_neg_atBot_iff.mpr tendsto_nat_cast_atTop_atTop)
=======
    exact (tendsto_iff_tendsto_subseq_of_antitone h_anti tendsto_natCast_atTop_atTop).mpr ht
  exact hf.tendsto_zero_of_antitone _ _ Nat.mono_cast.neg
    (tendsto_neg_atBot_iff.mpr tendsto_natCast_atTop_atTop)
>>>>>>> 59de845a

lemma IsRatCondKernelCDFAux.bddBelow_range (hf : IsRatCondKernelCDFAux f κ ν) (a : α) :
    ∀ᵐ t ∂(ν a), ∀ q : ℚ, BddBelow (range fun (r : Ioi q) ↦ f (a, t) r) := by
  filter_upwards [hf.nonneg a] with c hc
  refine fun q ↦ ⟨0, ?_⟩
  simp [mem_lowerBounds, hc]

lemma IsRatCondKernelCDFAux.integrable_iInf_rat_gt (hf : IsRatCondKernelCDFAux f κ ν)
    [IsFiniteKernel ν] (a : α) (q : ℚ) :
    Integrable (fun t ↦ ⨅ r : Ioi q, f (a, t) r) (ν a) := by
  rw [← memℒp_one_iff_integrable]
  refine ⟨(measurable_iInf fun i ↦ hf.measurable_right a _).aestronglyMeasurable, ?_⟩
  refine (?_ : _ ≤ (ν a univ : ℝ≥0∞)).trans_lt (measure_lt_top _ _)
  refine (snorm_le_of_ae_bound (C := 1) ?_).trans (by simp)
  filter_upwards [hf.bddBelow_range a, hf.nonneg a, hf.le_one a]
    with t hbdd_below h_nonneg h_le_one
  rw [Real.norm_eq_abs, abs_of_nonneg]
  · refine ciInf_le_of_le ?_ ?_ ?_
    · exact hbdd_below _
    · exact ⟨q + 1, by simp⟩
    · exact h_le_one _
  · exact le_ciInf fun r ↦ h_nonneg _

lemma _root_.MeasureTheory.Measure.iInf_rat_gt_prod_Iic {ρ : Measure (α × ℝ)} [IsFiniteMeasure ρ]
    {s : Set α} (hs : MeasurableSet s) (t : ℚ) :
    ⨅ r : { r' : ℚ // t < r' }, ρ (s ×ˢ Iic (r : ℝ)) = ρ (s ×ˢ Iic (t : ℝ)) := by
  rw [← measure_iInter_eq_iInf]
  · rw [← prod_iInter]
    congr with x : 1
    simp only [mem_iInter, mem_Iic, Subtype.forall, Subtype.coe_mk]
    refine ⟨fun h ↦ ?_, fun h a hta ↦ h.trans ?_⟩
    · refine le_of_forall_lt_rat_imp_le fun q htq ↦ h q ?_
      exact mod_cast htq
    · exact mod_cast hta.le
  · exact fun _ => hs.prod measurableSet_Iic
  · refine Monotone.directed_ge fun r r' hrr' ↦ prod_subset_prod_iff.mpr (Or.inl ⟨subset_rfl, ?_⟩)
    refine Iic_subset_Iic.mpr ?_
    exact mod_cast hrr'
  · exact ⟨⟨t + 1, lt_add_one _⟩, measure_ne_top ρ _⟩

lemma IsRatCondKernelCDFAux.setIntegral_iInf_rat_gt (hf : IsRatCondKernelCDFAux f κ ν)
    [IsFiniteKernel κ] [IsFiniteKernel ν] (a : α) (q : ℚ) {A : Set β} (hA : MeasurableSet A) :
    ∫ t in A, ⨅ r : Ioi q, f (a, t) r ∂(ν a) = (κ a (A ×ˢ Iic (q : ℝ))).toReal := by
  refine le_antisymm ?_ ?_
  · have h : ∀ r : Ioi q, ∫ t in A, ⨅ r' : Ioi q, f (a, t) r' ∂(ν a)
        ≤ (κ a (A ×ˢ Iic (r : ℝ))).toReal := by
      intro r
      rw [← hf.setIntegral a hA]
      refine setIntegral_mono_ae ?_ ?_ ?_
      · exact (hf.integrable_iInf_rat_gt _ _).integrableOn
      · exact (hf.integrable _ _).integrableOn
      · filter_upwards [hf.bddBelow_range a] with t ht using ciInf_le (ht _) r
    calc ∫ t in A, ⨅ r : Ioi q, f (a, t) r ∂(ν a)
      ≤ ⨅ r : Ioi q, (κ a (A ×ˢ Iic (r : ℝ))).toReal := le_ciInf h
    _ = (κ a (A ×ˢ Iic (q : ℝ))).toReal := by
        rw [← Measure.iInf_rat_gt_prod_Iic hA q]
        exact (ENNReal.toReal_iInf (fun r ↦ measure_ne_top _ _)).symm
  · rw [← hf.setIntegral a hA]
    refine setIntegral_mono_ae ?_ ?_ ?_
    · exact (hf.integrable _ _).integrableOn
    · exact (hf.integrable_iInf_rat_gt _ _).integrableOn
    · filter_upwards [hf.mono a] with c h_mono using le_ciInf (fun r ↦ h_mono (le_of_lt r.prop))

@[deprecated (since := "2024-04-17")]
alias IsRatCondKernelCDFAux.set_integral_iInf_rat_gt :=
  IsRatCondKernelCDFAux.setIntegral_iInf_rat_gt

lemma IsRatCondKernelCDFAux.iInf_rat_gt_eq (hf : IsRatCondKernelCDFAux f κ ν) [IsFiniteKernel κ]
    [IsFiniteKernel ν] (a : α) :
    ∀ᵐ t ∂(ν a), ∀ q : ℚ, ⨅ r : Ioi q, f (a, t) r = f (a, t) q := by
  rw [ae_all_iff]
  refine fun q ↦ ae_eq_of_forall_setIntegral_eq_of_sigmaFinite (μ := ν a) ?_ ?_ ?_
  · exact fun _ _ _ ↦ (hf.integrable_iInf_rat_gt _ _).integrableOn
  · exact fun _ _ _ ↦ (hf.integrable a _).integrableOn
  · intro s hs _
    rw [hf.setIntegral _ hs, hf.setIntegral_iInf_rat_gt _ _ hs]

lemma IsRatCondKernelCDFAux.isRatStieltjesPoint_ae (hf : IsRatCondKernelCDFAux f κ ν)
    [IsFiniteKernel κ] [IsFiniteKernel ν] (a : α) :
    ∀ᵐ t ∂(ν a), IsRatStieltjesPoint f (a, t) := by
  filter_upwards [hf.tendsto_atTop_one a, hf.tendsto_atBot_zero a,
    hf.iInf_rat_gt_eq a, hf.mono a] with t ht_top ht_bot ht_iInf h_mono
  exact ⟨h_mono, ht_top, ht_bot, ht_iInf⟩

lemma IsRatCondKernelCDFAux.isRatCondKernelCDF (hf : IsRatCondKernelCDFAux f κ ν) [IsFiniteKernel κ]
    [IsFiniteKernel ν] :
    IsRatCondKernelCDF f κ ν where
  measurable := hf.measurable
  isRatStieltjesPoint_ae := hf.isRatStieltjesPoint_ae
  integrable := hf.integrable
  setIntegral := hf.setIntegral

end isRatCondKernelCDFAux

section IsCondKernelCDF

variable {f : α × β → StieltjesFunction}

/-- A function `f : α × β → StieltjesFunction` is called a conditional kernel CDF of `κ` with
respect to `ν` if it is measurable, tends to to 0 at -∞ and to 1 at +∞ for all `p : α × β`,
`fun b ↦ f (a, b) x` is `(ν a)`-integrable for all `a : α` and `x : ℝ` and for all
measurable sets `s : Set β`, `∫ b in s, f (a, b) x ∂(ν a) = (κ a (s ×ˢ Iic x)).toReal`. -/
structure IsCondKernelCDF (f : α × β → StieltjesFunction) (κ : kernel α (β × ℝ)) (ν : kernel α β) :
    Prop :=
  measurable (x : ℝ) : Measurable fun p ↦ f p x
  integrable (a : α) (x : ℝ) : Integrable (fun b ↦ f (a, b) x) (ν a)
  tendsto_atTop_one (p : α × β) : Tendsto (f p) atTop (𝓝 1)
  tendsto_atBot_zero (p : α × β) : Tendsto (f p) atBot (𝓝 0)
<<<<<<< HEAD
  set_integral (a : α) {s : Set β} (_hs : MeasurableSet s) (x : ℝ) :
=======
  setIntegral (a : α) {s : Set β} (_hs : MeasurableSet s) (x : ℝ) :
>>>>>>> 59de845a
    ∫ b in s, f (a, b) x ∂(ν a) = (κ a (s ×ˢ Iic x)).toReal

lemma IsCondKernelCDF.nonneg (hf : IsCondKernelCDF f κ ν) (p : α × β) (x : ℝ) : 0 ≤ f p x :=
  Monotone.le_of_tendsto (f p).mono (hf.tendsto_atBot_zero p) x

lemma IsCondKernelCDF.le_one (hf : IsCondKernelCDF f κ ν) (p : α × β) (x : ℝ) : f p x ≤ 1 :=
  Monotone.ge_of_tendsto (f p).mono (hf.tendsto_atTop_one p) x

lemma IsCondKernelCDF.integral
    {f : α × β → StieltjesFunction} (hf : IsCondKernelCDF f κ ν) (a : α) (x : ℝ) :
    ∫ b, f (a, b) x ∂(ν a) = (κ a (univ ×ˢ Iic x)).toReal := by
  rw [← hf.setIntegral _ MeasurableSet.univ, Measure.restrict_univ]

lemma IsCondKernelCDF.setLIntegral [IsFiniteKernel κ]
    {f : α × β → StieltjesFunction} (hf : IsCondKernelCDF f κ ν)
    (a : α) {s : Set β} (hs : MeasurableSet s) (x : ℝ) :
    ∫⁻ b in s, ENNReal.ofReal (f (a, b) x) ∂(ν a) = κ a (s ×ˢ Iic x) := by
  rw [← ofReal_integral_eq_lintegral_ofReal (hf.integrable a x).restrict
    (ae_of_all _ (fun _ ↦ hf.nonneg _ _)), hf.setIntegral a hs x, ENNReal.ofReal_toReal]
  exact measure_ne_top _ _

@[deprecated (since := "2024-06-29")]
alias IsCondKernelCDF.set_lintegral := IsCondKernelCDF.setLIntegral

lemma IsCondKernelCDF.lintegral [IsFiniteKernel κ]
    {f : α × β → StieltjesFunction} (hf : IsCondKernelCDF f κ ν) (a : α) (x : ℝ) :
    ∫⁻ b, ENNReal.ofReal (f (a, b) x) ∂(ν a) = κ a (univ ×ˢ Iic x) := by
  rw [← hf.setLIntegral _ MeasurableSet.univ, Measure.restrict_univ]

lemma isCondKernelCDF_stieltjesOfMeasurableRat {f : α × β → ℚ → ℝ} (hf : IsRatCondKernelCDF f κ ν)
    [IsFiniteKernel κ] :
    IsCondKernelCDF (stieltjesOfMeasurableRat f hf.measurable) κ ν where
  measurable := measurable_stieltjesOfMeasurableRat hf.measurable
  integrable := integrable_stieltjesOfMeasurableRat hf
  tendsto_atTop_one := tendsto_stieltjesOfMeasurableRat_atTop hf.measurable
  tendsto_atBot_zero := tendsto_stieltjesOfMeasurableRat_atBot hf.measurable
  setIntegral a _ hs x := setIntegral_stieltjesOfMeasurableRat hf a x hs

end IsCondKernelCDF

section ToKernel

variable {_ : MeasurableSpace β} {f : α × β → StieltjesFunction}
  {κ : kernel α (β × ℝ)} {ν : kernel α β}

/-- A measurable function `α → StieltjesFunction` with limits 0 at -∞ and 1 at +∞ gives a measurable
function `α → Measure ℝ` by taking `StieltjesFunction.measure` at each point. -/
lemma StieltjesFunction.measurable_measure {f : α → StieltjesFunction}
    (hf : ∀ q, Measurable fun a ↦ f a q)
    (hf_bot : ∀ a, Tendsto (f a) atBot (𝓝 0))
    (hf_top : ∀ a, Tendsto (f a) atTop (𝓝 1)) :
    Measurable fun a ↦ (f a).measure := by
  refine Measure.measurable_measure.mpr fun s hs ↦ ?_
  have : ∀ a, IsProbabilityMeasure (f a).measure :=
    fun a ↦ (f a).isProbabilityMeasure (hf_bot a) (hf_top a)
  refine MeasurableSpace.induction_on_inter
    (C := fun s ↦ Measurable fun b ↦ StieltjesFunction.measure (f b) s)
    (borel_eq_generateFrom_Iic ℝ) isPiSystem_Iic ?_ ?_ ?_ ?_ hs
  · simp only [measure_empty, measurable_const]
  · rintro S ⟨u, rfl⟩
    simp_rw [StieltjesFunction.measure_Iic (f _) (hf_bot _), sub_zero]
    exact (hf _).ennreal_ofReal
  · intro t ht ht_cd_meas
    have : (fun a ↦ (f a).measure tᶜ) = (fun a ↦ (f a).measure univ) - fun a ↦ (f a).measure t := by
      ext1 a
      rw [measure_compl ht, Pi.sub_apply]
      exact measure_ne_top _ _
    simp_rw [this, measure_univ]
    exact Measurable.sub measurable_const ht_cd_meas
  · intro f hf_disj hf_meas hf_cd_meas
    simp_rw [measure_iUnion hf_disj hf_meas]
    exact Measurable.ennreal_tsum hf_cd_meas

/-- A function `f : α × β → StieltjesFunction` with the property `IsCondKernelCDF f κ ν` gives a
Markov kernel from `α × β` to `ℝ`, by taking for each `p : α × β` the measure defined by `f p`. -/
noncomputable
def IsCondKernelCDF.toKernel (f : α × β → StieltjesFunction) (hf : IsCondKernelCDF f κ ν) :
    kernel (α × β) ℝ where
  val p := (f p).measure
  property := StieltjesFunction.measurable_measure hf.measurable
    hf.tendsto_atBot_zero hf.tendsto_atTop_one

lemma IsCondKernelCDF.toKernel_apply {hf : IsCondKernelCDF f κ ν} (p : α × β) :
    hf.toKernel f p = (f p).measure := rfl

instance instIsMarkovKernel_toKernel {hf : IsCondKernelCDF f κ ν} :
    IsMarkovKernel (hf.toKernel f) :=
  ⟨fun _ ↦ (f _).isProbabilityMeasure (hf.tendsto_atBot_zero _) (hf.tendsto_atTop_one _)⟩

lemma IsCondKernelCDF.toKernel_Iic {hf : IsCondKernelCDF f κ ν} (p : α × β) (x : ℝ) :
    hf.toKernel f p (Iic x) = ENNReal.ofReal (f p x) := by
  rw [IsCondKernelCDF.toKernel_apply p, (f p).measure_Iic (hf.tendsto_atBot_zero p)]
  simp

end ToKernel

section

variable {f : α × β → StieltjesFunction}

lemma setLIntegral_toKernel_Iic [IsFiniteKernel κ] (hf : IsCondKernelCDF f κ ν)
    (a : α) (x : ℝ) {s : Set β} (hs : MeasurableSet s) :
    ∫⁻ b in s, hf.toKernel f (a, b) (Iic x) ∂(ν a) = κ a (s ×ˢ Iic x) := by
  simp_rw [IsCondKernelCDF.toKernel_Iic]
  exact hf.setLIntegral _ hs _

@[deprecated (since := "2024-06-29")]
alias set_lintegral_toKernel_Iic := setLIntegral_toKernel_Iic

lemma setLIntegral_toKernel_univ [IsFiniteKernel κ] (hf : IsCondKernelCDF f κ ν)
    (a : α) {s : Set β} (hs : MeasurableSet s) :
    ∫⁻ b in s, hf.toKernel f (a, b) univ ∂(ν a) = κ a (s ×ˢ univ) := by
  rw [← Real.iUnion_Iic_rat, prod_iUnion]
  have h_dir : Directed (fun x y ↦ x ⊆ y) fun q : ℚ ↦ Iic (q : ℝ) := by
    refine Monotone.directed_le fun r r' hrr' ↦ Iic_subset_Iic.mpr ?_
    exact mod_cast hrr'
  have h_dir_prod : Directed (fun x y ↦ x ⊆ y) fun q : ℚ ↦ s ×ˢ Iic (q : ℝ) := by
    refine Monotone.directed_le fun i j hij ↦ ?_
    refine prod_subset_prod_iff.mpr (Or.inl ⟨subset_rfl, Iic_subset_Iic.mpr ?_⟩)
    exact mod_cast hij
  simp_rw [measure_iUnion_eq_iSup h_dir, measure_iUnion_eq_iSup h_dir_prod]
  rw [lintegral_iSup_directed]
  · simp_rw [setLIntegral_toKernel_Iic hf _ _ hs]
  · refine fun q ↦ Measurable.aemeasurable ?_
    exact (kernel.measurable_coe _ measurableSet_Iic).comp measurable_prod_mk_left
  · refine Monotone.directed_le fun i j hij t ↦ measure_mono (Iic_subset_Iic.mpr ?_)
    exact mod_cast hij

@[deprecated (since := "2024-06-29")]
alias set_lintegral_toKernel_univ := setLIntegral_toKernel_univ

lemma lintegral_toKernel_univ [IsFiniteKernel κ] (hf : IsCondKernelCDF f κ ν) (a : α) :
    ∫⁻ b, hf.toKernel f (a, b) univ ∂(ν a) = κ a univ := by
  rw [← setLIntegral_univ, setLIntegral_toKernel_univ hf a MeasurableSet.univ, univ_prod_univ]

lemma setLIntegral_toKernel_prod [IsFiniteKernel κ] (hf : IsCondKernelCDF f κ ν)
    (a : α) {s : Set β} (hs : MeasurableSet s) {t : Set ℝ} (ht : MeasurableSet t) :
    ∫⁻ b in s, hf.toKernel f (a, b) t ∂(ν a) = κ a (s ×ˢ t) := by
  -- `setLIntegral_toKernel_Iic` gives the result for `t = Iic x`. These sets form a
  -- π-system that generates the Borel σ-algebra, hence we can get the same equality for any
  -- measurable set `t`.
  apply MeasurableSpace.induction_on_inter (borel_eq_generateFrom_Iic ℝ) isPiSystem_Iic _ _ _ _ ht
  · simp only [measure_empty, lintegral_const, zero_mul, prod_empty]
  · rintro t ⟨q, rfl⟩
    exact setLIntegral_toKernel_Iic hf a _ hs
  · intro t ht ht_lintegral
    calc ∫⁻ b in s, hf.toKernel f (a, b) tᶜ ∂(ν a)
      = ∫⁻ b in s, hf.toKernel f (a, b) univ - hf.toKernel f (a, b) t ∂(ν a) := by
          congr with x; rw [measure_compl ht (measure_ne_top (hf.toKernel f (a, x)) _)]
    _ = ∫⁻ b in s, hf.toKernel f (a, b) univ ∂(ν a)
          - ∫⁻ b in s, hf.toKernel f (a, b) t ∂(ν a) := by
        rw [lintegral_sub]
        · exact (kernel.measurable_coe (hf.toKernel f) ht).comp measurable_prod_mk_left
        · rw [ht_lintegral]
          exact measure_ne_top _ _
        · exact eventually_of_forall fun a ↦ measure_mono (subset_univ _)
    _ = κ a (s ×ˢ univ) - κ a (s ×ˢ t) := by
        rw [setLIntegral_toKernel_univ hf a hs, ht_lintegral]
    _ = κ a (s ×ˢ tᶜ) := by
        rw [← measure_diff _ (hs.prod ht) (measure_ne_top _ _)]
        · rw [prod_diff_prod, compl_eq_univ_diff]
          simp only [diff_self, empty_prod, union_empty]
        · rw [prod_subset_prod_iff]
          exact Or.inl ⟨subset_rfl, subset_univ t⟩
  · intro f hf_disj hf_meas hf_eq
    simp_rw [measure_iUnion hf_disj hf_meas]
    rw [lintegral_tsum, prod_iUnion, measure_iUnion]
    · simp_rw [hf_eq]
    · intro i j hij
      rw [Function.onFun, Set.disjoint_prod]
      exact Or.inr (hf_disj hij)
    · exact fun i ↦ MeasurableSet.prod hs (hf_meas i)
    · exact fun i ↦
        ((kernel.measurable_coe _ (hf_meas i)).comp measurable_prod_mk_left).aemeasurable.restrict

@[deprecated (since := "2024-06-29")]
alias set_lintegral_toKernel_prod := setLIntegral_toKernel_prod

lemma lintegral_toKernel_mem [IsFiniteKernel κ] (hf : IsCondKernelCDF f κ ν)
    (a : α) {s : Set (β × ℝ)} (hs : MeasurableSet s) :
    ∫⁻ b, hf.toKernel f (a, b) {y | (b, y) ∈ s} ∂(ν a) = κ a s := by
  -- `setLIntegral_toKernel_prod` gives the result for sets of the form `t₁ × t₂`. These
  -- sets form a π-system that generates the product σ-algebra, hence we can get the same equality
  -- for any measurable set `s`.
  apply MeasurableSpace.induction_on_inter generateFrom_prod.symm isPiSystem_prod _ _ _ _ hs
  · simp only [mem_empty_iff_false, setOf_false, measure_empty, lintegral_const,
      zero_mul]
  · rintro _ ⟨t₁, ht₁, t₂, ht₂, rfl⟩
    simp only [mem_setOf_eq] at ht₁ ht₂
    have h_prod_eq_snd : ∀ a ∈ t₁, {x : ℝ | (a, x) ∈ t₁ ×ˢ t₂} = t₂ := by
      intro a ha
      simp only [ha, prod_mk_mem_set_prod_eq, true_and_iff, setOf_mem_eq]
    rw [← lintegral_add_compl _ ht₁]
    have h_eq1 : ∫⁻ x in t₁, hf.toKernel f (a, x) {y : ℝ | (x, y) ∈ t₁ ×ˢ t₂} ∂(ν a)
        = ∫⁻ x in t₁, hf.toKernel f (a, x) t₂ ∂(ν a) := by
      refine setLIntegral_congr_fun ht₁ (eventually_of_forall fun a ha ↦ ?_)
      rw [h_prod_eq_snd a ha]
    have h_eq2 :
        ∫⁻ x in t₁ᶜ, hf.toKernel f (a, x) {y : ℝ | (x, y) ∈ t₁ ×ˢ t₂} ∂(ν a) = 0 := by
      suffices h_eq_zero :
          ∀ x ∈ t₁ᶜ, hf.toKernel f (a, x) {y : ℝ | (x, y) ∈ t₁ ×ˢ t₂} = 0 by
        rw [setLIntegral_congr_fun ht₁.compl (eventually_of_forall h_eq_zero)]
        simp only [lintegral_const, zero_mul]
      intro a hat₁
      rw [mem_compl_iff] at hat₁
      simp only [hat₁, prod_mk_mem_set_prod_eq, false_and_iff, setOf_false, measure_empty]
    rw [h_eq1, h_eq2, add_zero]
    exact setLIntegral_toKernel_prod hf a ht₁ ht₂
  · intro t ht ht_eq
    calc ∫⁻ b, hf.toKernel f (a, b) {y : ℝ | (b, y) ∈ tᶜ} ∂(ν a)
      = ∫⁻ b, hf.toKernel f (a, b) {y : ℝ | (b, y) ∈ t}ᶜ ∂(ν a) := rfl
    _ = ∫⁻ b, hf.toKernel f (a, b) univ
          - hf.toKernel f (a, b) {y : ℝ | (b, y) ∈ t} ∂(ν a) := by
        congr with x : 1
        exact measure_compl (measurable_prod_mk_left ht)
          (measure_ne_top (hf.toKernel f (a, x)) _)
    _ = ∫⁻ x, hf.toKernel f (a, x) univ ∂(ν a) -
          ∫⁻ x, hf.toKernel f (a, x) {y : ℝ | (x, y) ∈ t} ∂(ν a) := by
        have h_le : (fun x ↦ hf.toKernel f (a, x) {y : ℝ | (x, y) ∈ t})
              ≤ᵐ[ν a] fun x ↦ hf.toKernel f (a, x) univ :=
          eventually_of_forall fun _ ↦ measure_mono (subset_univ _)
        rw [lintegral_sub _ _ h_le]
        · exact kernel.measurable_kernel_prod_mk_left' ht a
        refine ((lintegral_mono_ae h_le).trans_lt ?_).ne
        rw [lintegral_toKernel_univ hf]
        exact measure_lt_top _ univ
    _ = κ a univ - κ a t := by rw [ht_eq, lintegral_toKernel_univ hf]
    _ = κ a tᶜ := (measure_compl ht (measure_ne_top _ _)).symm
  · intro f' hf_disj hf_meas hf_eq
    have h_eq : ∀ a, {x | (a, x) ∈ ⋃ i, f' i} = ⋃ i, {x | (a, x) ∈ f' i} := by
      intro a; ext x; simp only [mem_iUnion, mem_setOf_eq]
    simp_rw [h_eq]
    have h_disj : ∀ a, Pairwise (Disjoint on fun i ↦ {x | (a, x) ∈ f' i}) := by
      intro a i j hij
      have h_disj := hf_disj hij
      rw [Function.onFun, disjoint_iff_inter_eq_empty] at h_disj ⊢
      ext1 x
      simp only [mem_inter_iff, mem_setOf_eq, mem_empty_iff_false, iff_false_iff]
      intro h_mem_both
      suffices (a, x) ∈ ∅ by rwa [mem_empty_iff_false] at this
      rwa [← h_disj, mem_inter_iff]
    calc ∫⁻ b, hf.toKernel f (a, b) (⋃ i, {y | (b, y) ∈ f' i}) ∂(ν a)
      = ∫⁻ b, ∑' i, hf.toKernel f (a, b) {y | (b, y) ∈ f' i} ∂(ν a) := by
          congr with x : 1
          rw [measure_iUnion (h_disj x) fun i ↦ measurable_prod_mk_left (hf_meas i)]
    _ = ∑' i, ∫⁻ b, hf.toKernel f (a, b) {y | (b, y) ∈ f' i} ∂(ν a) :=
          lintegral_tsum fun i ↦ (kernel.measurable_kernel_prod_mk_left' (hf_meas i) a).aemeasurable
    _ = ∑' i, κ a (f' i) := by simp_rw [hf_eq]
    _ = κ a (iUnion f') := (measure_iUnion hf_disj hf_meas).symm

lemma compProd_toKernel [IsFiniteKernel κ] [IsSFiniteKernel ν] (hf : IsCondKernelCDF f κ ν) :
    ν ⊗ₖ hf.toKernel f = κ := by
  ext a s hs
  rw [kernel.compProd_apply _ _ _ hs, lintegral_toKernel_mem hf a hs]

<<<<<<< HEAD
lemma ae_toKernel_eq_one [IsFiniteKernel κ] [IsSFiniteKernel ν] (hf : IsCondKernelCDF f κ ν) (a : α)
    {s : Set ℝ} (hs : MeasurableSet s) (hκs : κ a {x | x.snd ∈ sᶜ} = 0) :
    ∀ᵐ b ∂(ν a), hf.toKernel f (a, b) s = 1 := by
  have h_eq : ν ⊗ₖ hf.toKernel f = κ := compProd_toKernel hf
  have h : κ a {x | x.snd ∈ sᶜ} = (ν ⊗ₖ hf.toKernel f) a {x | x.snd ∈ sᶜ} := by rw [h_eq]
  rw [hκs, kernel.compProd_apply] at h
  swap; · exact measurable_snd hs.compl
  rw [eq_comm, lintegral_eq_zero_iff] at h
  swap
  · simp only [mem_compl_iff, mem_setOf_eq]
    change Measurable ((fun p ↦ hf.toKernel f p {c | c ∉ s}) ∘ (fun b : β ↦ (a, b)))
    exact (kernel.measurable_coe _ hs.compl).comp measurable_prod_mk_left
  simp only [mem_compl_iff, mem_setOf_eq, kernel.prodMkLeft_apply'] at h
  filter_upwards [h] with b hb
  rwa [← compl_def, Pi.zero_apply, prob_compl_eq_zero_iff hs] at hb

lemma measurableSet_toKernel_eq_one (hf : IsCondKernelCDF f κ ν)
    {s : Set ℝ} (hs : MeasurableSet s) :
    MeasurableSet {p | hf.toKernel f p s = 1} :=
  (kernel.measurable_coe _ hs) (measurableSet_singleton 1)

=======
>>>>>>> 59de845a
end

end ProbabilityTheory<|MERGE_RESOLUTION|>--- conflicted
+++ resolved
@@ -67,11 +67,7 @@
   measurable : Measurable f
   isRatStieltjesPoint_ae (a : α) : ∀ᵐ b ∂(ν a), IsRatStieltjesPoint f (a, b)
   integrable (a : α) (q : ℚ) : Integrable (fun b ↦ f (a, b) q) (ν a)
-<<<<<<< HEAD
-  set_integral (a : α) {s : Set β} (_hs : MeasurableSet s) (q : ℚ) :
-=======
   setIntegral (a : α) {s : Set β} (_hs : MeasurableSet s) (q : ℚ) :
->>>>>>> 59de845a
     ∫ b in s, f (a, b) q ∂(ν a) = (κ a (s ×ˢ Iic (q : ℝ))).toReal
 
 lemma IsRatCondKernelCDF.mono (hf : IsRatCondKernelCDF f κ ν) (a : α) :
@@ -256,11 +252,7 @@
     (_hs_tendsto : Tendsto seq atTop atTop) :
     Tendsto (fun m ↦ ∫ c, f (a, c) (seq m) ∂(ν a)) atTop (𝓝 (ν a univ).toReal)
   integrable (a : α) (q : ℚ) : Integrable (fun c ↦ f (a, c) q) (ν a)
-<<<<<<< HEAD
-  set_integral (a : α) {A : Set β} (_hA : MeasurableSet A) (q : ℚ) :
-=======
   setIntegral (a : α) {A : Set β} (_hA : MeasurableSet A) (q : ℚ) :
->>>>>>> 59de845a
     ∫ c in A, f (a, c) q ∂(ν a) = (κ a (A ×ˢ Iic ↑q)).toReal
 
 lemma IsRatCondKernelCDFAux.measurable_right (hf : IsRatCondKernelCDFAux f κ ν) (a : α) (q : ℚ) :
@@ -310,11 +302,7 @@
     filter_upwards [this, hf.mono a] with t ht h_mono
     rw [tendsto_iff_tendsto_subseq_of_monotone h_mono tendsto_natCast_atTop_atTop]
     exact ht
-<<<<<<< HEAD
-  filter_upwards [hf.tendsto_one_of_monotone a Nat.cast Nat.mono_cast tendsto_nat_cast_atTop_atTop]
-=======
   filter_upwards [hf.tendsto_one_of_monotone a Nat.cast Nat.mono_cast tendsto_natCast_atTop_atTop]
->>>>>>> 59de845a
     with x hx using hx
 
 lemma IsRatCondKernelCDFAux.tendsto_atBot_zero (hf : IsRatCondKernelCDFAux f κ ν) [IsFiniteKernel ν]
@@ -330,15 +318,9 @@
   suffices ∀ᵐ t ∂(ν a), Tendsto (fun (n : ℕ) ↦ f (a, t) (-n)) atTop (𝓝 0) by
     filter_upwards [this, hf.mono a] with t ht h_mono
     have h_anti : Antitone (fun q ↦ f (a, t) (-q)) := h_mono.comp_antitone monotone_id.neg
-<<<<<<< HEAD
-    exact (tendsto_iff_tendsto_subseq_of_antitone h_anti tendsto_nat_cast_atTop_atTop).mpr ht
-  exact hf.tendsto_zero_of_antitone _ _ Nat.mono_cast.neg
-    (tendsto_neg_atBot_iff.mpr tendsto_nat_cast_atTop_atTop)
-=======
     exact (tendsto_iff_tendsto_subseq_of_antitone h_anti tendsto_natCast_atTop_atTop).mpr ht
   exact hf.tendsto_zero_of_antitone _ _ Nat.mono_cast.neg
     (tendsto_neg_atBot_iff.mpr tendsto_natCast_atTop_atTop)
->>>>>>> 59de845a
 
 lemma IsRatCondKernelCDFAux.bddBelow_range (hf : IsRatCondKernelCDFAux f κ ν) (a : α) :
     ∀ᵐ t ∂(ν a), ∀ q : ℚ, BddBelow (range fun (r : Ioi q) ↦ f (a, t) r) := by
@@ -447,11 +429,7 @@
   integrable (a : α) (x : ℝ) : Integrable (fun b ↦ f (a, b) x) (ν a)
   tendsto_atTop_one (p : α × β) : Tendsto (f p) atTop (𝓝 1)
   tendsto_atBot_zero (p : α × β) : Tendsto (f p) atBot (𝓝 0)
-<<<<<<< HEAD
-  set_integral (a : α) {s : Set β} (_hs : MeasurableSet s) (x : ℝ) :
-=======
   setIntegral (a : α) {s : Set β} (_hs : MeasurableSet s) (x : ℝ) :
->>>>>>> 59de845a
     ∫ b in s, f (a, b) x ∂(ν a) = (κ a (s ×ˢ Iic x)).toReal
 
 lemma IsCondKernelCDF.nonneg (hf : IsCondKernelCDF f κ ν) (p : α × β) (x : ℝ) : 0 ≤ f p x :=
@@ -707,30 +685,6 @@
   ext a s hs
   rw [kernel.compProd_apply _ _ _ hs, lintegral_toKernel_mem hf a hs]
 
-<<<<<<< HEAD
-lemma ae_toKernel_eq_one [IsFiniteKernel κ] [IsSFiniteKernel ν] (hf : IsCondKernelCDF f κ ν) (a : α)
-    {s : Set ℝ} (hs : MeasurableSet s) (hκs : κ a {x | x.snd ∈ sᶜ} = 0) :
-    ∀ᵐ b ∂(ν a), hf.toKernel f (a, b) s = 1 := by
-  have h_eq : ν ⊗ₖ hf.toKernel f = κ := compProd_toKernel hf
-  have h : κ a {x | x.snd ∈ sᶜ} = (ν ⊗ₖ hf.toKernel f) a {x | x.snd ∈ sᶜ} := by rw [h_eq]
-  rw [hκs, kernel.compProd_apply] at h
-  swap; · exact measurable_snd hs.compl
-  rw [eq_comm, lintegral_eq_zero_iff] at h
-  swap
-  · simp only [mem_compl_iff, mem_setOf_eq]
-    change Measurable ((fun p ↦ hf.toKernel f p {c | c ∉ s}) ∘ (fun b : β ↦ (a, b)))
-    exact (kernel.measurable_coe _ hs.compl).comp measurable_prod_mk_left
-  simp only [mem_compl_iff, mem_setOf_eq, kernel.prodMkLeft_apply'] at h
-  filter_upwards [h] with b hb
-  rwa [← compl_def, Pi.zero_apply, prob_compl_eq_zero_iff hs] at hb
-
-lemma measurableSet_toKernel_eq_one (hf : IsCondKernelCDF f κ ν)
-    {s : Set ℝ} (hs : MeasurableSet s) :
-    MeasurableSet {p | hf.toKernel f p s = 1} :=
-  (kernel.measurable_coe _ hs) (measurableSet_singleton 1)
-
-=======
->>>>>>> 59de845a
 end
 
 end ProbabilityTheory