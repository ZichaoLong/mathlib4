/-
Copyright (c) 2017 Johannes Hölzl. All rights reserved.
Released under Apache 2.0 license as described in the file LICENSE.
Authors: Johannes Hölzl, Devon Tuma
-/
import Mathlib.Probability.ProbabilityMassFunction.Monad

/-!
# Specific Constructions of Probability Mass Functions

This file gives a number of different `PMF` constructions for common probability distributions.

`map` and `seq` allow pushing a `PMF α` along a function `f : α → β` (or distribution of
functions `f : PMF (α → β)`) to get a `PMF β`.

`ofFinset` and `ofFintype` simplify the construction of a `PMF α` from a function `f : α → ℝ≥0∞`,
by allowing the "sum equals 1" constraint to be in terms of `Finset.sum` instead of `tsum`.

`normalize` constructs a `PMF α` by normalizing a function `f : α → ℝ≥0∞` by its sum,
and `filter` uses this to filter the support of a `PMF` and re-normalize the new distribution.

`bernoulli` represents the bernoulli distribution on `Bool`.

-/

universe u

namespace PMF

noncomputable section

variable {α β γ : Type*}

open scoped Classical
open NNReal ENNReal

section Map

/-- The functorial action of a function on a `PMF`. -/
def map (f : α → β) (p : PMF α) : PMF β :=
  bind p (pure ∘ f)

variable (f : α → β) (p : PMF α) (b : β)

theorem monad_map_eq_map {α β : Type u} (f : α → β) (p : PMF α) : f <$> p = p.map f := rfl

@[simp]
theorem map_apply : (map f p) b = ∑' a, if b = f a then p a else 0 := by simp [map]

@[simp]
theorem support_map : (map f p).support = f '' p.support :=
  Set.ext fun b => by simp [map, @eq_comm β b]

theorem mem_support_map_iff : b ∈ (map f p).support ↔ ∃ a ∈ p.support, f a = b := by simp

theorem bind_pure_comp : bind p (pure ∘ f) = map f p := rfl

theorem map_id : map id p = p :=
  bind_pure _

theorem map_comp (g : β → γ) : (p.map f).map g = p.map (g ∘ f) := by simp [map, Function.comp]

theorem pure_map (a : α) : (pure a).map f = pure (f a) :=
  pure_bind _ _

theorem map_bind (q : α → PMF β) (f : β → γ) : (p.bind q).map f = p.bind fun a => (q a).map f :=
  bind_bind _ _ _

@[simp]
theorem bind_map (p : PMF α) (f : α → β) (q : β → PMF γ) : (p.map f).bind q = p.bind (q ∘ f) :=
  (bind_bind _ _ _).trans (congr_arg _ (funext fun _ => pure_bind _ _))

@[simp]
theorem map_const : p.map (Function.const α b) = pure b := by
  simp only [map, Function.comp, bind_const, Function.const]

section Measure

variable (s : Set β)

@[simp]
theorem toOuterMeasure_map_apply : (p.map f).toOuterMeasure s = p.toOuterMeasure (f ⁻¹' s) := by
  simp [map, Set.indicator, toOuterMeasure_apply p (f ⁻¹' s)]

@[simp]
theorem toMeasure_map_apply [MeasurableSpace α] [MeasurableSpace β] (hf : Measurable f)
    (hs : MeasurableSet s) : (p.map f).toMeasure s = p.toMeasure (f ⁻¹' s) := by
  rw [toMeasure_apply_eq_toOuterMeasure_apply _ s hs,
    toMeasure_apply_eq_toOuterMeasure_apply _ (f ⁻¹' s) (measurableSet_preimage hf hs)]
  exact toOuterMeasure_map_apply f p s

end Measure

end Map

section Seq

/-- The monadic sequencing operation for `PMF`. -/
def seq (q : PMF (α → β)) (p : PMF α) : PMF β :=
  q.bind fun m => p.bind fun a => pure (m a)

variable (q : PMF (α → β)) (p : PMF α) (b : β)

theorem monad_seq_eq_seq {α β : Type u} (q : PMF (α → β)) (p : PMF α) : q <*> p = q.seq p := rfl

@[simp]
theorem seq_apply : (seq q p) b = ∑' (f : α → β) (a : α), if b = f a then q f * p a else 0 := by
  simp only [seq, mul_boole, bind_apply, pure_apply]
  refine tsum_congr fun f => ENNReal.tsum_mul_left.symm.trans (tsum_congr fun a => ?_)
  simpa only [mul_zero] using mul_ite (b = f a) (q f) (p a) 0

@[simp]
theorem support_seq : (seq q p).support = ⋃ f ∈ q.support, f '' p.support :=
  Set.ext fun b => by simp [-mem_support_iff, seq, @eq_comm β b]

theorem mem_support_seq_iff : b ∈ (seq q p).support ↔ ∃ f ∈ q.support, b ∈ f '' p.support := by simp

end Seq

instance : LawfulFunctor PMF where
  map_const := rfl
  id_map := bind_pure
  comp_map _ _ _ := (map_comp _ _ _).symm

instance : LawfulMonad PMF := LawfulMonad.mk'
  (bind_pure_comp := fun f x => rfl)
  (id_map := id_map)
  (pure_bind := pure_bind)
  (bind_assoc := bind_bind)

section OfFinset

/-- Given a finset `s` and a function `f : α → ℝ≥0∞` with sum `1` on `s`,
  such that `f a = 0` for `a ∉ s`, we get a `PMF`. -/
def ofFinset (f : α → ℝ≥0∞) (s : Finset α) (h : ∑ a ∈ s, f a = 1)
    (h' : ∀ (a) (_ : a ∉ s), f a = 0) : PMF α :=
  ⟨f, h ▸ hasSum_sum_of_ne_finset_zero h'⟩

variable {f : α → ℝ≥0∞} {s : Finset α} (h : ∑ a ∈ s, f a = 1) (h' : ∀ (a) (_ : a ∉ s), f a = 0)

@[simp]
theorem ofFinset_apply (a : α) : ofFinset f s h h' a = f a := rfl

@[simp]
theorem support_ofFinset : (ofFinset f s h h').support = ↑s ∩ Function.support f :=
  Set.ext fun a => by simpa [mem_support_iff] using mt (h' a)

theorem mem_support_ofFinset_iff (a : α) : a ∈ (ofFinset f s h h').support ↔ a ∈ s ∧ f a ≠ 0 := by
  simp

theorem ofFinset_apply_of_not_mem {a : α} (ha : a ∉ s) : ofFinset f s h h' a = 0 :=
  h' a ha

section Measure

variable (t : Set α)

@[simp]
theorem toOuterMeasure_ofFinset_apply :
    (ofFinset f s h h').toOuterMeasure t = ∑' x, t.indicator f x :=
  toOuterMeasure_apply (ofFinset f s h h') t

@[simp]
theorem toMeasure_ofFinset_apply [MeasurableSpace α] (ht : MeasurableSet t) :
    (ofFinset f s h h').toMeasure t = ∑' x, t.indicator f x :=
  (toMeasure_apply_eq_toOuterMeasure_apply _ t ht).trans (toOuterMeasure_ofFinset_apply h h' t)

end Measure

end OfFinset

section OfFintype

/-- Given a finite type `α` and a function `f : α → ℝ≥0∞` with sum 1, we get a `PMF`. -/
def ofFintype [Fintype α] (f : α → ℝ≥0∞) (h : ∑ a, f a = 1) : PMF α :=
  ofFinset f Finset.univ h fun a ha => absurd (Finset.mem_univ a) ha

variable [Fintype α] {f : α → ℝ≥0∞} (h : ∑ a, f a = 1)

@[simp]
theorem ofFintype_apply (a : α) : ofFintype f h a = f a := rfl

@[simp]
theorem support_ofFintype : (ofFintype f h).support = Function.support f := rfl

theorem mem_support_ofFintype_iff (a : α) : a ∈ (ofFintype f h).support ↔ f a ≠ 0 := Iff.rfl

section Measure

variable (s : Set α)

@[simp high]
theorem toOuterMeasure_ofFintype_apply : (ofFintype f h).toOuterMeasure s = ∑' x, s.indicator f x :=
  toOuterMeasure_apply (ofFintype f h) s

@[simp]
theorem toMeasure_ofFintype_apply [MeasurableSpace α] (hs : MeasurableSet s) :
    (ofFintype f h).toMeasure s = ∑' x, s.indicator f x :=
  (toMeasure_apply_eq_toOuterMeasure_apply _ s hs).trans (toOuterMeasure_ofFintype_apply h s)

end Measure

end OfFintype

section normalize

/-- Given an `f` with non-zero and non-infinite sum, get a `PMF` by normalizing `f` by its `tsum`.
-/
def normalize (f : α → ℝ≥0∞) (hf0 : tsum f ≠ 0) (hf : tsum f ≠ ∞) : PMF α :=
  ⟨fun a => f a * (∑' x, f x)⁻¹,
    ENNReal.summable.hasSum_iff.2 (ENNReal.tsum_mul_right.trans (ENNReal.mul_inv_cancel hf0 hf))⟩

variable {f : α → ℝ≥0∞} (hf0 : tsum f ≠ 0) (hf : tsum f ≠ ∞)

@[simp]
theorem normalize_apply (a : α) : (normalize f hf0 hf) a = f a * (∑' x, f x)⁻¹ := rfl

@[simp]
theorem support_normalize : (normalize f hf0 hf).support = Function.support f :=
  Set.ext fun a => by simp [hf, mem_support_iff]

theorem mem_support_normalize_iff (a : α) : a ∈ (normalize f hf0 hf).support ↔ f a ≠ 0 := by simp

end normalize

section Filter

/-- Create new `PMF` by filtering on a set with non-zero measure and normalizing. -/
def filter (p : PMF α) (s : Set α) (h : ∃ a ∈ s, a ∈ p.support) : PMF α :=
  PMF.normalize (s.indicator p) (by simpa using h) (p.tsum_coe_indicator_ne_top s)

variable {p : PMF α} {s : Set α} (h : ∃ a ∈ s, a ∈ p.support)

@[simp]
theorem filter_apply (a : α) :
    (p.filter s h) a = s.indicator p a * (∑' a', (s.indicator p) a')⁻¹ := by
  rw [filter, normalize_apply]

theorem filter_apply_eq_zero_of_not_mem {a : α} (ha : a ∉ s) : (p.filter s h) a = 0 := by
  rw [filter_apply, Set.indicator_apply_eq_zero.mpr fun ha' => absurd ha' ha, zero_mul]

theorem mem_support_filter_iff {a : α} : a ∈ (p.filter s h).support ↔ a ∈ s ∧ a ∈ p.support :=
  (mem_support_normalize_iff _ _ _).trans Set.indicator_apply_ne_zero

@[simp]
theorem support_filter : (p.filter s h).support = s ∩ p.support :=
  Set.ext fun _ => mem_support_filter_iff _

theorem filter_apply_eq_zero_iff (a : α) : (p.filter s h) a = 0 ↔ a ∉ s ∨ a ∉ p.support := by
  erw [apply_eq_zero_iff, support_filter, Set.mem_inter_iff, not_and_or]

theorem filter_apply_ne_zero_iff (a : α) : (p.filter s h) a ≠ 0 ↔ a ∈ s ∧ a ∈ p.support := by
  rw [Ne, filter_apply_eq_zero_iff, not_or, Classical.not_not, Classical.not_not]
<<<<<<< HEAD
#align pmf.filter_apply_ne_zero_iff PMF.filter_apply_ne_zero_iff
=======
>>>>>>> 59de845a

end Filter

section bernoulli

/-- A `PMF` which assigns probability `p` to `true` and `1 - p` to `false`. -/
def bernoulli (p : ℝ≥0∞) (h : p ≤ 1) : PMF Bool :=
  ofFintype (fun b => cond b p (1 - p)) (by simp [h])

variable {p : ℝ≥0∞} (h : p ≤ 1) (b : Bool)

@[simp]
theorem bernoulli_apply : bernoulli p h b = cond b p (1 - p) := rfl

@[simp]
theorem support_bernoulli : (bernoulli p h).support = { b | cond b (p ≠ 0) (p ≠ 1) } := by
  refine Set.ext fun b => ?_
  induction b
  · simp_rw [mem_support_iff, bernoulli_apply, Bool.cond_false, Ne, tsub_eq_zero_iff_le, not_le]
    exact ⟨ne_of_lt, lt_of_le_of_ne h⟩
  · simp only [mem_support_iff, bernoulli_apply, Bool.cond_true, Set.mem_setOf_eq]

theorem mem_support_bernoulli_iff : b ∈ (bernoulli p h).support ↔ cond b (p ≠ 0) (p ≠ 1) := by simp

end bernoulli

end

end PMF<|MERGE_RESOLUTION|>--- conflicted
+++ resolved
@@ -251,10 +251,6 @@
 
 theorem filter_apply_ne_zero_iff (a : α) : (p.filter s h) a ≠ 0 ↔ a ∈ s ∧ a ∈ p.support := by
   rw [Ne, filter_apply_eq_zero_iff, not_or, Classical.not_not, Classical.not_not]
-<<<<<<< HEAD
-#align pmf.filter_apply_ne_zero_iff PMF.filter_apply_ne_zero_iff
-=======
->>>>>>> 59de845a
 
 end Filter
 
