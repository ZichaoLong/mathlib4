/-
Copyright (c) 2022 Michael Stoll. All rights reserved.
Released under Apache 2.0 license as described in the file LICENSE.
Authors: Michael Stoll
-/
import Mathlib.NumberTheory.LegendreSymbol.QuadraticChar.Basic
import Mathlib.NumberTheory.GaussSum

/-!
# Quadratic characters of finite fields

Further facts relying on Gauss sums.

-/


/-!
### Basic properties of the quadratic character

We prove some properties of the quadratic character.
We work with a finite field `F` here.
The interesting case is when the characteristic of `F` is odd.
-/


section SpecialValues

open ZMod MulChar

variable {F : Type*} [Field F] [Fintype F]

/-- The value of the quadratic character at `2` -/
theorem quadraticChar_two [DecidableEq F] (hF : ringChar F ≠ 2) :
    quadraticChar F 2 = χ₈ (Fintype.card F) :=
  IsQuadratic.eq_of_eq_coe (quadraticChar_isQuadratic F) isQuadratic_χ₈ hF
    ((quadraticChar_eq_pow_of_char_ne_two' hF 2).trans (FiniteField.two_pow_card hF))

/-- `2` is a square in `F` iff `#F` is not congruent to `3` or `5` mod `8`. -/
theorem FiniteField.isSquare_two_iff :
    IsSquare (2 : F) ↔ Fintype.card F % 8 ≠ 3 ∧ Fintype.card F % 8 ≠ 5 := by
  classical
  by_cases hF : ringChar F = 2
  · have h := FiniteField.even_card_of_char_two hF
    simp only [FiniteField.isSquare_of_char_two hF, true_iff_iff]
    omega
  · have h := FiniteField.odd_card_of_char_ne_two hF
    rw [← quadraticChar_one_iff_isSquare (Ring.two_ne_zero hF), quadraticChar_two hF,
      χ₈_nat_eq_if_mod_eight]
<<<<<<< HEAD
    simp only [h, Nat.one_ne_zero, if_false, ite_eq_left_iff, Ne, (by decide : (-1 : ℤ) ≠ 1),
      imp_false, Classical.not_not]
  all_goals
    rw [← Nat.mod_mod_of_dvd _ (by decide : 2 ∣ 8)] at h
    have h₁ := Nat.mod_lt (Fintype.card F) (by decide : 0 < 8)
    revert h₁ h
    generalize Fintype.card F % 8 = n
    intros; interval_cases n <;> simp_all -- Porting note (#11043): was `decide!`
#align finite_field.is_square_two_iff FiniteField.isSquare_two_iff
=======
    omega
>>>>>>> 59de845a

/-- The value of the quadratic character at `-2` -/
theorem quadraticChar_neg_two [DecidableEq F] (hF : ringChar F ≠ 2) :
    quadraticChar F (-2) = χ₈' (Fintype.card F) := by
  rw [(by norm_num : (-2 : F) = -1 * 2), map_mul, χ₈'_eq_χ₄_mul_χ₈, quadraticChar_neg_one hF,
    quadraticChar_two hF, @cast_natCast _ (ZMod 4) _ _ _ (by decide : 4 ∣ 8)]

/-- `-2` is a square in `F` iff `#F` is not congruent to `5` or `7` mod `8`. -/
theorem FiniteField.isSquare_neg_two_iff :
    IsSquare (-2 : F) ↔ Fintype.card F % 8 ≠ 5 ∧ Fintype.card F % 8 ≠ 7 := by
  classical
  by_cases hF : ringChar F = 2
  · have h := FiniteField.even_card_of_char_two hF
    simp only [FiniteField.isSquare_of_char_two hF, true_iff_iff]
    omega
  · have h := FiniteField.odd_card_of_char_ne_two hF
    rw [← quadraticChar_one_iff_isSquare (neg_ne_zero.mpr (Ring.two_ne_zero hF)),
      quadraticChar_neg_two hF, χ₈'_nat_eq_if_mod_eight]
<<<<<<< HEAD
    simp only [h, Nat.one_ne_zero, if_false, ite_eq_left_iff, Ne, (by decide : (-1 : ℤ) ≠ 1),
      imp_false, Classical.not_not]
  all_goals
    rw [← Nat.mod_mod_of_dvd _ (by decide : 2 ∣ 8)] at h
    have h₁ := Nat.mod_lt (Fintype.card F) (by decide : 0 < 8)
    revert h₁ h
    generalize Fintype.card F % 8 = n
    intros; interval_cases n <;> simp_all -- Porting note (#11043): was `decide!`
#align finite_field.is_square_neg_two_iff FiniteField.isSquare_neg_two_iff
=======
    omega
>>>>>>> 59de845a

/-- The relation between the values of the quadratic character of one field `F` at the
cardinality of another field `F'` and of the quadratic character of `F'` at the cardinality
of `F`. -/
theorem quadraticChar_card_card [DecidableEq F] (hF : ringChar F ≠ 2) {F' : Type*} [Field F']
    [Fintype F'] [DecidableEq F'] (hF' : ringChar F' ≠ 2) (h : ringChar F' ≠ ringChar F) :
    quadraticChar F (Fintype.card F') =
    quadraticChar F' (quadraticChar F (-1) * Fintype.card F) := by
  let χ := (quadraticChar F).ringHomComp (algebraMap ℤ F')
<<<<<<< HEAD
  have hχ₁ : χ.IsNontrivial := by
    obtain ⟨a, ha⟩ := quadraticChar_exists_neg_one hF
    have hu : IsUnit a := by
      contrapose ha
      exact ne_of_eq_of_ne (map_nonunit (quadraticChar F) ha) (mt zero_eq_neg.mp one_ne_zero)
    use hu.unit
    simp only [χ, IsUnit.unit_spec, ringHomComp_apply, eq_intCast, Ne, ha]
    rw [Int.cast_neg, Int.cast_one]
    exact Ring.neg_one_ne_one_of_char_ne_two hF'
  have hχ₂ : χ.IsQuadratic := IsQuadratic.comp (quadraticChar_isQuadratic F) _
  have h := Char.card_pow_card hχ₁ hχ₂ h hF'
=======
  have hχ₁ : χ ≠ 1 := by
    obtain ⟨a, ha⟩ := quadraticChar_exists_neg_one' hF
    refine ne_one_iff.mpr ⟨a, ?_⟩
    simpa only [ringHomComp_apply, ha, eq_intCast, Int.cast_neg, Int.cast_one, χ] using
      Ring.neg_one_ne_one_of_char_ne_two hF'
  have h := Char.card_pow_card hχ₁ ((quadraticChar_isQuadratic F).comp _) h hF'
>>>>>>> 59de845a
  rw [← quadraticChar_eq_pow_of_char_ne_two' hF'] at h
  exact (IsQuadratic.eq_of_eq_coe (quadraticChar_isQuadratic F')
    (quadraticChar_isQuadratic F) hF' h).symm

/-- The value of the quadratic character at an odd prime `p` different from `ringChar F`. -/
theorem quadraticChar_odd_prime [DecidableEq F] (hF : ringChar F ≠ 2) {p : ℕ} [Fact p.Prime]
    (hp₁ : p ≠ 2) (hp₂ : ringChar F ≠ p) :
    quadraticChar F p = quadraticChar (ZMod p) (χ₄ (Fintype.card F) * Fintype.card F) := by
  rw [← quadraticChar_neg_one hF]
  have h := quadraticChar_card_card hF (ne_of_eq_of_ne (ringChar_zmod_n p) hp₁)
    (ne_of_eq_of_ne (ringChar_zmod_n p) hp₂.symm)
  rwa [card p] at h

/-- An odd prime `p` is a square in `F` iff the quadratic character of `ZMod p` does not
take the value `-1` on `χ₄#F * #F`. -/
theorem FiniteField.isSquare_odd_prime_iff (hF : ringChar F ≠ 2) {p : ℕ} [Fact p.Prime]
    (hp : p ≠ 2) :
    IsSquare (p : F) ↔ quadraticChar (ZMod p) (χ₄ (Fintype.card F) * Fintype.card F) ≠ -1 := by
  classical
  by_cases hFp : ringChar F = p
  · rw [show (p : F) = 0 by rw [← hFp]; exact ringChar.Nat.cast_ringChar]
    simp only [isSquare_zero, Ne, true_iff_iff, map_mul]
    obtain ⟨n, _, hc⟩ := FiniteField.card F (ringChar F)
    have hchar : ringChar F = ringChar (ZMod p) := by rw [hFp]; exact (ringChar_zmod_n p).symm
    conv => enter [1, 1, 2]; rw [hc, Nat.cast_pow, map_pow, hchar, map_ringChar]
    simp only [zero_pow n.ne_zero, mul_zero, zero_eq_neg, one_ne_zero, not_false_iff]
  · rw [← Iff.not_left (@quadraticChar_neg_one_iff_not_isSquare F _ _ _ _),
      quadraticChar_odd_prime hF hp]
    exact hFp

end SpecialValues<|MERGE_RESOLUTION|>--- conflicted
+++ resolved
@@ -46,19 +46,7 @@
   · have h := FiniteField.odd_card_of_char_ne_two hF
     rw [← quadraticChar_one_iff_isSquare (Ring.two_ne_zero hF), quadraticChar_two hF,
       χ₈_nat_eq_if_mod_eight]
-<<<<<<< HEAD
-    simp only [h, Nat.one_ne_zero, if_false, ite_eq_left_iff, Ne, (by decide : (-1 : ℤ) ≠ 1),
-      imp_false, Classical.not_not]
-  all_goals
-    rw [← Nat.mod_mod_of_dvd _ (by decide : 2 ∣ 8)] at h
-    have h₁ := Nat.mod_lt (Fintype.card F) (by decide : 0 < 8)
-    revert h₁ h
-    generalize Fintype.card F % 8 = n
-    intros; interval_cases n <;> simp_all -- Porting note (#11043): was `decide!`
-#align finite_field.is_square_two_iff FiniteField.isSquare_two_iff
-=======
     omega
->>>>>>> 59de845a
 
 /-- The value of the quadratic character at `-2` -/
 theorem quadraticChar_neg_two [DecidableEq F] (hF : ringChar F ≠ 2) :
@@ -77,19 +65,7 @@
   · have h := FiniteField.odd_card_of_char_ne_two hF
     rw [← quadraticChar_one_iff_isSquare (neg_ne_zero.mpr (Ring.two_ne_zero hF)),
       quadraticChar_neg_two hF, χ₈'_nat_eq_if_mod_eight]
-<<<<<<< HEAD
-    simp only [h, Nat.one_ne_zero, if_false, ite_eq_left_iff, Ne, (by decide : (-1 : ℤ) ≠ 1),
-      imp_false, Classical.not_not]
-  all_goals
-    rw [← Nat.mod_mod_of_dvd _ (by decide : 2 ∣ 8)] at h
-    have h₁ := Nat.mod_lt (Fintype.card F) (by decide : 0 < 8)
-    revert h₁ h
-    generalize Fintype.card F % 8 = n
-    intros; interval_cases n <;> simp_all -- Porting note (#11043): was `decide!`
-#align finite_field.is_square_neg_two_iff FiniteField.isSquare_neg_two_iff
-=======
     omega
->>>>>>> 59de845a
 
 /-- The relation between the values of the quadratic character of one field `F` at the
 cardinality of another field `F'` and of the quadratic character of `F'` at the cardinality
@@ -99,26 +75,12 @@
     quadraticChar F (Fintype.card F') =
     quadraticChar F' (quadraticChar F (-1) * Fintype.card F) := by
   let χ := (quadraticChar F).ringHomComp (algebraMap ℤ F')
-<<<<<<< HEAD
-  have hχ₁ : χ.IsNontrivial := by
-    obtain ⟨a, ha⟩ := quadraticChar_exists_neg_one hF
-    have hu : IsUnit a := by
-      contrapose ha
-      exact ne_of_eq_of_ne (map_nonunit (quadraticChar F) ha) (mt zero_eq_neg.mp one_ne_zero)
-    use hu.unit
-    simp only [χ, IsUnit.unit_spec, ringHomComp_apply, eq_intCast, Ne, ha]
-    rw [Int.cast_neg, Int.cast_one]
-    exact Ring.neg_one_ne_one_of_char_ne_two hF'
-  have hχ₂ : χ.IsQuadratic := IsQuadratic.comp (quadraticChar_isQuadratic F) _
-  have h := Char.card_pow_card hχ₁ hχ₂ h hF'
-=======
   have hχ₁ : χ ≠ 1 := by
     obtain ⟨a, ha⟩ := quadraticChar_exists_neg_one' hF
     refine ne_one_iff.mpr ⟨a, ?_⟩
     simpa only [ringHomComp_apply, ha, eq_intCast, Int.cast_neg, Int.cast_one, χ] using
       Ring.neg_one_ne_one_of_char_ne_two hF'
   have h := Char.card_pow_card hχ₁ ((quadraticChar_isQuadratic F).comp _) h hF'
->>>>>>> 59de845a
   rw [← quadraticChar_eq_pow_of_char_ne_two' hF'] at h
   exact (IsQuadratic.eq_of_eq_coe (quadraticChar_isQuadratic F')
     (quadraticChar_isQuadratic F) hF' h).symm
