--- conflicted
+++ resolved
@@ -156,10 +156,6 @@
     (f := fun x ↦ @legendreSym x {out := prime_of_mem_primeFactorsList x.2} a₁)
     (g := fun x ↦ @legendreSym x {out := prime_of_mem_primeFactorsList x.2} a₂)
 
-#adaptation_note
-/--
-After nightly-2024-09-06 we can remove the `_root_` prefixes below.
--/
 /-- The symbol `J(a | b)` vanishes iff `a` and `b` are not coprime (assuming `b ≠ 0`). -/
 theorem eq_zero_iff_not_coprime {a : ℤ} {b : ℕ} [NeZero b] : J(a | b) = 0 ↔ a.gcd b ≠ 1 :=
   List.prod_eq_zero_iff.trans
@@ -167,11 +163,7 @@
       rw [List.mem_pmap, Int.gcd_eq_natAbs, Ne, Prime.not_coprime_iff_dvd]
       simp_rw [legendreSym.eq_zero_iff _ _, intCast_zmod_eq_zero_iff_dvd,
         mem_primeFactorsList (NeZero.ne b), ← Int.natCast_dvd, Int.natCast_dvd_natCast, exists_prop,
-<<<<<<< HEAD
-        _root_.and_assoc, _root_.and_comm])
-=======
         and_assoc, _root_.and_comm])
->>>>>>> 39773322
 
 /-- The symbol `J(a | b)` is nonzero when `a` and `b` are coprime. -/
 protected theorem ne_zero {a : ℤ} {b : ℕ} (h : a.gcd b = 1) : J(a | b) ≠ 0 := by
