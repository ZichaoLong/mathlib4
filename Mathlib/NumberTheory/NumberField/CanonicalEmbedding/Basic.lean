--- conflicted
+++ resolved
@@ -358,15 +358,6 @@
     0 ≤ mixedEmbedding.norm x :=
   Finset.univ.prod_nonneg fun _ _ ↦ pow_nonneg (normAtPlace_nonneg _ _) _
 
-protected theorem norm_apply (x : E K) :
-    mixedEmbedding.norm x =  (∏ w, ‖x.1 w‖) * (∏ w, ‖x.2 w‖ ^ 2) := rfl
-
-protected theorem norm_nonneg (x : E K) :
-    0 ≤ mixedEmbedding.norm x := by
-  refine mul_nonneg ?_ ?_
-  · exact Finset.prod_nonneg (fun _ _ ↦ norm_nonneg _)
-  · exact Finset.prod_nonneg (fun _ _ ↦ pow_nonneg (norm_nonneg _) _)
-
 protected theorem norm_eq_zero_iff {x : E K} :
     mixedEmbedding.norm x = 0 ↔ ∃ w, normAtPlace w x = 0 := by
   simp_rw [mixedEmbedding.norm,  MonoidWithZeroHom.coe_mk, ZeroHom.coe_mk, Finset.prod_eq_zero_iff,
@@ -377,7 +368,7 @@
   rw [← not_iff_not]
   simp_rw [ne_eq, mixedEmbedding.norm_eq_zero_iff, not_not, not_forall, not_not]
 
-protected theorem norm_smul (c : ℝ) (x : E K) :
+theorem norm_smul (c : ℝ) (x : E K) :
     mixedEmbedding.norm (c • x) = |c| ^ finrank ℚ K * (mixedEmbedding.norm x) := by
   simp_rw [mixedEmbedding.norm_apply, normAtPlace_smul, mul_pow, Finset.prod_mul_distrib,
     Finset.prod_pow_eq_pow_sum, sum_mult_eq]
@@ -399,15 +390,6 @@
 
 theorem norm_unit (u : (𝓞 K)ˣ) :
     mixedEmbedding.norm (mixedEmbedding K u) = 1 := by
-<<<<<<< HEAD
-  rw [norm_eq_norm, show |(Algebra.norm ℚ) (u : K)| = 1
-      by exact NumberField.isUnit_iff_norm.mp (Units.isUnit u), Rat.cast_one]
-
-variable (K) in
-protected theorem continuous_norm : Continuous (mixedEmbedding.norm : (E K) → ℝ) :=
-  Continuous.mul (continuous_finset_prod _ fun _ _ ↦ by fun_prop)
-    (continuous_finset_prod _ fun _ _ ↦ by fun_prop)
-=======
   rw [norm_eq_norm, show |Algebra.norm ℚ (u : K)| = 1 by
     exact isUnit_iff_norm.mp (u.isUnit), Rat.cast_one]
 
@@ -416,7 +398,11 @@
   refine continuous_finset_prod Finset.univ fun _ _ ↦ ?_
   simp_rw [normAtPlace, MonoidWithZeroHom.coe_mk, ZeroHom.coe_mk, dite_pow]
   split_ifs <;> fun_prop
->>>>>>> 0b7181d8
+
+variable (K) in
+protected theorem continuous_norm : Continuous (mixedEmbedding.norm : (E K) → ℝ) :=
+  Continuous.mul (continuous_finset_prod _ fun _ _ ↦ by fun_prop)
+    (continuous_finset_prod _ fun _ _ ↦ by fun_prop)
 
 end norm
 
