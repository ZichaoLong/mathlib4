/-
Copyright (c) 2022 Xavier Roblot. All rights reserved.
Released under Apache 2.0 license as described in the file LICENSE.
Authors: Xavier Roblot
-/
import Mathlib.Algebra.Module.ZLattice.Basic
import Mathlib.NumberTheory.NumberField.Embeddings
import Mathlib.NumberTheory.NumberField.FractionalIdeal

/-!
# Canonical embedding of a number field

The canonical embedding of a number field `K` of degree `n` is the ring homomorphism
`K →+* ℂ^n` that sends `x ∈ K` to `(φ_₁(x),...,φ_n(x))` where the `φ_i`'s are the complex
embeddings of `K`. Note that we do not choose an ordering of the embeddings, but instead map `K`
into the type `(K →+* ℂ) → ℂ` of `ℂ`-vectors indexed by the complex embeddings.

## Main definitions and results

* `NumberField.canonicalEmbedding`: the ring homomorphism `K →+* ((K →+* ℂ) → ℂ)` defined by
sending `x : K` to the vector `(φ x)` indexed by `φ : K →+* ℂ`.

* `NumberField.canonicalEmbedding.integerLattice.inter_ball_finite`: the intersection of the
image of the ring of integers by the canonical embedding and any ball centered at `0` of finite
radius is finite.

* `NumberField.mixedEmbedding`: the ring homomorphism from `K` to the mixed space
`K →+* ({ w // IsReal w } → ℝ) × ({ w // IsComplex w } → ℂ)` that sends `x ∈ K` to `(φ_w x)_w`
where `φ_w` is the embedding associated to the infinite place `w`. In particular, if `w` is real
then `φ_w : K →+* ℝ` and, if `w` is complex, `φ_w` is an arbitrary choice between the two complex
embeddings defining the place `w`.

## Tags

number field, infinite places
-/

variable (K : Type*) [Field K]

namespace NumberField.canonicalEmbedding

/-- The canonical embedding of a number field `K` of degree `n` into `ℂ^n`. -/
def _root_.NumberField.canonicalEmbedding : K →+* ((K →+* ℂ) → ℂ) := Pi.ringHom fun φ => φ

theorem _root_.NumberField.canonicalEmbedding_injective [NumberField K] :
    Function.Injective (NumberField.canonicalEmbedding K) := RingHom.injective _

variable {K}

@[simp]
theorem apply_at (φ : K →+* ℂ) (x : K) : (NumberField.canonicalEmbedding K x) φ = φ x := rfl

open scoped ComplexConjugate

/-- The image of `canonicalEmbedding` lives in the `ℝ`-submodule of the `x ∈ ((K →+* ℂ) → ℂ)` such
that `conj x_φ = x_(conj φ)` for all `∀ φ : K →+* ℂ`. -/
theorem conj_apply {x : ((K →+* ℂ) → ℂ)} (φ : K →+* ℂ)
    (hx : x ∈ Submodule.span ℝ (Set.range (canonicalEmbedding K))) :
    conj (x φ) = x (ComplexEmbedding.conjugate φ) := by
  refine Submodule.span_induction hx ?_ ?_ (fun _ _ hx hy => ?_) (fun a _ hx => ?_)
  · rintro _ ⟨x, rfl⟩
    rw [apply_at, apply_at, ComplexEmbedding.conjugate_coe_eq]
  · rw [Pi.zero_apply, Pi.zero_apply, map_zero]
  · rw [Pi.add_apply, Pi.add_apply, map_add, hx, hy]
  · rw [Pi.smul_apply, Complex.real_smul, map_mul, Complex.conj_ofReal]
    exact congrArg ((a : ℂ) * ·) hx

theorem nnnorm_eq [NumberField K] (x : K) :
    ‖canonicalEmbedding K x‖₊ = Finset.univ.sup (fun φ : K →+* ℂ => ‖φ x‖₊) := by
  simp_rw [Pi.nnnorm_def, apply_at]

theorem norm_le_iff [NumberField K] (x : K) (r : ℝ) :
    ‖canonicalEmbedding K x‖ ≤ r ↔ ∀ φ : K →+* ℂ, ‖φ x‖ ≤ r := by
  obtain hr | hr := lt_or_le r 0
  · obtain ⟨φ⟩ := (inferInstance : Nonempty (K →+* ℂ))
    refine iff_of_false ?_ ?_
    · exact (hr.trans_le (norm_nonneg _)).not_le
    · exact fun h => hr.not_le (le_trans (norm_nonneg _) (h φ))
  · lift r to NNReal using hr
    simp_rw [← coe_nnnorm, nnnorm_eq, NNReal.coe_le_coe, Finset.sup_le_iff, Finset.mem_univ,
      forall_true_left]

variable (K)

/-- The image of `𝓞 K` as a subring of `ℂ^n`. -/
def integerLattice : Subring ((K →+* ℂ) → ℂ) :=
  (RingHom.range (algebraMap (𝓞 K) K)).map (canonicalEmbedding K)

theorem integerLattice.inter_ball_finite [NumberField K] (r : ℝ) :
    ((integerLattice K : Set ((K →+* ℂ) → ℂ)) ∩ Metric.closedBall 0 r).Finite := by
  obtain hr | _ := lt_or_le r 0
  · simp [Metric.closedBall_eq_empty.2 hr]
  · have heq : ∀ x, canonicalEmbedding K x ∈ Metric.closedBall 0 r ↔
        ∀ φ : K →+* ℂ, ‖φ x‖ ≤ r := by
      intro x; rw [← norm_le_iff, mem_closedBall_zero_iff]
    convert (Embeddings.finite_of_norm_le K ℂ r).image (canonicalEmbedding K)
    ext; constructor
    · rintro ⟨⟨_, ⟨x, rfl⟩, rfl⟩, hx⟩
      exact ⟨x, ⟨SetLike.coe_mem x, fun φ => (heq _).mp hx φ⟩, rfl⟩
    · rintro ⟨x, ⟨hx1, hx2⟩, rfl⟩
      exact ⟨⟨x, ⟨⟨x, hx1⟩, rfl⟩, rfl⟩, (heq x).mpr hx2⟩

open Module Fintype FiniteDimensional

/-- A `ℂ`-basis of `ℂ^n` that is also a `ℤ`-basis of the `integerLattice`. -/
noncomputable def latticeBasis [NumberField K] :
    Basis (Free.ChooseBasisIndex ℤ (𝓞 K)) ℂ ((K →+* ℂ) → ℂ) := by
  classical
  -- Let `B` be the canonical basis of `(K →+* ℂ) → ℂ`. We prove that the determinant of
  -- the image by `canonicalEmbedding` of the integral basis of `K` is nonzero. This
  -- will imply the result.
    let B := Pi.basisFun ℂ (K →+* ℂ)
    let e : (K →+* ℂ) ≃ Free.ChooseBasisIndex ℤ (𝓞 K) :=
      equivOfCardEq ((Embeddings.card K ℂ).trans (finrank_eq_card_basis (integralBasis K)))
    let M := B.toMatrix (fun i => canonicalEmbedding K (integralBasis K (e i)))
    suffices M.det ≠ 0 by
      rw [← isUnit_iff_ne_zero, ← Basis.det_apply, ← is_basis_iff_det] at this
      refine basisOfLinearIndependentOfCardEqFinrank
        ((linearIndependent_equiv e.symm).mpr this.1) ?_
      rw [← finrank_eq_card_chooseBasisIndex, RingOfIntegers.rank, finrank_fintype_fun_eq_card,
        Embeddings.card]
  -- In order to prove that the determinant is nonzero, we show that it is equal to the
  -- square of the discriminant of the integral basis and thus it is not zero
    let N := Algebra.embeddingsMatrixReindex ℚ ℂ (fun i => integralBasis K (e i))
      RingHom.equivRatAlgHom
    rw [show M = N.transpose by { ext : 2; rfl }]
    rw [Matrix.det_transpose, ← pow_ne_zero_iff two_ne_zero]
    convert (map_ne_zero_iff _ (algebraMap ℚ ℂ).injective).mpr
      (Algebra.discr_not_zero_of_basis ℚ (integralBasis K))
    rw [← Algebra.discr_reindex ℚ (integralBasis K) e.symm]
    exact (Algebra.discr_eq_det_embeddingsMatrixReindex_pow_two ℚ ℂ
      (fun i => integralBasis K (e i)) RingHom.equivRatAlgHom).symm

@[simp]
theorem latticeBasis_apply [NumberField K] (i : Free.ChooseBasisIndex ℤ (𝓞 K)) :
    latticeBasis K i = (canonicalEmbedding K) (integralBasis K i) := by
  simp only [latticeBasis, integralBasis_apply, coe_basisOfLinearIndependentOfCardEqFinrank,
    Function.comp_apply, Equiv.apply_symm_apply]

theorem mem_span_latticeBasis [NumberField K] (x : (K →+* ℂ) → ℂ) :
    x ∈ Submodule.span ℤ (Set.range (latticeBasis K)) ↔
      x ∈ ((canonicalEmbedding K).comp (algebraMap (𝓞 K) K)).range := by
  rw [show Set.range (latticeBasis K) =
      (canonicalEmbedding K).toIntAlgHom.toLinearMap '' (Set.range (integralBasis K)) by
    rw [← Set.range_comp]; exact congrArg Set.range (funext (fun i => latticeBasis_apply K i))]
  rw [← Submodule.map_span, ← SetLike.mem_coe, Submodule.map_coe]
  rw [← RingHom.map_range, Subring.mem_map, Set.mem_image]
  simp only [SetLike.mem_coe, mem_span_integralBasis K]
  rfl

theorem mem_rat_span_latticeBasis [NumberField K] (x : K) :
    canonicalEmbedding K x ∈ Submodule.span ℚ (Set.range (latticeBasis K)) := by
  rw [← Basis.sum_repr (integralBasis K) x, map_sum]
  simp_rw [map_rat_smul]
  refine Submodule.sum_smul_mem _ _ (fun i _ ↦ Submodule.subset_span ?_)
  rw [← latticeBasis_apply]
  exact Set.mem_range_self i

theorem integralBasis_repr_apply [NumberField K] (x : K) (i : Free.ChooseBasisIndex ℤ (𝓞 K)) :
    (latticeBasis K).repr (canonicalEmbedding K x) i = (integralBasis K).repr x i := by
  rw [← Basis.restrictScalars_repr_apply ℚ _ ⟨_, mem_rat_span_latticeBasis K x⟩, eq_ratCast,
    Rat.cast_inj]
  let f := (canonicalEmbedding K).toRatAlgHom.toLinearMap.codRestrict _
    (fun x ↦ mem_rat_span_latticeBasis K x)
  suffices ((latticeBasis K).restrictScalars ℚ).repr.toLinearMap ∘ₗ f =
    (integralBasis K).repr.toLinearMap from DFunLike.congr_fun (LinearMap.congr_fun this x) i
  refine Basis.ext (integralBasis K) (fun i ↦ ?_)
  have : f (integralBasis K i) = ((latticeBasis K).restrictScalars ℚ) i := by
    apply Subtype.val_injective
    rw [LinearMap.codRestrict_apply, AlgHom.toLinearMap_apply, Basis.restrictScalars_apply,
      latticeBasis_apply]
    rfl
  simp_rw [LinearMap.coe_comp, LinearEquiv.coe_coe, Function.comp_apply, this, Basis.repr_self]

end NumberField.canonicalEmbedding

namespace NumberField.mixedEmbedding

open NumberField.InfinitePlace FiniteDimensional Finset

/-- The mixed space `ℝ^r₁ × ℂ^r₂` with `(r₁, r₂)` the signature of `K`. -/
abbrev mixedSpace :=
  ({w : InfinitePlace K // IsReal w} → ℝ) × ({w : InfinitePlace K // IsComplex w} → ℂ)

/-- The mixed embedding of a number field `K` into the mixed space of `K`. -/
noncomputable def _root_.NumberField.mixedEmbedding : K →+* (mixedSpace K) :=
  RingHom.prod (Pi.ringHom fun w => embedding_of_isReal w.prop)
    (Pi.ringHom fun w => w.val.embedding)

instance [NumberField K] : Nontrivial (mixedSpace K) := by
  obtain ⟨w⟩ := (inferInstance : Nonempty (InfinitePlace K))
  obtain hw | hw := w.isReal_or_isComplex
  · have : Nonempty {w : InfinitePlace K // IsReal w} := ⟨⟨w, hw⟩⟩
    exact nontrivial_prod_left
  · have : Nonempty {w : InfinitePlace K // IsComplex w} := ⟨⟨w, hw⟩⟩
    exact nontrivial_prod_right

protected theorem finrank [NumberField K] : finrank ℝ (mixedSpace K) = finrank ℚ K := by
  classical
  rw [finrank_prod, finrank_pi, finrank_pi_fintype, Complex.finrank_real_complex, sum_const,
    card_univ, ← NrRealPlaces, ← NrComplexPlaces, ← card_real_embeddings, Algebra.id.smul_eq_mul,
    mul_comm, ← card_complex_embeddings, ← NumberField.Embeddings.card K ℂ,
    Fintype.card_subtype_compl, Nat.add_sub_of_le (Fintype.card_subtype_le _)]

theorem _root_.NumberField.mixedEmbedding_injective [NumberField K] :
    Function.Injective (NumberField.mixedEmbedding K) := by
  exact RingHom.injective _

section commMap

/-- The linear map that makes `canonicalEmbedding` and `mixedEmbedding` commute, see
`commMap_canonical_eq_mixed`. -/
noncomputable def commMap : ((K →+* ℂ) → ℂ) →ₗ[ℝ] (mixedSpace K) where
  toFun := fun x => ⟨fun w => (x w.val.embedding).re, fun w => x w.val.embedding⟩
  map_add' := by
    simp only [Pi.add_apply, Complex.add_re, Prod.mk_add_mk, Prod.mk.injEq]
    exact fun _ _ => ⟨rfl, rfl⟩
  map_smul' := by
    simp only [Pi.smul_apply, Complex.real_smul, Complex.mul_re, Complex.ofReal_re,
      Complex.ofReal_im, zero_mul, sub_zero, RingHom.id_apply, Prod.smul_mk, Prod.mk.injEq]
    exact fun _ _ => ⟨rfl, rfl⟩

theorem commMap_apply_of_isReal (x : (K →+* ℂ) → ℂ) {w : InfinitePlace K} (hw : IsReal w) :
    (commMap K x).1 ⟨w, hw⟩ = (x w.embedding).re := rfl

theorem commMap_apply_of_isComplex (x : (K →+* ℂ) → ℂ) {w : InfinitePlace K} (hw : IsComplex w) :
    (commMap K x).2 ⟨w, hw⟩ = x w.embedding := rfl

@[simp]
theorem commMap_canonical_eq_mixed (x : K) :
    commMap K (canonicalEmbedding K x) = mixedEmbedding K x := by
  simp only [canonicalEmbedding, commMap, LinearMap.coe_mk, AddHom.coe_mk, Pi.ringHom_apply,
    mixedEmbedding, RingHom.prod_apply, Prod.mk.injEq]
  exact ⟨rfl, rfl⟩

/-- This is a technical result to ensure that the image of the `ℂ`-basis of `ℂ^n` defined in
`canonicalEmbedding.latticeBasis` is a `ℝ`-basis of the mixed space `ℝ^r₁ × ℂ^r₂`,
see `mixedEmbedding.latticeBasis`. -/
theorem disjoint_span_commMap_ker [NumberField K] :
    Disjoint (Submodule.span ℝ (Set.range (canonicalEmbedding.latticeBasis K)))
      (LinearMap.ker (commMap K)) := by
  refine LinearMap.disjoint_ker.mpr (fun x h_mem h_zero => ?_)
  replace h_mem : x ∈ Submodule.span ℝ (Set.range (canonicalEmbedding K)) := by
    refine (Submodule.span_mono ?_) h_mem
    rintro _ ⟨i, rfl⟩
    exact ⟨integralBasis K i, (canonicalEmbedding.latticeBasis_apply K i).symm⟩
  ext1 φ
  rw [Pi.zero_apply]
  by_cases hφ : ComplexEmbedding.IsReal φ
  · apply Complex.ext
    · rw [← embedding_mk_eq_of_isReal hφ, ← commMap_apply_of_isReal K x ⟨φ, hφ, rfl⟩]
      exact congrFun (congrArg (fun x => x.1) h_zero) ⟨InfinitePlace.mk φ, _⟩
    · rw [Complex.zero_im, ← Complex.conj_eq_iff_im, canonicalEmbedding.conj_apply _ h_mem,
        ComplexEmbedding.isReal_iff.mp hφ]
  · have := congrFun (congrArg (fun x => x.2) h_zero) ⟨InfinitePlace.mk φ, ⟨φ, hφ, rfl⟩⟩
    cases embedding_mk_eq φ with
    | inl h => rwa [← h, ← commMap_apply_of_isComplex K x ⟨φ, hφ, rfl⟩]
    | inr h =>
        apply RingHom.injective (starRingEnd ℂ)
        rwa [canonicalEmbedding.conj_apply _ h_mem, ← h, map_zero,
          ← commMap_apply_of_isComplex K x ⟨φ, hφ, rfl⟩]

end commMap

noncomputable section norm

open scoped Classical

variable {K}

/-- The norm at the infinite place `w` of an element of the mixed space. --/
def normAtPlace (w : InfinitePlace K) : (mixedSpace K) →*₀ ℝ where
  toFun x := if hw : IsReal w then ‖x.1 ⟨w, hw⟩‖ else ‖x.2 ⟨w, not_isReal_iff_isComplex.mp hw⟩‖
  map_zero' := by simp
  map_one' := by simp
  map_mul' x y := by split_ifs <;> simp

theorem normAtPlace_nonneg (w : InfinitePlace K) (x : mixedSpace K) :
    0 ≤ normAtPlace w x := by
  rw [normAtPlace, MonoidWithZeroHom.coe_mk, ZeroHom.coe_mk]
  split_ifs <;> exact norm_nonneg _

theorem normAtPlace_neg (w : InfinitePlace K) (x : mixedSpace K)  :
    normAtPlace w (- x) = normAtPlace w x := by
  rw [normAtPlace, MonoidWithZeroHom.coe_mk, ZeroHom.coe_mk]
  split_ifs <;> simp

theorem normAtPlace_add_le (w : InfinitePlace K) (x y : mixedSpace K) :
    normAtPlace w (x + y) ≤ normAtPlace w x + normAtPlace w y := by
  rw [normAtPlace, MonoidWithZeroHom.coe_mk, ZeroHom.coe_mk]
  split_ifs <;> exact norm_add_le _ _

theorem normAtPlace_smul (w : InfinitePlace K) (x : mixedSpace K) (c : ℝ) :
    normAtPlace w (c • x) = |c| * normAtPlace w x := by
  rw [normAtPlace, MonoidWithZeroHom.coe_mk, ZeroHom.coe_mk]
  split_ifs
  · rw [Prod.smul_fst, Pi.smul_apply, norm_smul, Real.norm_eq_abs]
  · rw [Prod.smul_snd, Pi.smul_apply, norm_smul, Real.norm_eq_abs, Complex.norm_eq_abs]

theorem normAtPlace_real (w : InfinitePlace K) (c : ℝ) :
    normAtPlace w ((fun _ ↦ c, fun _ ↦ c) : (mixedSpace K)) = |c| := by
  rw [show ((fun _ ↦ c, fun _ ↦ c) : (mixedSpace K)) = c • 1 by ext <;> simp, normAtPlace_smul,
    map_one, mul_one]

theorem normAtPlace_apply_isReal {w : InfinitePlace K} (hw : IsReal w) (x : mixedSpace K) :
    normAtPlace w x = ‖x.1 ⟨w, hw⟩‖ := by
  rw [normAtPlace, MonoidWithZeroHom.coe_mk, ZeroHom.coe_mk, dif_pos]

theorem normAtPlace_apply_isComplex {w : InfinitePlace K} (hw : IsComplex w) (x : mixedSpace K) :
    normAtPlace w x = ‖x.2 ⟨w, hw⟩‖ := by
  rw [normAtPlace, MonoidWithZeroHom.coe_mk, ZeroHom.coe_mk,
    dif_neg (not_isReal_iff_isComplex.mpr hw)]

@[simp]
theorem normAtPlace_apply (w : InfinitePlace K) (x : K) :
    normAtPlace w (mixedEmbedding K x) = w x := by
  simp_rw [normAtPlace, MonoidWithZeroHom.coe_mk, ZeroHom.coe_mk, mixedEmbedding,
    RingHom.prod_apply, Pi.ringHom_apply, norm_embedding_of_isReal, norm_embedding_eq, dite_eq_ite,
    ite_id]

theorem normAtPlace_eq_zero {x : mixedSpace K} :
    (∀ w, normAtPlace w x = 0) ↔ x = 0 := by
  refine ⟨fun h ↦ ?_, fun h ↦ ?_⟩
  · ext w
    · exact norm_eq_zero'.mp (normAtPlace_apply_isReal w.prop _ ▸ h w.1)
    · exact norm_eq_zero'.mp (normAtPlace_apply_isComplex w.prop _ ▸ h w.1)
  · simp_rw [h, map_zero, implies_true]

variable [NumberField K]

theorem nnnorm_eq_sup_normAtPlace (x : mixedSpace K) :
    ‖x‖₊ = univ.sup fun w ↦ ⟨normAtPlace w x, normAtPlace_nonneg w x⟩ := by
  have :
      (univ : Finset (InfinitePlace K)) =
      (univ.image (fun w : {w : InfinitePlace K // IsReal w} ↦ w.1)) ∪
      (univ.image (fun w : {w : InfinitePlace K // IsComplex w} ↦ w.1)) := by
    ext; simp [isReal_or_isComplex]
  rw [this, sup_union, univ.sup_image, univ.sup_image, sup_eq_max,
    Prod.nnnorm_def', Pi.nnnorm_def, Pi.nnnorm_def]
  congr
  · ext w
    simp [normAtPlace_apply_isReal w.prop]
  · ext w
    simp [normAtPlace_apply_isComplex w.prop]

theorem norm_eq_sup'_normAtPlace (x : mixedSpace K) :
    ‖x‖ = univ.sup' univ_nonempty fun w ↦ normAtPlace w x := by
  rw [← coe_nnnorm, nnnorm_eq_sup_normAtPlace, ← sup'_eq_sup univ_nonempty, ← NNReal.val_eq_coe,
    ← OrderHom.Subtype.val_coe, map_finset_sup', OrderHom.Subtype.val_coe]
  simp only [Function.comp_apply]

/-- The norm of `x` is `∏ w, (normAtPlace x) ^ mult w`. It is defined such that the norm of
`mixedEmbedding K a` for `a : K` is equal to the absolute value of the norm of `a` over `ℚ`,
see `norm_eq_norm`. -/
protected def norm : (mixedSpace K) →*₀ ℝ where
  toFun x := ∏ w, (normAtPlace w x) ^ (mult w)
  map_one' := by simp only [map_one, one_pow, prod_const_one]
  map_zero' := by simp [mult]
  map_mul' _ _ := by simp only [map_mul, mul_pow, prod_mul_distrib]

protected theorem norm_apply (x : mixedSpace K) :
    mixedEmbedding.norm x = ∏ w, (normAtPlace w x) ^ (mult w) := rfl

protected theorem norm_nonneg (x : mixedSpace K) :
    0 ≤ mixedEmbedding.norm x := univ.prod_nonneg fun _ _ ↦ pow_nonneg (normAtPlace_nonneg _ _) _

protected theorem norm_eq_zero_iff {x : mixedSpace K} :
    mixedEmbedding.norm x = 0 ↔ ∃ w, normAtPlace w x = 0 := by
  simp_rw [mixedEmbedding.norm, MonoidWithZeroHom.coe_mk, ZeroHom.coe_mk, prod_eq_zero_iff,
    mem_univ, true_and, pow_eq_zero_iff mult_ne_zero]

protected theorem norm_ne_zero_iff {x : mixedSpace K} :
    mixedEmbedding.norm x ≠ 0 ↔ ∀ w, normAtPlace w x ≠ 0 := by
  rw [← not_iff_not]
  simp_rw [ne_eq, mixedEmbedding.norm_eq_zero_iff, not_not, not_forall, not_not]

theorem norm_smul (c : ℝ) (x : mixedSpace K) :
    mixedEmbedding.norm (c • x) = |c| ^ finrank ℚ K * (mixedEmbedding.norm x) := by
  simp_rw [mixedEmbedding.norm_apply, normAtPlace_smul, mul_pow, prod_mul_distrib,
    prod_pow_eq_pow_sum, sum_mult_eq]

theorem norm_real (c : ℝ) :
    mixedEmbedding.norm ((fun _ ↦ c, fun _ ↦ c) : (mixedSpace K)) = |c| ^ finrank ℚ K := by
  rw [show ((fun _ ↦ c, fun _ ↦ c) : (mixedSpace K)) = c • 1 by ext <;> simp, norm_smul, map_one,
    mul_one]

@[simp]
theorem norm_eq_norm (x : K) :
    mixedEmbedding.norm (mixedEmbedding K x) = |Algebra.norm ℚ x| := by
  simp_rw [mixedEmbedding.norm_apply, normAtPlace_apply, prod_eq_abs_norm]

theorem norm_eq_zero_iff' {x : mixedSpace K} (hx : x ∈ Set.range (mixedEmbedding K)) :
    mixedEmbedding.norm x = 0 ↔ x = 0 := by
  obtain ⟨a, rfl⟩ := hx
  rw [norm_eq_norm, Rat.cast_abs, abs_eq_zero, Rat.cast_eq_zero, Algebra.norm_eq_zero_iff,
    map_eq_zero]

end norm

noncomputable section stdBasis

open scoped Classical

open Complex MeasureTheory MeasureTheory.Measure ZSpan Matrix ComplexConjugate

variable [NumberField K]

/-- The type indexing the basis `stdBasis`. -/
abbrev index := {w : InfinitePlace K // IsReal w} ⊕ ({w : InfinitePlace K // IsComplex w}) × (Fin 2)

/-- The `ℝ`-basis of the mixed space of `K` formed by the vector equal to `1` at `w` and `0`
elsewhere for `IsReal w` and by the couple of vectors equal to `1` (resp. `I`) at `w` and `0`
elsewhere for `IsComplex w`. -/
def stdBasis : Basis (index K) ℝ (mixedSpace K) :=
  Basis.prod (Pi.basisFun ℝ _)
    (Basis.reindex (Pi.basis fun _ => basisOneI) (Equiv.sigmaEquivProd _ _))

variable {K}

@[simp]
theorem stdBasis_apply_ofIsReal (x : mixedSpace K) (w : {w : InfinitePlace K // IsReal w}) :
    (stdBasis K).repr x (Sum.inl w) = x.1 w := rfl

@[simp]
theorem stdBasis_apply_ofIsComplex_fst (x : mixedSpace K)
    (w : {w : InfinitePlace K // IsComplex w}) :
    (stdBasis K).repr x (Sum.inr ⟨w, 0⟩) = (x.2 w).re := rfl

@[simp]
theorem stdBasis_apply_ofIsComplex_snd (x : mixedSpace K)
    (w : {w : InfinitePlace K // IsComplex w}) :
    (stdBasis K).repr x (Sum.inr ⟨w, 1⟩) = (x.2 w).im := rfl

variable (K)

theorem fundamentalDomain_stdBasis :
    fundamentalDomain (stdBasis K) =
        (Set.univ.pi fun _ => Set.Ico 0 1) ×ˢ
        (Set.univ.pi fun _ => Complex.measurableEquivPi⁻¹' (Set.univ.pi fun _ => Set.Ico 0 1)) := by
  ext
  simp [stdBasis, mem_fundamentalDomain, Complex.measurableEquivPi]

theorem volume_fundamentalDomain_stdBasis :
    volume (fundamentalDomain (stdBasis K)) = 1 := by
  rw [fundamentalDomain_stdBasis, volume_eq_prod, prod_prod, volume_pi, volume_pi, pi_pi, pi_pi,
    Complex.volume_preserving_equiv_pi.measure_preimage ?_, volume_pi, pi_pi, Real.volume_Ico,
    sub_zero, ENNReal.ofReal_one, prod_const_one, prod_const_one, prod_const_one, one_mul]
  exact (MeasurableSet.pi Set.countable_univ (fun _ _ => measurableSet_Ico)).nullMeasurableSet

/-- The `Equiv` between `index K` and `K →+* ℂ` defined by sending a real infinite place `w` to
the unique corresponding embedding `w.embedding`, and the pair `⟨w, 0⟩` (resp. `⟨w, 1⟩`) for a
complex infinite place `w` to `w.embedding` (resp. `conjugate w.embedding`). -/
def indexEquiv : (index K) ≃ (K →+* ℂ) := by
  refine Equiv.ofBijective (fun c => ?_)
    ((Fintype.bijective_iff_surjective_and_card _).mpr ⟨?_, ?_⟩)
  · cases c with
    | inl w => exact w.val.embedding
    | inr wj => rcases wj with ⟨w, j⟩
                exact if j = 0 then w.val.embedding else ComplexEmbedding.conjugate w.val.embedding
  · intro φ
    by_cases hφ : ComplexEmbedding.IsReal φ
    · exact ⟨Sum.inl (InfinitePlace.mkReal ⟨φ, hφ⟩), by simp [embedding_mk_eq_of_isReal hφ]⟩
    · by_cases hw : (InfinitePlace.mk φ).embedding = φ
      · exact ⟨Sum.inr ⟨InfinitePlace.mkComplex ⟨φ, hφ⟩, 0⟩, by simp [hw]⟩
      · exact ⟨Sum.inr ⟨InfinitePlace.mkComplex ⟨φ, hφ⟩, 1⟩,
          by simp [(embedding_mk_eq φ).resolve_left hw]⟩
  · rw [Embeddings.card, ← mixedEmbedding.finrank K,
      ← FiniteDimensional.finrank_eq_card_basis (stdBasis K)]

variable {K}

@[simp]
theorem indexEquiv_apply_ofIsReal (w : {w : InfinitePlace K // IsReal w}) :
    (indexEquiv K) (Sum.inl w) = w.val.embedding := rfl

@[simp]
theorem indexEquiv_apply_ofIsComplex_fst (w : {w : InfinitePlace K // IsComplex w}) :
    (indexEquiv K) (Sum.inr ⟨w, 0⟩) = w.val.embedding := rfl

@[simp]
theorem indexEquiv_apply_ofIsComplex_snd (w : {w : InfinitePlace K // IsComplex w}) :
    (indexEquiv K) (Sum.inr ⟨w, 1⟩) = ComplexEmbedding.conjugate w.val.embedding := rfl

variable (K)

/-- The matrix that gives the representation on `stdBasis` of the image by `commMap` of an
element `x` of `(K →+* ℂ) → ℂ` fixed by the map `x_φ ↦ conj x_(conjugate φ)`,
see `stdBasis_repr_eq_matrixToStdBasis_mul`. -/
def matrixToStdBasis : Matrix (index K) (index K) ℂ :=
  fromBlocks (diagonal fun _ => 1) 0 0 <| reindex (Equiv.prodComm _ _) (Equiv.prodComm _ _)
    (blockDiagonal (fun _ => (2 : ℂ)⁻¹ • !![1, 1; - I, I]))

theorem det_matrixToStdBasis :
    (matrixToStdBasis K).det = (2⁻¹ * I) ^ NrComplexPlaces K :=
  calc
  _ = ∏ _k : { w : InfinitePlace K // IsComplex w }, det ((2 : ℂ)⁻¹ • !![1, 1; -I, I]) := by
      rw [matrixToStdBasis, det_fromBlocks_zero₂₁, det_diagonal, prod_const_one, one_mul,
          det_reindex_self, det_blockDiagonal]
  _ = ∏ _k : { w : InfinitePlace K // IsComplex w }, (2⁻¹ * Complex.I) := by
      refine prod_congr (Eq.refl _) (fun _ _ => ?_)
      field_simp; ring
  _ = (2⁻¹ * Complex.I) ^ Fintype.card {w : InfinitePlace K // IsComplex w} := by
      rw [prod_const, Fintype.card]

/-- Let `x : (K →+* ℂ) → ℂ` such that `x_φ = conj x_(conj φ)` for all `φ : K →+* ℂ`, then the
representation of `commMap K x` on `stdBasis` is given (up to reindexing) by the product of
`matrixToStdBasis` by `x`. -/
theorem stdBasis_repr_eq_matrixToStdBasis_mul (x : (K →+* ℂ) → ℂ)
    (hx : ∀ φ, conj (x φ) = x (ComplexEmbedding.conjugate φ)) (c : index K) :
    ((stdBasis K).repr (commMap K x) c : ℂ) =
      (matrixToStdBasis K *ᵥ (x ∘ (indexEquiv K))) c := by
  simp_rw [commMap, matrixToStdBasis, LinearMap.coe_mk, AddHom.coe_mk,
    mulVec, dotProduct, Function.comp_apply, index, Fintype.sum_sum_type,
    diagonal_one, reindex_apply, ← univ_product_univ, sum_product,
    indexEquiv_apply_ofIsReal, Fin.sum_univ_two, indexEquiv_apply_ofIsComplex_fst,
    indexEquiv_apply_ofIsComplex_snd, smul_of, smul_cons, smul_eq_mul,
    mul_one, Matrix.smul_empty, Equiv.prodComm_symm, Equiv.coe_prodComm]
  cases c with
  | inl w =>
      simp_rw [stdBasis_apply_ofIsReal, fromBlocks_apply₁₁, fromBlocks_apply₁₂,
        one_apply, Matrix.zero_apply, ite_mul, one_mul, zero_mul, sum_ite_eq, mem_univ, ite_true,
        add_zero, sum_const_zero, add_zero, ← conj_eq_iff_re, hx (embedding w.val),
        conjugate_embedding_eq_of_isReal w.prop]
  | inr c =>
    rcases c with ⟨w, j⟩
    fin_cases j
    · simp_rw [Fin.mk_zero, stdBasis_apply_ofIsComplex_fst, fromBlocks_apply₂₁,
        fromBlocks_apply₂₂, Matrix.zero_apply, submatrix_apply,
        blockDiagonal_apply, Prod.swap_prod_mk, ite_mul, zero_mul, sum_const_zero, zero_add,
        sum_add_distrib, sum_ite_eq, mem_univ, ite_true, of_apply, cons_val', cons_val_zero,
        cons_val_one, head_cons, ← hx (embedding w), re_eq_add_conj]
      field_simp
    · simp_rw [Fin.mk_one, stdBasis_apply_ofIsComplex_snd, fromBlocks_apply₂₁,
        fromBlocks_apply₂₂, Matrix.zero_apply, submatrix_apply, blockDiagonal_apply,
        Prod.swap_prod_mk, ite_mul, zero_mul, sum_const_zero, zero_add, sum_add_distrib, sum_ite_eq,
        mem_univ, ite_true, of_apply, cons_val', cons_val_zero, cons_val_one, head_cons,
        ← hx (embedding w), im_eq_sub_conj]
      ring_nf; field_simp

end stdBasis

noncomputable section integerLattice

variable [NumberField K]

open Module.Free

open scoped nonZeroDivisors

/-- A `ℝ`-basis of the mixed space that is also a `ℤ`-basis of the image of `𝓞 K`. -/
def latticeBasis :
    Basis (ChooseBasisIndex ℤ (𝓞 K)) ℝ (mixedSpace K) := by
  classical
    -- We construct an `ℝ`-linear independent family from the image of
    -- `canonicalEmbedding.lattice_basis` by `commMap`
    have := LinearIndependent.map (LinearIndependent.restrict_scalars
      (by { simpa only [Complex.real_smul, mul_one] using Complex.ofReal_injective })
      (canonicalEmbedding.latticeBasis K).linearIndependent)
      (disjoint_span_commMap_ker K)
    -- and it's a basis since it has the right cardinality
    refine basisOfLinearIndependentOfCardEqFinrank this ?_
    rw [← finrank_eq_card_chooseBasisIndex, RingOfIntegers.rank, finrank_prod, finrank_pi,
      finrank_pi_fintype, Complex.finrank_real_complex, sum_const, card_univ, ← NrRealPlaces,
      ← NrComplexPlaces, ← card_real_embeddings, Algebra.id.smul_eq_mul, mul_comm,
      ← card_complex_embeddings, ← NumberField.Embeddings.card K ℂ, Fintype.card_subtype_compl,
      Nat.add_sub_of_le (Fintype.card_subtype_le _)]

@[simp]
theorem latticeBasis_apply (i : ChooseBasisIndex ℤ (𝓞 K)) :
    latticeBasis K i = (mixedEmbedding K) (integralBasis K i) := by
  simp only [latticeBasis, coe_basisOfLinearIndependentOfCardEqFinrank, Function.comp_apply,
    canonicalEmbedding.latticeBasis_apply, integralBasis_apply, commMap_canonical_eq_mixed]

<<<<<<< HEAD
theorem mem_span_latticeBasis (x : (E K)) :
=======
theorem mem_span_latticeBasis (x : (mixedSpace K)) :
>>>>>>> 99508fb5
    x ∈ Submodule.span ℤ (Set.range (latticeBasis K)) ↔
      x ∈ ((mixedEmbedding K).comp (algebraMap (𝓞 K) K)).range := by
  rw [show Set.range (latticeBasis K) =
      (mixedEmbedding K).toIntAlgHom.toLinearMap '' (Set.range (integralBasis K)) by
    rw [← Set.range_comp]; exact congrArg Set.range (funext (fun i => latticeBasis_apply K i))]
  rw [← Submodule.map_span, ← SetLike.mem_coe, Submodule.map_coe]
  simp only [Set.mem_image, SetLike.mem_coe, mem_span_integralBasis K,
    RingHom.mem_range, exists_exists_eq_and]
  rfl

theorem mem_rat_span_latticeBasis (x : K) :
    mixedEmbedding K x ∈ Submodule.span ℚ (Set.range (latticeBasis K)) := by
  rw [← Basis.sum_repr (integralBasis K) x, map_sum]
  simp_rw [map_rat_smul]
  refine Submodule.sum_smul_mem _ _ (fun i _ ↦ Submodule.subset_span ?_)
  rw [← latticeBasis_apply]
  exact Set.mem_range_self i

theorem latticeBasis_repr_apply (x : K) (i : ChooseBasisIndex ℤ (𝓞 K)) :
    (latticeBasis K).repr (mixedEmbedding K x) i = (integralBasis K).repr x i := by
  rw [← Basis.restrictScalars_repr_apply ℚ _ ⟨_, mem_rat_span_latticeBasis K x⟩, eq_ratCast,
    Rat.cast_inj]
  let f := (mixedEmbedding K).toRatAlgHom.toLinearMap.codRestrict _
    (fun x ↦ mem_rat_span_latticeBasis K x)
  suffices ((latticeBasis K).restrictScalars ℚ).repr.toLinearMap ∘ₗ f =
    (integralBasis K).repr.toLinearMap from DFunLike.congr_fun (LinearMap.congr_fun this x) i
  refine Basis.ext (integralBasis K) (fun i ↦ ?_)
  have : f (integralBasis K i) = ((latticeBasis K).restrictScalars ℚ) i := by
    apply Subtype.val_injective
    rw [LinearMap.codRestrict_apply, AlgHom.toLinearMap_apply, Basis.restrictScalars_apply,
      latticeBasis_apply]
    rfl
  simp_rw [LinearMap.coe_comp, LinearEquiv.coe_coe, Function.comp_apply, this, Basis.repr_self]

variable (I : (FractionalIdeal (𝓞 K)⁰ K)ˣ)

/-- The generalized index of the lattice generated by `I` in the lattice generated by
`𝓞 K` is equal to the norm of the ideal `I`. The result is stated in terms of base change
determinant and is the translation of `NumberField.det_basisOfFractionalIdeal_eq_absNorm` in
the mixed space. This is useful, in particular, to prove that the family obtained from
the `ℤ`-basis of `I` is actually an `ℝ`-basis of the mixed space, see
`fractionalIdealLatticeBasis`. -/
theorem det_basisOfFractionalIdeal_eq_norm
    (e : (ChooseBasisIndex ℤ (𝓞 K)) ≃ (ChooseBasisIndex ℤ I)) :
    |Basis.det (latticeBasis K) ((mixedEmbedding K ∘ (basisOfFractionalIdeal K I) ∘ e))| =
      FractionalIdeal.absNorm I.1 := by
  suffices Basis.det (latticeBasis K) ((mixedEmbedding K ∘ (basisOfFractionalIdeal K I) ∘ e)) =
      (algebraMap ℚ ℝ) ((Basis.det (integralBasis K)) ((basisOfFractionalIdeal K I) ∘ e)) by
    rw [this, eq_ratCast, ← Rat.cast_abs, ← Equiv.symm_symm e, ← Basis.coe_reindex,
      det_basisOfFractionalIdeal_eq_absNorm K I e]
  rw [Basis.det_apply, Basis.det_apply, RingHom.map_det]
  congr
  ext i j
  simp_rw [RingHom.mapMatrix_apply, Matrix.map_apply, Basis.toMatrix_apply, Function.comp_apply]
  exact latticeBasis_repr_apply K _ i

/-- A `ℝ`-basis of the mixed space of `K` that is also a `ℤ`-basis of the image of the fractional
ideal `I`. -/
def fractionalIdealLatticeBasis :
    Basis (ChooseBasisIndex ℤ I) ℝ (mixedSpace K) := by
  let e : (ChooseBasisIndex ℤ (𝓞 K)) ≃ (ChooseBasisIndex ℤ I) := by
    refine Fintype.equivOfCardEq ?_
    rw [← finrank_eq_card_chooseBasisIndex, ← finrank_eq_card_chooseBasisIndex,
      fractionalIdeal_rank]
  refine Basis.reindex ?_ e
  suffices IsUnit ((latticeBasis K).det ((mixedEmbedding K) ∘ (basisOfFractionalIdeal K I) ∘ e)) by
    rw [← is_basis_iff_det] at this
    exact Basis.mk this.1 (by rw [this.2])
  rw [isUnit_iff_ne_zero, ne_eq, ← abs_eq_zero.not, det_basisOfFractionalIdeal_eq_norm,
    Rat.cast_eq_zero, FractionalIdeal.absNorm_eq_zero_iff]
  exact Units.ne_zero I

@[simp]
theorem fractionalIdealLatticeBasis_apply (i : ChooseBasisIndex ℤ I) :
    fractionalIdealLatticeBasis K I i = (mixedEmbedding K) (basisOfFractionalIdeal K I i) := by
  simp only [fractionalIdealLatticeBasis, Basis.coe_reindex, Basis.coe_mk, Function.comp_apply,
    Equiv.apply_symm_apply]

theorem mem_span_fractionalIdealLatticeBasis (x : (mixedSpace K)) :
    x ∈ Submodule.span ℤ (Set.range (fractionalIdealLatticeBasis K I)) ↔
      x ∈ mixedEmbedding K '' I := by
  rw [show Set.range (fractionalIdealLatticeBasis K I) =
        (mixedEmbedding K).toIntAlgHom.toLinearMap '' (Set.range (basisOfFractionalIdeal K I)) by
      rw [← Set.range_comp]
      exact congr_arg Set.range (funext (fun i ↦ fractionalIdealLatticeBasis_apply K I i))]
  rw [← Submodule.map_span, ← SetLike.mem_coe, Submodule.map_coe]
  rw [show Submodule.span ℤ (Set.range (basisOfFractionalIdeal K I)) = (I : Set K) by
        ext; erw [mem_span_basisOfFractionalIdeal]]
  rfl

end integerLattice

end NumberField.mixedEmbedding<|MERGE_RESOLUTION|>--- conflicted
+++ resolved
@@ -571,11 +571,7 @@
   simp only [latticeBasis, coe_basisOfLinearIndependentOfCardEqFinrank, Function.comp_apply,
     canonicalEmbedding.latticeBasis_apply, integralBasis_apply, commMap_canonical_eq_mixed]
 
-<<<<<<< HEAD
-theorem mem_span_latticeBasis (x : (E K)) :
-=======
 theorem mem_span_latticeBasis (x : (mixedSpace K)) :
->>>>>>> 99508fb5
     x ∈ Submodule.span ℤ (Set.range (latticeBasis K)) ↔
       x ∈ ((mixedEmbedding K).comp (algebraMap (𝓞 K) K)).range := by
   rw [show Set.range (latticeBasis K) =
