--- conflicted
+++ resolved
@@ -596,11 +596,7 @@
 theorem exists_ne_zero_mem_ideal_of_norm_le {B : ℝ}
     (h : (minkowskiBound K I) ≤ volume (convexBodySum K B)) :
     ∃ a ∈ (I : FractionalIdeal (𝓞 K)⁰ K), a ≠ 0 ∧
-<<<<<<< HEAD
-      |Algebra.norm ℚ (a:K)| ≤ (B / finrank ℚ K) ^ finrank ℚ K := by
-=======
       |Algebra.norm ℚ (a : K)| ≤ (B / finrank ℚ K) ^ finrank ℚ K := by
->>>>>>> 99508fb5
   have hB : 0 ≤ B := by
     contrapose! h
     rw [convexBodySum_volume_eq_zero_of_le_zero K (le_of_lt h)]
