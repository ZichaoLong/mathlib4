--- conflicted
+++ resolved
@@ -102,16 +102,8 @@
 defined in such way that: 1) it factors the map `logEmbedding`, see `logMap_eq_logEmbedding`;
 2) it is constant on the lines `{c • x | c ∈ ℝ}`, see `logMap_smul`. -/
 def logMap (x : E K) : {w : InfinitePlace K // w ≠ w₀} → ℝ := fun w ↦
-<<<<<<< HEAD
-    if hw : IsReal w.val then
-      Real.log ‖x.1 ⟨w.val, hw⟩‖ - Real.log (mixedEmbedding.norm x) * (finrank ℚ K : ℝ)⁻¹
-    else
-      2 * (Real.log ‖x.2 ⟨w.val, not_isReal_iff_isComplex.mp hw⟩‖ -
-        Real.log (mixedEmbedding.norm x) * (finrank ℚ K : ℝ)⁻¹)
-=======
   mult w.val * (Real.log (normAtPlace w.val x) -
     Real.log (mixedEmbedding.norm x) * (finrank ℚ K : ℝ)⁻¹)
->>>>>>> 69877795
 
 @[simp]
 theorem logMap_zero : logMap (0 : E K) = 0 := by
