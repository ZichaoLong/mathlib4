--- conflicted
+++ resolved
@@ -214,13 +214,8 @@
       f b * (∑ k ∈ Icc 0 ⌊b⌋₊, c k) - ∫ t in Set.Ioc 1 b, deriv f t * ∑ k ∈ Icc 0 ⌊t⌋₊, c k := by
   obtain hb | hb := le_or_gt 1 b
   · have : 1 ≤ ⌊b⌋₊ := (Nat.one_le_floor_iff _).mpr hb
-<<<<<<< HEAD
-    nth_rewrite 1 [Icc_eq_cons_Ioc (by linarith), sum_cons, ← Nat.Icc_succ_left,
-      Icc_eq_cons_Ioc (by linarith), sum_cons]
-=======
-    nth_rewrite 1 [Finset.Icc_eq_cons_Ioc (by omega), sum_cons, ← Nat.Icc_succ_left,
-      Finset.Icc_eq_cons_Ioc (by omega), sum_cons]
->>>>>>> 79d29f84
+    nth_rewrite 1 [Icc_eq_cons_Ioc (by omega), sum_cons, ← Nat.Icc_succ_left,
+      Icc_eq_cons_Ioc (by omega), sum_cons]
     rw [Nat.succ_eq_add_one, zero_add, ← Nat.floor_one (α := ℝ),
       sum_mul_eq_sub_sub_integral_mul c zero_le_one hb hf_diff hf_int, Nat.floor_one, Nat.cast_one,
       Icc_eq_cons_Ioc zero_le_one, sum_cons, show 1 = 0 + 1 by rfl, Nat.Ioc_succ_singleton,
