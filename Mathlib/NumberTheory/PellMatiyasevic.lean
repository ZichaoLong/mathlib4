/-
Copyright (c) 2017 Mario Carneiro. All rights reserved.
Released under Apache 2.0 license as described in the file LICENSE.
Authors: Mario Carneiro
-/
import Mathlib.Algebra.Order.Group.Basic
import Mathlib.Algebra.Order.Ring.Basic
import Mathlib.Data.Nat.ModEq
import Mathlib.NumberTheory.Zsqrtd.Basic

/-!
# Pell's equation and Matiyasevic's theorem

This file solves Pell's equation, i.e. integer solutions to `x ^ 2 - d * y ^ 2 = 1`
*in the special case that `d = a ^ 2 - 1`*.
This is then applied to prove Matiyasevic's theorem that the power
function is Diophantine, which is the last key ingredient in the solution to Hilbert's tenth
problem. For the definition of Diophantine function, see `NumberTheory.Dioph`.

For results on Pell's equation for arbitrary (positive, non-square) `d`, see
`NumberTheory.Pell`.

## Main definition

* `pell` is a function assigning to a natural number `n` the `n`-th solution to Pell's equation
  constructed recursively from the initial solution `(0, 1)`.

## Main statements

* `eq_pell` shows that every solution to Pell's equation is recursively obtained using `pell`
* `matiyasevic` shows that a certain system of Diophantine equations has a solution if and only if
  the first variable is the `x`-component in a solution to Pell's equation - the key step towards
  Hilbert's tenth problem in Davis' version of Matiyasevic's theorem.
* `eq_pow_of_pell` shows that the power function is Diophantine.

## Implementation notes

The proof of Matiyasevic's theorem doesn't follow Matiyasevic's original account of using Fibonacci
numbers but instead Davis' variant of using solutions to Pell's equation.

## References

* [M. Carneiro, _A Lean formalization of Matiyasevič's theorem_][carneiro2018matiyasevic]
* [M. Davis, _Hilbert's tenth problem is unsolvable_][MR317916]

## Tags

Pell's equation, Matiyasevic's theorem, Hilbert's tenth problem

-/


namespace Pell

open Nat

section

variable {d : ℤ}

/-- The property of being a solution to the Pell equation, expressed
  as a property of elements of `ℤ√d`. -/
def IsPell : ℤ√d → Prop
  | ⟨x, y⟩ => x * x - d * y * y = 1

theorem isPell_norm : ∀ {b : ℤ√d}, IsPell b ↔ b * star b = 1
  | ⟨x, y⟩ => by simp [Zsqrtd.ext_iff, IsPell, mul_comm]; ring_nf

theorem isPell_iff_mem_unitary : ∀ {b : ℤ√d}, IsPell b ↔ b ∈ unitary (ℤ√d)
  | ⟨x, y⟩ => by rw [unitary.mem_iff, isPell_norm, mul_comm (star _), and_self_iff]

theorem isPell_mul {b c : ℤ√d} (hb : IsPell b) (hc : IsPell c) : IsPell (b * c) :=
  isPell_norm.2 (by simp [mul_comm, mul_left_comm c, mul_assoc,
    star_mul, isPell_norm.1 hb, isPell_norm.1 hc])

theorem isPell_star : ∀ {b : ℤ√d}, IsPell b ↔ IsPell (star b)
  | ⟨x, y⟩ => by simp [IsPell, Zsqrtd.star_mk]

end

section

-- Porting note: was parameter in Lean3
variable {a : ℕ} (a1 : 1 < a)

private def d (_a1 : 1 < a) :=
  a * a - 1

@[simp]
theorem d_pos : 0 < d a1 :=
  tsub_pos_of_lt (mul_lt_mul a1 (le_of_lt a1) (by decide) (Nat.zero_le _) : 1 * 1 < a * a)

-- TODO(lint): Fix double namespace issue
/-- The Pell sequences, i.e. the sequence of integer solutions to `x ^ 2 - d * y ^ 2 = 1`, where
`d = a ^ 2 - 1`, defined together in mutual recursion. -/
--@[nolint dup_namespace]
def pell : ℕ → ℕ × ℕ
  -- Porting note: used pattern matching because `Nat.recOn` is noncomputable
  | 0 => (1, 0)
  | n+1 => ((pell n).1 * a + d a1 * (pell n).2, (pell n).1 + (pell n).2 * a)

/-- The Pell `x` sequence. -/
def xn (n : ℕ) : ℕ :=
  (pell a1 n).1

/-- The Pell `y` sequence. -/
def yn (n : ℕ) : ℕ :=
  (pell a1 n).2

@[simp]
theorem pell_val (n : ℕ) : pell a1 n = (xn a1 n, yn a1 n) :=
  show pell a1 n = ((pell a1 n).1, (pell a1 n).2) from
    match pell a1 n with
    | (_, _) => rfl

@[simp]
theorem xn_zero : xn a1 0 = 1 :=
  rfl

@[simp]
theorem yn_zero : yn a1 0 = 0 :=
  rfl

@[simp]
theorem xn_succ (n : ℕ) : xn a1 (n + 1) = xn a1 n * a + d a1 * yn a1 n :=
  rfl

@[simp]
theorem yn_succ (n : ℕ) : yn a1 (n + 1) = xn a1 n + yn a1 n * a :=
  rfl

--@[simp] Porting note (#10618): `simp` can prove it
theorem xn_one : xn a1 1 = a := by simp

--@[simp] Porting note (#10618): `simp` can prove it
theorem yn_one : yn a1 1 = 1 := by simp

/-- The Pell `x` sequence, considered as an integer sequence. -/
def xz (n : ℕ) : ℤ :=
  xn a1 n

/-- The Pell `y` sequence, considered as an integer sequence. -/
def yz (n : ℕ) : ℤ :=
  yn a1 n

section

/-- The element `a` such that `d = a ^ 2 - 1`, considered as an integer. -/
def az (a : ℕ) : ℤ :=
  a

end

theorem asq_pos : 0 < a * a :=
  le_trans (le_of_lt a1)
    (by have := @Nat.mul_le_mul_left 1 a a (le_of_lt a1); rwa [mul_one] at this)

theorem dz_val : ↑(d a1) = az a * az a - 1 :=
  have : 1 ≤ a * a := asq_pos a1
  by rw [Pell.d, Int.ofNat_sub this]; rfl

@[simp]
theorem xz_succ (n : ℕ) : (xz a1 (n + 1)) = xz a1 n * az a + d a1 * yz a1 n :=
  rfl

@[simp]
theorem yz_succ (n : ℕ) : yz a1 (n + 1) = xz a1 n + yz a1 n * az a :=
  rfl

/-- The Pell sequence can also be viewed as an element of `ℤ√d` -/
def pellZd (n : ℕ) : ℤ√(d a1) :=
  ⟨xn a1 n, yn a1 n⟩

@[simp]
theorem pellZd_re (n : ℕ) : (pellZd a1 n).re = xn a1 n :=
  rfl

@[simp]
theorem pellZd_im (n : ℕ) : (pellZd a1 n).im = yn a1 n :=
  rfl

theorem isPell_nat {x y : ℕ} : IsPell (⟨x, y⟩ : ℤ√(d a1)) ↔ x * x - d a1 * y * y = 1 :=
  ⟨fun h =>
    Nat.cast_inj.1
      (by rw [Int.ofNat_sub (Int.le_of_ofNat_le_ofNat <| Int.le.intro_sub _ h)]; exact h),
    fun h =>
    show ((x * x : ℕ) - (d a1 * y * y : ℕ) : ℤ) = 1 by
      rw [← Int.ofNat_sub <| le_of_lt <| Nat.lt_of_sub_eq_succ h, h]; rfl⟩

@[simp]
theorem pellZd_succ (n : ℕ) : pellZd a1 (n + 1) = pellZd a1 n * ⟨a, 1⟩ := by ext <;> simp

theorem isPell_one : IsPell (⟨a, 1⟩ : ℤ√(d a1)) :=
  show az a * az a - d a1 * 1 * 1 = 1 by simp [dz_val]

theorem isPell_pellZd : ∀ n : ℕ, IsPell (pellZd a1 n)
  | 0 => rfl
  | n + 1 => by
    let o := isPell_one a1
    simp; exact Pell.isPell_mul (isPell_pellZd n) o

@[simp]
theorem pell_eqz (n : ℕ) : xz a1 n * xz a1 n - d a1 * yz a1 n * yz a1 n = 1 :=
  isPell_pellZd a1 n

@[simp]
theorem pell_eq (n : ℕ) : xn a1 n * xn a1 n - d a1 * yn a1 n * yn a1 n = 1 :=
  let pn := pell_eqz a1 n
  have h : (↑(xn a1 n * xn a1 n) : ℤ) - ↑(d a1 * yn a1 n * yn a1 n) = 1 := by
    repeat' rw [Int.ofNat_mul]; exact pn
  have hl : d a1 * yn a1 n * yn a1 n ≤ xn a1 n * xn a1 n :=
    Nat.cast_le.1 <| Int.le.intro _ <| add_eq_of_eq_sub' <| Eq.symm h
  Nat.cast_inj.1 (by rw [Int.ofNat_sub hl]; exact h)

instance dnsq : Zsqrtd.Nonsquare (d a1) :=
  ⟨fun n h =>
    have : n * n + 1 = a * a := by rw [← h]; exact Nat.succ_pred_eq_of_pos (asq_pos a1)
    have na : n < a := Nat.mul_self_lt_mul_self_iff.1 (by rw [← this]; exact Nat.lt_succ_self _)
    have : (n + 1) * (n + 1) ≤ n * n + 1 := by rw [this]; exact Nat.mul_self_le_mul_self na
    have : n + n ≤ 0 :=
      @Nat.le_of_add_le_add_right _ (n * n + 1) _ (by ring_nf at this ⊢; assumption)
    Nat.ne_of_gt (d_pos a1) <| by
      rwa [Nat.eq_zero_of_le_zero ((Nat.le_add_left _ _).trans this)] at h⟩

theorem xn_ge_a_pow : ∀ n : ℕ, a ^ n ≤ xn a1 n
  | 0 => le_refl 1
  | n + 1 => by
    simp only [_root_.pow_succ, xn_succ]
    exact le_trans (Nat.mul_le_mul_right _ (xn_ge_a_pow n)) (Nat.le_add_right _ _)

theorem n_lt_a_pow : ∀ n : ℕ, n < a ^ n
  | 0 => Nat.le_refl 1
  | n + 1 => by
    have IH := n_lt_a_pow n
    have : a ^ n + a ^ n ≤ a ^ n * a := by
      rw [← mul_two]
      exact Nat.mul_le_mul_left _ a1
    simp only [_root_.pow_succ, gt_iff_lt]
    refine lt_of_lt_of_le ?_ this
    exact add_lt_add_of_lt_of_le IH (lt_of_le_of_lt (Nat.zero_le _) IH)

theorem n_lt_xn (n) : n < xn a1 n :=
  lt_of_lt_of_le (n_lt_a_pow a1 n) (xn_ge_a_pow a1 n)

theorem x_pos (n) : 0 < xn a1 n :=
  lt_of_le_of_lt (Nat.zero_le n) (n_lt_xn a1 n)

theorem eq_pell_lem : ∀ (n) (b : ℤ√(d a1)), 1 ≤ b → IsPell b →
    b ≤ pellZd a1 n → ∃ n, b = pellZd a1 n
  | 0, b => fun h1 _ hl => ⟨0, @Zsqrtd.le_antisymm _ (dnsq a1) _ _ hl h1⟩
  | n + 1, b => fun h1 hp h =>
    have a1p : (0 : ℤ√(d a1)) ≤ ⟨a, 1⟩ := trivial
    have am1p : (0 : ℤ√(d a1)) ≤ ⟨a, -1⟩ := show (_ : Nat) ≤ _ by simp; exact Nat.pred_le _
    have a1m : (⟨a, 1⟩ * ⟨a, -1⟩ : ℤ√(d a1)) = 1 := isPell_norm.1 (isPell_one a1)
    if ha : (⟨↑a, 1⟩ : ℤ√(d a1)) ≤ b then
      let ⟨m, e⟩ :=
        eq_pell_lem n (b * ⟨a, -1⟩) (by rw [← a1m]; exact mul_le_mul_of_nonneg_right ha am1p)
          (isPell_mul hp (isPell_star.1 (isPell_one a1)))
          (by
            have t := mul_le_mul_of_nonneg_right h am1p
            rwa [pellZd_succ, mul_assoc, a1m, mul_one] at t)
      ⟨m + 1, by
        rw [show b = b * ⟨a, -1⟩ * ⟨a, 1⟩ by rw [mul_assoc, Eq.trans (mul_comm _ _) a1m]; simp,
          pellZd_succ, e]⟩
    else
      suffices ¬1 < b from ⟨0, show b = 1 from (Or.resolve_left (lt_or_eq_of_le h1) this).symm⟩
      fun h1l => by
      cases' b with x y
      exact by
        have bm : (_ * ⟨_, _⟩ : ℤ√d a1) = 1 := Pell.isPell_norm.1 hp
        have y0l : (0 : ℤ√d a1) < ⟨x - x, y - -y⟩ :=
          sub_lt_sub h1l fun hn : (1 : ℤ√d a1) ≤ ⟨x, -y⟩ => by
            have t := mul_le_mul_of_nonneg_left hn (le_trans zero_le_one h1)
            erw [bm, mul_one] at t
            exact h1l t
        have yl2 : (⟨_, _⟩ : ℤ√_) < ⟨_, _⟩ :=
          show (⟨x, y⟩ - ⟨x, -y⟩ : ℤ√d a1) < ⟨a, 1⟩ - ⟨a, -1⟩ from
            sub_lt_sub ha fun hn : (⟨x, -y⟩ : ℤ√d a1) ≤ ⟨a, -1⟩ => by
              have t := mul_le_mul_of_nonneg_right
                      (mul_le_mul_of_nonneg_left hn (le_trans zero_le_one h1)) a1p
              erw [bm, one_mul, mul_assoc, Eq.trans (mul_comm _ _) a1m, mul_one] at t
              exact ha t
        simp only [sub_self, sub_neg_eq_add] at y0l; simp only [Zsqrtd.neg_re, add_right_neg,
          Zsqrtd.neg_im, neg_neg] at yl2
        exact
          match y, y0l, (yl2 : (⟨_, _⟩ : ℤ√_) < ⟨_, _⟩) with
          | 0, y0l, _ => y0l (le_refl 0)
          | (y + 1 : ℕ), _, yl2 =>
            yl2
              (Zsqrtd.le_of_le_le (by simp [sub_eq_add_neg])
                (let t := Int.ofNat_le_ofNat_of_le (Nat.succ_pos y)
                add_le_add t t))
          | Int.negSucc _, y0l, _ => y0l trivial

theorem eq_pellZd (b : ℤ√(d a1)) (b1 : 1 ≤ b) (hp : IsPell b) : ∃ n, b = pellZd a1 n :=
  let ⟨n, h⟩ := @Zsqrtd.le_arch (d a1) b
  eq_pell_lem a1 n b b1 hp <|
    h.trans <| by
      rw [Zsqrtd.natCast_val]
      exact
        Zsqrtd.le_of_le_le (Int.ofNat_le_ofNat_of_le <| le_of_lt <| n_lt_xn _ _)
          (Int.ofNat_zero_le _)

/-- Every solution to **Pell's equation** is recursively obtained from the initial solution
`(1,0)` using the recursion `pell`. -/
theorem eq_pell {x y : ℕ} (hp : x * x - d a1 * y * y = 1) : ∃ n, x = xn a1 n ∧ y = yn a1 n :=
  have : (1 : ℤ√(d a1)) ≤ ⟨x, y⟩ :=
    match x, hp with
    | 0, (hp : 0 - _ = 1) => by rw [zero_tsub] at hp; contradiction
    | x + 1, _hp =>
      Zsqrtd.le_of_le_le (Int.ofNat_le_ofNat_of_le <| Nat.succ_pos x) (Int.ofNat_zero_le _)
  let ⟨m, e⟩ := eq_pellZd a1 ⟨x, y⟩ this ((isPell_nat a1).2 hp)
  ⟨m,
    match x, y, e with
    | _, _, rfl => ⟨rfl, rfl⟩⟩

theorem pellZd_add (m) : ∀ n, pellZd a1 (m + n) = pellZd a1 m * pellZd a1 n
  | 0 => (mul_one _).symm
  | n + 1 => by rw [← add_assoc, pellZd_succ, pellZd_succ, pellZd_add _ n, ← mul_assoc]

theorem xn_add (m n) : xn a1 (m + n) = xn a1 m * xn a1 n + d a1 * yn a1 m * yn a1 n := by
  injection pellZd_add a1 m n with h _
  zify
  rw [h]
  simp [pellZd]

theorem yn_add (m n) : yn a1 (m + n) = xn a1 m * yn a1 n + yn a1 m * xn a1 n := by
  injection pellZd_add a1 m n with _ h
  zify
  rw [h]
  simp [pellZd]

theorem pellZd_sub {m n} (h : n ≤ m) : pellZd a1 (m - n) = pellZd a1 m * star (pellZd a1 n) := by
  let t := pellZd_add a1 n (m - n)
  rw [add_tsub_cancel_of_le h] at t
  rw [t, mul_comm (pellZd _ n) _, mul_assoc, isPell_norm.1 (isPell_pellZd _ _), mul_one]

theorem xz_sub {m n} (h : n ≤ m) :
    xz a1 (m - n) = xz a1 m * xz a1 n - d a1 * yz a1 m * yz a1 n := by
  rw [sub_eq_add_neg, ← mul_neg]
  exact congr_arg Zsqrtd.re (pellZd_sub a1 h)

theorem yz_sub {m n} (h : n ≤ m) : yz a1 (m - n) = xz a1 n * yz a1 m - xz a1 m * yz a1 n := by
  rw [sub_eq_add_neg, ← mul_neg, mul_comm, add_comm]
  exact congr_arg Zsqrtd.im (pellZd_sub a1 h)

theorem xy_coprime (n) : (xn a1 n).Coprime (yn a1 n) :=
  Nat.coprime_of_dvd' fun k _ kx ky => by
    let p := pell_eq a1 n
    rw [← p]
    exact Nat.dvd_sub (le_of_lt <| Nat.lt_of_sub_eq_succ p) (kx.mul_left _) (ky.mul_left _)

theorem strictMono_y : StrictMono (yn a1)
  | m, 0, h => absurd h <| Nat.not_lt_zero _
  | m, n + 1, h => by
    have : yn a1 m ≤ yn a1 n :=
      Or.elim (lt_or_eq_of_le <| Nat.le_of_succ_le_succ h) (fun hl => le_of_lt <| strictMono_y hl)
        fun e => by rw [e]
    simp; refine lt_of_le_of_lt ?_ (Nat.lt_add_of_pos_left <| x_pos a1 n)
    rw [← mul_one (yn a1 m)]
    exact mul_le_mul this (le_of_lt a1) (Nat.zero_le _) (Nat.zero_le _)

theorem strictMono_x : StrictMono (xn a1)
  | m, 0, h => absurd h <| Nat.not_lt_zero _
  | m, n + 1, h => by
    have : xn a1 m ≤ xn a1 n :=
      Or.elim (lt_or_eq_of_le <| Nat.le_of_succ_le_succ h) (fun hl => le_of_lt <| strictMono_x hl)
        fun e => by rw [e]
    simp; refine lt_of_lt_of_le (lt_of_le_of_lt this ?_) (Nat.le_add_right _ _)
    have t := Nat.mul_lt_mul_of_pos_left a1 (x_pos a1 n)
    rwa [mul_one] at t

theorem yn_ge_n : ∀ n, n ≤ yn a1 n
  | 0 => Nat.zero_le _
  | n + 1 =>
    show n < yn a1 (n + 1) from lt_of_le_of_lt (yn_ge_n n) (strictMono_y a1 <| Nat.lt_succ_self n)

theorem y_mul_dvd (n) : ∀ k, yn a1 n ∣ yn a1 (n * k)
  | 0 => dvd_zero _
  | k + 1 => by
    rw [Nat.mul_succ, yn_add]; exact dvd_add (dvd_mul_left _ _) ((y_mul_dvd _ k).mul_right _)

theorem y_dvd_iff (m n) : yn a1 m ∣ yn a1 n ↔ m ∣ n :=
  ⟨fun h =>
    Nat.dvd_of_mod_eq_zero <|
      (Nat.eq_zero_or_pos _).resolve_right fun hp => by
        have co : Nat.Coprime (yn a1 m) (xn a1 (m * (n / m))) :=
          Nat.Coprime.symm <| (xy_coprime a1 _).coprime_dvd_right (y_mul_dvd a1 m (n / m))
        have m0 : 0 < m :=
          m.eq_zero_or_pos.resolve_left fun e => by
            rw [e, Nat.mod_zero] at hp;rw [e] at h
            exact _root_.ne_of_lt (strictMono_y a1 hp) (eq_zero_of_zero_dvd h).symm
        rw [← Nat.mod_add_div n m, yn_add] at h
        exact
          not_le_of_gt (strictMono_y _ <| Nat.mod_lt n m0)
            (Nat.le_of_dvd (strictMono_y _ hp) <|
              co.dvd_of_dvd_mul_right <|
                (Nat.dvd_add_iff_right <| (y_mul_dvd _ _ _).mul_left _).2 h),
    fun ⟨k, e⟩ => by rw [e]; apply y_mul_dvd⟩

theorem xy_modEq_yn (n) :
    ∀ k, xn a1 (n * k) ≡ xn a1 n ^ k [MOD yn a1 n ^ 2] ∧ yn a1 (n * k) ≡
        k * xn a1 n ^ (k - 1) * yn a1 n [MOD yn a1 n ^ 3]
  | 0 => by constructor <;> simp <;> exact Nat.ModEq.refl _
  | k + 1 => by
    let ⟨hx, hy⟩ := xy_modEq_yn n k
    have L : xn a1 (n * k) * xn a1 n + d a1 * yn a1 (n * k) * yn a1 n ≡
        xn a1 n ^ k * xn a1 n + 0 [MOD yn a1 n ^ 2] :=
      (hx.mul_right _).add <|
        modEq_zero_iff_dvd.2 <| by
          rw [_root_.pow_succ]
          exact
            mul_dvd_mul_right
              (dvd_mul_of_dvd_right
                (modEq_zero_iff_dvd.1 <|
                  (hy.of_dvd <| by simp [_root_.pow_succ]).trans <|
                    modEq_zero_iff_dvd.2 <| by simp)
                _) _
    have R : xn a1 (n * k) * yn a1 n + yn a1 (n * k) * xn a1 n ≡
        xn a1 n ^ k * yn a1 n + k * xn a1 n ^ k * yn a1 n [MOD yn a1 n ^ 3] :=
      ModEq.add
          (by
            rw [_root_.pow_succ]
            exact hx.mul_right' _) <| by
        have : k * xn a1 n ^ (k - 1) * yn a1 n * xn a1 n = k * xn a1 n ^ k * yn a1 n := by
          cases' k with k <;> simp [_root_.pow_succ]; ring_nf
        rw [← this]
        exact hy.mul_right _
    rw [add_tsub_cancel_right, Nat.mul_succ, xn_add, yn_add, pow_succ (xn _ n), Nat.succ_mul,
      add_comm (k * xn _ n ^ k) (xn _ n ^ k), right_distrib]
    exact ⟨L, R⟩

theorem ysq_dvd_yy (n) : yn a1 n * yn a1 n ∣ yn a1 (n * yn a1 n) :=
  modEq_zero_iff_dvd.1 <|
    ((xy_modEq_yn a1 n (yn a1 n)).right.of_dvd <| by simp [_root_.pow_succ]).trans
      (modEq_zero_iff_dvd.2 <| by simp [mul_dvd_mul_left, mul_assoc])

theorem dvd_of_ysq_dvd {n t} (h : yn a1 n * yn a1 n ∣ yn a1 t) : yn a1 n ∣ t :=
  have nt : n ∣ t := (y_dvd_iff a1 n t).1 <| dvd_of_mul_left_dvd h
  n.eq_zero_or_pos.elim (fun n0 => by rwa [n0] at nt ⊢) fun n0l : 0 < n => by
    let ⟨k, ke⟩ := nt
    have : yn a1 n ∣ k * xn a1 n ^ (k - 1) :=
      Nat.dvd_of_mul_dvd_mul_right (strictMono_y a1 n0l) <|
        modEq_zero_iff_dvd.1 <| by
          have xm := (xy_modEq_yn a1 n k).right; rw [← ke] at xm
          exact (xm.of_dvd <| by simp [_root_.pow_succ]).symm.trans h.modEq_zero_nat
    rw [ke]
    exact dvd_mul_of_dvd_right (((xy_coprime _ _).pow_left _).symm.dvd_of_dvd_mul_right this) _

theorem pellZd_succ_succ (n) :
    pellZd a1 (n + 2) + pellZd a1 n = (2 * a : ℕ) * pellZd a1 (n + 1) := by
  have : (1 : ℤ√(d a1)) + ⟨a, 1⟩ * ⟨a, 1⟩ = ⟨a, 1⟩ * (2 * a) := by
    rw [Zsqrtd.natCast_val]
    change (⟨_, _⟩ : ℤ√(d a1)) = ⟨_, _⟩
    rw [dz_val]
    dsimp [az]
    ext <;> dsimp <;> ring_nf
  simpa [mul_add, mul_comm, mul_left_comm, add_comm] using congr_arg (· * pellZd a1 n) this

theorem xy_succ_succ (n) :
    xn a1 (n + 2) + xn a1 n =
      2 * a * xn a1 (n + 1) ∧ yn a1 (n + 2) + yn a1 n = 2 * a * yn a1 (n + 1) := by
  have := pellZd_succ_succ a1 n; unfold pellZd at this
  erw [Zsqrtd.smul_val (2 * a : ℕ)] at this
  injection this with h₁ h₂
  constructor <;> apply Int.ofNat.inj <;> [simpa using h₁; simpa using h₂]

theorem xn_succ_succ (n) : xn a1 (n + 2) + xn a1 n = 2 * a * xn a1 (n + 1) :=
  (xy_succ_succ a1 n).1

theorem yn_succ_succ (n) : yn a1 (n + 2) + yn a1 n = 2 * a * yn a1 (n + 1) :=
  (xy_succ_succ a1 n).2

theorem xz_succ_succ (n) : xz a1 (n + 2) = (2 * a : ℕ) * xz a1 (n + 1) - xz a1 n :=
  eq_sub_of_add_eq <| by delta xz; rw [← Int.ofNat_add, ← Int.ofNat_mul, xn_succ_succ]

theorem yz_succ_succ (n) : yz a1 (n + 2) = (2 * a : ℕ) * yz a1 (n + 1) - yz a1 n :=
  eq_sub_of_add_eq <| by delta yz; rw [← Int.ofNat_add, ← Int.ofNat_mul, yn_succ_succ]

theorem yn_modEq_a_sub_one : ∀ n, yn a1 n ≡ n [MOD a - 1]
  | 0 => by simp [Nat.ModEq.refl]
  | 1 => by simp [Nat.ModEq.refl]
  | n + 2 =>
    (yn_modEq_a_sub_one n).add_right_cancel <| by
      rw [yn_succ_succ, (by ring : n + 2 + n = 2 * (n + 1))]
      exact ((modEq_sub a1.le).mul_left 2).mul (yn_modEq_a_sub_one (n + 1))

theorem yn_modEq_two : ∀ n, yn a1 n ≡ n [MOD 2]
  | 0 => by rfl
  | 1 => by simp; rfl
  | n + 2 =>
    (yn_modEq_two n).add_right_cancel <| by
      rw [yn_succ_succ, mul_assoc, (by ring : n + 2 + n = 2 * (n + 1))]
      exact (dvd_mul_right 2 _).modEq_zero_nat.trans (dvd_mul_right 2 _).zero_modEq_nat

section

theorem x_sub_y_dvd_pow_lem (y2 y1 y0 yn1 yn0 xn1 xn0 ay a2 : ℤ) :
    (a2 * yn1 - yn0) * ay + y2 - (a2 * xn1 - xn0) =
      y2 - a2 * y1 + y0 + a2 * (yn1 * ay + y1 - xn1) - (yn0 * ay + y0 - xn0) := by
  ring

end

theorem x_sub_y_dvd_pow (y : ℕ) :
    ∀ n, (2 * a * y - y * y - 1 : ℤ) ∣ yz a1 n * (a - y) + ↑(y ^ n) - xz a1 n
  | 0 => by simp [xz, yz, Int.ofNat_zero, Int.ofNat_one]
  | 1 => by simp [xz, yz, Int.ofNat_zero, Int.ofNat_one]
  | n + 2 => by
    have : (2 * a * y - y * y - 1 : ℤ) ∣ ↑(y ^ (n + 2)) - ↑(2 * a) * ↑(y ^ (n + 1)) + ↑(y ^ n) :=
      ⟨-↑(y ^ n), by
        simp [_root_.pow_succ, mul_add, Int.ofNat_mul, show ((2 : ℕ) : ℤ) = 2 from rfl, mul_comm,
          mul_left_comm]
        ring⟩
    rw [xz_succ_succ, yz_succ_succ, x_sub_y_dvd_pow_lem ↑(y ^ (n + 2)) ↑(y ^ (n + 1)) ↑(y ^ n)]
    exact _root_.dvd_sub (dvd_add this <| (x_sub_y_dvd_pow _ (n + 1)).mul_left _)
      (x_sub_y_dvd_pow _ n)

theorem xn_modEq_x2n_add_lem (n j) : xn a1 n ∣ d a1 * yn a1 n * (yn a1 n * xn a1 j) + xn a1 j := by
  have h1 : d a1 * yn a1 n * (yn a1 n * xn a1 j) + xn a1 j =
      (d a1 * yn a1 n * yn a1 n + 1) * xn a1 j := by
    simp [add_mul, mul_assoc]
  have h2 : d a1 * yn a1 n * yn a1 n + 1 = xn a1 n * xn a1 n := by
    zify at *
    apply add_eq_of_eq_sub' (Eq.symm (pell_eqz a1 n))
  rw [h2] at h1; rw [h1, mul_assoc]; exact dvd_mul_right _ _

theorem xn_modEq_x2n_add (n j) : xn a1 (2 * n + j) + xn a1 j ≡ 0 [MOD xn a1 n] := by
  rw [two_mul, add_assoc, xn_add, add_assoc, ← zero_add 0]
  refine (dvd_mul_right (xn a1 n) (xn a1 (n + j))).modEq_zero_nat.add ?_
  rw [yn_add, left_distrib, add_assoc, ← zero_add 0]
  exact
    ((dvd_mul_right _ _).mul_left _).modEq_zero_nat.add (xn_modEq_x2n_add_lem _ _ _).modEq_zero_nat

theorem xn_modEq_x2n_sub_lem {n j} (h : j ≤ n) : xn a1 (2 * n - j) + xn a1 j ≡ 0 [MOD xn a1 n] := by
  have h1 : xz a1 n ∣ d a1 * yz a1 n * yz a1 (n - j) + xz a1 j := by
    rw [yz_sub _ h, mul_sub_left_distrib, sub_add_eq_add_sub]
    exact
      dvd_sub
        (by
          delta xz; delta yz
          rw [mul_comm (xn _ _ : ℤ)]
          exact mod_cast (xn_modEq_x2n_add_lem _ n j))
        ((dvd_mul_right _ _).mul_left _)
  rw [two_mul, add_tsub_assoc_of_le h, xn_add, add_assoc, ← zero_add 0]
  exact
    (dvd_mul_right _ _).modEq_zero_nat.add
      (Int.natCast_dvd_natCast.1 <| by simpa [xz, yz] using h1).modEq_zero_nat
<<<<<<< HEAD
#align pell.xn_modeq_x2n_sub_lem Pell.xn_modEq_x2n_sub_lem
=======
>>>>>>> 59de845a

theorem xn_modEq_x2n_sub {n j} (h : j ≤ 2 * n) : xn a1 (2 * n - j) + xn a1 j ≡ 0 [MOD xn a1 n] :=
  (le_total j n).elim (xn_modEq_x2n_sub_lem a1) fun jn => by
    have : 2 * n - j + j ≤ n + j := by
      rw [tsub_add_cancel_of_le h, two_mul]; exact Nat.add_le_add_left jn _
    let t := xn_modEq_x2n_sub_lem a1 (Nat.le_of_add_le_add_right this)
    rwa [tsub_tsub_cancel_of_le h, add_comm] at t

theorem xn_modEq_x4n_add (n j) : xn a1 (4 * n + j) ≡ xn a1 j [MOD xn a1 n] :=
  ModEq.add_right_cancel' (xn a1 (2 * n + j)) <| by
    refine @ModEq.trans _ _ 0 _ ?_ (by rw [add_comm]; exact (xn_modEq_x2n_add _ _ _).symm)
    rw [show 4 * n = 2 * n + 2 * n from right_distrib 2 2 n, add_assoc]
    apply xn_modEq_x2n_add

theorem xn_modEq_x4n_sub {n j} (h : j ≤ 2 * n) : xn a1 (4 * n - j) ≡ xn a1 j [MOD xn a1 n] :=
  have h' : j ≤ 2 * n := le_trans h (by rw [Nat.succ_mul])
  ModEq.add_right_cancel' (xn a1 (2 * n - j)) <| by
    refine @ModEq.trans _ _ 0 _ ?_ (by rw [add_comm]; exact (xn_modEq_x2n_sub _ h).symm)
    rw [show 4 * n = 2 * n + 2 * n from right_distrib 2 2 n, add_tsub_assoc_of_le h']
    apply xn_modEq_x2n_add

theorem eq_of_xn_modEq_lem1 {i n} : ∀ {j}, i < j → j < n → xn a1 i % xn a1 n < xn a1 j % xn a1 n
  | 0, ij, _ => absurd ij (Nat.not_lt_zero _)
  | j + 1, ij, jn => by
    suffices xn a1 j % xn a1 n < xn a1 (j + 1) % xn a1 n from
      (lt_or_eq_of_le (Nat.le_of_succ_le_succ ij)).elim
        (fun h => lt_trans (eq_of_xn_modEq_lem1 h (le_of_lt jn)) this) fun h => by
        rw [h]; exact this
    rw [Nat.mod_eq_of_lt (strictMono_x _ (Nat.lt_of_succ_lt jn)),
        Nat.mod_eq_of_lt (strictMono_x _ jn)]
    exact strictMono_x _ (Nat.lt_succ_self _)

theorem eq_of_xn_modEq_lem2 {n} (h : 2 * xn a1 n = xn a1 (n + 1)) : a = 2 ∧ n = 0 := by
  rw [xn_succ, mul_comm] at h
  have : n = 0 :=
    n.eq_zero_or_pos.resolve_right fun np =>
      _root_.ne_of_lt
        (lt_of_le_of_lt (Nat.mul_le_mul_left _ a1)
          (Nat.lt_add_of_pos_right <| mul_pos (d_pos a1) (strictMono_y a1 np)))
        h
  cases this; simp at h; exact ⟨h.symm, rfl⟩

theorem eq_of_xn_modEq_lem3 {i n} (npos : 0 < n) :
    ∀ {j}, i < j → j ≤ 2 * n → j ≠ n → ¬(a = 2 ∧ n = 1 ∧ i = 0 ∧ j = 2) →
        xn a1 i % xn a1 n < xn a1 j % xn a1 n
  | 0, ij, _, _, _ => absurd ij (Nat.not_lt_zero _)
  | j + 1, ij, j2n, jnn, ntriv =>
    have lem2 : ∀ k > n, k ≤ 2 * n → (↑(xn a1 k % xn a1 n) : ℤ) =
        xn a1 n - xn a1 (2 * n - k) := fun k kn k2n => by
      let k2nl :=
        lt_of_add_lt_add_right <|
          show 2 * n - k + k < n + k by
            rw [tsub_add_cancel_of_le]
            · rw [two_mul]
              exact add_lt_add_left kn n
            exact k2n
      have xle : xn a1 (2 * n - k) ≤ xn a1 n := le_of_lt <| strictMono_x a1 k2nl
      suffices xn a1 k % xn a1 n = xn a1 n - xn a1 (2 * n - k) by rw [this, Int.ofNat_sub xle]
      rw [← Nat.mod_eq_of_lt (Nat.sub_lt (x_pos a1 n) (x_pos a1 (2 * n - k)))]
      apply ModEq.add_right_cancel' (xn a1 (2 * n - k))
      rw [tsub_add_cancel_of_le xle]
      have t := xn_modEq_x2n_sub_lem a1 k2nl.le
      rw [tsub_tsub_cancel_of_le k2n] at t
      exact t.trans dvd_rfl.zero_modEq_nat
    (lt_trichotomy j n).elim (fun jn : j < n => eq_of_xn_modEq_lem1 _ ij (lt_of_le_of_ne jn jnn))
      fun o =>
      o.elim
        (fun jn : j = n => by
          cases jn
          apply Int.lt_of_ofNat_lt_ofNat
          rw [lem2 (n + 1) (Nat.lt_succ_self _) j2n,
            show 2 * n - (n + 1) = n - 1 by
              rw [two_mul, tsub_add_eq_tsub_tsub, add_tsub_cancel_right]]
          refine lt_sub_left_of_add_lt (Int.ofNat_lt_ofNat_of_lt ?_)
          rcases lt_or_eq_of_le <| Nat.le_of_succ_le_succ ij with lin | ein
          · rw [Nat.mod_eq_of_lt (strictMono_x _ lin)]
            have ll : xn a1 (n - 1) + xn a1 (n - 1) ≤ xn a1 n := by
              rw [← two_mul, mul_comm,
                show xn a1 n = xn a1 (n - 1 + 1) by rw [tsub_add_cancel_of_le (succ_le_of_lt npos)],
                xn_succ]
              exact le_trans (Nat.mul_le_mul_left _ a1) (Nat.le_add_right _ _)
            have npm : (n - 1).succ = n := Nat.succ_pred_eq_of_pos npos
            have il : i ≤ n - 1 := by
              apply Nat.le_of_succ_le_succ
              rw [npm]
              exact lin
            rcases lt_or_eq_of_le il with ill | ile
            · exact lt_of_lt_of_le (Nat.add_lt_add_left (strictMono_x a1 ill) _) ll
            · rw [ile]
              apply lt_of_le_of_ne ll
              rw [← two_mul]
              exact fun e =>
                ntriv <| by
                  let ⟨a2, s1⟩ :=
                    @eq_of_xn_modEq_lem2 _ a1 (n - 1)
                      (by rwa [tsub_add_cancel_of_le (succ_le_of_lt npos)])
                  have n1 : n = 1 := le_antisymm (tsub_eq_zero_iff_le.mp s1) npos
                  rw [ile, a2, n1]; exact ⟨rfl, rfl, rfl, rfl⟩
          · rw [ein, Nat.mod_self, add_zero]
            exact strictMono_x _ (Nat.pred_lt npos.ne'))
        fun jn : j > n =>
        have lem1 : j ≠ n → xn a1 j % xn a1 n < xn a1 (j + 1) % xn a1 n →
            xn a1 i % xn a1 n < xn a1 (j + 1) % xn a1 n :=
          fun jn s =>
          (lt_or_eq_of_le (Nat.le_of_succ_le_succ ij)).elim
            (fun h =>
              lt_trans
                (eq_of_xn_modEq_lem3 npos h (le_of_lt (Nat.lt_of_succ_le j2n)) jn
                    fun ⟨a1, n1, i0, j2⟩ => by
                      rw [n1, j2] at j2n; exact absurd j2n (by decide))
                s)
            fun h => by rw [h]; exact s
        lem1 (_root_.ne_of_gt jn) <|
          Int.lt_of_ofNat_lt_ofNat <| by
            rw [lem2 j jn (le_of_lt j2n), lem2 (j + 1) (Nat.le_succ_of_le jn) j2n]
            refine sub_lt_sub_left (Int.ofNat_lt_ofNat_of_lt <| strictMono_x _ ?_) _
            rw [Nat.sub_succ]
            exact Nat.pred_lt (_root_.ne_of_gt <| tsub_pos_of_lt j2n)

theorem eq_of_xn_modEq_le {i j n} (ij : i ≤ j) (j2n : j ≤ 2 * n)
    (h : xn a1 i ≡ xn a1 j [MOD xn a1 n])
    (ntriv : ¬(a = 2 ∧ n = 1 ∧ i = 0 ∧ j = 2)) : i = j :=
  if npos : n = 0 then by simp_all
  else
    (lt_or_eq_of_le ij).resolve_left fun ij' =>
      if jn : j = n then by
        refine _root_.ne_of_gt ?_ h
        rw [jn, Nat.mod_self]
        have x0 : 0 < xn a1 0 % xn a1 n := by
          rw [Nat.mod_eq_of_lt (strictMono_x a1 (Nat.pos_of_ne_zero npos))]
          exact Nat.succ_pos _
        cases' i with i
        · exact x0
        rw [jn] at ij'
        exact
          x0.trans
            (eq_of_xn_modEq_lem3 _ (Nat.pos_of_ne_zero npos) (Nat.succ_pos _) (le_trans ij j2n)
              (_root_.ne_of_lt ij') fun ⟨_, n1, _, i2⟩ => by
              rw [n1, i2] at ij'; exact absurd ij' (by decide))
      else _root_.ne_of_lt (eq_of_xn_modEq_lem3 a1 (Nat.pos_of_ne_zero npos) ij' j2n jn ntriv) h

theorem eq_of_xn_modEq {i j n} (i2n : i ≤ 2 * n) (j2n : j ≤ 2 * n)
    (h : xn a1 i ≡ xn a1 j [MOD xn a1 n])
    (ntriv : a = 2 → n = 1 → (i = 0 → j ≠ 2) ∧ (i = 2 → j ≠ 0)) : i = j :=
  (le_total i j).elim
    (fun ij => eq_of_xn_modEq_le a1 ij j2n h fun ⟨a2, n1, i0, j2⟩ => (ntriv a2 n1).left i0 j2)
    fun ij =>
    (eq_of_xn_modEq_le a1 ij i2n h.symm fun ⟨a2, n1, j0, i2⟩ => (ntriv a2 n1).right i2 j0).symm

theorem eq_of_xn_modEq' {i j n} (ipos : 0 < i) (hin : i ≤ n) (j4n : j ≤ 4 * n)
    (h : xn a1 j ≡ xn a1 i [MOD xn a1 n]) : j = i ∨ j + i = 4 * n :=
  have i2n : i ≤ 2 * n := by apply le_trans hin; rw [two_mul]; apply Nat.le_add_left
  (le_or_gt j (2 * n)).imp
    (fun j2n : j ≤ 2 * n =>
      eq_of_xn_modEq a1 j2n i2n h fun a2 n1 =>
        ⟨fun j0 i2 => by rw [n1, i2] at hin; exact absurd hin (by decide), fun _ i0 =>
          _root_.ne_of_gt ipos i0⟩)
    fun j2n : 2 * n < j =>
    suffices i = 4 * n - j by rw [this, add_tsub_cancel_of_le j4n]
    have j42n : 4 * n - j ≤ 2 * n :=
      Nat.le_of_add_le_add_right <| by
        rw [tsub_add_cancel_of_le j4n, show 4 * n = 2 * n + 2 * n from right_distrib 2 2 n]
        exact Nat.add_le_add_left (le_of_lt j2n) _
    eq_of_xn_modEq a1 i2n j42n
      (h.symm.trans <| by
        let t := xn_modEq_x4n_sub a1 j42n
        rwa [tsub_tsub_cancel_of_le j4n] at t)
      fun a2 n1 =>
      ⟨fun i0 => absurd i0 (_root_.ne_of_gt ipos), fun i2 => by
        rw [n1, i2] at hin
        exact absurd hin (by decide)⟩

theorem modEq_of_xn_modEq {i j n} (ipos : 0 < i) (hin : i ≤ n)
    (h : xn a1 j ≡ xn a1 i [MOD xn a1 n]) :
    j ≡ i [MOD 4 * n] ∨ j + i ≡ 0 [MOD 4 * n] :=
  let j' := j % (4 * n)
  have n4 : 0 < 4 * n := mul_pos (by decide) (ipos.trans_le hin)
  have jl : j' < 4 * n := Nat.mod_lt _ n4
  have jj : j ≡ j' [MOD 4 * n] := by delta ModEq; rw [Nat.mod_eq_of_lt jl]
  have : ∀ j q, xn a1 (j + 4 * n * q) ≡ xn a1 j [MOD xn a1 n] := by
    intro j q; induction' q with q IH
    · simp [ModEq.refl]
    rw [Nat.mul_succ, ← add_assoc, add_comm]
    exact (xn_modEq_x4n_add _ _ _).trans IH
  Or.imp (fun ji : j' = i => by rwa [← ji])
    (fun ji : j' + i = 4 * n =>
      (jj.add_right _).trans <| by
        rw [ji]
        exact dvd_rfl.modEq_zero_nat)
    (eq_of_xn_modEq' a1 ipos hin jl.le <|
      (h.symm.trans <| by
          rw [← Nat.mod_add_div j (4 * n)]
          exact this j' _).symm)

end

theorem xy_modEq_of_modEq {a b c} (a1 : 1 < a) (b1 : 1 < b) (h : a ≡ b [MOD c]) :
    ∀ n, xn a1 n ≡ xn b1 n [MOD c] ∧ yn a1 n ≡ yn b1 n [MOD c]
  | 0 => by constructor <;> rfl
  | 1 => by simp; exact ⟨h, ModEq.refl 1⟩
  | n + 2 =>
    ⟨(xy_modEq_of_modEq a1 b1 h n).left.add_right_cancel <| by
        rw [xn_succ_succ a1, xn_succ_succ b1]
        exact (h.mul_left _).mul (xy_modEq_of_modEq _ _ h (n + 1)).left,
      (xy_modEq_of_modEq _ _ h n).right.add_right_cancel <| by
        rw [yn_succ_succ a1, yn_succ_succ b1]
        exact (h.mul_left _).mul (xy_modEq_of_modEq _ _ h (n + 1)).right⟩

theorem matiyasevic {a k x y} :
    (∃ a1 : 1 < a, xn a1 k = x ∧ yn a1 k = y) ↔
      1 < a ∧ k ≤ y ∧ (x = 1 ∧ y = 0 ∨
        ∃ u v s t b : ℕ,
          x * x - (a * a - 1) * y * y = 1 ∧ u * u - (a * a - 1) * v * v = 1 ∧
          s * s - (b * b - 1) * t * t = 1 ∧ 1 < b ∧ b ≡ 1 [MOD 4 * y] ∧
          b ≡ a [MOD u] ∧ 0 < v ∧ y * y ∣ v ∧ s ≡ x [MOD u] ∧ t ≡ k [MOD 4 * y]) :=
  ⟨fun ⟨a1, hx, hy⟩ => by
    rw [← hx, ← hy]
    refine ⟨a1,
        (Nat.eq_zero_or_pos k).elim (fun k0 => by rw [k0]; exact ⟨le_rfl, Or.inl ⟨rfl, rfl⟩⟩)
          fun kpos => ?_⟩
    exact
      let x := xn a1 k
      let y := yn a1 k
      let m := 2 * (k * y)
      let u := xn a1 m
      let v := yn a1 m
      have ky : k ≤ y := yn_ge_n a1 k
      have yv : y * y ∣ v := (ysq_dvd_yy a1 k).trans <| (y_dvd_iff _ _ _).2 <| dvd_mul_left _ _
      have uco : Nat.Coprime u (4 * y) :=
        have : 2 ∣ v :=
          modEq_zero_iff_dvd.1 <| (yn_modEq_two _ _).trans (dvd_mul_right _ _).modEq_zero_nat
        have : Nat.Coprime u 2 := (xy_coprime a1 m).coprime_dvd_right this
        (this.mul_right this).mul_right <|
          (xy_coprime _ _).coprime_dvd_right (dvd_of_mul_left_dvd yv)
      let ⟨b, ba, bm1⟩ := chineseRemainder uco a 1
      have m1 : 1 < m :=
        have : 0 < k * y := mul_pos kpos (strictMono_y a1 kpos)
        Nat.mul_le_mul_left 2 this
      have vp : 0 < v := strictMono_y a1 (lt_trans zero_lt_one m1)
      have b1 : 1 < b :=
        have : xn a1 1 < u := strictMono_x a1 m1
        have : a < u := by simp at this; exact this
        lt_of_lt_of_le a1 <| by
          delta ModEq at ba; rw [Nat.mod_eq_of_lt this] at ba; rw [← ba]
          apply Nat.mod_le
      let s := xn b1 k
      let t := yn b1 k
      have sx : s ≡ x [MOD u] := (xy_modEq_of_modEq b1 a1 ba k).left
      have tk : t ≡ k [MOD 4 * y] :=
        have : 4 * y ∣ b - 1 :=
          Int.natCast_dvd_natCast.1 <| by rw [Int.ofNat_sub (le_of_lt b1)]; exact bm1.symm.dvd
        (yn_modEq_a_sub_one _ _).of_dvd this
      ⟨ky,
        Or.inr
          ⟨u, v, s, t, b, pell_eq _ _, pell_eq _ _, pell_eq _ _, b1, bm1, ba, vp, yv, sx, tk⟩⟩,
    fun ⟨a1, ky, o⟩ =>
    ⟨a1,
      match o with
      | Or.inl ⟨x1, y0⟩ => by
        rw [y0] at ky; rw [Nat.eq_zero_of_le_zero ky, x1, y0]; exact ⟨rfl, rfl⟩
      | Or.inr ⟨u, v, s, t, b, xy, uv, st, b1, rem⟩ =>
        match x, y, eq_pell a1 xy, u, v, eq_pell a1 uv, s, t, eq_pell b1 st, rem, ky with
        | _, _, ⟨i, rfl, rfl⟩, _, _, ⟨n, rfl, rfl⟩, _, _, ⟨j, rfl, rfl⟩,
          ⟨(bm1 : b ≡ 1 [MOD 4 * yn a1 i]), (ba : b ≡ a [MOD xn a1 n]), (vp : 0 < yn a1 n),
            (yv : yn a1 i * yn a1 i ∣ yn a1 n), (sx : xn b1 j ≡ xn a1 i [MOD xn a1 n]),
            (tk : yn b1 j ≡ k [MOD 4 * yn a1 i])⟩,
          (ky : k ≤ yn a1 i) =>
          (Nat.eq_zero_or_pos i).elim
            (fun i0 => by simp [i0] at ky; rw [i0, ky]; exact ⟨rfl, rfl⟩) fun ipos => by
            suffices i = k by rw [this]; exact ⟨rfl, rfl⟩
            clear o rem xy uv st
            have iln : i ≤ n :=
              le_of_not_gt fun hin =>
                not_lt_of_ge (Nat.le_of_dvd vp (dvd_of_mul_left_dvd yv)) (strictMono_y a1 hin)
            have yd : 4 * yn a1 i ∣ 4 * n := mul_dvd_mul_left _ <| dvd_of_ysq_dvd a1 yv
            have jk : j ≡ k [MOD 4 * yn a1 i] :=
              have : 4 * yn a1 i ∣ b - 1 :=
                Int.natCast_dvd_natCast.1 <| by rw [Int.ofNat_sub (le_of_lt b1)]; exact bm1.symm.dvd
              ((yn_modEq_a_sub_one b1 _).of_dvd this).symm.trans tk
            have ki : k + i < 4 * yn a1 i :=
              lt_of_le_of_lt (_root_.add_le_add ky (yn_ge_n a1 i)) <| by
                rw [← two_mul]
                exact Nat.mul_lt_mul_of_pos_right (by decide) (strictMono_y a1 ipos)
            have ji : j ≡ i [MOD 4 * n] :=
              have : xn a1 j ≡ xn a1 i [MOD xn a1 n] :=
                (xy_modEq_of_modEq b1 a1 ba j).left.symm.trans sx
              (modEq_of_xn_modEq a1 ipos iln this).resolve_right
                fun ji : j + i ≡ 0 [MOD 4 * n] =>
                not_le_of_gt ki <|
                  Nat.le_of_dvd (lt_of_lt_of_le ipos <| Nat.le_add_left _ _) <|
                    modEq_zero_iff_dvd.1 <| (jk.symm.add_right i).trans <| ji.of_dvd yd
            have : i % (4 * yn a1 i) = k % (4 * yn a1 i) := (ji.of_dvd yd).symm.trans jk
            rwa [Nat.mod_eq_of_lt (lt_of_le_of_lt (Nat.le_add_left _ _) ki),
              Nat.mod_eq_of_lt (lt_of_le_of_lt (Nat.le_add_right _ _) ki)] at this⟩⟩

theorem eq_pow_of_pell_lem {a y k : ℕ} (hy0 : y ≠ 0) (hk0 : k ≠ 0) (hyk : y ^ k < a) :
    (↑(y ^ k) : ℤ) < 2 * a * y - y * y - 1 :=
  have hya : y < a := (Nat.le_self_pow hk0 _).trans_lt hyk
  calc
    (↑(y ^ k) : ℤ) < a := Nat.cast_lt.2 hyk
    _ ≤ (a : ℤ) ^ 2 - (a - 1 : ℤ) ^ 2 - 1 := by
      rw [sub_sq, mul_one, one_pow, sub_add, sub_sub_cancel, two_mul, sub_sub, ← add_sub,
        le_add_iff_nonneg_right, sub_nonneg, Int.add_one_le_iff]
      norm_cast
      exact lt_of_le_of_lt (Nat.succ_le_of_lt (Nat.pos_of_ne_zero hy0)) hya
    _ ≤ (a : ℤ) ^ 2 - (a - y : ℤ) ^ 2 - 1 := by
      have := hya.le
      gcongr <;> norm_cast <;> omega
    _ = 2 * a * y - y * y - 1 := by ring

theorem eq_pow_of_pell {m n k} :
    n ^ k = m ↔ k = 0 ∧ m = 1 ∨0 < k ∧ (n = 0 ∧ m = 0 ∨
      0 < n ∧ ∃ (w a t z : ℕ) (a1 : 1 < a), xn a1 k ≡ yn a1 k * (a - n) + m [MOD t] ∧
      2 * a * n = t + (n * n + 1) ∧ m < t ∧
      n ≤ w ∧ k ≤ w ∧ a * a - ((w + 1) * (w + 1) - 1) * (w * z) * (w * z) = 1) := by
  constructor
  · rintro rfl
    refine k.eq_zero_or_pos.imp (fun k0 : k = 0 => k0.symm ▸ ⟨rfl, rfl⟩) fun hk => ⟨hk, ?_⟩
    refine n.eq_zero_or_pos.imp (fun n0 : n = 0 ↦ n0.symm ▸ ⟨rfl, zero_pow hk.ne'⟩)
      fun hn ↦ ⟨hn, ?_⟩
    set w := max n k
    have nw : n ≤ w := le_max_left _ _
    have kw : k ≤ w := le_max_right _ _
    have wpos : 0 < w := hn.trans_le nw
    have w1 : 1 < w + 1 := Nat.succ_lt_succ wpos
    set a := xn w1 w
    have a1 : 1 < a := strictMono_x w1 wpos
    have na : n ≤ a := nw.trans (n_lt_xn w1 w).le
    set x := xn a1 k
    set y := yn a1 k
    obtain ⟨z, ze⟩ : w ∣ yn w1 w :=
      modEq_zero_iff_dvd.1 ((yn_modEq_a_sub_one w1 w).trans dvd_rfl.modEq_zero_nat)
    have nt : (↑(n ^ k) : ℤ) < 2 * a * n - n * n - 1 := by
      refine eq_pow_of_pell_lem hn.ne' hk.ne' ?_
      calc
        n ^ k ≤ n ^ w := Nat.pow_le_pow_of_le_right hn kw
        _ < (w + 1) ^ w := Nat.pow_lt_pow_left (Nat.lt_succ_of_le nw) wpos.ne'
        _ ≤ a := xn_ge_a_pow w1 w
    lift (2 * a * n - n * n - 1 : ℤ) to ℕ using (Nat.cast_nonneg _).trans nt.le with t te
    have tm : x ≡ y * (a - n) + n ^ k [MOD t] := by
      apply modEq_of_dvd
      rw [Int.ofNat_add, Int.ofNat_mul, Int.ofNat_sub na, te]
      exact x_sub_y_dvd_pow a1 n k
    have ta : 2 * a * n = t + (n * n + 1) := by
      zify
      rw [te]
      ring_nf
    have zp : a * a - ((w + 1) * (w + 1) - 1) * (w * z) * (w * z) = 1 := ze ▸ pell_eq w1 w
    exact ⟨w, a, t, z, a1, tm, ta, Nat.cast_lt.1 nt, nw, kw, zp⟩
  · rintro (⟨rfl, rfl⟩ | ⟨hk0, ⟨rfl, rfl⟩ | ⟨hn0, w, a, t, z, a1, tm, ta, mt, nw, kw, zp⟩⟩)
    · exact _root_.pow_zero n
    · exact zero_pow hk0.ne'
    have hw0 : 0 < w := hn0.trans_le nw
    have hw1 : 1 < w + 1 := Nat.succ_lt_succ hw0
    rcases eq_pell hw1 zp with ⟨j, rfl, yj⟩
    have hj0 : 0 < j := by
      apply Nat.pos_of_ne_zero
      rintro rfl
      exact lt_irrefl 1 a1
    have wj : w ≤ j :=
      Nat.le_of_dvd hj0
        (modEq_zero_iff_dvd.1 <|
          (yn_modEq_a_sub_one hw1 j).symm.trans <| modEq_zero_iff_dvd.2 ⟨z, yj.symm⟩)
    have hnka : n ^ k < xn hw1 j := calc
      n ^ k ≤ n ^ j := Nat.pow_le_pow_of_le_right hn0 (le_trans kw wj)
      _ < (w + 1) ^ j := Nat.pow_lt_pow_left (Nat.lt_succ_of_le nw) hj0.ne'
      _ ≤ xn hw1 j := xn_ge_a_pow hw1 j
    have nt : (↑(n ^ k) : ℤ) < 2 * xn hw1 j * n - n * n - 1 :=
      eq_pow_of_pell_lem hn0.ne' hk0.ne' hnka
    have na : n ≤ xn hw1 j := (Nat.le_self_pow hk0.ne' _).trans hnka.le
    have te : (t : ℤ) = 2 * xn hw1 j * n - n * n - 1 := by
      rw [sub_sub, eq_sub_iff_add_eq]
      exact mod_cast ta.symm
    have : xn a1 k ≡ yn a1 k * (xn hw1 j - n) + n ^ k [MOD t] := by
      apply modEq_of_dvd
      rw [te, Nat.cast_add, Nat.cast_mul, Int.ofNat_sub na]
      exact x_sub_y_dvd_pow a1 n k
    have : n ^ k % t = m % t := (this.symm.trans tm).add_left_cancel' _
    rw [← te] at nt
    rwa [Nat.mod_eq_of_lt (Nat.cast_lt.1 nt), Nat.mod_eq_of_lt mt] at this

end Pell<|MERGE_RESOLUTION|>--- conflicted
+++ resolved
@@ -546,10 +546,6 @@
   exact
     (dvd_mul_right _ _).modEq_zero_nat.add
       (Int.natCast_dvd_natCast.1 <| by simpa [xz, yz] using h1).modEq_zero_nat
-<<<<<<< HEAD
-#align pell.xn_modeq_x2n_sub_lem Pell.xn_modEq_x2n_sub_lem
-=======
->>>>>>> 59de845a
 
 theorem xn_modEq_x2n_sub {n j} (h : j ≤ 2 * n) : xn a1 (2 * n - j) + xn a1 j ≡ 0 [MOD xn a1 n] :=
   (le_total j n).elim (xn_modEq_x2n_sub_lem a1) fun jn => by
