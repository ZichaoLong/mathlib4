/-
Copyright (c) 2023 Eric Wieser. All rights reserved.
Released under Apache 2.0 license as described in the file LICENSE.
Authors: Eric Wieser
-/
import Mathlib.LinearAlgebra.BilinearForm.Hom
import Mathlib.LinearAlgebra.Dual
import Mathlib.LinearAlgebra.TensorProduct.Tower
import Mathlib.RingTheory.Finiteness.TensorProduct

/-!
# The bilinear form on a tensor product

## Main definitions

* `LinearMap.BilinMap.tensorDistrib (B₁ ⊗ₜ B₂)`: the bilinear form on `M₁ ⊗ M₂` constructed by
  applying `B₁` on `M₁` and `B₂` on `M₂`.
* `LinearMap.BilinMap.tensorDistribEquiv`: `BilinForm.tensorDistrib` as an equivalence on finite
  free modules.

-/

suppress_compilation

universe u v w uR uA uM₁ uM₂ uN₁ uN₂

variable {R : Type uR} {A : Type uA} {M₁ : Type uM₁} {M₂ : Type uM₂} {N₁ : Type uN₁} {N₂ : Type uN₂}

open TensorProduct

namespace LinearMap

<<<<<<< HEAD
namespace BilinMap

=======
>>>>>>> d0df76bd
open LinearMap (BilinMap BilinForm)

section CommSemiring

variable [CommSemiring R] [CommSemiring A]
<<<<<<< HEAD
variable [AddCommMonoid M₁] [AddCommMonoid M₂]
variable [Algebra R A] [Module R M₁] [Module A M₁]
variable [SMulCommClass R A M₁] [IsScalarTower R A M₁]
variable [Module R M₂]
=======
variable [AddCommMonoid M₁] [AddCommMonoid M₂] [AddCommMonoid N₁] [AddCommMonoid N₂]
variable [Algebra R A] [Module R M₁] [Module A M₁] [Module R N₁] [Module A N₁]
variable [SMulCommClass R A M₁] [IsScalarTower R A M₁]
variable [SMulCommClass R A N₁] [IsScalarTower R A N₁]
variable [Module R M₂] [Module R N₂]

namespace BilinMap

variable (R A) in
/-- The tensor product of two bilinear maps injects into bilinear maps on tensor products.

Note this is heterobasic; the bilinear map on the left can take values in a module over a
(commutative) algebra over the ring of the module in which the right bilinear map is valued. -/
def tensorDistrib :
    (BilinMap A M₁ N₁ ⊗[R] BilinMap R M₂ N₂) →ₗ[A] BilinMap A (M₁ ⊗[R] M₂) (N₁ ⊗[R] N₂) :=
  (TensorProduct.lift.equiv A (M₁ ⊗[R] M₂) (M₁ ⊗[R] M₂) (N₁ ⊗[R] N₂)).symm.toLinearMap ∘ₗ
 ((LinearMap.llcomp A _ _ _).flip
   (TensorProduct.AlgebraTensorModule.tensorTensorTensorComm R A M₁ M₂ M₁ M₂).toLinearMap)
  ∘ₗ TensorProduct.AlgebraTensorModule.homTensorHomMap R _ _ _ _ _ _
  ∘ₗ (TensorProduct.AlgebraTensorModule.congr
    (TensorProduct.lift.equiv A M₁ M₁ N₁)
    (TensorProduct.lift.equiv R _ _ _)).toLinearMap

@[simp]
theorem tensorDistrib_tmul (B₁ : BilinMap A M₁ N₁) (B₂ : BilinMap R M₂ N₂) (m₁ : M₁) (m₂ : M₂)
    (m₁' : M₁) (m₂' : M₂) :
    tensorDistrib R A (B₁ ⊗ₜ B₂) (m₁ ⊗ₜ m₂) (m₁' ⊗ₜ m₂')
      = B₁ m₁ m₁' ⊗ₜ B₂ m₂ m₂' :=
  rfl

/-- The tensor product of two bilinear forms, a shorthand for dot notation. -/
protected abbrev tmul (B₁ : BilinMap A M₁ N₁) (B₂ : BilinMap R M₂ N₂) :
    BilinMap A (M₁ ⊗[R] M₂) (N₁ ⊗[R] N₂) :=
  tensorDistrib R A (B₁ ⊗ₜ[R] B₂)

variable (A) in
/-- The base change of a bilinear map (also known as "extension of scalars"). -/
protected def baseChange (B : BilinMap R M₂ N₂) : BilinMap A (A ⊗[R] M₂) (A ⊗[R] N₂) :=
  BilinMap.tmul (R := R) (A := A) (M₁ := A) (M₂ := M₂) (LinearMap.mul A A) B

@[simp]
theorem baseChange_tmul (B₂ : BilinMap R M₂ N₂) (a : A) (m₂ : M₂)
    (a' : A) (m₂' : M₂) :
    B₂.baseChange A (a ⊗ₜ m₂) (a' ⊗ₜ m₂') = (a * a') ⊗ₜ (B₂ m₂ m₂')  :=
  rfl

end BilinMap

namespace BilinForm
>>>>>>> d0df76bd

variable (R A) in
/-- The tensor product of two bilinear forms injects into bilinear forms on tensor products.

Note this is heterobasic; the bilinear form on the left can take values in an (commutative) algebra
over the ring in which the right bilinear form is valued. -/
def tensorDistrib : BilinForm A M₁ ⊗[R] BilinForm R M₂ →ₗ[A] BilinForm A (M₁ ⊗[R] M₂) :=
  (AlgebraTensorModule.rid R A A).congrRight₂.toLinearMap ∘ₗ (BilinMap.tensorDistrib R A)

variable (R A) in

-- TODO: make the RHS `MulOpposite.op (B₂ m₂ m₂') • B₁ m₁ m₁'` so that this has a nicer defeq for
-- `R = A` of `B₁ m₁ m₁' * B₂ m₂ m₂'`, as it did before the generalization in https://github.com/leanprover-community/mathlib4/pull/6306.
@[simp]
theorem tensorDistrib_tmul (B₁ : BilinForm A M₁) (B₂ : BilinForm R M₂) (m₁ : M₁) (m₂ : M₂)
    (m₁' : M₁) (m₂' : M₂) :
    tensorDistrib R A (B₁ ⊗ₜ B₂) (m₁ ⊗ₜ m₂) (m₁' ⊗ₜ m₂')
      = B₂ m₂ m₂' • B₁ m₁ m₁' :=
  rfl

/-- The tensor product of two bilinear forms, a shorthand for dot notation. -/
protected abbrev tmul (B₁ : BilinForm A M₁) (B₂ : BilinMap  R M₂ R) : BilinMap A (M₁ ⊗[R] M₂) A :=
  tensorDistrib R A (B₁ ⊗ₜ[R] B₂)

attribute [local ext] TensorProduct.ext in
/-- A tensor product of symmetric bilinear forms is symmetric. -/
lemma _root_.LinearMap.IsSymm.tmul {B₁ : BilinForm A M₁} {B₂ : BilinForm R M₂}
    (hB₁ : B₁.IsSymm) (hB₂ : B₂.IsSymm) : (B₁.tmul B₂).IsSymm := by
  rw [LinearMap.isSymm_iff_eq_flip]
  ext x₁ x₂ y₁ y₂
  exact congr_arg₂ (HSMul.hSMul) (hB₂ x₂ y₂) (hB₁ x₁ y₁)

variable (A) in
/-- The base change of a bilinear form. -/
protected def baseChange (B : BilinForm R M₂) : BilinForm A (A ⊗[R] M₂) :=
  BilinForm.tmul (R := R) (A := A) (M₁ := A) (M₂ := M₂) (LinearMap.mul A A) B

@[simp]
theorem baseChange_tmul (B₂ : BilinForm R M₂) (a : A) (m₂ : M₂)
    (a' : A) (m₂' : M₂) :
    B₂.baseChange A (a ⊗ₜ m₂) (a' ⊗ₜ m₂') = (B₂ m₂ m₂') • (a * a') :=
  rfl

variable (A) in
/-- The base change of a symmetric bilinear form is symmetric. -/
lemma IsSymm.baseChange {B₂ : BilinForm R M₂} (hB₂ : B₂.IsSymm) : (B₂.baseChange A).IsSymm :=
  IsSymm.tmul mul_comm hB₂

end BilinForm

end CommSemiring

section CommRing

variable [CommRing R]
variable [AddCommGroup M₁] [AddCommGroup M₂]
variable [Module R M₁] [Module R M₂]
variable [Module.Free R M₁] [Module.Finite R M₁]
variable [Module.Free R M₂] [Module.Finite R M₂]
<<<<<<< HEAD
=======

namespace BilinForm
>>>>>>> d0df76bd

variable (R) in
/-- `tensorDistrib` as an equivalence. -/
noncomputable def tensorDistribEquiv :
    BilinForm R M₁ ⊗[R] BilinForm R M₂ ≃ₗ[R] BilinForm R (M₁ ⊗[R] M₂) :=
  -- the same `LinearEquiv`s as from `tensorDistrib`,
  -- but with the inner linear map also as an equiv
  TensorProduct.congr (TensorProduct.lift.equiv R _ _ _) (TensorProduct.lift.equiv R _ _ _) ≪≫ₗ
  TensorProduct.dualDistribEquiv R (M₁ ⊗ M₁) (M₂ ⊗ M₂) ≪≫ₗ
  (TensorProduct.tensorTensorTensorComm R _ _ _ _).dualMap ≪≫ₗ
  (TensorProduct.lift.equiv R _ _ _).symm

@[simp]
theorem tensorDistribEquiv_tmul (B₁ : BilinForm R M₁) (B₂ : BilinForm R M₂) (m₁ : M₁) (m₂ : M₂)
    (m₁' : M₁) (m₂' : M₂) :
    tensorDistribEquiv R (M₁ := M₁) (M₂ := M₂) (B₁ ⊗ₜ[R] B₂) (m₁ ⊗ₜ m₂) (m₁' ⊗ₜ m₂')
      = B₁ m₁ m₁' * B₂ m₂ m₂' :=
  rfl

variable (R M₁ M₂) in
-- TODO: make this `rfl`
@[simp]
theorem tensorDistribEquiv_toLinearMap :
    (tensorDistribEquiv R (M₁ := M₁) (M₂ := M₂)).toLinearMap = tensorDistrib R R := by
  ext B₁ B₂ : 3
  ext
  exact mul_comm _ _

@[simp]
theorem tensorDistribEquiv_apply (B : BilinForm R M₁ ⊗ BilinForm R M₂) :
    tensorDistribEquiv R (M₁ := M₁) (M₂ := M₂) B = tensorDistrib R R B :=
  DFunLike.congr_fun (tensorDistribEquiv_toLinearMap R M₁ M₂) B

end BilinForm

end CommRing

end LinearMap<|MERGE_RESOLUTION|>--- conflicted
+++ resolved
@@ -30,22 +30,11 @@
 
 namespace LinearMap
 
-<<<<<<< HEAD
-namespace BilinMap
-
-=======
->>>>>>> d0df76bd
 open LinearMap (BilinMap BilinForm)
 
 section CommSemiring
 
 variable [CommSemiring R] [CommSemiring A]
-<<<<<<< HEAD
-variable [AddCommMonoid M₁] [AddCommMonoid M₂]
-variable [Algebra R A] [Module R M₁] [Module A M₁]
-variable [SMulCommClass R A M₁] [IsScalarTower R A M₁]
-variable [Module R M₂]
-=======
 variable [AddCommMonoid M₁] [AddCommMonoid M₂] [AddCommMonoid N₁] [AddCommMonoid N₂]
 variable [Algebra R A] [Module R M₁] [Module A M₁] [Module R N₁] [Module A N₁]
 variable [SMulCommClass R A M₁] [IsScalarTower R A M₁]
@@ -95,7 +84,6 @@
 end BilinMap
 
 namespace BilinForm
->>>>>>> d0df76bd
 
 variable (R A) in
 /-- The tensor product of two bilinear forms injects into bilinear forms on tensor products.
@@ -155,11 +143,8 @@
 variable [Module R M₁] [Module R M₂]
 variable [Module.Free R M₁] [Module.Finite R M₁]
 variable [Module.Free R M₂] [Module.Finite R M₂]
-<<<<<<< HEAD
-=======
 
 namespace BilinForm
->>>>>>> d0df76bd
 
 variable (R) in
 /-- `tensorDistrib` as an equivalence. -/
