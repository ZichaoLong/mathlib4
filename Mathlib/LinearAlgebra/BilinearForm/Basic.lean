--- conflicted
+++ resolved
@@ -98,19 +98,11 @@
 
 @[ext]
 theorem ext (H : ∀ x y : M, B x y = D x y) : B = D := ext₂ H
-<<<<<<< HEAD
-#align bilin_form.ext LinearMap.BilinForm.ext
-#align bilin_form.ext_iff LinearMap.BilinForm.ext_iff
-=======
->>>>>>> 2fc87a94
 
 theorem congr_fun (h : B = D) (x y : M) : B x y = D x y := congr_fun₂ h _ _
 
-<<<<<<< HEAD
-=======
 theorem ext_iff : B = D ↔ ∀ x y, B x y = D x y := ext_iff₂
 
->>>>>>> 2fc87a94
 @[deprecated (since := "2024-04-14")]
 theorem coe_zero : ⇑(0 : BilinForm R M) = 0 :=
   rfl
