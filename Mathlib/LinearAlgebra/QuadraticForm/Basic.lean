--- conflicted
+++ resolved
@@ -1081,11 +1081,7 @@
 theorem posDef_iff_nonneg {Q : QuadraticMap R₂ M N} : PosDef Q ↔ (∀ x, 0 ≤ Q x) ∧ Q.Anisotropic :=
   ⟨fun h => ⟨h.nonneg, h.anisotropic⟩, fun ⟨n, a⟩ => posDef_of_nonneg n a⟩
 
-<<<<<<< HEAD
-theorem PosDef.add [CovariantClass N N (· + ·) (· < ·)]
-=======
 theorem PosDef.add [AddLeftStrictMono N]
->>>>>>> d0df76bd
     (Q Q' : QuadraticMap R₂ M N) (hQ : PosDef Q) (hQ' : PosDef Q') :
     PosDef (Q + Q') :=
   fun x hx => add_pos (hQ x hx) (hQ' x hx)
