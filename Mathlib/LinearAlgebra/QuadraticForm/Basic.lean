--- conflicted
+++ resolved
@@ -1219,29 +1219,17 @@
         refine ⟨-B x y / B x x, fun z hz => ?_⟩
         obtain ⟨c, rfl⟩ := Submodule.mem_span_singleton.1 hz
         rw [IsOrtho, map_smul, smul_apply, map_add, map_smul, smul_eq_mul, smul_eq_mul,
-<<<<<<< HEAD
-          div_mul_cancel₀ _ hx, add_neg_self, mul_zero])
-  refine' ⟨b, _⟩
-  rw [Basis.coe_mkFinCons]
-  intro j i
-  refine' Fin.cases _ (fun i => _) i <;> refine' Fin.cases _ (fun j => _) j <;> intro hij <;>
-=======
           div_mul_cancel₀ _ hx, add_neg_cancel, mul_zero])
   refine ⟨b, ?_⟩
   rw [Basis.coe_mkFinCons]
   intro j i
   refine Fin.cases ?_ (fun i => ?_) i <;> refine Fin.cases ?_ (fun j => ?_) j <;> intro hij <;>
->>>>>>> 99508fb5
     simp only [Function.onFun, Fin.cons_zero, Fin.cons_succ, Function.comp_apply]
   · exact (hij rfl).elim
   · rw [IsOrtho, ← hB₂]
     exact (v' j).prop _ (Submodule.mem_span_singleton_self x)
   · exact (v' i).prop _ (Submodule.mem_span_singleton_self x)
   · exact hv₁ (ne_of_apply_ne _ hij)
-<<<<<<< HEAD
-#align bilin_form.exists_orthogonal_basis LinearMap.BilinForm.exists_orthogonal_basis
-=======
->>>>>>> 99508fb5
 
 end BilinForm
 
