--- conflicted
+++ resolved
@@ -309,17 +309,10 @@
       ∘ₗ (TensorProduct.map f.toLinearMap g.toLinearMap)
       ∘ₗ ((of R 𝒜 ℬ).symm : 𝒜 ᵍ⊗[R] ℬ →ₗ[R] A ⊗[R] B))
     (by
-<<<<<<< HEAD
-      -- FIXME nightly-testing: not sure what is happening here
-      sorry
-      -- dsimp [Algebra.TensorProduct.one_def]; simp only [_root_.map_one, mul_one]
-      )
-=======
       dsimp [Algebra.TensorProduct.one_def]
       -- FIXME nightly-testing: no longer works with dsimp, even though it is a rfl lemma
       rw [Algebra.TensorProduct.one_def]
       dsimp; simp only [_root_.map_one, mul_one])
->>>>>>> 94343c4b
     (by
       rw [LinearMap.map_mul_iff]
       ext a₁ : 3
