/-
Copyright (c) 2024 Oliver Nash. All rights reserved.
Released under Apache 2.0 license as described in the file LICENSE.
Authors: Oliver Nash
-/
import Mathlib.FieldTheory.Perfect
import Mathlib.LinearAlgebra.Basis.VectorSpace
import Mathlib.LinearAlgebra.AnnihilatingPolynomial
import Mathlib.Order.CompleteSublattice
import Mathlib.RingTheory.Artinian
import Mathlib.RingTheory.QuotientNilpotent
import Mathlib.RingTheory.SimpleModule

/-!
# Semisimple linear endomorphisms

Given an `R`-module `M` together with an `R`-linear endomorphism `f : M → M`, the following two
conditions are equivalent:
 1. Every `f`-invariant submodule of `M` has an `f`-invariant complement.
 2. `M` is a semisimple `R[X]`-module, where the action of the polynomial ring is induced by `f`.

A linear endomorphism `f` satisfying these equivalent conditions is known as a *semisimple*
endomorphism. We provide basic definitions and results about such endomorphisms in this file.

## Main definitions / results:
 * `Module.End.IsSemisimple`: the definition that a linear endomorphism is semisimple
 * `Module.End.isSemisimple_iff`: the characterisation of semisimplicity in terms of invariant
   submodules.
 * `Module.End.eq_zero_of_isNilpotent_isSemisimple`: the zero endomorphism is the only endomorphism
   that is both nilpotent and semisimple.
 * `Module.End.isSemisimple_of_squarefree_aeval_eq_zero`: an endomorphism that is a root of a
   square-free polynomial is semisimple (in finite dimensions over a field).
 * `Module.End.IsSemisimple.minpoly_squarefree`: the minimal polynomial of a semisimple
   endomorphism is squarefree.
 * `IsSemisimple.of_mem_adjoin_pair`: every endomorphism in the subalgebra generated by two
   commuting semisimple endomorphisms is semisimple, if the base field is perfect.
## TODO

In finite dimensions over a field:
 * Triangularizable iff diagonalisable for semisimple endomorphisms

-/

open Set Function Polynomial

variable {R M : Type*} [CommRing R] [AddCommGroup M] [Module R M]

namespace Module.End

section CommRing

variable (f g : End R M)

/-- A linear endomorphism of an `R`-module `M` is called *semisimple* if the induced `R[X]`-module
structure on `M` is semisimple. This is equivalent to saying that every `f`-invariant `R`-submodule
of `M` has an `f`-invariant complement: see `Module.End.isSemisimple_iff`. -/
abbrev IsSemisimple := IsSemisimpleModule R[X] (AEval' f)

variable {f g}

lemma isSemisimple_iff :
    f.IsSemisimple ↔ ∀ p : Submodule R M, p ≤ p.comap f → ∃ q, q ≤ q.comap f ∧ IsCompl p q := by
  set s := (AEval.comapSubmodule R M f).range
  have h : s = {p : Submodule R M | p ≤ p.comap f} := AEval.range_comapSubmodule R M f
  let e := CompleteLatticeHom.toOrderIsoRangeOfInjective _ (AEval.injective_comapSubmodule R M f)
  simp_rw [Module.End.IsSemisimple, IsSemisimpleModule, e.complementedLattice_iff,
    s.isComplemented_iff, ← SetLike.mem_coe, h, mem_setOf_eq]

@[simp]
lemma isSemisimple_zero [IsSemisimpleModule R M] : IsSemisimple (0 : Module.End R M) := by
  simpa [isSemisimple_iff] using exists_isCompl

@[simp]
lemma isSemisimple_id [IsSemisimpleModule R M] : IsSemisimple (LinearMap.id : Module.End R M) := by
  simpa [isSemisimple_iff] using exists_isCompl

@[simp] lemma isSemisimple_neg : (-f).IsSemisimple ↔ f.IsSemisimple := by simp [isSemisimple_iff]

lemma eq_zero_of_isNilpotent_isSemisimple (hn : IsNilpotent f) (hs : f.IsSemisimple) : f = 0 := by
  have ⟨n, h0⟩ := hn
  rw [← aeval_X (R := R) f]; rw [← aeval_X_pow (R := R) f] at h0
  rw [← RingHom.mem_ker, ← AEval.annihilator_eq_ker_aeval (M := M)] at h0 ⊢
  exact hs.annihilator_isRadical ⟨n, h0⟩

@[simp]
lemma isSemisimple_sub_algebraMap_iff {μ : R} :
    (f - algebraMap R (End R M) μ).IsSemisimple ↔ f.IsSemisimple := by
  suffices ∀ p : Submodule R M, p ≤ p.comap (f - algebraMap R (Module.End R M) μ) ↔ p ≤ p.comap f by
    simp [isSemisimple_iff, this]
  refine fun p ↦ ⟨fun h x hx ↦ ?_, fun h x hx ↦ p.sub_mem (h hx) (p.smul_mem μ hx)⟩
  simpa using p.add_mem (h hx) (p.smul_mem μ hx)

lemma IsSemisimple.restrict {p : Submodule R M} {hp : MapsTo f p p} (hf : f.IsSemisimple) :
    IsSemisimple (f.restrict hp) := by
  simp only [isSemisimple_iff] at hf ⊢
  intro q hq
  replace hq : MapsTo f (q.map p.subtype) (q.map p.subtype) := by
    rintro - ⟨⟨x, hx⟩, hx', rfl⟩; exact ⟨⟨f x, hp hx⟩, by simpa using hq hx', rfl⟩
  obtain ⟨r, hr₁, hr₂⟩ := hf _ hq
  refine ⟨r.comap p.subtype, fun x hx ↦ hr₁ hx, ?_⟩
  rw [← q.comap_map_eq_of_injective p.injective_subtype]
  exact p.isCompl_comap_subtype_of_isCompl_of_le hr₂ <| p.map_subtype_le q

end CommRing

section field

variable {K : Type*} [Field K] [Module K M] {f g : End K M}

lemma IsSemisimple_smul_iff {t : K} (ht : t ≠ 0) :
    (t • f).IsSemisimple ↔ f.IsSemisimple := by
  simp [isSemisimple_iff, Submodule.comap_smul f (h := ht)]

lemma IsSemisimple_smul (t : K) (h : f.IsSemisimple) :
    (t • f).IsSemisimple := by
  wlog ht : t ≠ 0; · simp [not_not.mp ht]
  rwa [IsSemisimple_smul_iff ht]

theorem isSemisimple_of_squarefree_aeval_eq_zero {p : K[X]}
    (hp : Squarefree p) (hpf : aeval f p = 0) : f.IsSemisimple := by
  rw [← RingHom.mem_ker, ← AEval.annihilator_eq_ker_aeval (M := M), mem_annihilator,
      ← IsTorsionBy, ← isTorsionBySet_singleton_iff, isTorsionBySet_iff_is_torsion_by_span] at hpf
  let R := K[X] ⧸ Ideal.span {p}
  have : IsReduced R :=
    (Ideal.isRadical_iff_quotient_reduced _).mp (isRadical_iff_span_singleton.mp hp.isRadical)
  have : FiniteDimensional K R := (AdjoinRoot.powerBasis hp.ne_zero).finite
  have : IsArtinianRing R := .of_finite K R
  have : IsSemisimpleRing R := IsArtinianRing.isSemisimpleRing_of_isReduced R
  letI : Module R (AEval' f) := Module.IsTorsionBySet.module hpf
  let e : AEval' f →ₛₗ[Ideal.Quotient.mk (Ideal.span {p})] AEval' f :=
    { AddMonoidHom.id _ with map_smul' := fun _ _ ↦ rfl }
  exact (e.isSemisimpleModule_iff_of_bijective bijective_id).mpr inferInstance

variable [FiniteDimensional K M]

section

variable (hf : f.IsSemisimple)

/-- The minimal polynomial of a semisimple endomorphism is square free -/
theorem IsSemisimple.minpoly_squarefree : Squarefree (minpoly K f) :=
  IsRadical.squarefree (minpoly.ne_zero <| Algebra.IsIntegral.isIntegral _) <| by
    rw [isRadical_iff_span_singleton, span_minpoly_eq_annihilator]; exact hf.annihilator_isRadical

protected theorem IsSemisimple.aeval (p : K[X]) : (aeval f p).IsSemisimple :=
  let R := K[X] ⧸ Ideal.span {minpoly K f}
  have : Finite K R :=
    (AdjoinRoot.powerBasis' <| minpoly.monic <| Algebra.IsIntegral.isIntegral f).finite
  have : IsReduced R := (Ideal.isRadical_iff_quotient_reduced _).mp <|
    span_minpoly_eq_annihilator K f ▸ hf.annihilator_isRadical
  isSemisimple_of_squarefree_aeval_eq_zero ((minpoly.isRadical K _).squarefree <|
    minpoly.ne_zero <| .of_finite K <| Ideal.Quotient.mkₐ K (.span {minpoly K f}) p) <| by
      rw [← Ideal.Quotient.liftₐ_comp (.span {minpoly K f}) (aeval f)
        fun a h ↦ by rwa [Ideal.span, ← minpoly.ker_aeval_eq_span_minpoly] at h, aeval_algHom,
        AlgHom.comp_apply, AlgHom.comp_apply, ← aeval_algHom_apply, minpoly.aeval, map_zero]

theorem IsSemisimple.of_mem_adjoin_singleton {a : End K M}
    (ha : a ∈ Algebra.adjoin K {f}) : a.IsSemisimple := by
  rw [Algebra.adjoin_singleton_eq_range_aeval] at ha; obtain ⟨p, rfl⟩ := ha; exact .aeval hf _

protected theorem IsSemisimple.pow (n : ℕ) : (f ^ n).IsSemisimple :=
  .of_mem_adjoin_singleton hf (pow_mem (Algebra.self_mem_adjoin_singleton _ _) _)

end

section PerfectField

variable [PerfectField K] (comm : Commute f g) (hf : f.IsSemisimple) (hg : g.IsSemisimple)

set_option backward.synthInstance.canonInstances false in -- See https://github.com/leanprover-community/mathlib4/issues/12532
theorem IsSemisimple.of_mem_adjoin_pair {a : End K M} (ha : a ∈ Algebra.adjoin K {f, g}) :
    a.IsSemisimple := by
  let R := K[X] ⧸ Ideal.span {minpoly K f}
  let S := AdjoinRoot ((minpoly K g).map <| algebraMap K R)
  have : Finite K R :=
    (AdjoinRoot.powerBasis' <| minpoly.monic <| Algebra.IsIntegral.isIntegral f).finite
  have : Finite R S :=
    (AdjoinRoot.powerBasis' <| (minpoly.monic <| Algebra.IsIntegral.isIntegral g).map _).finite
  #adaptation_note
  /--
  After https://github.com/leanprover/lean4/pull/4119 we either need
  to specify the `(S := R)` argument, or use `set_option maxSynthPendingDepth 2 in`.
<<<<<<< HEAD
  -/
  have : IsScalarTower K R S := .of_algebraMap_eq (S := R) fun _ ↦ rfl
=======

  In either case this step is too slow!
  -/
  set_option maxSynthPendingDepth 2 in
  have : IsScalarTower K R S := .of_algebraMap_eq fun _ ↦ rfl
>>>>>>> f7d1d2d5
  have : Finite K S := .trans R S
  have : IsArtinianRing R := .of_finite K R
  have : IsReduced R := (Ideal.isRadical_iff_quotient_reduced _).mp <|
    span_minpoly_eq_annihilator K f ▸ hf.annihilator_isRadical
  have : IsReduced S := by
    simp_rw [S, AdjoinRoot, ← Ideal.isRadical_iff_quotient_reduced, ← isRadical_iff_span_singleton]
    exact (PerfectField.separable_iff_squarefree.mpr hg.minpoly_squarefree).map.squarefree.isRadical
  let φ : S →ₐ[K] End K M := Ideal.Quotient.liftₐ _ (eval₂AlgHom' (Ideal.Quotient.liftₐ _ (aeval f)
    fun a ↦ ?_) g ?_) ((Ideal.span_singleton_le_iff_mem _).mpr ?_ : _ ≤ RingHom.ker _)
  rotate_left 1
  · rw [Ideal.span, ← minpoly.ker_aeval_eq_span_minpoly]; exact id
  · rintro ⟨p⟩; exact p.induction_on (fun k ↦ by simp [R, Algebra.commute_algebraMap_left])
      (fun p q hp hq ↦ by simpa using hp.add_left hq)
      fun n k ↦ by simpa [R, pow_succ, ← mul_assoc _ _ X] using (·.mul_left comm)
  · simpa only [RingHom.mem_ker, eval₂AlgHom'_apply, eval₂_map, AlgHom.comp_algebraMap_of_tower]
      using minpoly.aeval K g
  have : Algebra.adjoin K {f, g} ≤ φ.range := Algebra.adjoin_le fun x ↦ by
    rintro (hx | hx) <;> rw [hx]
    · exact ⟨AdjoinRoot.of _ (AdjoinRoot.root _), (eval₂_C _ _).trans (aeval_X f)⟩
    · exact ⟨AdjoinRoot.root _, eval₂_X _ _⟩
  obtain ⟨p, rfl⟩ := (AlgHom.mem_range _).mp (this ha)
  refine isSemisimple_of_squarefree_aeval_eq_zero
    ((minpoly.isRadical K p).squarefree <| minpoly.ne_zero <| .of_finite K p) ?_
  rw [aeval_algHom, φ.comp_apply, minpoly.aeval, φ.map_zero]

theorem IsSemisimple.add_of_commute : (f + g).IsSemisimple := .of_mem_adjoin_pair
  comm hf hg <| add_mem (Algebra.subset_adjoin <| .inl rfl) (Algebra.subset_adjoin <| .inr rfl)

theorem IsSemisimple.sub_of_commute : (f - g).IsSemisimple := .of_mem_adjoin_pair
  comm hf hg <| sub_mem (Algebra.subset_adjoin <| .inl rfl) (Algebra.subset_adjoin <| .inr rfl)

theorem IsSemisimple.mul_of_commute : (f * g).IsSemisimple := .of_mem_adjoin_pair
  comm hf hg <| mul_mem (Algebra.subset_adjoin <| .inl rfl) (Algebra.subset_adjoin <| .inr rfl)

end PerfectField

end field

end Module.End<|MERGE_RESOLUTION|>--- conflicted
+++ resolved
@@ -180,16 +180,11 @@
   /--
   After https://github.com/leanprover/lean4/pull/4119 we either need
   to specify the `(S := R)` argument, or use `set_option maxSynthPendingDepth 2 in`.
-<<<<<<< HEAD
-  -/
-  have : IsScalarTower K R S := .of_algebraMap_eq (S := R) fun _ ↦ rfl
-=======
 
   In either case this step is too slow!
   -/
   set_option maxSynthPendingDepth 2 in
   have : IsScalarTower K R S := .of_algebraMap_eq fun _ ↦ rfl
->>>>>>> f7d1d2d5
   have : Finite K S := .trans R S
   have : IsArtinianRing R := .of_finite K R
   have : IsReduced R := (Ideal.isRadical_iff_quotient_reduced _).mp <|
