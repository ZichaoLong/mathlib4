--- conflicted
+++ resolved
@@ -17,11 +17,7 @@
 
 ## Tags
 
-<<<<<<< HEAD
-spectral theorem, diagonalization theorem-/
-=======
 spectral theorem, diagonalization theorem -/
->>>>>>> 99508fb5
 
 namespace Matrix
 
@@ -48,62 +44,6 @@
 noncomputable def eigenvectorBasis : OrthonormalBasis n 𝕜 (EuclideanSpace 𝕜 n) :=
   ((isHermitian_iff_isSymmetric.1 hA).eigenvectorBasis finrank_euclideanSpace).reindex
     (Fintype.equivOfCardEq (Fintype.card_fin _))
-<<<<<<< HEAD
-#align matrix.is_hermitian.eigenvector_basis Matrix.IsHermitian.eigenvectorBasis
-
-lemma mulVec_eigenvectorBasis (j : n) :
-    A *ᵥ ⇑(hA.eigenvectorBasis j) = (hA.eigenvalues j) • ⇑(hA.eigenvectorBasis j) := by
-  simpa only [eigenvectorBasis, OrthonormalBasis.reindex_apply, toEuclideanLin_apply,
-    RCLike.real_smul_eq_coe_smul (K := 𝕜)] using
-      congr(⇑$((isHermitian_iff_isSymmetric.1 hA).apply_eigenvectorBasis
-        finrank_euclideanSpace ((Fintype.equivOfCardEq (Fintype.card_fin _)).symm j)))
-
-/-- Unitary matrix whose columns are `Matrix.IsHermitian.eigenvectorBasis`. -/
-noncomputable def eigenvectorUnitary {𝕜 : Type*} [RCLike 𝕜] {n : Type*}
-    [Fintype n]{A : Matrix n n 𝕜} [DecidableEq n] (hA : Matrix.IsHermitian A) :
-    Matrix.unitaryGroup n 𝕜 :=
-  ⟨(EuclideanSpace.basisFun n 𝕜).toBasis.toMatrix (hA.eigenvectorBasis).toBasis,
-    (EuclideanSpace.basisFun n 𝕜).toMatrix_orthonormalBasis_mem_unitary (eigenvectorBasis hA)⟩
-#align matrix.is_hermitian.eigenvector_matrix Matrix.IsHermitian.eigenvectorUnitary
-
-lemma eigenvectorUnitary_coe {𝕜 : Type*} [RCLike 𝕜] {n : Type*} [Fintype n]
-    {A : Matrix n n 𝕜} [DecidableEq n] (hA : Matrix.IsHermitian A) :
-    eigenvectorUnitary hA =
-      (EuclideanSpace.basisFun n 𝕜).toBasis.toMatrix (hA.eigenvectorBasis).toBasis :=
-  rfl
-
-@[simp]
-theorem eigenvectorUnitary_apply (i j : n) :
-    eigenvectorUnitary hA i j = ⇑(hA.eigenvectorBasis j) i :=
-  rfl
-#align matrix.is_hermitian.eigenvector_matrix_apply Matrix.IsHermitian.eigenvectorUnitary_apply
-
-theorem eigenvectorUnitary_mulVec (j : n) :
-    eigenvectorUnitary hA *ᵥ Pi.single j 1 = ⇑(hA.eigenvectorBasis j) := by
-  simp only [mulVec_single, eigenvectorUnitary_apply, mul_one]
-
-theorem star_eigenvectorUnitary_mulVec (j : n) :
-    (star (eigenvectorUnitary hA : Matrix n n 𝕜)) *ᵥ ⇑(hA.eigenvectorBasis j) = Pi.single j 1 := by
-  rw [← eigenvectorUnitary_mulVec, mulVec_mulVec, unitary.coe_star_mul_self, one_mulVec]
-
-/--Unitary diagonalization of a Hermitian matrix.-/
-theorem star_mul_self_mul_eq_diagonal :
-    (star (eigenvectorUnitary hA : Matrix n n 𝕜)) * A * (eigenvectorUnitary hA : Matrix n n 𝕜)
-      = diagonal (RCLike.ofReal ∘ hA.eigenvalues) := by
-  apply Matrix.toEuclideanLin.injective
-  apply Basis.ext (EuclideanSpace.basisFun n 𝕜).toBasis
-  intro i
-  simp only [toEuclideanLin_apply, OrthonormalBasis.coe_toBasis, EuclideanSpace.basisFun_apply,
-    WithLp.equiv_single, ← mulVec_mulVec, eigenvectorUnitary_mulVec, ← mulVec_mulVec,
-    mulVec_eigenvectorBasis, Matrix.diagonal_mulVec_single, mulVec_smul,
-    star_eigenvectorUnitary_mulVec, RCLike.real_smul_eq_coe_smul (K := 𝕜), WithLp.equiv_symm_smul,
-    WithLp.equiv_symm_single, Function.comp_apply, mul_one, WithLp.equiv_symm_single]
-  apply PiLp.ext
-  intro j
-  simp only [PiLp.smul_apply, EuclideanSpace.single_apply, smul_eq_mul, mul_ite, mul_one, mul_zero]
-
-
-=======
 
 lemma mulVec_eigenvectorBasis (j : n) :
     A *ᵥ ⇑(hA.eigenvectorBasis j) = (hA.eigenvalues j) • ⇑(hA.eigenvectorBasis j) := by
@@ -170,7 +110,6 @@
   simp only [PiLp.smul_apply, EuclideanSpace.single_apply, smul_eq_mul, mul_ite, mul_one, mul_zero]
 
 
->>>>>>> 99508fb5
 /-- **Diagonalization theorem**, **spectral theorem** for matrices; A hermitian matrix can be
 diagonalized by a change of basis. For the spectral theorem on linear maps, see
 `LinearMap.IsSymmetric.eigenvectorBasis_apply_self_apply`.-/
@@ -180,17 +119,6 @@
   rw [← star_mul_self_mul_eq_diagonal, mul_assoc, mul_assoc,
     (Matrix.mem_unitaryGroup_iff).mp (eigenvectorUnitary hA).2, mul_one,
     ← mul_assoc, (Matrix.mem_unitaryGroup_iff).mp (eigenvectorUnitary hA).2, one_mul]
-<<<<<<< HEAD
-#align matrix.is_hermitian.spectral_theorem' Matrix.IsHermitian.spectral_theorem
-
-theorem eigenvalues_eq (i : n) :
-    (hA.eigenvalues i) = RCLike.re (Matrix.dotProduct (star ⇑(hA.eigenvectorBasis i))
-    (A *ᵥ ⇑(hA.eigenvectorBasis i))):= by
-  simp only [mulVec_eigenvectorBasis, dotProduct_smul,← EuclideanSpace.inner_eq_star_dotProduct,
-    inner_self_eq_norm_sq_to_K, RCLike.smul_re, hA.eigenvectorBasis.orthonormal.1 i,
-    mul_one, algebraMap.coe_one, one_pow, RCLike.one_re]
-#align matrix.is_hermitian.eigenvalues_eq Matrix.IsHermitian.eigenvalues_eq
-=======
 
 theorem eigenvalues_eq (i : n) :
     (hA.eigenvalues i) = RCLike.re (Matrix.dotProduct (star ⇑(hA.eigenvectorBasis i))
@@ -198,34 +126,21 @@
   simp only [mulVec_eigenvectorBasis, dotProduct_smul,← EuclideanSpace.inner_eq_star_dotProduct,
     inner_self_eq_norm_sq_to_K, RCLike.smul_re, hA.eigenvectorBasis.orthonormal.1 i,
     mul_one, algebraMap.coe_one, one_pow, RCLike.one_re]
->>>>>>> 99508fb5
 
 /-- The determinant of a hermitian matrix is the product of its eigenvalues. -/
 theorem det_eq_prod_eigenvalues : det A = ∏ i, (hA.eigenvalues i : 𝕜) := by
   convert congr_arg det hA.spectral_theorem
   rw [det_mul_right_comm]
   simp
-<<<<<<< HEAD
-#align matrix.is_hermitian.det_eq_prod_eigenvalues Matrix.IsHermitian.det_eq_prod_eigenvalues
-=======
->>>>>>> 99508fb5
 
 /-- rank of a hermitian matrix is the rank of after diagonalization by the eigenvector unitary -/
 lemma rank_eq_rank_diagonal : A.rank = (Matrix.diagonal hA.eigenvalues).rank := by
   conv_lhs => rw [hA.spectral_theorem, ← unitary.coe_star]
   simp [-isUnit_iff_ne_zero, -unitary.coe_star, rank_diagonal]
-<<<<<<< HEAD
-#align matrix.is_hermitian.rank_eq_rank_diagonal Matrix.IsHermitian.rank_eq_rank_diagonal
-=======
->>>>>>> 99508fb5
 
 /-- rank of a hermitian matrix is the number of nonzero eigenvalues of the hermitian matrix -/
 lemma rank_eq_card_non_zero_eigs : A.rank = Fintype.card {i // hA.eigenvalues i ≠ 0} := by
   rw [rank_eq_rank_diagonal hA, Matrix.rank_diagonal]
-<<<<<<< HEAD
-#align matrix.is_hermitian.rank_eq_card_non_zero_eigs Matrix.IsHermitian.rank_eq_card_non_zero_eigs
-=======
->>>>>>> 99508fb5
 
 end DecidableEq
 
@@ -240,7 +155,6 @@
       diagonal_zero, mul_zero, zero_mul] at this
   obtain ⟨i, hi⟩ := Function.ne_iff.mp this
   exact ⟨_, _, hi, hA.eigenvectorBasis.orthonormal.ne_zero i, hA.mulVec_eigenvectorBasis i⟩
-#align matrix.is_hermitian.exists_eigenvector_of_ne_zero Matrix.IsHermitian.exists_eigenvector_of_ne_zero
 
 end IsHermitian
 
@@ -249,15 +163,4 @@
 /-The following were removed as a result of the refactor, since they either were
 unused in the library, followed as immediate consequences of, or were replaced by
 above results (e.g. results about inverses don't need replacement because their unitary
-<<<<<<< HEAD
-analogues have replaced them).-/
-
-#noalign Matrix.IsHermitian.eigenvector_matrix_inv
-#noalign matrix.is_hermitian.eigenvector_matrix_mul_inv
-#noalign matrix.is_hermitian.eigenvector_matrix_inv_apply
-#noalign matrix.is_hermitian.conj_transpose_eigenvector_matrix_inv
-#noalign matrix.is_hermitian.conj_transpose_eigenvector_matrix
-#noalign matrix.is_hermitian.spectral_theorem
-=======
-analogues have replaced them).-/
->>>>>>> 99508fb5
+analogues have replaced them).-/