--- conflicted
+++ resolved
@@ -262,15 +262,6 @@
   CompatibleSMul.smul_tmul _ _ _
 #align tensor_product.smul_tmul TensorProduct.smul_tmul
 
-<<<<<<< HEAD
-/-- This has the wrong value for the `nsmul` field, but we need it in order to create the right
-value! -/
-private def addCommMonoidWithBadSMul : AddCommMonoid (M ⊗[R] N) where
-  __ := (addConGen (TensorProduct.Eqv R M N)).addMonoid
-  __ := addCommSemigroup M N
-  toZero := (TensorProduct.addZeroClass _ _).toZero
-  toAddSemigroup := addSemigroup _ _
-=======
 -- porting note: This is added as a local instance for `SMul.aux`.
 -- For some reason type-class inference in Lean 3 unfolded this definition.
 private def addMonoidWithWrongNSMul : AddMonoid (M ⊗[R] N) :=
@@ -281,7 +272,6 @@
 def SMul.aux {R' : Type*} [SMul R' M] (r : R') : FreeAddMonoid (M × N) →+ M ⊗[R] N :=
   FreeAddMonoid.lift fun p : M × N => (r • p.1) ⊗ₜ p.2
 #align tensor_product.smul.aux TensorProduct.SMul.aux
->>>>>>> 55eb8124
 
 
 variable [SMulCommClass R R' M] [SMulCommClass R R'' M]
