/-
Copyright (c) 2022 Adam Topaz. All rights reserved.
Released under Apache 2.0 license as described in the file LICENSE.
Authors: Adam Topaz
-/
import Mathlib.LinearAlgebra.FiniteDimensional

#align_import linear_algebra.projective_space.basic from "leanprover-community/mathlib"@"c4658a649d216f57e99621708b09dcb3dcccbd23"

/-!

# Projective Spaces

This file contains the definition of the projectivization of a vector space over a field,
as well as the bijection between said projectivization and the collection of all one
dimensional subspaces of the vector space.

## Notation
`ℙ K V` is localized notation for `Projectivization K V`, the projectivization of a `K`-vector
space `V`.

## Constructing terms of `ℙ K V`.
We have three ways to construct terms of `ℙ K V`:
- `Projectivization.mk K v hv` where `v : V` and `hv : v ≠ 0`.
- `Projectivization.mk' K v` where `v : { w : V // w ≠ 0 }`.
- `Projectivization.mk'' H h` where `H : Submodule K V` and `h : finrank H = 1`.

## Other definitions
- For `v : ℙ K V`, `v.submodule` gives the corresponding submodule of `V`.
- `Projectivization.equivSubmodule` is the equivalence between `ℙ K V`
  and `{ H : Submodule K V // finrank H = 1 }`.
- For `v : ℙ K V`, `v.rep : V` is a representative of `v`.

-/

variable (K V : Type*) [DivisionRing K] [AddCommGroup V] [Module K V]

/-- The setoid whose quotient is the projectivization of `V`. -/
def projectivizationSetoid : Setoid { v : V // v ≠ 0 } :=
  (MulAction.orbitRel Kˣ V).comap (↑)
#align projectivization_setoid projectivizationSetoid

/-- The projectivization of the `K`-vector space `V`.
The notation `ℙ K V` is preferred. -/
def Projectivization := Quotient (projectivizationSetoid K V)
#align projectivization Projectivization

/-- We define notations `ℙ K V` for the projectivization of the `K`-vector space `V`. -/
scoped[LinearAlgebra.Projectivization] notation "ℙ" => Projectivization

namespace Projectivization

open scoped LinearAlgebra.Projectivization

variable {V}

/-- Construct an element of the projectivization from a nonzero vector. -/
def mk (v : V) (hv : v ≠ 0) : ℙ K V :=
  Quotient.mk'' ⟨v, hv⟩
#align projectivization.mk Projectivization.mk

/-- A variant of `Projectivization.mk` in terms of a subtype. `mk` is preferred. -/
def mk' (v : { v : V // v ≠ 0 }) : ℙ K V :=
  Quotient.mk'' v
#align projectivization.mk' Projectivization.mk'

@[simp]
theorem mk'_eq_mk (v : { v : V // v ≠ 0 }) : mk' K v = mk K ↑v v.2 := rfl
#align projectivization.mk'_eq_mk Projectivization.mk'_eq_mk

instance [Nontrivial V] : Nonempty (ℙ K V) :=
  let ⟨v, hv⟩ := exists_ne (0 : V)
  ⟨mk K v hv⟩

variable {K}

/-- Choose a representative of `v : Projectivization K V` in `V`. -/
protected noncomputable def rep (v : ℙ K V) : V :=
  v.out'
#align projectivization.rep Projectivization.rep

theorem rep_nonzero (v : ℙ K V) : v.rep ≠ 0 :=
  v.out'.2
#align projectivization.rep_nonzero Projectivization.rep_nonzero

@[simp]
theorem mk_rep (v : ℙ K V) : mk K v.rep v.rep_nonzero = v := Quotient.out_eq' _
#align projectivization.mk_rep Projectivization.mk_rep

open FiniteDimensional

/-- Consider an element of the projectivization as a submodule of `V`. -/
protected def submodule (v : ℙ K V) : Submodule K V :=
  (Quotient.liftOn' v fun v => K ∙ (v : V)) <| by
    rintro ⟨a, ha⟩ ⟨b, hb⟩ ⟨x, rfl : x • b = a⟩
    exact Submodule.span_singleton_group_smul_eq _ x _
#align projectivization.submodule Projectivization.submodule

variable (K)

theorem mk_eq_mk_iff (v w : V) (hv : v ≠ 0) (hw : w ≠ 0) :
    mk K v hv = mk K w hw ↔ ∃ a : Kˣ, a • w = v :=
  Quotient.eq''
#align projectivization.mk_eq_mk_iff Projectivization.mk_eq_mk_iff

/-- Two nonzero vectors go to the same point in projective space if and only if one is
a scalar multiple of the other. -/
theorem mk_eq_mk_iff' (v w : V) (hv : v ≠ 0) (hw : w ≠ 0) :
    mk K v hv = mk K w hw ↔ ∃ a : K, a • w = v := by
  rw [mk_eq_mk_iff K v w hv hw]
  constructor
  · rintro ⟨a, ha⟩
    exact ⟨a, ha⟩
  · rintro ⟨a, ha⟩
    refine ⟨Units.mk0 a fun c => hv.symm ?_, ha⟩
    rwa [c, zero_smul] at ha
#align projectivization.mk_eq_mk_iff' Projectivization.mk_eq_mk_iff'

theorem exists_smul_eq_mk_rep (v : V) (hv : v ≠ 0) : ∃ a : Kˣ, a • v = (mk K v hv).rep :=
  (mk_eq_mk_iff K _ _ (rep_nonzero _) hv).1 (mk_rep _)
#align projectivization.exists_smul_eq_mk_rep Projectivization.exists_smul_eq_mk_rep

variable {K}

<<<<<<< HEAD
/-- An induction principle for `Projectivization`. -/
@[elab_as_elim, induction_eliminator]
=======
/-- An induction principle for `Projectivization`. Use as `induction v`. -/
@[elab_as_elim, cases_eliminator, induction_eliminator]
>>>>>>> d4652840
theorem ind {P : ℙ K V → Prop} (h : ∀ (v : V) (h : v ≠ 0), P (mk K v h)) : ∀ p, P p :=
  Quotient.ind' <| Subtype.rec <| h
#align projectivization.ind Projectivization.ind

@[simp]
theorem submodule_mk (v : V) (hv : v ≠ 0) : (mk K v hv).submodule = K ∙ v :=
  rfl
#align projectivization.submodule_mk Projectivization.submodule_mk

theorem submodule_eq (v : ℙ K V) : v.submodule = K ∙ v.rep := by
  conv_lhs => rw [← v.mk_rep]
  rfl
#align projectivization.submodule_eq Projectivization.submodule_eq

theorem finrank_submodule (v : ℙ K V) : finrank K v.submodule = 1 := by
  rw [submodule_eq]
  exact finrank_span_singleton v.rep_nonzero
#align projectivization.finrank_submodule Projectivization.finrank_submodule

instance (v : ℙ K V) : FiniteDimensional K v.submodule := by
  rw [← v.mk_rep]
  change FiniteDimensional K (K ∙ v.rep)
  infer_instance

theorem submodule_injective :
    Function.Injective (Projectivization.submodule : ℙ K V → Submodule K V) := fun u v h ↦ by
  induction' u with u hu
  induction' v with v hv
  rw [submodule_mk, submodule_mk, Submodule.span_singleton_eq_span_singleton] at h
  exact ((mk_eq_mk_iff K v u hv hu).2 h).symm
#align projectivization.submodule_injective Projectivization.submodule_injective

variable (K V)

/-- The equivalence between the projectivization and the
collection of subspaces of dimension 1. -/
noncomputable def equivSubmodule : ℙ K V ≃ { H : Submodule K V // finrank K H = 1 } :=
  (Equiv.ofInjective _ submodule_injective).trans <| .subtypeEquiv (.refl _) fun H ↦ by
    refine ⟨fun ⟨v, hv⟩ ↦ hv ▸ v.finrank_submodule, fun h ↦ ?_⟩
    rcases finrank_eq_one_iff'.1 h with ⟨v : H, hv₀, hv : ∀ w : H, _⟩
    use mk K (v : V) (Subtype.coe_injective.ne hv₀)
    rw [submodule_mk, SetLike.ext'_iff, Submodule.span_singleton_eq_range]
    refine (Set.range_subset_iff.2 fun _ ↦ H.smul_mem _ v.2).antisymm fun x hx ↦ ?_
    rcases hv ⟨x, hx⟩ with ⟨c, hc⟩
    exact ⟨c, congr_arg Subtype.val hc⟩
#align projectivization.equiv_submodule Projectivization.equivSubmodule

variable {K V}

/-- Construct an element of the projectivization from a subspace of dimension 1. -/
noncomputable def mk'' (H : Submodule K V) (h : finrank K H = 1) : ℙ K V :=
  (equivSubmodule K V).symm ⟨H, h⟩
#align projectivization.mk'' Projectivization.mk''

@[simp]
theorem submodule_mk'' (H : Submodule K V) (h : finrank K H = 1) : (mk'' H h).submodule = H :=
  congr_arg Subtype.val <| (equivSubmodule K V).apply_symm_apply ⟨H, h⟩
#align projectivization.submodule_mk'' Projectivization.submodule_mk''

@[simp]
theorem mk''_submodule (v : ℙ K V) : mk'' v.submodule v.finrank_submodule = v :=
  (equivSubmodule K V).symm_apply_apply v
#align projectivization.mk''_submodule Projectivization.mk''_submodule

section Map

variable {L W : Type*} [DivisionRing L] [AddCommGroup W] [Module L W]

/-- An injective semilinear map of vector spaces induces a map on projective spaces. -/
def map {σ : K →+* L} (f : V →ₛₗ[σ] W) (hf : Function.Injective f) : ℙ K V → ℙ L W :=
  Quotient.map' (fun v => ⟨f v, fun c => v.2 (hf (by simp [c]))⟩)
    (by
      rintro ⟨u, hu⟩ ⟨v, hv⟩ ⟨a, ha⟩
      use Units.map σ.toMonoidHom a
      dsimp at ha ⊢
      erw [← f.map_smulₛₗ, ha])
#align projectivization.map Projectivization.map

theorem map_mk {σ : K →+* L} (f : V →ₛₗ[σ] W) (hf : Function.Injective f) (v : V) (hv : v ≠ 0) :
    map f hf (mk K v hv) = mk L (f v) (map_zero f ▸ hf.ne hv) :=
  rfl

/-- Mapping with respect to a semilinear map over an isomorphism of fields yields
an injective map on projective spaces. -/
theorem map_injective {σ : K →+* L} {τ : L →+* K} [RingHomInvPair σ τ] (f : V →ₛₗ[σ] W)
    (hf : Function.Injective f) : Function.Injective (map f hf) := fun u v h ↦ by
  induction' u with u hu; induction' v with v hv
  simp only [map_mk, mk_eq_mk_iff'] at h ⊢
  rcases h with ⟨a, ha⟩
  refine ⟨τ a, hf ?_⟩
  rwa [f.map_smulₛₗ, RingHomInvPair.comp_apply_eq₂]
#align projectivization.map_injective Projectivization.map_injective

@[simp]
theorem map_id : map (LinearMap.id : V →ₗ[K] V) (LinearEquiv.refl K V).injective = id := by
  ext ⟨v⟩
  rfl
#align projectivization.map_id Projectivization.map_id

-- Porting note: removed `@[simp]` because of unusable `hg.comp hf` in the LHS
theorem map_comp {F U : Type*} [Field F] [AddCommGroup U] [Module F U] {σ : K →+* L} {τ : L →+* F}
    {γ : K →+* F} [RingHomCompTriple σ τ γ] (f : V →ₛₗ[σ] W) (hf : Function.Injective f)
    (g : W →ₛₗ[τ] U) (hg : Function.Injective g) :
    map (g.comp f) (hg.comp hf) = map g hg ∘ map f hf := by
  ext ⟨v⟩
  rfl
#align projectivization.map_comp Projectivization.map_comp

end Map

end Projectivization<|MERGE_RESOLUTION|>--- conflicted
+++ resolved
@@ -122,13 +122,8 @@
 
 variable {K}
 
-<<<<<<< HEAD
-/-- An induction principle for `Projectivization`. -/
-@[elab_as_elim, induction_eliminator]
-=======
 /-- An induction principle for `Projectivization`. Use as `induction v`. -/
 @[elab_as_elim, cases_eliminator, induction_eliminator]
->>>>>>> d4652840
 theorem ind {P : ℙ K V → Prop} (h : ∀ (v : V) (h : v ≠ 0), P (mk K v h)) : ∀ p, P p :=
   Quotient.ind' <| Subtype.rec <| h
 #align projectivization.ind Projectivization.ind
