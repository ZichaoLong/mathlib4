/-
Copyright (c) 2020 Alexander Bentkamp. All rights reserved.
Released under Apache 2.0 license as described in the file LICENSE.
Authors: Alexander Bentkamp
-/
import Mathlib.Algebra.Algebra.Spectrum
import Mathlib.Algebra.Module.LinearMap.Basic
import Mathlib.LinearAlgebra.GeneralLinearGroup
import Mathlib.LinearAlgebra.FiniteDimensional
import Mathlib.RingTheory.Nilpotent.Basic

/-!
# Eigenvectors and eigenvalues

This file defines eigenspaces, eigenvalues, and eigenvalues, as well as their generalized
counterparts. We follow Axler's approach [axler2015] because it allows us to derive many properties
without choosing a basis and without using matrices.

An eigenspace of a linear map `f` for a scalar `μ` is the kernel of the map `(f - μ • id)`. The
nonzero elements of an eigenspace are eigenvectors `x`. They have the property `f x = μ • x`. If
there are eigenvectors for a scalar `μ`, the scalar `μ` is called an eigenvalue.

There is no consensus in the literature whether `0` is an eigenvector. Our definition of
`HasEigenvector` permits only nonzero vectors. For an eigenvector `x` that may also be `0`, we
write `x ∈ f.eigenspace μ`.

A generalized eigenspace of a linear map `f` for a natural number `k` and a scalar `μ` is the kernel
of the map `(f - μ • id) ^ k`. The nonzero elements of a generalized eigenspace are generalized
eigenvectors `x`. If there are generalized eigenvectors for a natural number `k` and a scalar `μ`,
the scalar `μ` is called a generalized eigenvalue.

The fact that the eigenvalues are the roots of the minimal polynomial is proved in
`LinearAlgebra.Eigenspace.Minpoly`.

The existence of eigenvalues over an algebraically closed field
(and the fact that the generalized eigenspaces then span) is deferred to
`LinearAlgebra.Eigenspace.IsAlgClosed`.

## References

* [Sheldon Axler, *Linear Algebra Done Right*][axler2015]
* https://en.wikipedia.org/wiki/Eigenvalues_and_eigenvectors

## Tags

eigenspace, eigenvector, eigenvalue, eigen
-/


universe u v w

namespace Module

namespace End

open FiniteDimensional Set

variable {K R : Type v} {V M : Type w} [CommRing R] [AddCommGroup M] [Module R M] [Field K]
  [AddCommGroup V] [Module K V]

/-- The submodule `eigenspace f μ` for a linear map `f` and a scalar `μ` consists of all vectors `x`
    such that `f x = μ • x`. (Def 5.36 of [axler2015])-/
def eigenspace (f : End R M) (μ : R) : Submodule R M :=
  LinearMap.ker (f - algebraMap R (End R M) μ)

@[simp]
theorem eigenspace_zero (f : End R M) : f.eigenspace 0 = LinearMap.ker f := by simp [eigenspace]

/-- A nonzero element of an eigenspace is an eigenvector. (Def 5.7 of [axler2015]) -/
def HasEigenvector (f : End R M) (μ : R) (x : M) : Prop :=
  x ∈ eigenspace f μ ∧ x ≠ 0

/-- A scalar `μ` is an eigenvalue for a linear map `f` if there are nonzero vectors `x`
    such that `f x = μ • x`. (Def 5.5 of [axler2015]) -/
def HasEigenvalue (f : End R M) (a : R) : Prop :=
  eigenspace f a ≠ ⊥

/-- The eigenvalues of the endomorphism `f`, as a subtype of `R`. -/
def Eigenvalues (f : End R M) : Type _ :=
  { μ : R // f.HasEigenvalue μ }

@[coe]
def Eigenvalues.val (f : Module.End R M) : Eigenvalues f → R := Subtype.val

instance Eigenvalues.instCoeOut {f : Module.End R M} : CoeOut (Eigenvalues f) R where
  coe := Eigenvalues.val f

instance Eigenvalues.instDecidableEq [DecidableEq R] (f : Module.End R M) :
    DecidableEq (Eigenvalues f) :=
  inferInstanceAs (DecidableEq (Subtype (fun x : R => HasEigenvalue f x)))

theorem hasEigenvalue_of_hasEigenvector {f : End R M} {μ : R} {x : M} (h : HasEigenvector f μ x) :
    HasEigenvalue f μ := by
  rw [HasEigenvalue, Submodule.ne_bot_iff]
  use x; exact h

theorem mem_eigenspace_iff {f : End R M} {μ : R} {x : M} : x ∈ eigenspace f μ ↔ f x = μ • x := by
  rw [eigenspace, LinearMap.mem_ker, LinearMap.sub_apply, algebraMap_end_apply, sub_eq_zero]

theorem HasEigenvector.apply_eq_smul {f : End R M} {μ : R} {x : M} (hx : f.HasEigenvector μ x) :
    f x = μ • x :=
  mem_eigenspace_iff.mp hx.1

theorem HasEigenvector.pow_apply {f : End R M} {μ : R} {v : M} (hv : f.HasEigenvector μ v) (n : ℕ) :
    (f ^ n) v = μ ^ n • v := by
  induction n <;> simp [*, pow_succ f, hv.apply_eq_smul, smul_smul, pow_succ' μ]

theorem HasEigenvalue.exists_hasEigenvector {f : End R M} {μ : R} (hμ : f.HasEigenvalue μ) :
    ∃ v, f.HasEigenvector μ v :=
  Submodule.exists_mem_ne_zero_of_ne_bot hμ

lemma HasEigenvalue.pow {f : End R M} {μ : R} (h : f.HasEigenvalue μ) (n : ℕ) :
    (f ^ n).HasEigenvalue (μ ^ n) := by
  rw [HasEigenvalue, Submodule.ne_bot_iff]
  obtain ⟨m : M, hm⟩ := h.exists_hasEigenvector
  exact ⟨m, by simpa [mem_eigenspace_iff] using hm.pow_apply n, hm.2⟩

/-- A nilpotent endomorphism has nilpotent eigenvalues.

See also `LinearMap.isNilpotent_trace_of_isNilpotent`. -/
lemma HasEigenvalue.isNilpotent_of_isNilpotent [NoZeroSMulDivisors R M] {f : End R M}
    (hfn : IsNilpotent f) {μ : R} (hf : f.HasEigenvalue μ) :
    IsNilpotent μ := by
  obtain ⟨m : M, hm⟩ := hf.exists_hasEigenvector
  obtain ⟨n : ℕ, hn : f ^ n = 0⟩ := hfn
  exact ⟨n, by simpa [hn, hm.2, eq_comm (a := (0 : M))] using hm.pow_apply n⟩

theorem HasEigenvalue.mem_spectrum {f : End R M} {μ : R} (hμ : HasEigenvalue f μ) :
    μ ∈ spectrum R f := by
  refine spectrum.mem_iff.mpr fun h_unit => ?_
  set f' := LinearMap.GeneralLinearGroup.toLinearEquiv h_unit.unit
  rcases hμ.exists_hasEigenvector with ⟨v, hv⟩
  refine hv.2 ((LinearMap.ker_eq_bot'.mp f'.ker) v (?_ : μ • v - f v = 0))
  rw [hv.apply_eq_smul, sub_self]

theorem hasEigenvalue_iff_mem_spectrum [FiniteDimensional K V] {f : End K V} {μ : K} :
    f.HasEigenvalue μ ↔ μ ∈ spectrum K f := by
  rw [spectrum.mem_iff, IsUnit.sub_iff, LinearMap.isUnit_iff_ker_eq_bot, HasEigenvalue, eigenspace]

alias ⟨_, HasEigenvalue.of_mem_spectrum⟩ := hasEigenvalue_iff_mem_spectrum

theorem eigenspace_div (f : End K V) (a b : K) (hb : b ≠ 0) :
    eigenspace f (a / b) = LinearMap.ker (b • f - algebraMap K (End K V) a) :=
  calc
    eigenspace f (a / b) = eigenspace f (b⁻¹ * a) := by rw [div_eq_mul_inv, mul_comm]
    _ = LinearMap.ker (f - (b⁻¹ * a) • LinearMap.id) := by rw [eigenspace]; rfl
    _ = LinearMap.ker (f - b⁻¹ • a • LinearMap.id) := by rw [smul_smul]
    _ = LinearMap.ker (f - b⁻¹ • algebraMap K (End K V) a) := rfl
    _ = LinearMap.ker (b • (f - b⁻¹ • algebraMap K (End K V) a)) := by
        rw [LinearMap.ker_smul _ b hb]
    _ = LinearMap.ker (b • f - algebraMap K (End K V) a) := by rw [smul_sub, smul_inv_smul₀ hb]

/-- The generalized eigenspace for a linear map `f`, a scalar `μ`, and an exponent `k ∈ ℕ` is the
kernel of `(f - μ • id) ^ k`. (Def 8.10 of [axler2015]). Furthermore, a generalized eigenspace for
some exponent `k` is contained in the generalized eigenspace for exponents larger than `k`. -/
def genEigenspace (f : End R M) (μ : R) : ℕ →o Submodule R M where
  toFun k := LinearMap.ker ((f - algebraMap R (End R M) μ) ^ k)
  monotone' k m hm := by
    simp only [← pow_sub_mul_pow _ hm]
    exact
      LinearMap.ker_le_ker_comp ((f - algebraMap R (End R M) μ) ^ k)
        ((f - algebraMap R (End R M) μ) ^ (m - k))

@[simp]
theorem mem_genEigenspace (f : End R M) (μ : R) (k : ℕ) (m : M) :
    m ∈ f.genEigenspace μ k ↔ ((f - μ • (1 : End R M)) ^ k) m = 0 := Iff.rfl

@[simp]
theorem genEigenspace_zero (f : End R M) (k : ℕ) :
    f.genEigenspace 0 k = LinearMap.ker (f ^ k) := by
  simp [Module.End.genEigenspace]

/-- A nonzero element of a generalized eigenspace is a generalized eigenvector.
    (Def 8.9 of [axler2015])-/
def HasGenEigenvector (f : End R M) (μ : R) (k : ℕ) (x : M) : Prop :=
  x ≠ 0 ∧ x ∈ genEigenspace f μ k

/-- A scalar `μ` is a generalized eigenvalue for a linear map `f` and an exponent `k ∈ ℕ` if there
    are generalized eigenvectors for `f`, `k`, and `μ`. -/
def HasGenEigenvalue (f : End R M) (μ : R) (k : ℕ) : Prop :=
  genEigenspace f μ k ≠ ⊥

/-- The generalized eigenrange for a linear map `f`, a scalar `μ`, and an exponent `k ∈ ℕ` is the
    range of `(f - μ • id) ^ k`. -/
def genEigenrange (f : End R M) (μ : R) (k : ℕ) : Submodule R M :=
  LinearMap.range ((f - algebraMap R (End R M) μ) ^ k)

/-- The exponent of a generalized eigenvalue is never 0. -/
theorem exp_ne_zero_of_hasGenEigenvalue {f : End R M} {μ : R} {k : ℕ}
    (h : f.HasGenEigenvalue μ k) : k ≠ 0 := by
  rintro rfl
  exact h LinearMap.ker_id

/-- The union of the kernels of `(f - μ • id) ^ k` over all `k`. -/
def maxGenEigenspace (f : End R M) (μ : R) : Submodule R M :=
  ⨆ k, f.genEigenspace μ k

theorem genEigenspace_le_maximal (f : End R M) (μ : R) (k : ℕ) :
    f.genEigenspace μ k ≤ f.maxGenEigenspace μ :=
  le_iSup _ _

@[simp]
theorem mem_maxGenEigenspace (f : End R M) (μ : R) (m : M) :
    m ∈ f.maxGenEigenspace μ ↔ ∃ k : ℕ, ((f - μ • (1 : End R M)) ^ k) m = 0 := by
  simp only [maxGenEigenspace, ← mem_genEigenspace, Submodule.mem_iSup_of_chain]

/-- If there exists a natural number `k` such that the kernel of `(f - μ • id) ^ k` is the
maximal generalized eigenspace, then this value is the least such `k`. If not, this value is not
meaningful. -/
noncomputable def maxGenEigenspaceIndex (f : End R M) (μ : R) :=
  monotonicSequenceLimitIndex (f.genEigenspace μ)

/-- For an endomorphism of a Noetherian module, the maximal eigenspace is always of the form kernel
`(f - μ • id) ^ k` for some `k`. -/
theorem maxGenEigenspace_eq [h : IsNoetherian R M] (f : End R M) (μ : R) :
    maxGenEigenspace f μ =
      f.genEigenspace μ (maxGenEigenspaceIndex f μ) := by
  rw [isNoetherian_iff_wellFounded] at h
  exact (WellFounded.iSup_eq_monotonicSequenceLimit h (f.genEigenspace μ) : _)

/-- A generalized eigenvalue for some exponent `k` is also
    a generalized eigenvalue for exponents larger than `k`. -/
theorem hasGenEigenvalue_of_hasGenEigenvalue_of_le {f : End R M} {μ : R} {k : ℕ}
    {m : ℕ} (hm : k ≤ m) (hk : f.HasGenEigenvalue μ k) :
    f.HasGenEigenvalue μ m := by
  unfold HasGenEigenvalue at *
  contrapose! hk
  rw [← le_bot_iff, ← hk]
  exact (f.genEigenspace μ).monotone hm

/-- The eigenspace is a subspace of the generalized eigenspace. -/
theorem eigenspace_le_genEigenspace {f : End R M} {μ : R} {k : ℕ} (hk : 0 < k) :
    f.eigenspace μ ≤ f.genEigenspace μ k :=
  (f.genEigenspace μ).monotone (Nat.succ_le_of_lt hk)

/-- All eigenvalues are generalized eigenvalues. -/
theorem hasGenEigenvalue_of_hasEigenvalue {f : End R M} {μ : R} {k : ℕ} (hk : 0 < k)
    (hμ : f.HasEigenvalue μ) : f.HasGenEigenvalue μ k := by
  apply hasGenEigenvalue_of_hasGenEigenvalue_of_le hk
  rw [HasGenEigenvalue, genEigenspace, OrderHom.coe_mk, pow_one]
  exact hμ

/-- All generalized eigenvalues are eigenvalues. -/
theorem hasEigenvalue_of_hasGenEigenvalue {f : End R M} {μ : R} {k : ℕ}
    (hμ : f.HasGenEigenvalue μ k) : f.HasEigenvalue μ := by
  intro contra; apply hμ
  erw [LinearMap.ker_eq_bot] at contra ⊢; rw [LinearMap.coe_pow]
  exact Function.Injective.iterate contra k

/-- Generalized eigenvalues are actually just eigenvalues. -/
@[simp]
theorem hasGenEigenvalue_iff_hasEigenvalue {f : End R M} {μ : R} {k : ℕ} (hk : 0 < k) :
    f.HasGenEigenvalue μ k ↔ f.HasEigenvalue μ :=
  ⟨hasEigenvalue_of_hasGenEigenvalue, hasGenEigenvalue_of_hasEigenvalue hk⟩

/-- Every generalized eigenvector is a generalized eigenvector for exponent `finrank K V`.
    (Lemma 8.11 of [axler2015]) -/
theorem genEigenspace_le_genEigenspace_finrank [FiniteDimensional K V] (f : End K V)
    (μ : K) (k : ℕ) : f.genEigenspace μ k ≤ f.genEigenspace μ (finrank K V) :=
  ker_pow_le_ker_pow_finrank _ _

@[simp] theorem iSup_genEigenspace_eq_genEigenspace_finrank
    [FiniteDimensional K V] (f : End K V) (μ : K) :
    ⨆ k, f.genEigenspace μ k = f.genEigenspace μ (finrank K V) :=
  le_antisymm (iSup_le (genEigenspace_le_genEigenspace_finrank f μ)) (le_iSup _ _)

/-- Generalized eigenspaces for exponents at least `finrank K V` are equal to each other. -/
theorem genEigenspace_eq_genEigenspace_finrank_of_le [FiniteDimensional K V]
    (f : End K V) (μ : K) {k : ℕ} (hk : finrank K V ≤ k) :
    f.genEigenspace μ k = f.genEigenspace μ (finrank K V) :=
  ker_pow_eq_ker_pow_finrank_of_le hk

lemma mapsTo_genEigenspace_of_comm {f g : End R M} (h : Commute f g) (μ : R) (k : ℕ) :
    MapsTo g (f.genEigenspace μ k) (f.genEigenspace μ k) := by
  replace h : Commute ((f - μ • (1 : End R M)) ^ k) g :=
    (h.sub_left <| Algebra.commute_algebraMap_left μ g).pow_left k
  intro x hx
  simp only [SetLike.mem_coe, mem_genEigenspace] at hx ⊢
  rw [← LinearMap.comp_apply, ← LinearMap.mul_eq_comp, h.eq, LinearMap.mul_eq_comp,
    LinearMap.comp_apply, hx, map_zero]

lemma mapsTo_iSup_genEigenspace_of_comm {f g : End R M} (h : Commute f g) (μ : R) :
    MapsTo g ↑(⨆ k, f.genEigenspace μ k) ↑(⨆ k, f.genEigenspace μ k) := by
  simp only [MapsTo, Submodule.coe_iSup_of_chain, mem_iUnion, SetLike.mem_coe]
  rintro x ⟨k, hk⟩
  exact ⟨k, f.mapsTo_genEigenspace_of_comm h μ k hk⟩

/-- The restriction of `f - μ • 1` to the `k`-fold generalized `μ`-eigenspace is nilpotent. -/
lemma isNilpotent_restrict_sub_algebraMap (f : End R M) (μ : R) (k : ℕ)
    (h : MapsTo (f - algebraMap R (End R M) μ)
      (f.genEigenspace μ k) (f.genEigenspace μ k) :=
      mapsTo_genEigenspace_of_comm (Algebra.mul_sub_algebraMap_commutes f μ) μ k) :
    IsNilpotent ((f - algebraMap R (End R M) μ).restrict h) := by
  use k
  ext
  simp [LinearMap.restrict_apply, LinearMap.pow_restrict _]

/-- The restriction of `f - μ • 1` to the generalized `μ`-eigenspace is nilpotent. -/
lemma isNilpotent_restrict_iSup_sub_algebraMap [IsNoetherian R M] (f : End R M) (μ : R)
    (h : MapsTo (f - algebraMap R (End R M) μ)
      ↑(⨆ k, f.genEigenspace μ k) ↑(⨆ k, f.genEigenspace μ k) :=
      mapsTo_iSup_genEigenspace_of_comm (Algebra.mul_sub_algebraMap_commutes f μ) μ) :
    IsNilpotent ((f - algebraMap R (End R M) μ).restrict h) := by
  obtain ⟨l, hl⟩ : ∃ l, ⨆ k, f.genEigenspace μ k = f.genEigenspace μ l :=
    ⟨_, maxGenEigenspace_eq f μ⟩
  use l
  ext ⟨x, hx⟩
  simpa [hl, LinearMap.restrict_apply, LinearMap.pow_restrict _] using hx

lemma disjoint_genEigenspace [NoZeroSMulDivisors R M]
    (f : End R M) {μ₁ μ₂ : R} (hμ : μ₁ ≠ μ₂) (k l : ℕ) :
    Disjoint (f.genEigenspace μ₁ k) (f.genEigenspace μ₂ l) := by
  nontriviality M
  have := NoZeroSMulDivisors.isReduced R M
  rw [disjoint_iff]
  set p := f.genEigenspace μ₁ k ⊓ f.genEigenspace μ₂ l
  by_contra hp
  replace hp : Nontrivial p := Submodule.nontrivial_iff_ne_bot.mpr hp
  let f₁ : End R p := (f - algebraMap R (End R M) μ₁).restrict <| MapsTo.inter_inter
    (mapsTo_genEigenspace_of_comm (Algebra.mul_sub_algebraMap_commutes f μ₁) μ₁ k)
    (mapsTo_genEigenspace_of_comm (Algebra.mul_sub_algebraMap_commutes f μ₁) μ₂ l)
  let f₂ : End R p := (f - algebraMap R (End R M) μ₂).restrict <| MapsTo.inter_inter
    (mapsTo_genEigenspace_of_comm (Algebra.mul_sub_algebraMap_commutes f μ₂) μ₁ k)
    (mapsTo_genEigenspace_of_comm (Algebra.mul_sub_algebraMap_commutes f μ₂) μ₂ l)
  have : IsNilpotent (f₂ - f₁) := by
    apply Commute.isNilpotent_sub (x := f₂) (y := f₁) _ ⟨l, ?_⟩ ⟨k, ?_⟩
    · ext; simp [f₁, f₂, smul_sub, sub_sub, smul_comm μ₁, add_sub_left_comm]
    all_goals ext ⟨x, _, _⟩; simpa [LinearMap.restrict_apply, LinearMap.pow_restrict _] using ‹_›
  have hf₁₂ : f₂ - f₁ = algebraMap R (End R p) (μ₁ - μ₂) := by ext; simp [f₁, f₂, sub_smul]
  rw [hf₁₂, IsNilpotent.map_iff (NoZeroSMulDivisors.algebraMap_injective R (End R p)),
    isNilpotent_iff_eq_zero, sub_eq_zero] at this
  contradiction

lemma disjoint_iSup_genEigenspace [NoZeroSMulDivisors R M]
    (f : End R M) {μ₁ μ₂ : R} (hμ : μ₁ ≠ μ₂) :
    Disjoint (⨆ k, f.genEigenspace μ₁ k) (⨆ k, f.genEigenspace μ₂ k) := by
  simp_rw [(f.genEigenspace μ₁).mono.directed_le.disjoint_iSup_left,
    (f.genEigenspace μ₂).mono.directed_le.disjoint_iSup_right]
  exact disjoint_genEigenspace f hμ

lemma injOn_genEigenspace [NoZeroSMulDivisors R M] (f : End R M) :
    InjOn (⨆ k, f.genEigenspace · k) {μ | ⨆ k, f.genEigenspace μ k ≠ ⊥} := by
  rintro μ₁ _ μ₂ hμ₂ (hμ₁₂ : ⨆ k, f.genEigenspace μ₁ k = ⨆ k, f.genEigenspace μ₂ k)
  by_contra contra
  apply hμ₂
  simpa only [hμ₁₂, disjoint_self] using f.disjoint_iSup_genEigenspace contra

theorem independent_genEigenspace [NoZeroSMulDivisors R M] (f : End R M) :
    CompleteLattice.Independent (fun μ ↦ ⨆ k, f.genEigenspace μ k) := by
  classical
  suffices ∀ μ (s : Finset R), μ ∉ s → Disjoint (⨆ k, f.genEigenspace μ k)
      (s.sup fun μ ↦ ⨆ k, f.genEigenspace μ k) by
    simp_rw [CompleteLattice.independent_iff_supIndep_of_injOn f.injOn_genEigenspace,
      Finset.supIndep_iff_disjoint_erase]
    exact fun s μ _ ↦ this _ _ (s.not_mem_erase μ)
  intro μ₁ s
  induction' s using Finset.induction_on with μ₂ s _ ih
  · simp
  intro hμ₁₂
  obtain ⟨hμ₁₂ : μ₁ ≠ μ₂, hμ₁ : μ₁ ∉ s⟩ := by rwa [Finset.mem_insert, not_or] at hμ₁₂
  specialize ih hμ₁
  rw [Finset.sup_insert, disjoint_iff, Submodule.eq_bot_iff]
  rintro x ⟨hx, hx'⟩
  simp only [SetLike.mem_coe] at hx hx'
  suffices x ∈ ⨆ k, genEigenspace f μ₂ k by
    rw [← Submodule.mem_bot (R := R), ← (f.disjoint_iSup_genEigenspace hμ₁₂).eq_bot]
    exact ⟨hx, this⟩
  obtain ⟨y, hy, z, hz, rfl⟩ := Submodule.mem_sup.mp hx'; clear hx'
  let g := f - algebraMap R (End R M) μ₂
  obtain ⟨k : ℕ, hk : (g ^ k) y = 0⟩ := by simpa using hy
  have hyz : (g ^ k) (y + z) ∈
      (⨆ k, genEigenspace f μ₁ k) ⊓ s.sup fun μ ↦ ⨆ k, f.genEigenspace μ k := by
    refine ⟨f.mapsTo_iSup_genEigenspace_of_comm ?_ μ₁ hx, ?_⟩
    · exact Algebra.mul_sub_algebraMap_pow_commutes f μ₂ k
    · rw [SetLike.mem_coe, map_add, hk, zero_add]
      suffices (s.sup fun μ ↦ ⨆ k, f.genEigenspace μ k).map (g ^ k) ≤
          s.sup fun μ ↦ ⨆ k, f.genEigenspace μ k by exact this (Submodule.mem_map_of_mem hz)
      simp_rw [Finset.sup_eq_iSup, Submodule.map_iSup (ι := R), Submodule.map_iSup (ι := _ ∈ s)]
      refine iSup₂_mono fun μ _ ↦ ?_
      rintro - ⟨u, hu, rfl⟩
      refine f.mapsTo_iSup_genEigenspace_of_comm ?_ μ hu
      exact Algebra.mul_sub_algebraMap_pow_commutes f μ₂ k
  rw [ih.eq_bot, Submodule.mem_bot] at hyz
  simp_rw [Submodule.mem_iSup_of_chain, mem_genEigenspace]
  exact ⟨k, hyz⟩

/-- The eigenspaces of a linear operator form an independent family of subspaces of `M`.  That is,
any eigenspace has trivial intersection with the span of all the other eigenspaces. -/
theorem eigenspaces_independent [NoZeroSMulDivisors R M] (f : End R M) :
    CompleteLattice.Independent f.eigenspace :=
  f.independent_genEigenspace.mono fun μ ↦ le_iSup (genEigenspace f μ) 1

/-- Eigenvectors corresponding to distinct eigenvalues of a linear operator are linearly
    independent. (Lemma 5.10 of [axler2015])

    We use the eigenvalues as indexing set to ensure that there is only one eigenvector for each
    eigenvalue in the image of `xs`. -/
theorem eigenvectors_linearIndependent [NoZeroSMulDivisors R M]
    (f : End R M) (μs : Set R) (xs : μs → M)
    (h_eigenvec : ∀ μ : μs, f.HasEigenvector μ (xs μ)) : LinearIndependent R xs :=
  CompleteLattice.Independent.linearIndependent _
    (f.eigenspaces_independent.comp Subtype.coe_injective) (fun μ => (h_eigenvec μ).1) fun μ =>
    (h_eigenvec μ).2

/-- If `f` maps a subspace `p` into itself, then the generalized eigenspace of the restriction
    of `f` to `p` is the part of the generalized eigenspace of `f` that lies in `p`. -/
theorem genEigenspace_restrict (f : End R M) (p : Submodule R M) (k : ℕ) (μ : R)
    (hfp : ∀ x : M, x ∈ p → f x ∈ p) :
    genEigenspace (LinearMap.restrict f hfp) μ k =
      Submodule.comap p.subtype (f.genEigenspace μ k) := by
  simp only [genEigenspace, OrderHom.coe_mk, ← LinearMap.ker_comp]
  induction' k with k ih
  · rw [pow_zero, pow_zero, LinearMap.one_eq_id]
    apply (Submodule.ker_subtype _).symm
  · erw [pow_succ, pow_succ, LinearMap.ker_comp, LinearMap.ker_comp, ih, ← LinearMap.ker_comp,
      LinearMap.comp_assoc]

lemma _root_.Submodule.inf_genEigenspace (f : End R M) (p : Submodule R M) {k : ℕ} {μ : R}
    (hfp : ∀ x : M, x ∈ p → f x ∈ p) :
    p ⊓ f.genEigenspace μ k =
      (genEigenspace (LinearMap.restrict f hfp) μ k).map p.subtype := by
  rw [f.genEigenspace_restrict _ _ _ hfp, Submodule.map_comap_eq, Submodule.range_subtype]

/-- If `p` is an invariant submodule of an endomorphism `f`, then the `μ`-eigenspace of the
restriction of `f` to `p` is a submodule of the `μ`-eigenspace of `f`. -/
theorem eigenspace_restrict_le_eigenspace (f : End R M) {p : Submodule R M} (hfp : ∀ x ∈ p, f x ∈ p)
    (μ : R) : (eigenspace (f.restrict hfp) μ).map p.subtype ≤ f.eigenspace μ := by
  rintro a ⟨x, hx, rfl⟩
  simp only [SetLike.mem_coe, mem_eigenspace_iff, LinearMap.restrict_apply] at hx ⊢
  exact congr_arg Subtype.val hx

/-- Generalized eigenrange and generalized eigenspace for exponent `finrank K V` are disjoint. -/
theorem generalized_eigenvec_disjoint_range_ker [FiniteDimensional K V] (f : End K V) (μ : K) :
    Disjoint (f.genEigenrange μ (finrank K V))
      (f.genEigenspace μ (finrank K V)) := by
  have h :=
    calc
      Submodule.comap ((f - algebraMap _ _ μ) ^ finrank K V)
        (f.genEigenspace μ (finrank K V)) =
          LinearMap.ker ((f - algebraMap _ _ μ) ^ finrank K V *
            (f - algebraMap K (End K V) μ) ^ finrank K V) := by
              rw [genEigenspace, OrderHom.coe_mk, ← LinearMap.ker_comp]; rfl
      _ = f.genEigenspace μ (finrank K V + finrank K V) := by rw [← pow_add]; rfl
      _ = f.genEigenspace μ (finrank K V) := by
        rw [genEigenspace_eq_genEigenspace_finrank_of_le]; omega
  rw [disjoint_iff_inf_le, genEigenrange, LinearMap.range_eq_map,
    Submodule.map_inf_eq_map_inf_comap, top_inf_eq, h]
  apply Submodule.map_comap_le

/-- If an invariant subspace `p` of an endomorphism `f` is disjoint from the `μ`-eigenspace of `f`,
then the restriction of `f` to `p` has trivial `μ`-eigenspace. -/
theorem eigenspace_restrict_eq_bot {f : End R M} {p : Submodule R M} (hfp : ∀ x ∈ p, f x ∈ p)
    {μ : R} (hμp : Disjoint (f.eigenspace μ) p) : eigenspace (f.restrict hfp) μ = ⊥ := by
  rw [eq_bot_iff]
  intro x hx
  simpa using hμp.le_bot ⟨eigenspace_restrict_le_eigenspace f hfp μ ⟨x, hx, rfl⟩, x.prop⟩

/-- The generalized eigenspace of an eigenvalue has positive dimension for positive exponents. -/
theorem pos_finrank_genEigenspace_of_hasEigenvalue [FiniteDimensional K V] {f : End K V}
    {k : ℕ} {μ : K} (hx : f.HasEigenvalue μ) (hk : 0 < k) :
    0 < finrank K (f.genEigenspace μ k) :=
  calc
    0 = finrank K (⊥ : Submodule K V) := by rw [finrank_bot]
    _ < finrank K (f.eigenspace μ) := Submodule.finrank_lt_finrank_of_lt (bot_lt_iff_ne_bot.2 hx)
    _ ≤ finrank K (f.genEigenspace μ k) :=
      Submodule.finrank_mono ((f.genEigenspace μ).monotone (Nat.succ_le_of_lt hk))

/-- A linear map maps a generalized eigenrange into itself. -/
theorem map_genEigenrange_le {f : End K V} {μ : K} {n : ℕ} :
    Submodule.map f (f.genEigenrange μ n) ≤ f.genEigenrange μ n :=
  calc
    Submodule.map f (f.genEigenrange μ n) =
      LinearMap.range (f * (f - algebraMap _ _ μ) ^ n) := by
        rw [genEigenrange]; exact (LinearMap.range_comp _ _).symm
    _ = LinearMap.range ((f - algebraMap _ _ μ) ^ n * f) := by
        rw [Algebra.mul_sub_algebraMap_pow_commutes]
    _ = Submodule.map ((f - algebraMap _ _ μ) ^ n) (LinearMap.range f) := LinearMap.range_comp _ _
    _ ≤ f.genEigenrange μ n := LinearMap.map_le_range

lemma iSup_genEigenspace_le_smul (f : Module.End R M) (μ t : R) :
    (⨆ k, f.genEigenspace μ k) ≤ ⨆ k, (t • f).genEigenspace (t * μ) k := by
  intro m hm
  simp only [Submodule.mem_iSup_of_chain, mem_genEigenspace] at hm ⊢
  refine Exists.imp (fun k hk ↦ ?_) hm
  rw [mul_smul, ← smul_sub, smul_pow, LinearMap.smul_apply, hk, smul_zero]

lemma iSup_genEigenspace_inf_le_add
    (f₁ f₂ : End R M) (μ₁ μ₂ : R) (h : Commute f₁ f₂) :
    (⨆ k, f₁.genEigenspace μ₁ k) ⊓ (⨆ k, f₂.genEigenspace μ₂ k) ≤
    ⨆ k, (f₁ + f₂).genEigenspace (μ₁ + μ₂) k := by
  intro m hm
  simp only [iSup_le_iff, Submodule.mem_inf, Submodule.mem_iSup_of_chain,
    mem_genEigenspace] at hm ⊢
  obtain ⟨⟨k₁, hk₁⟩, ⟨k₂, hk₂⟩⟩ := hm
  use k₁ + k₂ - 1
  have : f₁ + f₂ - (μ₁ + μ₂) • 1 = (f₁ - μ₁ • 1) + (f₂ - μ₂ • 1) := by
    rw [add_smul]; exact add_sub_add_comm f₁ f₂ (μ₁ • 1) (μ₂ • 1)
  replace h : Commute (f₁ - μ₁ • 1) (f₂ - μ₂ • 1) :=
    (h.sub_right <| Algebra.commute_algebraMap_right μ₂ f₁).sub_left
      (Algebra.commute_algebraMap_left μ₁ _)
  rw [this, h.add_pow', LinearMap.coeFn_sum, Finset.sum_apply]
  refine Finset.sum_eq_zero fun ⟨i, j⟩ hij ↦ ?_
  suffices (((f₁ - μ₁ • 1) ^ i) * ((f₂ - μ₂ • 1) ^ j)) m = 0 by
    rw [LinearMap.smul_apply, this, smul_zero]
  cases' Nat.le_or_le_of_add_eq_add_pred (Finset.mem_antidiagonal.mp hij) with hi hj
  · rw [(h.pow_pow i j).eq, LinearMap.mul_apply, LinearMap.pow_map_zero_of_le hi hk₁,
      LinearMap.map_zero]
  · rw [LinearMap.mul_apply, LinearMap.pow_map_zero_of_le hj hk₂, LinearMap.map_zero]

<<<<<<< HEAD
lemma map_smul_of_iInf_generalizedEigenspace_ne_bot [NoZeroSMulDivisors R M]
    {L F : Type*} [SMul R L] [FunLike F L (End R M)] [MulActionHomClass F R L (End R M)] (f : F)
    (μ : L → R) (h_ne : ⨅ x, ⨆ k, (f x).generalizedEigenspace (μ x) k ≠ ⊥)
=======
lemma map_smul_of_iInf_genEigenspace_ne_bot [NoZeroSMulDivisors R M]
    {L F : Type*} [SMul R L] [FunLike F L (End R M)] [MulActionHomClass F R L (End R M)] (f : F)
    (μ : L → R) (h_ne : ⨅ x, ⨆ k, (f x).genEigenspace (μ x) k ≠ ⊥)
>>>>>>> 59de845a
    (t : R) (x : L) :
    μ (t • x) = t • μ x := by
  by_contra contra
  let g : L → Submodule R M := fun x ↦ ⨆ k, (f x).genEigenspace (μ x) k
  have : ⨅ x, g x ≤ g x ⊓ g (t • x) := le_inf_iff.mpr ⟨iInf_le g x, iInf_le g (t • x)⟩
  refine h_ne <| eq_bot_iff.mpr (le_trans this (disjoint_iff_inf_le.mp ?_))
  apply Disjoint.mono_left (iSup_genEigenspace_le_smul (f x) (μ x) t)
  simp only [g, map_smul]
  exact disjoint_iSup_genEigenspace (t • f x) (Ne.symm contra)

lemma map_add_of_iInf_genEigenspace_ne_bot_of_commute [NoZeroSMulDivisors R M]
    {L F : Type*} [Add L] [FunLike F L (End R M)] [AddHomClass F L (End R M)] (f : F)
    (μ : L → R) (h_ne : ⨅ x, ⨆ k, (f x).genEigenspace (μ x) k ≠ ⊥)
    (h : ∀ x y, Commute (f x) (f y)) (x y : L) :
    μ (x + y) = μ x + μ y := by
  by_contra contra
  let g : L → Submodule R M := fun x ↦ ⨆ k, (f x).genEigenspace (μ x) k
  have : ⨅ x, g x ≤ (g x ⊓ g y) ⊓ g (x + y) :=
    le_inf_iff.mpr ⟨le_inf_iff.mpr ⟨iInf_le g x, iInf_le g y⟩, iInf_le g (x + y)⟩
  refine h_ne <| eq_bot_iff.mpr (le_trans this (disjoint_iff_inf_le.mp ?_))
  apply Disjoint.mono_left (iSup_genEigenspace_inf_le_add (f x) (f y) (μ x) (μ y) (h x y))
  simp only [g, map_add]
  exact disjoint_iSup_genEigenspace (f x + f y) (Ne.symm contra)

end End

end Module<|MERGE_RESOLUTION|>--- conflicted
+++ resolved
@@ -507,15 +507,9 @@
       LinearMap.map_zero]
   · rw [LinearMap.mul_apply, LinearMap.pow_map_zero_of_le hj hk₂, LinearMap.map_zero]
 
-<<<<<<< HEAD
-lemma map_smul_of_iInf_generalizedEigenspace_ne_bot [NoZeroSMulDivisors R M]
-    {L F : Type*} [SMul R L] [FunLike F L (End R M)] [MulActionHomClass F R L (End R M)] (f : F)
-    (μ : L → R) (h_ne : ⨅ x, ⨆ k, (f x).generalizedEigenspace (μ x) k ≠ ⊥)
-=======
 lemma map_smul_of_iInf_genEigenspace_ne_bot [NoZeroSMulDivisors R M]
     {L F : Type*} [SMul R L] [FunLike F L (End R M)] [MulActionHomClass F R L (End R M)] (f : F)
     (μ : L → R) (h_ne : ⨅ x, ⨆ k, (f x).genEigenspace (μ x) k ≠ ⊥)
->>>>>>> 59de845a
     (t : R) (x : L) :
     μ (t • x) = t • μ x := by
   by_contra contra
