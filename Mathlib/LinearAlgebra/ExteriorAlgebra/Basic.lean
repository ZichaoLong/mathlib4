--- conflicted
+++ resolved
@@ -306,10 +306,6 @@
 theorem ιMulti_succ_apply {n : ℕ} (v : Fin n.succ → M) :
     ιMulti R _ v = ι R (v 0) * ιMulti R _ (Matrix.vecTail v) := by
   simp [ιMulti, Matrix.vecTail]
-<<<<<<< HEAD
-#align exterior_algebra.ι_multi_succ_apply ExteriorAlgebra.ιMulti_succ_apply
-=======
->>>>>>> 99508fb5
 
 theorem ιMulti_succ_curryLeft {n : ℕ} (m : M) :
     (ιMulti R n.succ).curryLeft m = (LinearMap.mulLeft R (ι R m)).compAlternatingMap (ιMulti R n) :=
