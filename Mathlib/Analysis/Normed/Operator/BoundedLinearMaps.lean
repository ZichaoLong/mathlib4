/-
Copyright (c) 2018 Patrick Massot. All rights reserved.
Released under Apache 2.0 license as described in the file LICENSE.
Authors: Patrick Massot, Johannes Hölzl
-/
import Mathlib.Analysis.NormedSpace.Multilinear.Basic
import Mathlib.Analysis.Normed.Ring.Units
import Mathlib.Analysis.NormedSpace.OperatorNorm.Completeness
import Mathlib.Analysis.NormedSpace.OperatorNorm.Mul

/-!
# Bounded linear maps

This file defines a class stating that a map between normed vector spaces is (bi)linear and
continuous.
Instead of asking for continuity, the definition takes the equivalent condition (because the space
is normed) that `‖f x‖` is bounded by a multiple of `‖x‖`. Hence the "bounded" in the name refers to
`‖f x‖/‖x‖` rather than `‖f x‖` itself.

## Main definitions

* `IsBoundedLinearMap`: Class stating that a map `f : E → F` is linear and has `‖f x‖` bounded
  by a multiple of `‖x‖`.
* `IsBoundedBilinearMap`: Class stating that a map `f : E × F → G` is bilinear and continuous,
  but through the simpler to provide statement that `‖f (x, y)‖` is bounded by a multiple of
  `‖x‖ * ‖y‖`
* `IsBoundedBilinearMap.linearDeriv`: Derivative of a continuous bilinear map as a linear map.
* `IsBoundedBilinearMap.deriv`: Derivative of a continuous bilinear map as a continuous linear
  map. The proof that it is indeed the derivative is `IsBoundedBilinearMap.hasFDerivAt` in
  `Analysis.Calculus.FDeriv`.

## Main theorems

* `IsBoundedBilinearMap.continuous`: A bounded bilinear map is continuous.
* `ContinuousLinearEquiv.isOpen`: The continuous linear equivalences are an open subset of the
  set of continuous linear maps between a pair of Banach spaces.  Placed in this file because its
  proof uses `IsBoundedBilinearMap.continuous`.

## Notes

The main use of this file is `IsBoundedBilinearMap`.
The file `Analysis.NormedSpace.Multilinear.Basic`
already expounds the theory of multilinear maps,
but the `2`-variables case is sufficiently simpler to currently deserve its own treatment.

`IsBoundedLinearMap` is effectively an unbundled version of `ContinuousLinearMap` (defined
in `Topology.Algebra.Module.Basic`, theory over normed spaces developed in
`Analysis.NormedSpace.OperatorNorm`), albeit the name disparity. A bundled
`ContinuousLinearMap` is to be preferred over an `IsBoundedLinearMap` hypothesis. Historical
artifact, really.
-/


noncomputable section

open Topology

open Filter (Tendsto)

open Metric ContinuousLinearMap

variable {𝕜 : Type*} [NontriviallyNormedField 𝕜] {E : Type*} [NormedAddCommGroup E]
  [NormedSpace 𝕜 E] {F : Type*} [NormedAddCommGroup F] [NormedSpace 𝕜 F] {G : Type*}
  [NormedAddCommGroup G] [NormedSpace 𝕜 G]

/-- A function `f` satisfies `IsBoundedLinearMap 𝕜 f` if it is linear and satisfies the
inequality `‖f x‖ ≤ M * ‖x‖` for some positive constant `M`. -/
structure IsBoundedLinearMap (𝕜 : Type*) [NormedField 𝕜] {E : Type*} [NormedAddCommGroup E]
  [NormedSpace 𝕜 E] {F : Type*} [NormedAddCommGroup F] [NormedSpace 𝕜 F] (f : E → F) extends
  IsLinearMap 𝕜 f : Prop where
  bound : ∃ M, 0 < M ∧ ∀ x : E, ‖f x‖ ≤ M * ‖x‖

theorem IsLinearMap.with_bound {f : E → F} (hf : IsLinearMap 𝕜 f) (M : ℝ)
    (h : ∀ x : E, ‖f x‖ ≤ M * ‖x‖) : IsBoundedLinearMap 𝕜 f :=
  ⟨hf,
    by_cases
      (fun (this : M ≤ 0) =>
        ⟨1, zero_lt_one, fun x =>
          (h x).trans <| mul_le_mul_of_nonneg_right (this.trans zero_le_one) (norm_nonneg x)⟩)
      fun (this : ¬M ≤ 0) => ⟨M, lt_of_not_ge this, h⟩⟩

/-- A continuous linear map satisfies `IsBoundedLinearMap` -/
theorem ContinuousLinearMap.isBoundedLinearMap (f : E →L[𝕜] F) : IsBoundedLinearMap 𝕜 f :=
  { f.toLinearMap.isLinear with bound := f.bound }

namespace IsBoundedLinearMap

/-- Construct a linear map from a function `f` satisfying `IsBoundedLinearMap 𝕜 f`. -/
def toLinearMap (f : E → F) (h : IsBoundedLinearMap 𝕜 f) : E →ₗ[𝕜] F :=
  IsLinearMap.mk' _ h.toIsLinearMap

/-- Construct a continuous linear map from `IsBoundedLinearMap`. -/
def toContinuousLinearMap {f : E → F} (hf : IsBoundedLinearMap 𝕜 f) : E →L[𝕜] F :=
  { toLinearMap f hf with
    cont :=
      let ⟨C, _, hC⟩ := hf.bound
      AddMonoidHomClass.continuous_of_bound (toLinearMap f hf) C hC }

theorem zero : IsBoundedLinearMap 𝕜 fun _ : E => (0 : F) :=
  (0 : E →ₗ[𝕜] F).isLinear.with_bound 0 <| by simp [le_refl]

theorem id : IsBoundedLinearMap 𝕜 fun x : E => x :=
  LinearMap.id.isLinear.with_bound 1 <| by simp [le_refl]

theorem fst : IsBoundedLinearMap 𝕜 fun x : E × F => x.1 := by
  refine (LinearMap.fst 𝕜 E F).isLinear.with_bound 1 fun x => ?_
  rw [one_mul]
  exact le_max_left _ _

theorem snd : IsBoundedLinearMap 𝕜 fun x : E × F => x.2 := by
  refine (LinearMap.snd 𝕜 E F).isLinear.with_bound 1 fun x => ?_
  rw [one_mul]
  exact le_max_right _ _

variable {f g : E → F}

theorem smul (c : 𝕜) (hf : IsBoundedLinearMap 𝕜 f) : IsBoundedLinearMap 𝕜 (c • f) :=
  let ⟨hlf, M, _, hM⟩ := hf
  (c • hlf.mk' f).isLinear.with_bound (‖c‖ * M) fun x =>
    calc
      ‖c • f x‖ = ‖c‖ * ‖f x‖ := norm_smul c (f x)
      _ ≤ ‖c‖ * (M * ‖x‖) := mul_le_mul_of_nonneg_left (hM _) (norm_nonneg _)
      _ = ‖c‖ * M * ‖x‖ := (mul_assoc _ _ _).symm

theorem neg (hf : IsBoundedLinearMap 𝕜 f) : IsBoundedLinearMap 𝕜 fun e => -f e := by
  rw [show (fun e => -f e) = fun e => (-1 : 𝕜) • f e by funext; simp]
  exact smul (-1) hf

theorem add (hf : IsBoundedLinearMap 𝕜 f) (hg : IsBoundedLinearMap 𝕜 g) :
    IsBoundedLinearMap 𝕜 fun e => f e + g e :=
  let ⟨hlf, Mf, _, hMf⟩ := hf
  let ⟨hlg, Mg, _, hMg⟩ := hg
  (hlf.mk' _ + hlg.mk' _).isLinear.with_bound (Mf + Mg) fun x =>
    calc
      ‖f x + g x‖ ≤ Mf * ‖x‖ + Mg * ‖x‖ := norm_add_le_of_le (hMf x) (hMg x)
      _ ≤ (Mf + Mg) * ‖x‖ := by rw [add_mul]

theorem sub (hf : IsBoundedLinearMap 𝕜 f) (hg : IsBoundedLinearMap 𝕜 g) :
    IsBoundedLinearMap 𝕜 fun e => f e - g e := by simpa [sub_eq_add_neg] using add hf (neg hg)

theorem comp {g : F → G} (hg : IsBoundedLinearMap 𝕜 g) (hf : IsBoundedLinearMap 𝕜 f) :
    IsBoundedLinearMap 𝕜 (g ∘ f) :=
  (hg.toContinuousLinearMap.comp hf.toContinuousLinearMap).isBoundedLinearMap

protected theorem tendsto (x : E) (hf : IsBoundedLinearMap 𝕜 f) : Tendsto f (𝓝 x) (𝓝 (f x)) :=
  let ⟨hf, M, _, hM⟩ := hf
  tendsto_iff_norm_sub_tendsto_zero.2 <|
    squeeze_zero (fun e => norm_nonneg _)
      (fun e =>
        calc
          ‖f e - f x‖ = ‖hf.mk' f (e - x)‖ := by rw [(hf.mk' _).map_sub e x]; rfl
          _ ≤ M * ‖e - x‖ := hM (e - x)
          )
      (suffices Tendsto (fun e : E => M * ‖e - x‖) (𝓝 x) (𝓝 (M * 0)) by simpa
      tendsto_const_nhds.mul (tendsto_norm_sub_self _))

theorem continuous (hf : IsBoundedLinearMap 𝕜 f) : Continuous f :=
  continuous_iff_continuousAt.2 fun _ => hf.tendsto _

theorem lim_zero_bounded_linear_map (hf : IsBoundedLinearMap 𝕜 f) : Tendsto f (𝓝 0) (𝓝 0) :=
  (hf.1.mk' _).map_zero ▸ continuous_iff_continuousAt.1 hf.continuous 0

section

open Asymptotics Filter

theorem isBigO_id {f : E → F} (h : IsBoundedLinearMap 𝕜 f) (l : Filter E) : f =O[l] fun x => x :=
  let ⟨_, _, hM⟩ := h.bound
  IsBigO.of_bound _ (mem_of_superset univ_mem fun x _ => hM x)

theorem isBigO_comp {E : Type*} {g : F → G} (hg : IsBoundedLinearMap 𝕜 g) {f : E → F}
    (l : Filter E) : (fun x' => g (f x')) =O[l] f :=
  (hg.isBigO_id ⊤).comp_tendsto le_top

theorem isBigO_sub {f : E → F} (h : IsBoundedLinearMap 𝕜 f) (l : Filter E) (x : E) :
    (fun x' => f (x' - x)) =O[l] fun x' => x' - x :=
  isBigO_comp h l

end

end IsBoundedLinearMap

section

variable {ι : Type*} [Fintype ι]

/-- Taking the cartesian product of two continuous multilinear maps is a bounded linear
operation. -/
theorem isBoundedLinearMap_prod_multilinear {E : ι → Type*} [∀ i, NormedAddCommGroup (E i)]
    [∀ i, NormedSpace 𝕜 (E i)] :
    IsBoundedLinearMap 𝕜 fun p : ContinuousMultilinearMap 𝕜 E F × ContinuousMultilinearMap 𝕜 E G =>
      p.1.prod p.2 where
  map_add p₁ p₂ := by ext : 1; rfl
  map_smul c p := by ext : 1; rfl
  bound := by
    refine ⟨1, zero_lt_one, fun p ↦ ?_⟩
    rw [one_mul]
    apply ContinuousMultilinearMap.opNorm_le_bound _ (norm_nonneg _) _
    intro m
    rw [ContinuousMultilinearMap.prod_apply, norm_prod_le_iff]
    constructor
    · exact (p.1.le_opNorm m).trans (mul_le_mul_of_nonneg_right (norm_fst_le p) <| by positivity)
    · exact (p.2.le_opNorm m).trans (mul_le_mul_of_nonneg_right (norm_snd_le p) <| by positivity)

/-- Given a fixed continuous linear map `g`, associating to a continuous multilinear map `f` the
continuous multilinear map `f (g m₁, ..., g mₙ)` is a bounded linear operation. -/
theorem isBoundedLinearMap_continuousMultilinearMap_comp_linear (g : G →L[𝕜] E) :
    IsBoundedLinearMap 𝕜 fun f : ContinuousMultilinearMap 𝕜 (fun _ : ι => E) F =>
      f.compContinuousLinearMap fun _ => g := by
  refine
    IsLinearMap.with_bound
      ⟨fun f₁ f₂ => by ext; rfl,
        fun c f => by ext; rfl⟩
      (‖g‖ ^ Fintype.card ι) fun f => ?_
  apply ContinuousMultilinearMap.opNorm_le_bound _ _ _
  · apply_rules [mul_nonneg, pow_nonneg, norm_nonneg]
  intro m
  calc
    ‖f (g ∘ m)‖ ≤ ‖f‖ * ∏ i, ‖g (m i)‖ := f.le_opNorm _
    _ ≤ ‖f‖ * ∏ i, ‖g‖ * ‖m i‖ := by
      apply mul_le_mul_of_nonneg_left _ (norm_nonneg _)
      exact Finset.prod_le_prod (fun i _ => norm_nonneg _) fun i _ => g.le_opNorm _
    _ = ‖g‖ ^ Fintype.card ι * ‖f‖ * ∏ i, ‖m i‖ := by
      simp only [Finset.prod_mul_distrib, Finset.prod_const, Finset.card_univ]
      ring

end

section BilinearMap

namespace ContinuousLinearMap

/-! We prove some computation rules for continuous (semi-)bilinear maps in their first argument.
  If `f` is a continuous bilinear map, to use the corresponding rules for the second argument, use
  `(f _).map_add` and similar.

We have to assume that `F` and `G` are normed spaces in this section, to use
`ContinuousLinearMap.toNormedAddCommGroup`, but we don't need to assume this for the first
argument of `f`.
-/


variable {R : Type*}
variable {𝕜₂ 𝕜' : Type*} [NontriviallyNormedField 𝕜'] [NontriviallyNormedField 𝕜₂]
variable {M : Type*} [TopologicalSpace M]
variable {σ₁₂ : 𝕜 →+* 𝕜₂}
variable {G' : Type*} [NormedAddCommGroup G'] [NormedSpace 𝕜₂ G'] [NormedSpace 𝕜' G']
variable [SMulCommClass 𝕜₂ 𝕜' G']

section Semiring

variable [Semiring R] [AddCommMonoid M] [Module R M] {ρ₁₂ : R →+* 𝕜'}

theorem map_add₂ (f : M →SL[ρ₁₂] F →SL[σ₁₂] G') (x x' : M) (y : F) :
    f (x + x') y = f x y + f x' y := by rw [f.map_add, add_apply]

theorem map_zero₂ (f : M →SL[ρ₁₂] F →SL[σ₁₂] G') (y : F) : f 0 y = 0 := by
  rw [f.map_zero, zero_apply]

theorem map_smulₛₗ₂ (f : M →SL[ρ₁₂] F →SL[σ₁₂] G') (c : R) (x : M) (y : F) :
    f (c • x) y = ρ₁₂ c • f x y := by rw [f.map_smulₛₗ, smul_apply]

end Semiring

section Ring

variable [Ring R] [AddCommGroup M] [Module R M] {ρ₁₂ : R →+* 𝕜'}

theorem map_sub₂ (f : M →SL[ρ₁₂] F →SL[σ₁₂] G') (x x' : M) (y : F) :
    f (x - x') y = f x y - f x' y := by rw [f.map_sub, sub_apply]

theorem map_neg₂ (f : M →SL[ρ₁₂] F →SL[σ₁₂] G') (x : M) (y : F) : f (-x) y = -f x y := by
  rw [f.map_neg, neg_apply]

end Ring

theorem map_smul₂ (f : E →L[𝕜] F →L[𝕜] G) (c : 𝕜) (x : E) (y : F) : f (c • x) y = c • f x y := by
  rw [f.map_smul, smul_apply]

end ContinuousLinearMap

variable (𝕜)

/-- A map `f : E × F → G` satisfies `IsBoundedBilinearMap 𝕜 f` if it is bilinear and
continuous. -/
structure IsBoundedBilinearMap (f : E × F → G) : Prop where
  add_left : ∀ (x₁ x₂ : E) (y : F), f (x₁ + x₂, y) = f (x₁, y) + f (x₂, y)
  smul_left : ∀ (c : 𝕜) (x : E) (y : F), f (c • x, y) = c • f (x, y)
  add_right : ∀ (x : E) (y₁ y₂ : F), f (x, y₁ + y₂) = f (x, y₁) + f (x, y₂)
  smul_right : ∀ (c : 𝕜) (x : E) (y : F), f (x, c • y) = c • f (x, y)
  bound : ∃ C > 0, ∀ (x : E) (y : F), ‖f (x, y)‖ ≤ C * ‖x‖ * ‖y‖

variable {𝕜}
variable {f : E × F → G}

theorem ContinuousLinearMap.isBoundedBilinearMap (f : E →L[𝕜] F →L[𝕜] G) :
    IsBoundedBilinearMap 𝕜 fun x : E × F => f x.1 x.2 :=
  { add_left := f.map_add₂
    smul_left := f.map_smul₂
    add_right := fun x => (f x).map_add
    smul_right := fun c x => (f x).map_smul c
    bound :=
      ⟨max ‖f‖ 1, zero_lt_one.trans_le (le_max_right _ _), fun x y =>
        (f.le_opNorm₂ x y).trans <| by
          apply_rules [mul_le_mul_of_nonneg_right, norm_nonneg, le_max_left] ⟩ }

-- Porting note (#11445): new definition
/-- A bounded bilinear map `f : E × F → G` defines a continuous linear map
`f : E →L[𝕜] F →L[𝕜] G`. -/
def IsBoundedBilinearMap.toContinuousLinearMap (hf : IsBoundedBilinearMap 𝕜 f) :
    E →L[𝕜] F →L[𝕜] G :=
  LinearMap.mkContinuousOfExistsBound₂
    (LinearMap.mk₂ _ f.curry hf.add_left hf.smul_left hf.add_right hf.smul_right) <|
    hf.bound.imp fun _ ↦ And.right

protected theorem IsBoundedBilinearMap.isBigO (h : IsBoundedBilinearMap 𝕜 f) :
    f =O[⊤] fun p : E × F => ‖p.1‖ * ‖p.2‖ :=
<<<<<<< HEAD
  let ⟨C, Cpos, hC⟩ := h.bound
=======
  let ⟨C, _, hC⟩ := h.bound
>>>>>>> 6049c464
  Asymptotics.IsBigO.of_bound C <|
    Filter.Eventually.of_forall fun ⟨x, y⟩ => by simpa [mul_assoc] using hC x y

theorem IsBoundedBilinearMap.isBigO_comp {α : Type*} (H : IsBoundedBilinearMap 𝕜 f) {g : α → E}
    {h : α → F} {l : Filter α} : (fun x => f (g x, h x)) =O[l] fun x => ‖g x‖ * ‖h x‖ :=
  H.isBigO.comp_tendsto le_top

protected theorem IsBoundedBilinearMap.isBigO' (h : IsBoundedBilinearMap 𝕜 f) :
    f =O[⊤] fun p : E × F => ‖p‖ * ‖p‖ :=
  h.isBigO.trans <|
    (@Asymptotics.isBigO_fst_prod' _ E F _ _ _ _).norm_norm.mul
      (@Asymptotics.isBigO_snd_prod' _ E F _ _ _ _).norm_norm

theorem IsBoundedBilinearMap.map_sub_left (h : IsBoundedBilinearMap 𝕜 f) {x y : E} {z : F} :
    f (x - y, z) = f (x, z) - f (y, z) :=
  (h.toContinuousLinearMap.flip z).map_sub x y

theorem IsBoundedBilinearMap.map_sub_right (h : IsBoundedBilinearMap 𝕜 f) {x : E} {y z : F} :
    f (x, y - z) = f (x, y) - f (x, z) :=
  (h.toContinuousLinearMap x).map_sub y z

open Asymptotics in
/-- Useful to use together with `Continuous.comp₂`. -/
theorem IsBoundedBilinearMap.continuous (h : IsBoundedBilinearMap 𝕜 f) : Continuous f := by
  refine continuous_iff_continuousAt.2 fun x ↦ tendsto_sub_nhds_zero_iff.1 ?_
  suffices Tendsto (fun y : E × F ↦ f (y.1 - x.1, y.2) + f (x.1, y.2 - x.2)) (𝓝 x) (𝓝 (0 + 0)) by
    simpa only [h.map_sub_left, h.map_sub_right, sub_add_sub_cancel, zero_add] using this
  apply Tendsto.add
  · rw [← isLittleO_one_iff ℝ, ← one_mul 1]
    refine h.isBigO_comp.trans_isLittleO ?_
    refine (IsLittleO.norm_left ?_).mul_isBigO (IsBigO.norm_left ?_)
    · exact (isLittleO_one_iff _).2 (tendsto_sub_nhds_zero_iff.2 (continuous_fst.tendsto _))
    · exact (continuous_snd.tendsto _).isBigO_one ℝ
  · refine Continuous.tendsto' ?_ _ _ (by rw [h.map_sub_right, sub_self])
    exact ((h.toContinuousLinearMap x.1).continuous).comp (continuous_snd.sub continuous_const)

theorem IsBoundedBilinearMap.continuous_left (h : IsBoundedBilinearMap 𝕜 f) {e₂ : F} :
    Continuous fun e₁ => f (e₁, e₂) :=
  h.continuous.comp (continuous_id.prod_mk continuous_const)

theorem IsBoundedBilinearMap.continuous_right (h : IsBoundedBilinearMap 𝕜 f) {e₁ : E} :
    Continuous fun e₂ => f (e₁, e₂) :=
  h.continuous.comp (continuous_const.prod_mk continuous_id)

/-- Useful to use together with `Continuous.comp₂`. -/
theorem ContinuousLinearMap.continuous₂ (f : E →L[𝕜] F →L[𝕜] G) :
    Continuous (Function.uncurry fun x y => f x y) :=
  f.isBoundedBilinearMap.continuous

theorem IsBoundedBilinearMap.isBoundedLinearMap_left (h : IsBoundedBilinearMap 𝕜 f) (y : F) :
    IsBoundedLinearMap 𝕜 fun x => f (x, y) :=
  (h.toContinuousLinearMap.flip y).isBoundedLinearMap

theorem IsBoundedBilinearMap.isBoundedLinearMap_right (h : IsBoundedBilinearMap 𝕜 f) (x : E) :
    IsBoundedLinearMap 𝕜 fun y => f (x, y) :=
  (h.toContinuousLinearMap x).isBoundedLinearMap

theorem isBoundedBilinearMap_smul {𝕜' : Type*} [NormedField 𝕜'] [NormedAlgebra 𝕜 𝕜'] {E : Type*}
    [NormedAddCommGroup E] [NormedSpace 𝕜 E] [NormedSpace 𝕜' E] [IsScalarTower 𝕜 𝕜' E] :
    IsBoundedBilinearMap 𝕜 fun p : 𝕜' × E => p.1 • p.2 :=
  (lsmul 𝕜 𝕜' : 𝕜' →L[𝕜] E →L[𝕜] E).isBoundedBilinearMap

theorem isBoundedBilinearMap_mul : IsBoundedBilinearMap 𝕜 fun p : 𝕜 × 𝕜 => p.1 * p.2 := by
  simp_rw [← smul_eq_mul]
  exact isBoundedBilinearMap_smul

theorem isBoundedBilinearMap_comp :
    IsBoundedBilinearMap 𝕜 fun p : (F →L[𝕜] G) × (E →L[𝕜] F) => p.1.comp p.2 :=
  (compL 𝕜 E F G).isBoundedBilinearMap

theorem ContinuousLinearMap.isBoundedLinearMap_comp_left (g : F →L[𝕜] G) :
    IsBoundedLinearMap 𝕜 fun f : E →L[𝕜] F => ContinuousLinearMap.comp g f :=
  isBoundedBilinearMap_comp.isBoundedLinearMap_right _

theorem ContinuousLinearMap.isBoundedLinearMap_comp_right (f : E →L[𝕜] F) :
    IsBoundedLinearMap 𝕜 fun g : F →L[𝕜] G => ContinuousLinearMap.comp g f :=
  isBoundedBilinearMap_comp.isBoundedLinearMap_left _

theorem isBoundedBilinearMap_apply : IsBoundedBilinearMap 𝕜 fun p : (E →L[𝕜] F) × E => p.1 p.2 :=
  (ContinuousLinearMap.flip (apply 𝕜 F : E →L[𝕜] (E →L[𝕜] F) →L[𝕜] F)).isBoundedBilinearMap

/-- The function `ContinuousLinearMap.smulRight`, associating to a continuous linear map
`f : E → 𝕜` and a scalar `c : F` the tensor product `f ⊗ c` as a continuous linear map from `E` to
`F`, is a bounded bilinear map. -/
theorem isBoundedBilinearMap_smulRight :
    IsBoundedBilinearMap 𝕜 fun p =>
      (ContinuousLinearMap.smulRight : (E →L[𝕜] 𝕜) → F → E →L[𝕜] F) p.1 p.2 :=
  (smulRightL 𝕜 E F).isBoundedBilinearMap

/-- The composition of a continuous linear map with a continuous multilinear map is a bounded
bilinear operation. -/
theorem isBoundedBilinearMap_compMultilinear {ι : Type*} {E : ι → Type*} [Fintype ι]
    [∀ i, NormedAddCommGroup (E i)] [∀ i, NormedSpace 𝕜 (E i)] :
    IsBoundedBilinearMap 𝕜 fun p : (F →L[𝕜] G) × ContinuousMultilinearMap 𝕜 E F =>
      p.1.compContinuousMultilinearMap p.2 :=
  (compContinuousMultilinearMapL 𝕜 E F G).isBoundedBilinearMap

/-- Definition of the derivative of a bilinear map `f`, given at a point `p` by
`q ↦ f(p.1, q.2) + f(q.1, p.2)` as in the standard formula for the derivative of a product.
We define this function here as a linear map `E × F →ₗ[𝕜] G`, then `IsBoundedBilinearMap.deriv`
strengthens it to a continuous linear map `E × F →L[𝕜] G`.
-/
def IsBoundedBilinearMap.linearDeriv (h : IsBoundedBilinearMap 𝕜 f) (p : E × F) : E × F →ₗ[𝕜] G :=
  (h.toContinuousLinearMap.deriv₂ p).toLinearMap

/-- The derivative of a bounded bilinear map at a point `p : E × F`, as a continuous linear map
from `E × F` to `G`. The statement that this is indeed the derivative of `f` is
`IsBoundedBilinearMap.hasFDerivAt` in `Analysis.Calculus.FDeriv`. -/
def IsBoundedBilinearMap.deriv (h : IsBoundedBilinearMap 𝕜 f) (p : E × F) : E × F →L[𝕜] G :=
  h.toContinuousLinearMap.deriv₂ p

@[simp]
theorem IsBoundedBilinearMap.deriv_apply (h : IsBoundedBilinearMap 𝕜 f) (p q : E × F) :
    h.deriv p q = f (p.1, q.2) + f (q.1, p.2) :=
  rfl

variable (𝕜)

/-- The function `ContinuousLinearMap.mulLeftRight : 𝕜' × 𝕜' → (𝕜' →L[𝕜] 𝕜')` is a bounded
bilinear map. -/
theorem ContinuousLinearMap.mulLeftRight_isBoundedBilinear (𝕜' : Type*) [NormedRing 𝕜']
    [NormedAlgebra 𝕜 𝕜'] :
    IsBoundedBilinearMap 𝕜 fun p : 𝕜' × 𝕜' => ContinuousLinearMap.mulLeftRight 𝕜 𝕜' p.1 p.2 :=
  (ContinuousLinearMap.mulLeftRight 𝕜 𝕜').isBoundedBilinearMap

variable {𝕜}

/-- Given a bounded bilinear map `f`, the map associating to a point `p` the derivative of `f` at
`p` is itself a bounded linear map. -/
theorem IsBoundedBilinearMap.isBoundedLinearMap_deriv (h : IsBoundedBilinearMap 𝕜 f) :
    IsBoundedLinearMap 𝕜 fun p : E × F => h.deriv p :=
  h.toContinuousLinearMap.deriv₂.isBoundedLinearMap

end BilinearMap

@[continuity, fun_prop]
theorem Continuous.clm_comp {X} [TopologicalSpace X] {g : X → F →L[𝕜] G} {f : X → E →L[𝕜] F}
    (hg : Continuous g) (hf : Continuous f) : Continuous fun x => (g x).comp (f x) :=
  (compL 𝕜 E F G).continuous₂.comp₂ hg hf

theorem ContinuousOn.clm_comp {X} [TopologicalSpace X] {g : X → F →L[𝕜] G} {f : X → E →L[𝕜] F}
    {s : Set X} (hg : ContinuousOn g s) (hf : ContinuousOn f s) :
    ContinuousOn (fun x => (g x).comp (f x)) s :=
  (compL 𝕜 E F G).continuous₂.comp_continuousOn (hg.prod hf)

@[continuity, fun_prop]
theorem Continuous.clm_apply {X} [TopologicalSpace X] {f : X → (E →L[𝕜] F)} {g : X → E}
    (hf : Continuous f) (hg : Continuous g) : Continuous (fun x ↦ (f x) (g x)) :=
  isBoundedBilinearMap_apply.continuous.comp₂ hf hg

theorem ContinuousOn.clm_apply {X} [TopologicalSpace X] {f : X → (E →L[𝕜] F)} {g : X → E}
    {s : Set X} (hf : ContinuousOn f s) (hg : ContinuousOn g s) :
    ContinuousOn (fun x ↦ f x (g x)) s :=
  isBoundedBilinearMap_apply.continuous.comp_continuousOn (hf.prod hg)

namespace ContinuousLinearEquiv

open Set

/-!
### The set of continuous linear equivalences between two Banach spaces is open

In this section we establish that the set of continuous linear equivalences between two Banach
spaces is an open subset of the space of linear maps between them.
-/

protected theorem isOpen [CompleteSpace E] : IsOpen (range ((↑) : (E ≃L[𝕜] F) → E →L[𝕜] F)) := by
  rw [isOpen_iff_mem_nhds, forall_mem_range]
  refine fun e => IsOpen.mem_nhds ?_ (mem_range_self _)
  let O : (E →L[𝕜] F) → E →L[𝕜] E := fun f => (e.symm : F →L[𝕜] E).comp f
  have h_O : Continuous O := isBoundedBilinearMap_comp.continuous_right
  convert show IsOpen (O ⁻¹' { x | IsUnit x }) from Units.isOpen.preimage h_O using 1
  ext f'
  constructor
  · rintro ⟨e', rfl⟩
    exact ⟨(e'.trans e.symm).toUnit, rfl⟩
  · rintro ⟨w, hw⟩
    use (unitsEquiv 𝕜 E w).trans e
    ext x
    simp [O, hw]

protected theorem nhds [CompleteSpace E] (e : E ≃L[𝕜] F) :
    range ((↑) : (E ≃L[𝕜] F) → E →L[𝕜] F) ∈ 𝓝 (e : E →L[𝕜] F) :=
  IsOpen.mem_nhds ContinuousLinearEquiv.isOpen (by simp)

end ContinuousLinearEquiv<|MERGE_RESOLUTION|>--- conflicted
+++ resolved
@@ -315,11 +315,7 @@
 
 protected theorem IsBoundedBilinearMap.isBigO (h : IsBoundedBilinearMap 𝕜 f) :
     f =O[⊤] fun p : E × F => ‖p.1‖ * ‖p.2‖ :=
-<<<<<<< HEAD
-  let ⟨C, Cpos, hC⟩ := h.bound
-=======
   let ⟨C, _, hC⟩ := h.bound
->>>>>>> 6049c464
   Asymptotics.IsBigO.of_bound C <|
     Filter.Eventually.of_forall fun ⟨x, y⟩ => by simpa [mul_assoc] using hC x y
 
