/-
Copyright (c) 2018 Patrick Massot. All rights reserved.
Released under Apache 2.0 license as described in the file LICENSE.
Authors: Patrick Massot, Johannes Hölzl
-/
import Mathlib.Algebra.Algebra.NonUnitalSubalgebra
import Mathlib.Algebra.Algebra.Subalgebra.Basic
import Mathlib.Algebra.Order.Ring.Finset
import Mathlib.Analysis.Normed.Group.Bounded
import Mathlib.Analysis.Normed.Group.Constructions
import Mathlib.Analysis.Normed.Group.Rat
import Mathlib.Analysis.Normed.Group.Submodule
import Mathlib.Analysis.Normed.Group.Uniform
import Mathlib.GroupTheory.OrderOfElement
import Mathlib.Topology.Instances.NNReal
import Mathlib.Topology.MetricSpace.DilationEquiv

/-!
# Normed fields

In this file we define (semi)normed rings and fields. We also prove some theorems about these
definitions.
-/

variable {α : Type*} {β : Type*} {γ : Type*} {ι : Type*}

open Filter Metric Bornology
open scoped Topology NNReal ENNReal uniformity Pointwise

/-- A non-unital seminormed ring is a not-necessarily-unital ring
endowed with a seminorm which satisfies the inequality `‖x y‖ ≤ ‖x‖ ‖y‖`. -/
class NonUnitalSeminormedRing (α : Type*) extends Norm α, NonUnitalRing α,
  PseudoMetricSpace α where
  /-- The distance is induced by the norm. -/
  dist_eq : ∀ x y, dist x y = norm (x - y)
  /-- The norm is submultiplicative. -/
  norm_mul : ∀ a b, norm (a * b) ≤ norm a * norm b

/-- A seminormed ring is a ring endowed with a seminorm which satisfies the inequality
`‖x y‖ ≤ ‖x‖ ‖y‖`. -/
class SeminormedRing (α : Type*) extends Norm α, Ring α, PseudoMetricSpace α where
  /-- The distance is induced by the norm. -/
  dist_eq : ∀ x y, dist x y = norm (x - y)
  /-- The norm is submultiplicative. -/
  norm_mul : ∀ a b, norm (a * b) ≤ norm a * norm b

-- see Note [lower instance priority]
/-- A seminormed ring is a non-unital seminormed ring. -/
instance (priority := 100) SeminormedRing.toNonUnitalSeminormedRing [β : SeminormedRing α] :
    NonUnitalSeminormedRing α :=
  { β with }

/-- A non-unital normed ring is a not-necessarily-unital ring
endowed with a norm which satisfies the inequality `‖x y‖ ≤ ‖x‖ ‖y‖`. -/
class NonUnitalNormedRing (α : Type*) extends Norm α, NonUnitalRing α, MetricSpace α where
  /-- The distance is induced by the norm. -/
  dist_eq : ∀ x y, dist x y = norm (x - y)
  /-- The norm is submultiplicative. -/
  norm_mul : ∀ a b, norm (a * b) ≤ norm a * norm b

-- see Note [lower instance priority]
/-- A non-unital normed ring is a non-unital seminormed ring. -/
instance (priority := 100) NonUnitalNormedRing.toNonUnitalSeminormedRing
    [β : NonUnitalNormedRing α] : NonUnitalSeminormedRing α :=
  { β with }

/-- A normed ring is a ring endowed with a norm which satisfies the inequality `‖x y‖ ≤ ‖x‖ ‖y‖`. -/
class NormedRing (α : Type*) extends Norm α, Ring α, MetricSpace α where
  /-- The distance is induced by the norm. -/
  dist_eq : ∀ x y, dist x y = norm (x - y)
  /-- The norm is submultiplicative. -/
  norm_mul : ∀ a b, norm (a * b) ≤ norm a * norm b

/-- A normed division ring is a division ring endowed with a seminorm which satisfies the equality
`‖x y‖ = ‖x‖ ‖y‖`. -/
class NormedDivisionRing (α : Type*) extends Norm α, DivisionRing α, MetricSpace α where
  /-- The distance is induced by the norm. -/
  dist_eq : ∀ x y, dist x y = norm (x - y)
  /-- The norm is multiplicative. -/
  norm_mul' : ∀ a b, norm (a * b) = norm a * norm b

-- see Note [lower instance priority]
/-- A normed division ring is a normed ring. -/
instance (priority := 100) NormedDivisionRing.toNormedRing [β : NormedDivisionRing α] :
    NormedRing α :=
  { β with norm_mul := fun a b => (NormedDivisionRing.norm_mul' a b).le }

-- see Note [lower instance priority]
/-- A normed ring is a seminormed ring. -/
instance (priority := 100) NormedRing.toSeminormedRing [β : NormedRing α] : SeminormedRing α :=
  { β with }

-- see Note [lower instance priority]
/-- A normed ring is a non-unital normed ring. -/
instance (priority := 100) NormedRing.toNonUnitalNormedRing [β : NormedRing α] :
    NonUnitalNormedRing α :=
  { β with }

/-- A non-unital seminormed commutative ring is a non-unital commutative ring endowed with a
seminorm which satisfies the inequality `‖x y‖ ≤ ‖x‖ ‖y‖`. -/
class NonUnitalSeminormedCommRing (α : Type*) extends NonUnitalSeminormedRing α where
  /-- Multiplication is commutative. -/
  mul_comm : ∀ x y : α, x * y = y * x

/-- A non-unital normed commutative ring is a non-unital commutative ring endowed with a
norm which satisfies the inequality `‖x y‖ ≤ ‖x‖ ‖y‖`. -/
class NonUnitalNormedCommRing (α : Type*) extends NonUnitalNormedRing α where
  /-- Multiplication is commutative. -/
  mul_comm : ∀ x y : α, x * y = y * x

-- see Note [lower instance priority]
/-- A non-unital normed commutative ring is a non-unital seminormed commutative ring. -/
instance (priority := 100) NonUnitalNormedCommRing.toNonUnitalSeminormedCommRing
    [β : NonUnitalNormedCommRing α] : NonUnitalSeminormedCommRing α :=
  { β with }

/-- A seminormed commutative ring is a commutative ring endowed with a seminorm which satisfies
the inequality `‖x y‖ ≤ ‖x‖ ‖y‖`. -/
class SeminormedCommRing (α : Type*) extends SeminormedRing α where
  /-- Multiplication is commutative. -/
  mul_comm : ∀ x y : α, x * y = y * x

/-- A normed commutative ring is a commutative ring endowed with a norm which satisfies
the inequality `‖x y‖ ≤ ‖x‖ ‖y‖`. -/
class NormedCommRing (α : Type*) extends NormedRing α where
  /-- Multiplication is commutative. -/
  mul_comm : ∀ x y : α, x * y = y * x

-- see Note [lower instance priority]
/-- A seminormed commutative ring is a non-unital seminormed commutative ring. -/
instance (priority := 100) SeminormedCommRing.toNonUnitalSeminormedCommRing
    [β : SeminormedCommRing α] : NonUnitalSeminormedCommRing α :=
  { β with }

-- see Note [lower instance priority]
/-- A normed commutative ring is a non-unital normed commutative ring. -/
instance (priority := 100) NormedCommRing.toNonUnitalNormedCommRing
    [β : NormedCommRing α] : NonUnitalNormedCommRing α :=
  { β with }

-- see Note [lower instance priority]
/-- A normed commutative ring is a seminormed commutative ring. -/
instance (priority := 100) NormedCommRing.toSeminormedCommRing [β : NormedCommRing α] :
    SeminormedCommRing α :=
  { β with }

instance PUnit.normedCommRing : NormedCommRing PUnit :=
  { PUnit.normedAddCommGroup, PUnit.commRing with
    norm_mul := fun _ _ => by simp }

/-- A mixin class with the axiom `‖1‖ = 1`. Many `NormedRing`s and all `NormedField`s satisfy this
axiom. -/
class NormOneClass (α : Type*) [Norm α] [One α] : Prop where
  /-- The norm of the multiplicative identity is 1. -/
  norm_one : ‖(1 : α)‖ = 1

export NormOneClass (norm_one)

attribute [simp] norm_one

@[simp]
theorem nnnorm_one [SeminormedAddCommGroup α] [One α] [NormOneClass α] : ‖(1 : α)‖₊ = 1 :=
  NNReal.eq norm_one

theorem NormOneClass.nontrivial (α : Type*) [SeminormedAddCommGroup α] [One α] [NormOneClass α] :
    Nontrivial α :=
  nontrivial_of_ne 0 1 <| ne_of_apply_ne norm <| by simp

-- see Note [lower instance priority]
instance (priority := 100) NonUnitalSeminormedCommRing.toNonUnitalCommRing
    [β : NonUnitalSeminormedCommRing α] : NonUnitalCommRing α :=
  { β with }

-- see Note [lower instance priority]
instance (priority := 100) SeminormedCommRing.toCommRing [β : SeminormedCommRing α] : CommRing α :=
  { β with }

-- see Note [lower instance priority]
instance (priority := 100) NonUnitalNormedRing.toNormedAddCommGroup [β : NonUnitalNormedRing α] :
    NormedAddCommGroup α :=
  { β with }

-- see Note [lower instance priority]
instance (priority := 100) NonUnitalSeminormedRing.toSeminormedAddCommGroup
    [NonUnitalSeminormedRing α] : SeminormedAddCommGroup α :=
  { ‹NonUnitalSeminormedRing α› with }

instance ULift.normOneClass [SeminormedAddCommGroup α] [One α] [NormOneClass α] :
    NormOneClass (ULift α) :=
  ⟨by simp [ULift.norm_def]⟩

instance Prod.normOneClass [SeminormedAddCommGroup α] [One α] [NormOneClass α]
    [SeminormedAddCommGroup β] [One β] [NormOneClass β] : NormOneClass (α × β) :=
  ⟨by simp [Prod.norm_def]⟩

instance Pi.normOneClass {ι : Type*} {α : ι → Type*} [Nonempty ι] [Fintype ι]
    [∀ i, SeminormedAddCommGroup (α i)] [∀ i, One (α i)] [∀ i, NormOneClass (α i)] :
    NormOneClass (∀ i, α i) :=
  ⟨by simp [Pi.norm_def]; exact Finset.sup_const Finset.univ_nonempty 1⟩

instance MulOpposite.normOneClass [SeminormedAddCommGroup α] [One α] [NormOneClass α] :
    NormOneClass αᵐᵒᵖ :=
  ⟨@norm_one α _ _ _⟩

section NonUnitalSeminormedRing

variable [NonUnitalSeminormedRing α]

theorem norm_mul_le (a b : α) : ‖a * b‖ ≤ ‖a‖ * ‖b‖ :=
  NonUnitalSeminormedRing.norm_mul _ _

theorem nnnorm_mul_le (a b : α) : ‖a * b‖₊ ≤ ‖a‖₊ * ‖b‖₊ := by
  simpa only [← norm_toNNReal, ← Real.toNNReal_mul (norm_nonneg _)] using
    Real.toNNReal_mono (norm_mul_le _ _)

theorem one_le_norm_one (β) [NormedRing β] [Nontrivial β] : 1 ≤ ‖(1 : β)‖ :=
  (le_mul_iff_one_le_left <| norm_pos_iff.mpr (one_ne_zero : (1 : β) ≠ 0)).mp
    (by simpa only [mul_one] using norm_mul_le (1 : β) 1)

theorem one_le_nnnorm_one (β) [NormedRing β] [Nontrivial β] : 1 ≤ ‖(1 : β)‖₊ :=
  one_le_norm_one β

theorem Filter.Tendsto.zero_mul_isBoundedUnder_le {f g : ι → α} {l : Filter ι}
    (hf : Tendsto f l (𝓝 0)) (hg : IsBoundedUnder (· ≤ ·) l ((‖·‖) ∘ g)) :
    Tendsto (fun x => f x * g x) l (𝓝 0) :=
  hf.op_zero_isBoundedUnder_le hg (· * ·) norm_mul_le

theorem Filter.isBoundedUnder_le_mul_tendsto_zero {f g : ι → α} {l : Filter ι}
    (hf : IsBoundedUnder (· ≤ ·) l (norm ∘ f)) (hg : Tendsto g l (𝓝 0)) :
    Tendsto (fun x => f x * g x) l (𝓝 0) :=
  hg.op_zero_isBoundedUnder_le hf (flip (· * ·)) fun x y =>
    (norm_mul_le y x).trans_eq (mul_comm _ _)

/-- In a seminormed ring, the left-multiplication `AddMonoidHom` is bounded. -/
theorem mulLeft_bound (x : α) : ∀ y : α, ‖AddMonoidHom.mulLeft x y‖ ≤ ‖x‖ * ‖y‖ :=
  norm_mul_le x

/-- In a seminormed ring, the right-multiplication `AddMonoidHom` is bounded. -/
theorem mulRight_bound (x : α) : ∀ y : α, ‖AddMonoidHom.mulRight x y‖ ≤ ‖x‖ * ‖y‖ := fun y => by
  rw [mul_comm]
  exact norm_mul_le y x

/-- A non-unital subalgebra of a non-unital seminormed ring is also a non-unital seminormed ring,
with the restriction of the norm.  -/
instance NonUnitalSubalgebra.nonUnitalSeminormedRing {𝕜 : Type*} [CommRing 𝕜] {E : Type*}
    [NonUnitalSeminormedRing E] [Module 𝕜 E] (s : NonUnitalSubalgebra 𝕜 E) :
    NonUnitalSeminormedRing s :=
  { s.toSubmodule.seminormedAddCommGroup, s.toNonUnitalRing with
    norm_mul := fun a b => norm_mul_le a.1 b.1 }

/-- A non-unital subalgebra of a non-unital seminormed ring is also a non-unital seminormed ring,
with the restriction of the norm.  -/
-- necessary to require `SMulMemClass S 𝕜 E` so that `𝕜` can be determined as an `outParam`
@[nolint unusedArguments]
instance (priority := 75) NonUnitalSubalgebraClass.nonUnitalSeminormedRing {S 𝕜 E : Type*}
    [CommRing 𝕜] [NonUnitalSeminormedRing E] [Module 𝕜 E] [SetLike S E] [NonUnitalSubringClass S E]
    [SMulMemClass S 𝕜 E] (s : S) :
    NonUnitalSeminormedRing s :=
  { AddSubgroupClass.seminormedAddCommGroup s, NonUnitalSubringClass.toNonUnitalRing s with
    norm_mul := fun a b => norm_mul_le a.1 b.1 }

/-- A non-unital subalgebra of a non-unital normed ring is also a non-unital normed ring, with the
restriction of the norm.  -/
instance NonUnitalSubalgebra.nonUnitalNormedRing {𝕜 : Type*} [CommRing 𝕜] {E : Type*}
    [NonUnitalNormedRing E] [Module 𝕜 E] (s : NonUnitalSubalgebra 𝕜 E) : NonUnitalNormedRing s :=
  { s.nonUnitalSeminormedRing with
    eq_of_dist_eq_zero := eq_of_dist_eq_zero }

/-- A non-unital subalgebra of a non-unital normed ring is also a non-unital normed ring,
with the restriction of the norm.  -/
instance (priority := 75) NonUnitalSubalgebraClass.nonUnitalNormedRing {S 𝕜 E : Type*}
    [CommRing 𝕜] [NonUnitalNormedRing E] [Module 𝕜 E] [SetLike S E] [NonUnitalSubringClass S E]
    [SMulMemClass S 𝕜 E] (s : S) :
    NonUnitalNormedRing s :=
  { nonUnitalSeminormedRing s with
    eq_of_dist_eq_zero := eq_of_dist_eq_zero }

instance ULift.nonUnitalSeminormedRing : NonUnitalSeminormedRing (ULift α) :=
  { ULift.seminormedAddCommGroup, ULift.nonUnitalRing with
    norm_mul := fun x y => (norm_mul_le x.down y.down : _) }

/-- Non-unital seminormed ring structure on the product of two non-unital seminormed rings,
  using the sup norm. -/
instance Prod.nonUnitalSeminormedRing [NonUnitalSeminormedRing β] :
    NonUnitalSeminormedRing (α × β) :=
  { seminormedAddCommGroup, instNonUnitalRing with
    norm_mul := fun x y =>
      calc
        ‖x * y‖ = ‖(x.1 * y.1, x.2 * y.2)‖ := rfl
        _ = max ‖x.1 * y.1‖ ‖x.2 * y.2‖ := rfl
        _ ≤ max (‖x.1‖ * ‖y.1‖) (‖x.2‖ * ‖y.2‖) :=
          (max_le_max (norm_mul_le x.1 y.1) (norm_mul_le x.2 y.2))
        _ = max (‖x.1‖ * ‖y.1‖) (‖y.2‖ * ‖x.2‖) := by simp [mul_comm]
        _ ≤ max ‖x.1‖ ‖x.2‖ * max ‖y.2‖ ‖y.1‖ := by
          apply max_mul_mul_le_max_mul_max <;> simp [norm_nonneg]
        _ = max ‖x.1‖ ‖x.2‖ * max ‖y.1‖ ‖y.2‖ := by simp [max_comm]
        _ = ‖x‖ * ‖y‖ := rfl
         }

/-- Non-unital seminormed ring structure on the product of finitely many non-unital seminormed
rings, using the sup norm. -/
instance Pi.nonUnitalSeminormedRing {π : ι → Type*} [Fintype ι]
    [∀ i, NonUnitalSeminormedRing (π i)] : NonUnitalSeminormedRing (∀ i, π i) :=
  { Pi.seminormedAddCommGroup, Pi.nonUnitalRing with
    norm_mul := fun x y =>
      NNReal.coe_mono <|
        calc
          (Finset.univ.sup fun i => ‖x i * y i‖₊) ≤
              Finset.univ.sup ((fun i => ‖x i‖₊) * fun i => ‖y i‖₊) :=
            Finset.sup_mono_fun fun _ _ => norm_mul_le _ _
          _ ≤ (Finset.univ.sup fun i => ‖x i‖₊) * Finset.univ.sup fun i => ‖y i‖₊ :=
            Finset.sup_mul_le_mul_sup_of_nonneg _ (fun _ _ => zero_le _) fun _ _ => zero_le _
           }

instance MulOpposite.instNonUnitalSeminormedRing : NonUnitalSeminormedRing αᵐᵒᵖ where
  __ := instNonUnitalRing
  __ := instSeminormedAddCommGroup
  norm_mul := MulOpposite.rec' fun x ↦ MulOpposite.rec' fun y ↦
    (norm_mul_le y x).trans_eq (mul_comm _ _)
<<<<<<< HEAD
#align mul_opposite.non_unital_semi_normed_ring MulOpposite.instNonUnitalSeminormedRing
=======
>>>>>>> 59de845a

end NonUnitalSeminormedRing

section SeminormedRing

variable [SeminormedRing α]

/-- A subalgebra of a seminormed ring is also a seminormed ring, with the restriction of the
norm. -/
instance Subalgebra.seminormedRing {𝕜 : Type*} [CommRing 𝕜] {E : Type*} [SeminormedRing E]
    [Algebra 𝕜 E] (s : Subalgebra 𝕜 E) : SeminormedRing s :=
  { s.toSubmodule.seminormedAddCommGroup, s.toRing with
    norm_mul := fun a b => norm_mul_le a.1 b.1 }

/-- A subalgebra of a seminormed ring is also a seminormed ring, with the restriction of the
norm. -/
-- necessary to require `SMulMemClass S 𝕜 E` so that `𝕜` can be determined as an `outParam`
@[nolint unusedArguments]
instance (priority := 75) SubalgebraClass.seminormedRing {S 𝕜 E : Type*} [CommRing 𝕜]
    [SeminormedRing E] [Algebra 𝕜 E] [SetLike S E] [SubringClass S E] [SMulMemClass S 𝕜 E]
    (s : S) : SeminormedRing s :=
  { AddSubgroupClass.seminormedAddCommGroup s, SubringClass.toRing s with
    norm_mul := fun a b => norm_mul_le a.1 b.1 }

/-- A subalgebra of a normed ring is also a normed ring, with the restriction of the norm. -/
instance Subalgebra.normedRing {𝕜 : Type*} [CommRing 𝕜] {E : Type*} [NormedRing E]
    [Algebra 𝕜 E] (s : Subalgebra 𝕜 E) : NormedRing s :=
  { s.seminormedRing with
    eq_of_dist_eq_zero := eq_of_dist_eq_zero }

/-- A subalgebra of a normed ring is also a normed ring, with the restriction of the
norm. -/
instance (priority := 75) SubalgebraClass.normedRing {S 𝕜 E : Type*} [CommRing 𝕜]
    [NormedRing E] [Algebra 𝕜 E] [SetLike S E] [SubringClass S E] [SMulMemClass S 𝕜 E]
    (s : S) : NormedRing s :=
  { seminormedRing s with
    eq_of_dist_eq_zero := eq_of_dist_eq_zero }

theorem Nat.norm_cast_le : ∀ n : ℕ, ‖(n : α)‖ ≤ n * ‖(1 : α)‖
  | 0 => by simp
  | n + 1 => by
    rw [n.cast_succ, n.cast_succ, add_mul, one_mul]
    exact norm_add_le_of_le (Nat.norm_cast_le n) le_rfl

theorem List.norm_prod_le' : ∀ {l : List α}, l ≠ [] → ‖l.prod‖ ≤ (l.map norm).prod
  | [], h => (h rfl).elim
  | [a], _ => by simp
  | a::b::l, _ => by
    rw [List.map_cons, List.prod_cons, @List.prod_cons _ _ _ ‖a‖]
    refine le_trans (norm_mul_le _ _) (mul_le_mul_of_nonneg_left ?_ (norm_nonneg _))
    exact List.norm_prod_le' (List.cons_ne_nil b l)

theorem List.nnnorm_prod_le' {l : List α} (hl : l ≠ []) : ‖l.prod‖₊ ≤ (l.map nnnorm).prod :=
  (List.norm_prod_le' hl).trans_eq <| by simp [NNReal.coe_list_prod, List.map_map]

theorem List.norm_prod_le [NormOneClass α] : ∀ l : List α, ‖l.prod‖ ≤ (l.map norm).prod
  | [] => by simp
  | a::l => List.norm_prod_le' (List.cons_ne_nil a l)

theorem List.nnnorm_prod_le [NormOneClass α] (l : List α) : ‖l.prod‖₊ ≤ (l.map nnnorm).prod :=
  l.norm_prod_le.trans_eq <| by simp [NNReal.coe_list_prod, List.map_map]

theorem Finset.norm_prod_le' {α : Type*} [NormedCommRing α] (s : Finset ι) (hs : s.Nonempty)
    (f : ι → α) : ‖∏ i ∈ s, f i‖ ≤ ∏ i ∈ s, ‖f i‖ := by
  rcases s with ⟨⟨l⟩, hl⟩
  have : l.map f ≠ [] := by simpa using hs
  simpa using List.norm_prod_le' this

theorem Finset.nnnorm_prod_le' {α : Type*} [NormedCommRing α] (s : Finset ι) (hs : s.Nonempty)
    (f : ι → α) : ‖∏ i ∈ s, f i‖₊ ≤ ∏ i ∈ s, ‖f i‖₊ :=
  (s.norm_prod_le' hs f).trans_eq <| by simp [NNReal.coe_prod]

theorem Finset.norm_prod_le {α : Type*} [NormedCommRing α] [NormOneClass α] (s : Finset ι)
    (f : ι → α) : ‖∏ i ∈ s, f i‖ ≤ ∏ i ∈ s, ‖f i‖ := by
  rcases s with ⟨⟨l⟩, hl⟩
  simpa using (l.map f).norm_prod_le

theorem Finset.nnnorm_prod_le {α : Type*} [NormedCommRing α] [NormOneClass α] (s : Finset ι)
    (f : ι → α) : ‖∏ i ∈ s, f i‖₊ ≤ ∏ i ∈ s, ‖f i‖₊ :=
  (s.norm_prod_le f).trans_eq <| by simp [NNReal.coe_prod]

/-- If `α` is a seminormed ring, then `‖a ^ n‖₊ ≤ ‖a‖₊ ^ n` for `n > 0`.
See also `nnnorm_pow_le`. -/
theorem nnnorm_pow_le' (a : α) : ∀ {n : ℕ}, 0 < n → ‖a ^ n‖₊ ≤ ‖a‖₊ ^ n
  | 1, _ => by simp only [pow_one, le_rfl]
  | n + 2, _ => by
    simpa only [pow_succ' _ (n + 1)] using
      le_trans (nnnorm_mul_le _ _) (mul_le_mul_left' (nnnorm_pow_le' a n.succ_pos) _)

/-- If `α` is a seminormed ring with `‖1‖₊ = 1`, then `‖a ^ n‖₊ ≤ ‖a‖₊ ^ n`.
See also `nnnorm_pow_le'`. -/
theorem nnnorm_pow_le [NormOneClass α] (a : α) (n : ℕ) : ‖a ^ n‖₊ ≤ ‖a‖₊ ^ n :=
  Nat.recOn n (by simp only [Nat.zero_eq, pow_zero, nnnorm_one, le_rfl])
    fun k _hk => nnnorm_pow_le' a k.succ_pos

/-- If `α` is a seminormed ring, then `‖a ^ n‖ ≤ ‖a‖ ^ n` for `n > 0`. See also `norm_pow_le`. -/
theorem norm_pow_le' (a : α) {n : ℕ} (h : 0 < n) : ‖a ^ n‖ ≤ ‖a‖ ^ n := by
  simpa only [NNReal.coe_pow, coe_nnnorm] using NNReal.coe_mono (nnnorm_pow_le' a h)

/-- If `α` is a seminormed ring with `‖1‖ = 1`, then `‖a ^ n‖ ≤ ‖a‖ ^ n`.
See also `norm_pow_le'`. -/
theorem norm_pow_le [NormOneClass α] (a : α) (n : ℕ) : ‖a ^ n‖ ≤ ‖a‖ ^ n :=
  Nat.recOn n (by simp only [Nat.zero_eq, pow_zero, norm_one, le_rfl])
    fun n _hn => norm_pow_le' a n.succ_pos

theorem eventually_norm_pow_le (a : α) : ∀ᶠ n : ℕ in atTop, ‖a ^ n‖ ≤ ‖a‖ ^ n :=
  eventually_atTop.mpr ⟨1, fun _b h => norm_pow_le' a (Nat.succ_le_iff.mp h)⟩

instance ULift.seminormedRing : SeminormedRing (ULift α) :=
  { ULift.nonUnitalSeminormedRing, ULift.ring with }

/-- Seminormed ring structure on the product of two seminormed rings,
  using the sup norm. -/
instance Prod.seminormedRing [SeminormedRing β] : SeminormedRing (α × β) :=
  { nonUnitalSeminormedRing, instRing with }

/-- Seminormed ring structure on the product of finitely many seminormed rings,
  using the sup norm. -/
instance Pi.seminormedRing {π : ι → Type*} [Fintype ι] [∀ i, SeminormedRing (π i)] :
    SeminormedRing (∀ i, π i) :=
  { Pi.nonUnitalSeminormedRing, Pi.ring with }

instance MulOpposite.instSeminormedRing : SeminormedRing αᵐᵒᵖ where
  __ := instRing
  __ := instNonUnitalSeminormedRing
<<<<<<< HEAD
#align mul_opposite.semi_normed_ring MulOpposite.instSeminormedRing
=======
>>>>>>> 59de845a

end SeminormedRing

section NonUnitalNormedRing

variable [NonUnitalNormedRing α]

instance ULift.nonUnitalNormedRing : NonUnitalNormedRing (ULift α) :=
  { ULift.nonUnitalSeminormedRing, ULift.normedAddCommGroup with }

/-- Non-unital normed ring structure on the product of two non-unital normed rings,
using the sup norm. -/
instance Prod.nonUnitalNormedRing [NonUnitalNormedRing β] : NonUnitalNormedRing (α × β) :=
  { Prod.nonUnitalSeminormedRing, Prod.normedAddCommGroup with }

/-- Normed ring structure on the product of finitely many non-unital normed rings, using the sup
norm. -/
instance Pi.nonUnitalNormedRing {π : ι → Type*} [Fintype ι] [∀ i, NonUnitalNormedRing (π i)] :
    NonUnitalNormedRing (∀ i, π i) :=
  { Pi.nonUnitalSeminormedRing, Pi.normedAddCommGroup with }

instance MulOpposite.instNonUnitalNormedRing : NonUnitalNormedRing αᵐᵒᵖ where
  __ := instNonUnitalRing
  __ := instNonUnitalSeminormedRing
  __ := instNormedAddCommGroup
<<<<<<< HEAD
#align mul_opposite.non_unital_normed_ring MulOpposite.instNonUnitalNormedRing
=======
>>>>>>> 59de845a

end NonUnitalNormedRing

section NormedRing

variable [NormedRing α]

theorem Units.norm_pos [Nontrivial α] (x : αˣ) : 0 < ‖(x : α)‖ :=
  norm_pos_iff.mpr (Units.ne_zero x)

theorem Units.nnnorm_pos [Nontrivial α] (x : αˣ) : 0 < ‖(x : α)‖₊ :=
  x.norm_pos

instance ULift.normedRing : NormedRing (ULift α) :=
  { ULift.seminormedRing, ULift.normedAddCommGroup with }

/-- Normed ring structure on the product of two normed rings, using the sup norm. -/
instance Prod.normedRing [NormedRing β] : NormedRing (α × β) :=
  { nonUnitalNormedRing, instRing with }

/-- Normed ring structure on the product of finitely many normed rings, using the sup norm. -/
instance Pi.normedRing {π : ι → Type*} [Fintype ι] [∀ i, NormedRing (π i)] :
    NormedRing (∀ i, π i) :=
  { Pi.seminormedRing, Pi.normedAddCommGroup with }

instance MulOpposite.instNormedRing : NormedRing αᵐᵒᵖ where
  __ := instRing
  __ := instSeminormedRing
  __ := instNormedAddCommGroup
<<<<<<< HEAD
#align mul_opposite.normed_ring MulOpposite.instNormedRing
=======
>>>>>>> 59de845a

end NormedRing

section NonUnitalSeminormedCommRing

variable [NonUnitalSeminormedCommRing α]

instance ULift.nonUnitalSeminormedCommRing : NonUnitalSeminormedCommRing (ULift α) :=
  { ULift.nonUnitalSeminormedRing, ULift.nonUnitalCommRing with }

/-- Non-unital seminormed commutative ring structure on the product of two non-unital seminormed
commutative rings, using the sup norm. -/
instance Prod.nonUnitalSeminormedCommRing [NonUnitalSeminormedCommRing β] :
    NonUnitalSeminormedCommRing (α × β) :=
  { nonUnitalSeminormedRing, instNonUnitalCommRing with }

/-- Non-unital seminormed commutative ring structure on the product of finitely many non-unital
seminormed commutative rings, using the sup norm. -/
instance Pi.nonUnitalSeminormedCommRing {π : ι → Type*} [Fintype ι]
    [∀ i, NonUnitalSeminormedCommRing (π i)] : NonUnitalSeminormedCommRing (∀ i, π i) :=
  { Pi.nonUnitalSeminormedRing, Pi.nonUnitalCommRing with }

instance MulOpposite.instNonUnitalSeminormedCommRing : NonUnitalSeminormedCommRing αᵐᵒᵖ where
  __ := instNonUnitalSeminormedRing
  __ := instNonUnitalCommRing

end NonUnitalSeminormedCommRing

section NonUnitalNormedCommRing

variable [NonUnitalNormedCommRing α]

/-- A non-unital subalgebra of a non-unital seminormed commutative ring is also a non-unital
seminormed commutative ring, with the restriction of the norm.  -/
instance NonUnitalSubalgebra.nonUnitalSeminormedCommRing {𝕜 : Type*} [CommRing 𝕜] {E : Type*}
    [NonUnitalSeminormedCommRing E] [Module 𝕜 E] (s : NonUnitalSubalgebra 𝕜 E) :
    NonUnitalSeminormedCommRing s :=
  { s.nonUnitalSeminormedRing, s.toNonUnitalCommRing with }

/-- A non-unital subalgebra of a non-unital normed commutative ring is also a non-unital normed
commutative ring, with the restriction of the norm.  -/
instance NonUnitalSubalgebra.nonUnitalNormedCommRing {𝕜 : Type*} [CommRing 𝕜] {E : Type*}
    [NonUnitalNormedCommRing E] [Module 𝕜 E] (s : NonUnitalSubalgebra 𝕜 E) :
    NonUnitalNormedCommRing s :=
  { s.nonUnitalSeminormedCommRing, s.nonUnitalNormedRing with }

instance ULift.nonUnitalNormedCommRing : NonUnitalNormedCommRing (ULift α) :=
  { ULift.nonUnitalSeminormedCommRing, ULift.normedAddCommGroup with }

/-- Non-unital normed commutative ring structure on the product of two non-unital normed
commutative rings, using the sup norm. -/
instance Prod.nonUnitalNormedCommRing [NonUnitalNormedCommRing β] :
    NonUnitalNormedCommRing (α × β) :=
  { Prod.nonUnitalSeminormedCommRing, Prod.normedAddCommGroup with }

/-- Normed commutative ring structure on the product of finitely many non-unital normed
commutative rings, using the sup norm. -/
instance Pi.nonUnitalNormedCommRing {π : ι → Type*} [Fintype ι]
    [∀ i, NonUnitalNormedCommRing (π i)] : NonUnitalNormedCommRing (∀ i, π i) :=
  { Pi.nonUnitalSeminormedCommRing, Pi.normedAddCommGroup with }

instance MulOpposite.instNonUnitalNormedCommRing : NonUnitalNormedCommRing αᵐᵒᵖ where
  __ := instNonUnitalNormedRing
  __ := instNonUnitalSeminormedCommRing

end NonUnitalNormedCommRing

section SeminormedCommRing

variable [SeminormedCommRing α]

instance ULift.seminormedCommRing : SeminormedCommRing (ULift α) :=
  { ULift.nonUnitalSeminormedRing, ULift.commRing with }

/-- Seminormed commutative ring structure on the product of two seminormed commutative rings,
  using the sup norm. -/
instance Prod.seminormedCommRing [SeminormedCommRing β] : SeminormedCommRing (α × β) :=
  { Prod.nonUnitalSeminormedCommRing, instCommRing with }

/-- Seminormed commutative ring structure on the product of finitely many seminormed commutative
rings, using the sup norm. -/
instance Pi.seminormedCommRing {π : ι → Type*} [Fintype ι] [∀ i, SeminormedCommRing (π i)] :
    SeminormedCommRing (∀ i, π i) :=
  { Pi.nonUnitalSeminormedCommRing, Pi.ring with }

instance MulOpposite.instSeminormedCommRing : SeminormedCommRing αᵐᵒᵖ where
  __ := instSeminormedRing
  __ := instNonUnitalSeminormedCommRing

end SeminormedCommRing

section NormedCommRing

/-- A subalgebra of a seminormed commutative ring is also a seminormed commutative ring, with the
restriction of the norm.  -/
instance Subalgebra.seminormedCommRing {𝕜 : Type*} [CommRing 𝕜] {E : Type*} [SeminormedCommRing E]
    [Algebra 𝕜 E] (s : Subalgebra 𝕜 E) : SeminormedCommRing s :=
  { s.seminormedRing, s.toCommRing with }

/-- A subalgebra of a normed commutative ring is also a normed commutative ring, with the
restriction of the norm.  -/
instance Subalgebra.normedCommRing {𝕜 : Type*} [CommRing 𝕜] {E : Type*} [NormedCommRing E]
    [Algebra 𝕜 E] (s : Subalgebra 𝕜 E) : NormedCommRing s :=
  { s.seminormedCommRing, s.normedRing with }

variable [NormedCommRing α]

instance ULift.normedCommRing : NormedCommRing (ULift α) :=
  { ULift.normedRing (α := α), ULift.seminormedCommRing with }

/-- Normed commutative ring structure on the product of two normed commutative rings, using the sup
norm. -/
instance Prod.normedCommRing [NormedCommRing β] : NormedCommRing (α × β) :=
  { nonUnitalNormedRing, instCommRing with }

/-- Normed commutative ring structure on the product of finitely many normed commutative rings,
using the sup norm. -/
instance Pi.normedCommutativeRing {π : ι → Type*} [Fintype ι] [∀ i, NormedCommRing (π i)] :
    NormedCommRing (∀ i, π i) :=
  { Pi.seminormedCommRing, Pi.normedAddCommGroup with }

instance MulOpposite.instNormedCommRing : NormedCommRing αᵐᵒᵖ where
  __ := instNormedRing
  __ := instSeminormedCommRing

end NormedCommRing

-- see Note [lower instance priority]
instance (priority := 100) semi_normed_ring_top_monoid [NonUnitalSeminormedRing α] :
    ContinuousMul α :=
  ⟨continuous_iff_continuousAt.2 fun x =>
      tendsto_iff_norm_sub_tendsto_zero.2 <| by
        have : ∀ e : α × α,
            ‖e.1 * e.2 - x.1 * x.2‖ ≤ ‖e.1‖ * ‖e.2 - x.2‖ + ‖e.1 - x.1‖ * ‖x.2‖ := by
          intro e
          calc
            ‖e.1 * e.2 - x.1 * x.2‖ ≤ ‖e.1 * (e.2 - x.2) + (e.1 - x.1) * x.2‖ := by
              rw [_root_.mul_sub, _root_.sub_mul, sub_add_sub_cancel]
            -- Porting note: `ENNReal.{mul_sub, sub_mul}` should be protected
            _ ≤ ‖e.1‖ * ‖e.2 - x.2‖ + ‖e.1 - x.1‖ * ‖x.2‖ :=
              norm_add_le_of_le (norm_mul_le _ _) (norm_mul_le _ _)
        refine squeeze_zero (fun e => norm_nonneg _) this ?_
        convert
          ((continuous_fst.tendsto x).norm.mul
                ((continuous_snd.tendsto x).sub tendsto_const_nhds).norm).add
            (((continuous_fst.tendsto x).sub tendsto_const_nhds).norm.mul _)
        -- Porting note: `show` used to select a goal to work on
        rotate_right
        · show Tendsto _ _ _
          exact tendsto_const_nhds
        · simp⟩

-- see Note [lower instance priority]
/-- A seminormed ring is a topological ring. -/
instance (priority := 100) semi_normed_top_ring [NonUnitalSeminormedRing α] :
    TopologicalRing α where

section NormedDivisionRing

variable [NormedDivisionRing α] {a : α}

@[simp]
theorem norm_mul (a b : α) : ‖a * b‖ = ‖a‖ * ‖b‖ :=
  NormedDivisionRing.norm_mul' a b

instance (priority := 900) NormedDivisionRing.to_normOneClass : NormOneClass α :=
  ⟨mul_left_cancel₀ (mt norm_eq_zero.1 (one_ne_zero' α)) <| by rw [← norm_mul, mul_one, mul_one]⟩

instance isAbsoluteValue_norm : IsAbsoluteValue (norm : α → ℝ) where
  abv_nonneg' := norm_nonneg
  abv_eq_zero' := norm_eq_zero
  abv_add' := norm_add_le
  abv_mul' := norm_mul

@[simp]
theorem nnnorm_mul (a b : α) : ‖a * b‖₊ = ‖a‖₊ * ‖b‖₊ :=
  NNReal.eq <| norm_mul a b

/-- `norm` as a `MonoidWithZeroHom`. -/
@[simps]
def normHom : α →*₀ ℝ where
  toFun := (‖·‖)
  map_zero' := norm_zero
  map_one' := norm_one
  map_mul' := norm_mul

/-- `nnnorm` as a `MonoidWithZeroHom`. -/
@[simps]
def nnnormHom : α →*₀ ℝ≥0 where
  toFun := (‖·‖₊)
  map_zero' := nnnorm_zero
  map_one' := nnnorm_one
  map_mul' := nnnorm_mul

@[simp]
theorem norm_pow (a : α) : ∀ n : ℕ, ‖a ^ n‖ = ‖a‖ ^ n :=
  (normHom.toMonoidHom : α →* ℝ).map_pow a

@[simp]
theorem nnnorm_pow (a : α) (n : ℕ) : ‖a ^ n‖₊ = ‖a‖₊ ^ n :=
  (nnnormHom.toMonoidHom : α →* ℝ≥0).map_pow a n

protected theorem List.norm_prod (l : List α) : ‖l.prod‖ = (l.map norm).prod :=
  map_list_prod (normHom.toMonoidHom : α →* ℝ) _

protected theorem List.nnnorm_prod (l : List α) : ‖l.prod‖₊ = (l.map nnnorm).prod :=
  map_list_prod (nnnormHom.toMonoidHom : α →* ℝ≥0) _

@[simp]
theorem norm_div (a b : α) : ‖a / b‖ = ‖a‖ / ‖b‖ :=
  map_div₀ (normHom : α →*₀ ℝ) a b

@[simp]
theorem nnnorm_div (a b : α) : ‖a / b‖₊ = ‖a‖₊ / ‖b‖₊ :=
  map_div₀ (nnnormHom : α →*₀ ℝ≥0) a b

@[simp]
theorem norm_inv (a : α) : ‖a⁻¹‖ = ‖a‖⁻¹ :=
  map_inv₀ (normHom : α →*₀ ℝ) a

@[simp]
theorem nnnorm_inv (a : α) : ‖a⁻¹‖₊ = ‖a‖₊⁻¹ :=
  NNReal.eq <| by simp

@[simp]
theorem norm_zpow : ∀ (a : α) (n : ℤ), ‖a ^ n‖ = ‖a‖ ^ n :=
  map_zpow₀ (normHom : α →*₀ ℝ)

@[simp]
theorem nnnorm_zpow : ∀ (a : α) (n : ℤ), ‖a ^ n‖₊ = ‖a‖₊ ^ n :=
  map_zpow₀ (nnnormHom : α →*₀ ℝ≥0)

theorem dist_inv_inv₀ {z w : α} (hz : z ≠ 0) (hw : w ≠ 0) :
    dist z⁻¹ w⁻¹ = dist z w / (‖z‖ * ‖w‖) := by
  rw [dist_eq_norm, inv_sub_inv' hz hw, norm_mul, norm_mul, norm_inv, norm_inv, mul_comm ‖z‖⁻¹,
    mul_assoc, dist_eq_norm', div_eq_mul_inv, mul_inv]

theorem nndist_inv_inv₀ {z w : α} (hz : z ≠ 0) (hw : w ≠ 0) :
    nndist z⁻¹ w⁻¹ = nndist z w / (‖z‖₊ * ‖w‖₊) :=
  NNReal.eq <| dist_inv_inv₀ hz hw

lemma antilipschitzWith_mul_left {a : α} (ha : a ≠ 0) : AntilipschitzWith (‖a‖₊⁻¹) (a * ·) :=
  AntilipschitzWith.of_le_mul_dist fun _ _ ↦ by simp [dist_eq_norm, ← _root_.mul_sub, ha]

lemma antilipschitzWith_mul_right {a : α} (ha : a ≠ 0) : AntilipschitzWith (‖a‖₊⁻¹) (· * a) :=
  AntilipschitzWith.of_le_mul_dist fun _ _ ↦ by
    simp [dist_eq_norm, ← _root_.sub_mul, ← mul_comm (‖a‖), ha]

/-- Multiplication by a nonzero element `a` on the left
as a `DilationEquiv` of a normed division ring. -/
@[simps!]
def DilationEquiv.mulLeft (a : α) (ha : a ≠ 0) : α ≃ᵈ α where
  toEquiv := Equiv.mulLeft₀ a ha
  edist_eq' := ⟨‖a‖₊, nnnorm_ne_zero_iff.2 ha, fun x y ↦ by
    simp [edist_nndist, nndist_eq_nnnorm, ← mul_sub]⟩

/-- Multiplication by a nonzero element `a` on the right
as a `DilationEquiv` of a normed division ring. -/
@[simps!]
def DilationEquiv.mulRight (a : α) (ha : a ≠ 0) : α ≃ᵈ α where
  toEquiv := Equiv.mulRight₀ a ha
  edist_eq' := ⟨‖a‖₊, nnnorm_ne_zero_iff.2 ha, fun x y ↦ by
    simp [edist_nndist, nndist_eq_nnnorm, ← sub_mul, ← mul_comm (‖a‖₊)]⟩

namespace Filter

@[simp]
lemma comap_mul_left_cobounded {a : α} (ha : a ≠ 0) :
    comap (a * ·) (cobounded α) = cobounded α :=
  Dilation.comap_cobounded (DilationEquiv.mulLeft a ha)

@[simp]
lemma map_mul_left_cobounded {a : α} (ha : a ≠ 0) :
    map (a * ·) (cobounded α) = cobounded α :=
  DilationEquiv.map_cobounded (DilationEquiv.mulLeft a ha)

@[simp]
lemma comap_mul_right_cobounded {a : α} (ha : a ≠ 0) :
    comap (· * a) (cobounded α) = cobounded α :=
  Dilation.comap_cobounded (DilationEquiv.mulRight a ha)

@[simp]
lemma map_mul_right_cobounded {a : α} (ha : a ≠ 0) :
    map (· * a) (cobounded α) = cobounded α :=
  DilationEquiv.map_cobounded (DilationEquiv.mulRight a ha)

/-- Multiplication on the left by a nonzero element of a normed division ring tends to infinity at
infinity. -/
theorem tendsto_mul_left_cobounded {a : α} (ha : a ≠ 0) :
    Tendsto (a * ·) (cobounded α) (cobounded α) :=
  (map_mul_left_cobounded ha).le

/-- Multiplication on the right by a nonzero element of a normed division ring tends to infinity at
infinity. -/
theorem tendsto_mul_right_cobounded {a : α} (ha : a ≠ 0) :
    Tendsto (· * a) (cobounded α) (cobounded α) :=
  (map_mul_right_cobounded ha).le

@[simp]
lemma inv_cobounded₀ : (cobounded α)⁻¹ = 𝓝[≠] 0 := by
  rw [← comap_norm_atTop, ← Filter.comap_inv, ← comap_norm_nhdsWithin_Ioi_zero,
    ← inv_atTop₀, ← Filter.comap_inv]
  simp only [comap_comap, (· ∘ ·), norm_inv]

@[simp]
lemma inv_nhdsWithin_ne_zero : (𝓝[≠] (0 : α))⁻¹ = cobounded α := by
  rw [← inv_cobounded₀, inv_inv]

lemma tendsto_inv₀_cobounded' : Tendsto Inv.inv (cobounded α) (𝓝[≠] 0) :=
  inv_cobounded₀.le

theorem tendsto_inv₀_cobounded : Tendsto Inv.inv (cobounded α) (𝓝 0) :=
  tendsto_inv₀_cobounded'.mono_right inf_le_left

lemma tendsto_inv₀_nhdsWithin_ne_zero : Tendsto Inv.inv (𝓝[≠] 0) (cobounded α) :=
  inv_nhdsWithin_ne_zero.le

end Filter

-- see Note [lower instance priority]
instance (priority := 100) NormedDivisionRing.to_hasContinuousInv₀ : HasContinuousInv₀ α := by
  refine ⟨fun r r0 => tendsto_iff_norm_sub_tendsto_zero.2 ?_⟩
  have r0' : 0 < ‖r‖ := norm_pos_iff.2 r0
  rcases exists_between r0' with ⟨ε, ε0, εr⟩
  have : ∀ᶠ e in 𝓝 r, ‖e⁻¹ - r⁻¹‖ ≤ ‖r - e‖ / ‖r‖ / ε := by
    filter_upwards [(isOpen_lt continuous_const continuous_norm).eventually_mem εr] with e he
    have e0 : e ≠ 0 := norm_pos_iff.1 (ε0.trans he)
    calc
      ‖e⁻¹ - r⁻¹‖ = ‖r‖⁻¹ * ‖r - e‖ * ‖e‖⁻¹ := by
        rw [← norm_inv, ← norm_inv, ← norm_mul, ← norm_mul, _root_.mul_sub, _root_.sub_mul,
          mul_assoc _ e, inv_mul_cancel r0, mul_inv_cancel e0, one_mul, mul_one]
      -- Porting note: `ENNReal.{mul_sub, sub_mul}` should be `protected`
      _ = ‖r - e‖ / ‖r‖ / ‖e‖ := by field_simp [mul_comm]
      _ ≤ ‖r - e‖ / ‖r‖ / ε := by gcongr
  refine squeeze_zero' (eventually_of_forall fun _ => norm_nonneg _) this ?_
  refine (((continuous_const.sub continuous_id).norm.div_const _).div_const _).tendsto' _ _ ?_
  simp

-- see Note [lower instance priority]
/-- A normed division ring is a topological division ring. -/
instance (priority := 100) NormedDivisionRing.to_topologicalDivisionRing :
    TopologicalDivisionRing α where

protected lemma IsOfFinOrder.norm_eq_one (ha : IsOfFinOrder a) : ‖a‖ = 1 :=
  ((normHom : α →*₀ ℝ).toMonoidHom.isOfFinOrder ha).eq_one $ norm_nonneg _

example [Monoid β] (φ : β →* α) {x : β} {k : ℕ+} (h : x ^ (k : ℕ) = 1) :
    ‖φ x‖ = 1 := (φ.isOfFinOrder <| isOfFinOrder_iff_pow_eq_one.2 ⟨_, k.2, h⟩).norm_eq_one

end NormedDivisionRing

/-- A normed field is a field with a norm satisfying ‖x y‖ = ‖x‖ ‖y‖. -/
class NormedField (α : Type*) extends Norm α, Field α, MetricSpace α where
  /-- The distance is induced by the norm. -/
  dist_eq : ∀ x y, dist x y = norm (x - y)
  /-- The norm is multiplicative. -/
  norm_mul' : ∀ a b, norm (a * b) = norm a * norm b

/-- A nontrivially normed field is a normed field in which there is an element of norm different
from `0` and `1`. This makes it possible to bring any element arbitrarily close to `0` by
multiplication by the powers of any element, and thus to relate algebra and topology. -/
class NontriviallyNormedField (α : Type*) extends NormedField α where
  /-- The norm attains a value exceeding 1. -/
  non_trivial : ∃ x : α, 1 < ‖x‖

/-- A densely normed field is a normed field for which the image of the norm is dense in `ℝ≥0`,
which means it is also nontrivially normed. However, not all nontrivally normed fields are densely
normed; in particular, the `Padic`s exhibit this fact. -/
class DenselyNormedField (α : Type*) extends NormedField α where
  /-- The range of the norm is dense in the collection of nonnegative real numbers. -/
  lt_norm_lt : ∀ x y : ℝ, 0 ≤ x → x < y → ∃ a : α, x < ‖a‖ ∧ ‖a‖ < y

section NormedField

/-- A densely normed field is always a nontrivially normed field.
See note [lower instance priority]. -/
instance (priority := 100) DenselyNormedField.toNontriviallyNormedField [DenselyNormedField α] :
    NontriviallyNormedField α where
  non_trivial :=
    let ⟨a, h, _⟩ := DenselyNormedField.lt_norm_lt 1 2 zero_le_one one_lt_two
    ⟨a, h⟩

variable [NormedField α]

-- see Note [lower instance priority]
instance (priority := 100) NormedField.toNormedDivisionRing : NormedDivisionRing α :=
  { ‹NormedField α› with }

-- see Note [lower instance priority]
instance (priority := 100) NormedField.toNormedCommRing : NormedCommRing α :=
  { ‹NormedField α› with norm_mul := fun a b => (norm_mul a b).le }

@[simp]
theorem norm_prod (s : Finset β) (f : β → α) : ‖∏ b ∈ s, f b‖ = ∏ b ∈ s, ‖f b‖ :=
  map_prod normHom.toMonoidHom f s

@[simp]
theorem nnnorm_prod (s : Finset β) (f : β → α) : ‖∏ b ∈ s, f b‖₊ = ∏ b ∈ s, ‖f b‖₊ :=
  map_prod nnnormHom.toMonoidHom f s

end NormedField

namespace NormedField

section Nontrivially

variable (α) [NontriviallyNormedField α]

theorem exists_one_lt_norm : ∃ x : α, 1 < ‖x‖ :=
  ‹NontriviallyNormedField α›.non_trivial

theorem exists_lt_norm (r : ℝ) : ∃ x : α, r < ‖x‖ :=
  let ⟨w, hw⟩ := exists_one_lt_norm α
  let ⟨n, hn⟩ := pow_unbounded_of_one_lt r hw
  ⟨w ^ n, by rwa [norm_pow]⟩

theorem exists_norm_lt {r : ℝ} (hr : 0 < r) : ∃ x : α, 0 < ‖x‖ ∧ ‖x‖ < r :=
  let ⟨w, hw⟩ := exists_lt_norm α r⁻¹
  ⟨w⁻¹, by rwa [← Set.mem_Ioo, norm_inv, ← Set.mem_inv, Set.inv_Ioo_0_left hr]⟩

theorem exists_norm_lt_one : ∃ x : α, 0 < ‖x‖ ∧ ‖x‖ < 1 :=
  exists_norm_lt α one_pos

variable {α}

@[instance]
theorem punctured_nhds_neBot (x : α) : NeBot (𝓝[≠] x) := by
  rw [← mem_closure_iff_nhdsWithin_neBot, Metric.mem_closure_iff]
  rintro ε ε0
  rcases exists_norm_lt α ε0 with ⟨b, hb0, hbε⟩
  refine ⟨x + b, mt (Set.mem_singleton_iff.trans add_right_eq_self).1 <| norm_pos_iff.1 hb0, ?_⟩
  rwa [dist_comm, dist_eq_norm, add_sub_cancel_left]

@[instance]
theorem nhdsWithin_isUnit_neBot : NeBot (𝓝[{ x : α | IsUnit x }] 0) := by
  simpa only [isUnit_iff_ne_zero] using punctured_nhds_neBot (0 : α)

end Nontrivially

section Densely

variable (α) [DenselyNormedField α]

theorem exists_lt_norm_lt {r₁ r₂ : ℝ} (h₀ : 0 ≤ r₁) (h : r₁ < r₂) : ∃ x : α, r₁ < ‖x‖ ∧ ‖x‖ < r₂ :=
  DenselyNormedField.lt_norm_lt r₁ r₂ h₀ h

theorem exists_lt_nnnorm_lt {r₁ r₂ : ℝ≥0} (h : r₁ < r₂) : ∃ x : α, r₁ < ‖x‖₊ ∧ ‖x‖₊ < r₂ :=
  mod_cast exists_lt_norm_lt α r₁.prop h

instance denselyOrdered_range_norm : DenselyOrdered (Set.range (norm : α → ℝ)) where
  dense := by
    rintro ⟨-, x, rfl⟩ ⟨-, y, rfl⟩ hxy
    let ⟨z, h⟩ := exists_lt_norm_lt α (norm_nonneg _) hxy
    exact ⟨⟨‖z‖, z, rfl⟩, h⟩

instance denselyOrdered_range_nnnorm : DenselyOrdered (Set.range (nnnorm : α → ℝ≥0)) where
  dense := by
    rintro ⟨-, x, rfl⟩ ⟨-, y, rfl⟩ hxy
    let ⟨z, h⟩ := exists_lt_nnnorm_lt α hxy
    exact ⟨⟨‖z‖₊, z, rfl⟩, h⟩

theorem denseRange_nnnorm : DenseRange (nnnorm : α → ℝ≥0) :=
  dense_of_exists_between fun _ _ hr =>
    let ⟨x, h⟩ := exists_lt_nnnorm_lt α hr
    ⟨‖x‖₊, ⟨x, rfl⟩, h⟩

end Densely

end NormedField

/-- A normed field is nontrivially normed
provided that the norm of some nonzero element is not one. -/
def NontriviallyNormedField.ofNormNeOne {𝕜 : Type*} [h' : NormedField 𝕜]
    (h : ∃ x : 𝕜, x ≠ 0 ∧ ‖x‖ ≠ 1) : NontriviallyNormedField 𝕜 where
  toNormedField := h'
  non_trivial := by
    rcases h with ⟨x, hx, hx1⟩
    rcases hx1.lt_or_lt with hlt | hlt
    · use x⁻¹
      rw [norm_inv]
      exact one_lt_inv (norm_pos_iff.2 hx) hlt
    · exact ⟨x, hlt⟩

instance Real.normedCommRing : NormedCommRing ℝ :=
  { Real.normedAddCommGroup, Real.commRing with norm_mul := fun x y => (abs_mul x y).le }

noncomputable instance Real.normedField : NormedField ℝ :=
  { Real.normedAddCommGroup, Real.field with
    norm_mul' := abs_mul }

noncomputable instance Real.denselyNormedField : DenselyNormedField ℝ where
  lt_norm_lt _ _ h₀ hr :=
    let ⟨x, h⟩ := exists_between hr
    ⟨x, by rwa [Real.norm_eq_abs, abs_of_nonneg (h₀.trans h.1.le)]⟩

namespace Real

theorem toNNReal_mul_nnnorm {x : ℝ} (y : ℝ) (hx : 0 ≤ x) : x.toNNReal * ‖y‖₊ = ‖x * y‖₊ := by
  ext
  simp only [NNReal.coe_mul, nnnorm_mul, coe_nnnorm, Real.toNNReal_of_nonneg, norm_of_nonneg, hx,
    NNReal.coe_mk]

theorem nnnorm_mul_toNNReal (x : ℝ) {y : ℝ} (hy : 0 ≤ y) : ‖x‖₊ * y.toNNReal = ‖x * y‖₊ := by
  rw [mul_comm, mul_comm x, toNNReal_mul_nnnorm x hy]

end Real

namespace NNReal

open NNReal

-- porting note (#10618): removed `@[simp]` because `simp` can prove this
theorem norm_eq (x : ℝ≥0) : ‖(x : ℝ)‖ = x := by rw [Real.norm_eq_abs, x.abs_eq]

@[simp]
theorem nnnorm_eq (x : ℝ≥0) : ‖(x : ℝ)‖₊ = x :=
  NNReal.eq <| Real.norm_of_nonneg x.2

lemma lipschitzWith_sub : LipschitzWith 2 (fun (p : ℝ≥0 × ℝ≥0) ↦ p.1 - p.2) := by
  rw [← isometry_subtype_coe.lipschitzWith_iff]
  have : Isometry (Prod.map ((↑) : ℝ≥0 → ℝ) ((↑) : ℝ≥0 → ℝ)) :=
    isometry_subtype_coe.prod_map isometry_subtype_coe
  convert (((LipschitzWith.prod_fst.comp this.lipschitz).sub
    (LipschitzWith.prod_snd.comp this.lipschitz)).max_const 0)
  norm_num

end NNReal

@[simp 1001] -- Porting note: increase priority so that the LHS doesn't simplify
theorem norm_norm [SeminormedAddCommGroup α] (x : α) : ‖‖x‖‖ = ‖x‖ :=
  Real.norm_of_nonneg (norm_nonneg _)

@[simp]
theorem nnnorm_norm [SeminormedAddCommGroup α] (a : α) : ‖‖a‖‖₊ = ‖a‖₊ := by
  rw [Real.nnnorm_of_nonneg (norm_nonneg a)]; rfl

/-- A restatement of `MetricSpace.tendsto_atTop` in terms of the norm. -/
theorem NormedAddCommGroup.tendsto_atTop [Nonempty α] [SemilatticeSup α] {β : Type*}
    [SeminormedAddCommGroup β] {f : α → β} {b : β} :
    Tendsto f atTop (𝓝 b) ↔ ∀ ε, 0 < ε → ∃ N, ∀ n, N ≤ n → ‖f n - b‖ < ε :=
  (atTop_basis.tendsto_iff Metric.nhds_basis_ball).trans (by simp [dist_eq_norm])

/-- A variant of `NormedAddCommGroup.tendsto_atTop` that
uses `∃ N, ∀ n > N, ...` rather than `∃ N, ∀ n ≥ N, ...`
-/
theorem NormedAddCommGroup.tendsto_atTop' [Nonempty α] [SemilatticeSup α] [NoMaxOrder α]
    {β : Type*} [SeminormedAddCommGroup β] {f : α → β} {b : β} :
    Tendsto f atTop (𝓝 b) ↔ ∀ ε, 0 < ε → ∃ N, ∀ n, N < n → ‖f n - b‖ < ε :=
  (atTop_basis_Ioi.tendsto_iff Metric.nhds_basis_ball).trans (by simp [dist_eq_norm])

instance Int.instNormedCommRing : NormedCommRing ℤ where
  __ := instCommRing
  __ := instNormedAddCommGroup
  norm_mul m n := by simp only [norm, Int.cast_mul, abs_mul, le_rfl]

instance Int.instNormOneClass : NormOneClass ℤ :=
  ⟨by simp [← Int.norm_cast_real]⟩

<<<<<<< HEAD
instance Rat.normedField : NormedField ℚ :=
  { Rat.normedAddCommGroup, Rat.instField with
    norm_mul' := fun r₁ r₂ => by simp only [norm, Rat.cast_mul, abs_mul] }
=======
instance Rat.instNormedField : NormedField ℚ where
  __ := instField
  __ := instNormedAddCommGroup
  norm_mul' a b := by simp only [norm, Rat.cast_mul, abs_mul]
>>>>>>> 59de845a

instance Rat.instDenselyNormedField : DenselyNormedField ℚ where
  lt_norm_lt r₁ r₂ h₀ hr :=
    let ⟨q, h⟩ := exists_rat_btwn hr
    ⟨q, by rwa [← Rat.norm_cast_real, Real.norm_eq_abs, abs_of_pos (h₀.trans_lt h.1)]⟩

section RingHomIsometric

variable {R₁ : Type*} {R₂ : Type*} {R₃ : Type*}

/-- This class states that a ring homomorphism is isometric. This is a sufficient assumption
for a continuous semilinear map to be bounded and this is the main use for this typeclass. -/
class RingHomIsometric [Semiring R₁] [Semiring R₂] [Norm R₁] [Norm R₂] (σ : R₁ →+* R₂) : Prop where
  /-- The ring homomorphism is an isometry. -/
  is_iso : ∀ {x : R₁}, ‖σ x‖ = ‖x‖

attribute [simp] RingHomIsometric.is_iso

variable [SeminormedRing R₁] [SeminormedRing R₂] [SeminormedRing R₃]

instance RingHomIsometric.ids : RingHomIsometric (RingHom.id R₁) :=
  ⟨rfl⟩

end RingHomIsometric

/-! ### Induced normed structures -/


section Induced

variable {F : Type*} (R S : Type*)
variable [FunLike F R S]

/-- A non-unital ring homomorphism from a `NonUnitalRing` to a `NonUnitalSeminormedRing`
induces a `NonUnitalSeminormedRing` structure on the domain.

See note [reducible non-instances] -/
abbrev NonUnitalSeminormedRing.induced [NonUnitalRing R] [NonUnitalSeminormedRing S]
    [NonUnitalRingHomClass F R S] (f : F) : NonUnitalSeminormedRing R :=
  { SeminormedAddCommGroup.induced R S f, ‹NonUnitalRing R› with
    norm_mul := fun x y => by
      show ‖f (x * y)‖ ≤ ‖f x‖ * ‖f y‖
      exact (map_mul f x y).symm ▸ norm_mul_le (f x) (f y) }

/-- An injective non-unital ring homomorphism from a `NonUnitalRing` to a
`NonUnitalNormedRing` induces a `NonUnitalNormedRing` structure on the domain.

See note [reducible non-instances] -/
abbrev NonUnitalNormedRing.induced [NonUnitalRing R] [NonUnitalNormedRing S]
    [NonUnitalRingHomClass F R S] (f : F) (hf : Function.Injective f) : NonUnitalNormedRing R :=
  { NonUnitalSeminormedRing.induced R S f, NormedAddCommGroup.induced R S f hf with }

/-- A non-unital ring homomorphism from a `Ring` to a `SeminormedRing` induces a
`SeminormedRing` structure on the domain.

See note [reducible non-instances] -/
abbrev SeminormedRing.induced [Ring R] [SeminormedRing S] [NonUnitalRingHomClass F R S] (f : F) :
    SeminormedRing R :=
  { NonUnitalSeminormedRing.induced R S f, SeminormedAddCommGroup.induced R S f, ‹Ring R› with }

/-- An injective non-unital ring homomorphism from a `Ring` to a `NormedRing` induces a
`NormedRing` structure on the domain.

See note [reducible non-instances] -/
abbrev NormedRing.induced [Ring R] [NormedRing S] [NonUnitalRingHomClass F R S] (f : F)
    (hf : Function.Injective f) : NormedRing R :=
  { NonUnitalSeminormedRing.induced R S f, NormedAddCommGroup.induced R S f hf, ‹Ring R› with }

/-- A non-unital ring homomorphism from a `NonUnitalCommRing` to a `NonUnitalSeminormedCommRing`
induces a `NonUnitalSeminormedCommRing` structure on the domain.

See note [reducible non-instances] -/
abbrev NonUnitalSeminormedCommRing.induced [NonUnitalCommRing R] [NonUnitalSeminormedCommRing S]
    [NonUnitalRingHomClass F R S] (f : F) : NonUnitalSeminormedCommRing R :=
  { NonUnitalSeminormedRing.induced R S f, ‹NonUnitalCommRing R› with }

/-- An injective non-unital ring homomorphism from a `NonUnitalCommRing` to a
`NonUnitalNormedCommRing` induces a `NonUnitalNormedCommRing` structure on the domain.

See note [reducible non-instances] -/
abbrev NonUnitalNormedCommRing.induced [NonUnitalCommRing R] [NonUnitalNormedCommRing S]
    [NonUnitalRingHomClass F R S] (f : F) (hf : Function.Injective f) : NonUnitalNormedCommRing R :=
  { NonUnitalNormedRing.induced R S f hf, ‹NonUnitalCommRing R› with }
/-- A non-unital ring homomorphism from a `CommRing` to a `SeminormedRing` induces a
`SeminormedCommRing` structure on the domain.

See note [reducible non-instances] -/
abbrev SeminormedCommRing.induced [CommRing R] [SeminormedRing S] [NonUnitalRingHomClass F R S]
    (f : F) : SeminormedCommRing R :=
  { NonUnitalSeminormedRing.induced R S f, SeminormedAddCommGroup.induced R S f, ‹CommRing R› with }

/-- An injective non-unital ring homomorphism from a `CommRing` to a `NormedRing` induces a
`NormedCommRing` structure on the domain.

See note [reducible non-instances] -/
abbrev NormedCommRing.induced [CommRing R] [NormedRing S] [NonUnitalRingHomClass F R S] (f : F)
    (hf : Function.Injective f) : NormedCommRing R :=
  { SeminormedCommRing.induced R S f, NormedAddCommGroup.induced R S f hf with }

/-- An injective non-unital ring homomorphism from a `DivisionRing` to a `NormedRing` induces a
`NormedDivisionRing` structure on the domain.

See note [reducible non-instances] -/
abbrev NormedDivisionRing.induced [DivisionRing R] [NormedDivisionRing S]
    [NonUnitalRingHomClass F R S] (f : F) (hf : Function.Injective f) : NormedDivisionRing R :=
  { NormedAddCommGroup.induced R S f hf, ‹DivisionRing R› with
    norm_mul' := fun x y => by
      show ‖f (x * y)‖ = ‖f x‖ * ‖f y‖
      exact (map_mul f x y).symm ▸ norm_mul (f x) (f y) }

/-- An injective non-unital ring homomorphism from a `Field` to a `NormedRing` induces a
`NormedField` structure on the domain.

See note [reducible non-instances] -/
abbrev NormedField.induced [Field R] [NormedField S] [NonUnitalRingHomClass F R S] (f : F)
    (hf : Function.Injective f) : NormedField R :=
  { NormedDivisionRing.induced R S f hf with
    mul_comm := mul_comm }

/-- A ring homomorphism from a `Ring R` to a `SeminormedRing S` which induces the norm structure
`SeminormedRing.induced` makes `R` satisfy `‖(1 : R)‖ = 1` whenever `‖(1 : S)‖ = 1`. -/
theorem NormOneClass.induced {F : Type*} (R S : Type*) [Ring R] [SeminormedRing S]
    [NormOneClass S] [FunLike F R S] [RingHomClass F R S] (f : F) :
    @NormOneClass R (SeminormedRing.induced R S f).toNorm _ :=
  -- Porting note: is this `let` a bad idea somehow?
  let _ : SeminormedRing R := SeminormedRing.induced R S f
  { norm_one := (congr_arg norm (map_one f)).trans norm_one }

end Induced

namespace SubringClass

variable {S R : Type*} [SetLike S R]

instance toSeminormedRing [SeminormedRing R] [SubringClass S R] (s : S) : SeminormedRing s :=
  SeminormedRing.induced s R (SubringClass.subtype s)

instance toNormedRing [NormedRing R] [SubringClass S R] (s : S) : NormedRing s :=
  NormedRing.induced s R (SubringClass.subtype s) Subtype.val_injective

instance toSeminormedCommRing [SeminormedCommRing R] [_h : SubringClass S R] (s : S) :
    SeminormedCommRing s :=
  { SubringClass.toSeminormedRing s with mul_comm := mul_comm }

instance toNormedCommRing [NormedCommRing R] [SubringClass S R] (s : S) : NormedCommRing s :=
  { SubringClass.toNormedRing s with mul_comm := mul_comm }

end SubringClass

-- Guard against import creep.
assert_not_exists RestrictScalars<|MERGE_RESOLUTION|>--- conflicted
+++ resolved
@@ -317,10 +317,6 @@
   __ := instSeminormedAddCommGroup
   norm_mul := MulOpposite.rec' fun x ↦ MulOpposite.rec' fun y ↦
     (norm_mul_le y x).trans_eq (mul_comm _ _)
-<<<<<<< HEAD
-#align mul_opposite.non_unital_semi_normed_ring MulOpposite.instNonUnitalSeminormedRing
-=======
->>>>>>> 59de845a
 
 end NonUnitalSeminormedRing
 
@@ -446,10 +442,6 @@
 instance MulOpposite.instSeminormedRing : SeminormedRing αᵐᵒᵖ where
   __ := instRing
   __ := instNonUnitalSeminormedRing
-<<<<<<< HEAD
-#align mul_opposite.semi_normed_ring MulOpposite.instSeminormedRing
-=======
->>>>>>> 59de845a
 
 end SeminormedRing
 
@@ -475,10 +467,6 @@
   __ := instNonUnitalRing
   __ := instNonUnitalSeminormedRing
   __ := instNormedAddCommGroup
-<<<<<<< HEAD
-#align mul_opposite.non_unital_normed_ring MulOpposite.instNonUnitalNormedRing
-=======
->>>>>>> 59de845a
 
 end NonUnitalNormedRing
 
@@ -508,10 +496,6 @@
   __ := instRing
   __ := instSeminormedRing
   __ := instNormedAddCommGroup
-<<<<<<< HEAD
-#align mul_opposite.normed_ring MulOpposite.instNormedRing
-=======
->>>>>>> 59de845a
 
 end NormedRing
 
@@ -1070,16 +1054,10 @@
 instance Int.instNormOneClass : NormOneClass ℤ :=
   ⟨by simp [← Int.norm_cast_real]⟩
 
-<<<<<<< HEAD
-instance Rat.normedField : NormedField ℚ :=
-  { Rat.normedAddCommGroup, Rat.instField with
-    norm_mul' := fun r₁ r₂ => by simp only [norm, Rat.cast_mul, abs_mul] }
-=======
 instance Rat.instNormedField : NormedField ℚ where
   __ := instField
   __ := instNormedAddCommGroup
   norm_mul' a b := by simp only [norm, Rat.cast_mul, abs_mul]
->>>>>>> 59de845a
 
 instance Rat.instDenselyNormedField : DenselyNormedField ℚ where
   lt_norm_lt r₁ r₂ h₀ hr :=
