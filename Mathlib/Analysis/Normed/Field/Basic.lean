--- conflicted
+++ resolved
@@ -849,7 +849,9 @@
 example [Monoid β] (φ : β →* α) {x : β} {k : ℕ+} (h : x ^ (k : ℕ) = 1) :
     ‖φ x‖ = 1 := (φ.isOfFinOrder <| isOfFinOrder_iff_pow_eq_one.2 ⟨_, k.2, h⟩).norm_eq_one
 
-<<<<<<< HEAD
+@[simp] lemma AddChar.norm_apply {G : Type*} [AddLeftCancelMonoid G] [Finite G] (ψ : AddChar G α)
+    (x : G) : ‖ψ x‖ = 1 := (ψ.toMonoidHom.isOfFinOrder <| isOfFinOrder_of_finite _).norm_eq_one
+
 namespace NormedDivisionRing
 
 section Discrete
@@ -889,10 +891,6 @@
 end Discrete
 
 end NormedDivisionRing
-=======
-@[simp] lemma AddChar.norm_apply {G : Type*} [AddLeftCancelMonoid G] [Finite G] (ψ : AddChar G α)
-    (x : G) : ‖ψ x‖ = 1 := (ψ.toMonoidHom.isOfFinOrder <| isOfFinOrder_of_finite _).norm_eq_one
->>>>>>> dc72d4cf
 
 end NormedDivisionRing
 
