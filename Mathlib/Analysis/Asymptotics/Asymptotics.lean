/-
Copyright (c) 2019 Jeremy Avigad. All rights reserved.
Released under Apache 2.0 license as described in the file LICENSE.
Authors: Jeremy Avigad, Yury Kudryashov
-/
import Mathlib.Analysis.Normed.Group.InfiniteSum
import Mathlib.Analysis.Normed.MulAction
import Mathlib.Topology.Algebra.Order.LiminfLimsup
import Mathlib.Topology.PartialHomeomorph

/-!
# Asymptotics

We introduce these relations:

* `IsBigOWith c l f g` : "f is big O of g along l with constant c";
* `f =O[l] g` : "f is big O of g along l";
* `f =o[l] g` : "f is little o of g along l".

Here `l` is any filter on the domain of `f` and `g`, which are assumed to be the same. The codomains
of `f` and `g` do not need to be the same; all that is needed that there is a norm associated with
these types, and it is the norm that is compared asymptotically.

The relation `IsBigOWith c` is introduced to factor out common algebraic arguments in the proofs of
similar properties of `IsBigO` and `IsLittleO`. Usually proofs outside of this file should use
`IsBigO` instead.

Often the ranges of `f` and `g` will be the real numbers, in which case the norm is the absolute
value. In general, we have

  `f =O[l] g ↔ (fun x ↦ ‖f x‖) =O[l] (fun x ↦ ‖g x‖)`,

and similarly for `IsLittleO`. But our setup allows us to use the notions e.g. with functions
to the integers, rationals, complex numbers, or any normed vector space without mentioning the
norm explicitly.

If `f` and `g` are functions to a normed field like the reals or complex numbers and `g` is always
nonzero, we have

  `f =o[l] g ↔ Tendsto (fun x ↦ f x / (g x)) l (𝓝 0)`.

In fact, the right-to-left direction holds without the hypothesis on `g`, and in the other direction
it suffices to assume that `f` is zero wherever `g` is. (This generalization is useful in defining
the Fréchet derivative.)
-/


open Filter Set

open scoped Classical
open Topology Filter NNReal

namespace Asymptotics


variable {α : Type*} {β : Type*} {E : Type*} {F : Type*} {G : Type*} {E' : Type*}
  {F' : Type*} {G' : Type*} {E'' : Type*} {F'' : Type*} {G'' : Type*} {E''' : Type*}
  {R : Type*} {R' : Type*} {𝕜 : Type*} {𝕜' : Type*}

variable [Norm E] [Norm F] [Norm G]
variable [SeminormedAddCommGroup E'] [SeminormedAddCommGroup F'] [SeminormedAddCommGroup G']
  [NormedAddCommGroup E''] [NormedAddCommGroup F''] [NormedAddCommGroup G''] [SeminormedRing R]
  [SeminormedAddGroup E''']
  [SeminormedRing R']

variable [NormedDivisionRing 𝕜] [NormedDivisionRing 𝕜']
variable {c c' c₁ c₂ : ℝ} {f : α → E} {g : α → F} {k : α → G}
variable {f' : α → E'} {g' : α → F'} {k' : α → G'}
variable {f'' : α → E''} {g'' : α → F''} {k'' : α → G''}
variable {l l' : Filter α}

section Defs

/-! ### Definitions -/


/-- This version of the Landau notation `IsBigOWith C l f g` where `f` and `g` are two functions on
a type `α` and `l` is a filter on `α`, means that eventually for `l`, `‖f‖` is bounded by `C * ‖g‖`.
In other words, `‖f‖ / ‖g‖` is eventually bounded by `C`, modulo division by zero issues that are
avoided by this definition. Probably you want to use `IsBigO` instead of this relation. -/
irreducible_def IsBigOWith (c : ℝ) (l : Filter α) (f : α → E) (g : α → F) : Prop :=
  ∀ᶠ x in l, ‖f x‖ ≤ c * ‖g x‖

/-- Definition of `IsBigOWith`. We record it in a lemma as `IsBigOWith` is irreducible. -/
theorem isBigOWith_iff : IsBigOWith c l f g ↔ ∀ᶠ x in l, ‖f x‖ ≤ c * ‖g x‖ := by rw [IsBigOWith_def]

alias ⟨IsBigOWith.bound, IsBigOWith.of_bound⟩ := isBigOWith_iff

/-- The Landau notation `f =O[l] g` where `f` and `g` are two functions on a type `α` and `l` is
a filter on `α`, means that eventually for `l`, `‖f‖` is bounded by a constant multiple of `‖g‖`.
In other words, `‖f‖ / ‖g‖` is eventually bounded, modulo division by zero issues that are avoided
by this definition. -/
irreducible_def IsBigO (l : Filter α) (f : α → E) (g : α → F) : Prop :=
  ∃ c : ℝ, IsBigOWith c l f g

@[inherit_doc]
notation:100 f " =O[" l "] " g:100 => IsBigO l f g

/-- Definition of `IsBigO` in terms of `IsBigOWith`. We record it in a lemma as `IsBigO` is
irreducible. -/
theorem isBigO_iff_isBigOWith : f =O[l] g ↔ ∃ c : ℝ, IsBigOWith c l f g := by rw [IsBigO_def]

/-- Definition of `IsBigO` in terms of filters. -/
theorem isBigO_iff : f =O[l] g ↔ ∃ c : ℝ, ∀ᶠ x in l, ‖f x‖ ≤ c * ‖g x‖ := by
  simp only [IsBigO_def, IsBigOWith_def]

/-- Definition of `IsBigO` in terms of filters, with a positive constant. -/
theorem isBigO_iff' {g : α → E'''} :
    f =O[l] g ↔ ∃ c > 0, ∀ᶠ x in l, ‖f x‖ ≤ c * ‖g x‖ := by
  refine ⟨fun h => ?mp, fun h => ?mpr⟩
  case mp =>
    rw [isBigO_iff] at h
    obtain ⟨c, hc⟩ := h
    refine ⟨max c 1, zero_lt_one.trans_le (le_max_right _ _), ?_⟩
    filter_upwards [hc] with x hx
    apply hx.trans
    gcongr
    exact le_max_left _ _
  case mpr =>
    rw [isBigO_iff]
    obtain ⟨c, ⟨_, hc⟩⟩ := h
    exact ⟨c, hc⟩

/-- Definition of `IsBigO` in terms of filters, with the constant in the lower bound. -/
theorem isBigO_iff'' {g : α → E'''} :
    f =O[l] g ↔ ∃ c > 0, ∀ᶠ x in l, c * ‖f x‖ ≤ ‖g x‖ := by
  refine ⟨fun h => ?mp, fun h => ?mpr⟩
  case mp =>
    rw [isBigO_iff'] at h
    obtain ⟨c, ⟨hc_pos, hc⟩⟩ := h
    refine ⟨c⁻¹, ⟨by positivity, ?_⟩⟩
    filter_upwards [hc] with x hx
    rwa [inv_mul_le_iff (by positivity)]
  case mpr =>
    rw [isBigO_iff']
    obtain ⟨c, ⟨hc_pos, hc⟩⟩ := h
    refine ⟨c⁻¹, ⟨by positivity, ?_⟩⟩
    filter_upwards [hc] with x hx
    rwa [← inv_inv c, inv_mul_le_iff (by positivity)] at hx

theorem IsBigO.of_bound (c : ℝ) (h : ∀ᶠ x in l, ‖f x‖ ≤ c * ‖g x‖) : f =O[l] g :=
  isBigO_iff.2 ⟨c, h⟩

theorem IsBigO.of_bound' (h : ∀ᶠ x in l, ‖f x‖ ≤ ‖g x‖) : f =O[l] g :=
  IsBigO.of_bound 1 <| by
    simp_rw [one_mul]
    exact h

theorem IsBigO.bound : f =O[l] g → ∃ c : ℝ, ∀ᶠ x in l, ‖f x‖ ≤ c * ‖g x‖ :=
  isBigO_iff.1

/-- The Landau notation `f =o[l] g` where `f` and `g` are two functions on a type `α` and `l` is
a filter on `α`, means that eventually for `l`, `‖f‖` is bounded by an arbitrarily small constant
multiple of `‖g‖`. In other words, `‖f‖ / ‖g‖` tends to `0` along `l`, modulo division by zero
issues that are avoided by this definition. -/
irreducible_def IsLittleO (l : Filter α) (f : α → E) (g : α → F) : Prop :=
  ∀ ⦃c : ℝ⦄, 0 < c → IsBigOWith c l f g

@[inherit_doc]
notation:100 f " =o[" l "] " g:100 => IsLittleO l f g

/-- Definition of `IsLittleO` in terms of `IsBigOWith`. -/
theorem isLittleO_iff_forall_isBigOWith : f =o[l] g ↔ ∀ ⦃c : ℝ⦄, 0 < c → IsBigOWith c l f g := by
  rw [IsLittleO_def]

alias ⟨IsLittleO.forall_isBigOWith, IsLittleO.of_isBigOWith⟩ := isLittleO_iff_forall_isBigOWith

/-- Definition of `IsLittleO` in terms of filters. -/
theorem isLittleO_iff : f =o[l] g ↔ ∀ ⦃c : ℝ⦄, 0 < c → ∀ᶠ x in l, ‖f x‖ ≤ c * ‖g x‖ := by
  simp only [IsLittleO_def, IsBigOWith_def]

alias ⟨IsLittleO.bound, IsLittleO.of_bound⟩ := isLittleO_iff

theorem IsLittleO.def (h : f =o[l] g) (hc : 0 < c) : ∀ᶠ x in l, ‖f x‖ ≤ c * ‖g x‖ :=
  isLittleO_iff.1 h hc
<<<<<<< HEAD
#align asymptotics.is_o.def Asymptotics.IsLittleO.def
=======
>>>>>>> 59de845a

theorem IsLittleO.def' (h : f =o[l] g) (hc : 0 < c) : IsBigOWith c l f g :=
  isBigOWith_iff.2 <| isLittleO_iff.1 h hc

theorem IsLittleO.eventuallyLE (h : f =o[l] g) : ∀ᶠ x in l, ‖f x‖ ≤ ‖g x‖ := by
  simpa using h.def zero_lt_one

end Defs

/-! ### Conversions -/


theorem IsBigOWith.isBigO (h : IsBigOWith c l f g) : f =O[l] g := by rw [IsBigO_def]; exact ⟨c, h⟩

theorem IsLittleO.isBigOWith (hgf : f =o[l] g) : IsBigOWith 1 l f g :=
  hgf.def' zero_lt_one

theorem IsLittleO.isBigO (hgf : f =o[l] g) : f =O[l] g :=
  hgf.isBigOWith.isBigO

theorem IsBigO.isBigOWith : f =O[l] g → ∃ c : ℝ, IsBigOWith c l f g :=
  isBigO_iff_isBigOWith.1

theorem IsBigOWith.weaken (h : IsBigOWith c l f g') (hc : c ≤ c') : IsBigOWith c' l f g' :=
  IsBigOWith.of_bound <|
    mem_of_superset h.bound fun x hx =>
      calc
        ‖f x‖ ≤ c * ‖g' x‖ := hx
        _ ≤ _ := by gcongr

theorem IsBigOWith.exists_pos (h : IsBigOWith c l f g') :
    ∃ c' > 0, IsBigOWith c' l f g' :=
  ⟨max c 1, lt_of_lt_of_le zero_lt_one (le_max_right c 1), h.weaken <| le_max_left c 1⟩

theorem IsBigO.exists_pos (h : f =O[l] g') : ∃ c > 0, IsBigOWith c l f g' :=
  let ⟨_c, hc⟩ := h.isBigOWith
  hc.exists_pos

theorem IsBigOWith.exists_nonneg (h : IsBigOWith c l f g') :
    ∃ c' ≥ 0, IsBigOWith c' l f g' :=
  let ⟨c, cpos, hc⟩ := h.exists_pos
  ⟨c, le_of_lt cpos, hc⟩

theorem IsBigO.exists_nonneg (h : f =O[l] g') : ∃ c ≥ 0, IsBigOWith c l f g' :=
  let ⟨_c, hc⟩ := h.isBigOWith
  hc.exists_nonneg

/-- `f = O(g)` if and only if `IsBigOWith c f g` for all sufficiently large `c`. -/
theorem isBigO_iff_eventually_isBigOWith : f =O[l] g' ↔ ∀ᶠ c in atTop, IsBigOWith c l f g' :=
  isBigO_iff_isBigOWith.trans
    ⟨fun ⟨c, hc⟩ => mem_atTop_sets.2 ⟨c, fun _c' hc' => hc.weaken hc'⟩, fun h => h.exists⟩

/-- `f = O(g)` if and only if `∀ᶠ x in l, ‖f x‖ ≤ c * ‖g x‖` for all sufficiently large `c`. -/
theorem isBigO_iff_eventually : f =O[l] g' ↔ ∀ᶠ c in atTop, ∀ᶠ x in l, ‖f x‖ ≤ c * ‖g' x‖ :=
  isBigO_iff_eventually_isBigOWith.trans <| by simp only [IsBigOWith_def]

theorem IsBigO.exists_mem_basis {ι} {p : ι → Prop} {s : ι → Set α} (h : f =O[l] g')
    (hb : l.HasBasis p s) :
    ∃ c > 0, ∃ i : ι, p i ∧ ∀ x ∈ s i, ‖f x‖ ≤ c * ‖g' x‖ :=
  flip Exists.imp h.exists_pos fun c h => by
    simpa only [isBigOWith_iff, hb.eventually_iff, exists_prop] using h

theorem isBigOWith_inv (hc : 0 < c) : IsBigOWith c⁻¹ l f g ↔ ∀ᶠ x in l, c * ‖f x‖ ≤ ‖g x‖ := by
  simp only [IsBigOWith_def, ← div_eq_inv_mul, le_div_iff' hc]

-- We prove this lemma with strange assumptions to get two lemmas below automatically
theorem isLittleO_iff_nat_mul_le_aux (h₀ : (∀ x, 0 ≤ ‖f x‖) ∨ ∀ x, 0 ≤ ‖g x‖) :
    f =o[l] g ↔ ∀ n : ℕ, ∀ᶠ x in l, ↑n * ‖f x‖ ≤ ‖g x‖ := by
  constructor
  · rintro H (_ | n)
<<<<<<< HEAD
    · refine' (H.def one_pos).mono fun x h₀' => _
=======
    · refine (H.def one_pos).mono fun x h₀' => ?_
>>>>>>> 59de845a
      rw [Nat.cast_zero, zero_mul]
      refine h₀.elim (fun hf => (hf x).trans ?_) fun hg => hg x
      rwa [one_mul] at h₀'
    · have : (0 : ℝ) < n.succ := Nat.cast_pos.2 n.succ_pos
      exact (isBigOWith_inv this).1 (H.def' <| inv_pos.2 this)
  · refine fun H => isLittleO_iff.2 fun ε ε0 => ?_
    rcases exists_nat_gt ε⁻¹ with ⟨n, hn⟩
    have hn₀ : (0 : ℝ) < n := (inv_pos.2 ε0).trans hn
    refine ((isBigOWith_inv hn₀).2 (H n)).bound.mono fun x hfg => ?_
    refine hfg.trans (mul_le_mul_of_nonneg_right (inv_le_of_inv_le ε0 hn.le) ?_)
    refine h₀.elim (fun hf => nonneg_of_mul_nonneg_right ((hf x).trans hfg) ?_) fun h => h x
    exact inv_pos.2 hn₀

theorem isLittleO_iff_nat_mul_le : f =o[l] g' ↔ ∀ n : ℕ, ∀ᶠ x in l, ↑n * ‖f x‖ ≤ ‖g' x‖ :=
  isLittleO_iff_nat_mul_le_aux (Or.inr fun _x => norm_nonneg _)

theorem isLittleO_iff_nat_mul_le' : f' =o[l] g ↔ ∀ n : ℕ, ∀ᶠ x in l, ↑n * ‖f' x‖ ≤ ‖g x‖ :=
  isLittleO_iff_nat_mul_le_aux (Or.inl fun _x => norm_nonneg _)

/-! ### Subsingleton -/


@[nontriviality]
theorem isLittleO_of_subsingleton [Subsingleton E'] : f' =o[l] g' :=
  IsLittleO.of_bound fun c hc => by simp [Subsingleton.elim (f' _) 0, mul_nonneg hc.le]

@[nontriviality]
theorem isBigO_of_subsingleton [Subsingleton E'] : f' =O[l] g' :=
  isLittleO_of_subsingleton.isBigO

section congr

variable {f₁ f₂ : α → E} {g₁ g₂ : α → F}

/-! ### Congruence -/


theorem isBigOWith_congr (hc : c₁ = c₂) (hf : f₁ =ᶠ[l] f₂) (hg : g₁ =ᶠ[l] g₂) :
    IsBigOWith c₁ l f₁ g₁ ↔ IsBigOWith c₂ l f₂ g₂ := by
  simp only [IsBigOWith_def]
  subst c₂
  apply Filter.eventually_congr
  filter_upwards [hf, hg] with _ e₁ e₂
  rw [e₁, e₂]

theorem IsBigOWith.congr' (h : IsBigOWith c₁ l f₁ g₁) (hc : c₁ = c₂) (hf : f₁ =ᶠ[l] f₂)
    (hg : g₁ =ᶠ[l] g₂) : IsBigOWith c₂ l f₂ g₂ :=
  (isBigOWith_congr hc hf hg).mp h

theorem IsBigOWith.congr (h : IsBigOWith c₁ l f₁ g₁) (hc : c₁ = c₂) (hf : ∀ x, f₁ x = f₂ x)
    (hg : ∀ x, g₁ x = g₂ x) : IsBigOWith c₂ l f₂ g₂ :=
  h.congr' hc (univ_mem' hf) (univ_mem' hg)

theorem IsBigOWith.congr_left (h : IsBigOWith c l f₁ g) (hf : ∀ x, f₁ x = f₂ x) :
    IsBigOWith c l f₂ g :=
  h.congr rfl hf fun _ => rfl

theorem IsBigOWith.congr_right (h : IsBigOWith c l f g₁) (hg : ∀ x, g₁ x = g₂ x) :
    IsBigOWith c l f g₂ :=
  h.congr rfl (fun _ => rfl) hg

theorem IsBigOWith.congr_const (h : IsBigOWith c₁ l f g) (hc : c₁ = c₂) : IsBigOWith c₂ l f g :=
  h.congr hc (fun _ => rfl) fun _ => rfl

theorem isBigO_congr (hf : f₁ =ᶠ[l] f₂) (hg : g₁ =ᶠ[l] g₂) : f₁ =O[l] g₁ ↔ f₂ =O[l] g₂ := by
  simp only [IsBigO_def]
  exact exists_congr fun c => isBigOWith_congr rfl hf hg

theorem IsBigO.congr' (h : f₁ =O[l] g₁) (hf : f₁ =ᶠ[l] f₂) (hg : g₁ =ᶠ[l] g₂) : f₂ =O[l] g₂ :=
  (isBigO_congr hf hg).mp h

theorem IsBigO.congr (h : f₁ =O[l] g₁) (hf : ∀ x, f₁ x = f₂ x) (hg : ∀ x, g₁ x = g₂ x) :
    f₂ =O[l] g₂ :=
  h.congr' (univ_mem' hf) (univ_mem' hg)

theorem IsBigO.congr_left (h : f₁ =O[l] g) (hf : ∀ x, f₁ x = f₂ x) : f₂ =O[l] g :=
  h.congr hf fun _ => rfl

theorem IsBigO.congr_right (h : f =O[l] g₁) (hg : ∀ x, g₁ x = g₂ x) : f =O[l] g₂ :=
  h.congr (fun _ => rfl) hg

theorem isLittleO_congr (hf : f₁ =ᶠ[l] f₂) (hg : g₁ =ᶠ[l] g₂) : f₁ =o[l] g₁ ↔ f₂ =o[l] g₂ := by
  simp only [IsLittleO_def]
  exact forall₂_congr fun c _hc => isBigOWith_congr (Eq.refl c) hf hg

theorem IsLittleO.congr' (h : f₁ =o[l] g₁) (hf : f₁ =ᶠ[l] f₂) (hg : g₁ =ᶠ[l] g₂) : f₂ =o[l] g₂ :=
  (isLittleO_congr hf hg).mp h

theorem IsLittleO.congr (h : f₁ =o[l] g₁) (hf : ∀ x, f₁ x = f₂ x) (hg : ∀ x, g₁ x = g₂ x) :
    f₂ =o[l] g₂ :=
  h.congr' (univ_mem' hf) (univ_mem' hg)

theorem IsLittleO.congr_left (h : f₁ =o[l] g) (hf : ∀ x, f₁ x = f₂ x) : f₂ =o[l] g :=
  h.congr hf fun _ => rfl

theorem IsLittleO.congr_right (h : f =o[l] g₁) (hg : ∀ x, g₁ x = g₂ x) : f =o[l] g₂ :=
  h.congr (fun _ => rfl) hg

@[trans]
theorem _root_.Filter.EventuallyEq.trans_isBigO {f₁ f₂ : α → E} {g : α → F} (hf : f₁ =ᶠ[l] f₂)
    (h : f₂ =O[l] g) : f₁ =O[l] g :=
  h.congr' hf.symm EventuallyEq.rfl

instance transEventuallyEqIsBigO :
    @Trans (α → E) (α → E) (α → F) (· =ᶠ[l] ·) (· =O[l] ·) (· =O[l] ·) where
  trans := Filter.EventuallyEq.trans_isBigO

@[trans]
theorem _root_.Filter.EventuallyEq.trans_isLittleO {f₁ f₂ : α → E} {g : α → F} (hf : f₁ =ᶠ[l] f₂)
    (h : f₂ =o[l] g) : f₁ =o[l] g :=
  h.congr' hf.symm EventuallyEq.rfl

instance transEventuallyEqIsLittleO :
    @Trans (α → E) (α → E) (α → F) (· =ᶠ[l] ·) (· =o[l] ·) (· =o[l] ·) where
  trans := Filter.EventuallyEq.trans_isLittleO

@[trans]
theorem IsBigO.trans_eventuallyEq {f : α → E} {g₁ g₂ : α → F} (h : f =O[l] g₁) (hg : g₁ =ᶠ[l] g₂) :
    f =O[l] g₂ :=
  h.congr' EventuallyEq.rfl hg

instance transIsBigOEventuallyEq :
    @Trans (α → E) (α → F) (α → F) (· =O[l] ·) (· =ᶠ[l] ·) (· =O[l] ·) where
  trans := IsBigO.trans_eventuallyEq

@[trans]
theorem IsLittleO.trans_eventuallyEq {f : α → E} {g₁ g₂ : α → F} (h : f =o[l] g₁)
    (hg : g₁ =ᶠ[l] g₂) : f =o[l] g₂ :=
  h.congr' EventuallyEq.rfl hg

instance transIsLittleOEventuallyEq :
    @Trans (α → E) (α → F) (α → F) (· =o[l] ·) (· =ᶠ[l] ·) (· =o[l] ·) where
  trans := IsLittleO.trans_eventuallyEq

end congr

/-! ### Filter operations and transitivity -/


theorem IsBigOWith.comp_tendsto (hcfg : IsBigOWith c l f g) {k : β → α} {l' : Filter β}
    (hk : Tendsto k l' l) : IsBigOWith c l' (f ∘ k) (g ∘ k) :=
  IsBigOWith.of_bound <| hk hcfg.bound

theorem IsBigO.comp_tendsto (hfg : f =O[l] g) {k : β → α} {l' : Filter β} (hk : Tendsto k l' l) :
    (f ∘ k) =O[l'] (g ∘ k) :=
  isBigO_iff_isBigOWith.2 <| hfg.isBigOWith.imp fun _c h => h.comp_tendsto hk

theorem IsLittleO.comp_tendsto (hfg : f =o[l] g) {k : β → α} {l' : Filter β} (hk : Tendsto k l' l) :
    (f ∘ k) =o[l'] (g ∘ k) :=
  IsLittleO.of_isBigOWith fun _c cpos => (hfg.forall_isBigOWith cpos).comp_tendsto hk

@[simp]
theorem isBigOWith_map {k : β → α} {l : Filter β} :
    IsBigOWith c (map k l) f g ↔ IsBigOWith c l (f ∘ k) (g ∘ k) := by
  simp only [IsBigOWith_def]
  exact eventually_map

@[simp]
theorem isBigO_map {k : β → α} {l : Filter β} : f =O[map k l] g ↔ (f ∘ k) =O[l] (g ∘ k) := by
  simp only [IsBigO_def, isBigOWith_map]

@[simp]
theorem isLittleO_map {k : β → α} {l : Filter β} : f =o[map k l] g ↔ (f ∘ k) =o[l] (g ∘ k) := by
  simp only [IsLittleO_def, isBigOWith_map]

theorem IsBigOWith.mono (h : IsBigOWith c l' f g) (hl : l ≤ l') : IsBigOWith c l f g :=
  IsBigOWith.of_bound <| hl h.bound

theorem IsBigO.mono (h : f =O[l'] g) (hl : l ≤ l') : f =O[l] g :=
  isBigO_iff_isBigOWith.2 <| h.isBigOWith.imp fun _c h => h.mono hl

theorem IsLittleO.mono (h : f =o[l'] g) (hl : l ≤ l') : f =o[l] g :=
  IsLittleO.of_isBigOWith fun _c cpos => (h.forall_isBigOWith cpos).mono hl

theorem IsBigOWith.trans (hfg : IsBigOWith c l f g) (hgk : IsBigOWith c' l g k) (hc : 0 ≤ c) :
    IsBigOWith (c * c') l f k := by
  simp only [IsBigOWith_def] at *
  filter_upwards [hfg, hgk] with x hx hx'
  calc
    ‖f x‖ ≤ c * ‖g x‖ := hx
    _ ≤ c * (c' * ‖k x‖) := by gcongr
    _ = c * c' * ‖k x‖ := (mul_assoc _ _ _).symm

@[trans]
theorem IsBigO.trans {f : α → E} {g : α → F'} {k : α → G} (hfg : f =O[l] g) (hgk : g =O[l] k) :
    f =O[l] k :=
  let ⟨_c, cnonneg, hc⟩ := hfg.exists_nonneg
  let ⟨_c', hc'⟩ := hgk.isBigOWith
  (hc.trans hc' cnonneg).isBigO

instance transIsBigOIsBigO :
    @Trans (α → E) (α → F') (α → G) (· =O[l] ·) (· =O[l] ·) (· =O[l] ·) where
  trans := IsBigO.trans

theorem IsLittleO.trans_isBigOWith (hfg : f =o[l] g) (hgk : IsBigOWith c l g k) (hc : 0 < c) :
    f =o[l] k := by
  simp only [IsLittleO_def] at *
  intro c' c'pos
  have : 0 < c' / c := div_pos c'pos hc
  exact ((hfg this).trans hgk this.le).congr_const (div_mul_cancel₀ _ hc.ne')

@[trans]
theorem IsLittleO.trans_isBigO {f : α → E} {g : α → F} {k : α → G'} (hfg : f =o[l] g)
    (hgk : g =O[l] k) : f =o[l] k :=
  let ⟨_c, cpos, hc⟩ := hgk.exists_pos
  hfg.trans_isBigOWith hc cpos

instance transIsLittleOIsBigO :
    @Trans (α → E) (α → F) (α → G') (· =o[l] ·) (· =O[l] ·) (· =o[l] ·) where
  trans := IsLittleO.trans_isBigO

theorem IsBigOWith.trans_isLittleO (hfg : IsBigOWith c l f g) (hgk : g =o[l] k) (hc : 0 < c) :
    f =o[l] k := by
  simp only [IsLittleO_def] at *
  intro c' c'pos
  have : 0 < c' / c := div_pos c'pos hc
  exact (hfg.trans (hgk this) hc.le).congr_const (mul_div_cancel₀ _ hc.ne')

@[trans]
theorem IsBigO.trans_isLittleO {f : α → E} {g : α → F'} {k : α → G} (hfg : f =O[l] g)
    (hgk : g =o[l] k) : f =o[l] k :=
  let ⟨_c, cpos, hc⟩ := hfg.exists_pos
  hc.trans_isLittleO hgk cpos

instance transIsBigOIsLittleO :
    @Trans (α → E) (α → F') (α → G) (· =O[l] ·) (· =o[l] ·) (· =o[l] ·) where
  trans := IsBigO.trans_isLittleO

@[trans]
theorem IsLittleO.trans {f : α → E} {g : α → F} {k : α → G} (hfg : f =o[l] g) (hgk : g =o[l] k) :
    f =o[l] k :=
  hfg.trans_isBigOWith hgk.isBigOWith one_pos

instance transIsLittleOIsLittleO :
    @Trans (α → E) (α → F) (α → G) (· =o[l] ·) (· =o[l] ·) (· =o[l] ·) where
  trans := IsLittleO.trans

theorem _root_.Filter.Eventually.trans_isBigO {f : α → E} {g : α → F'} {k : α → G}
    (hfg : ∀ᶠ x in l, ‖f x‖ ≤ ‖g x‖) (hgk : g =O[l] k) : f =O[l] k :=
  (IsBigO.of_bound' hfg).trans hgk

theorem _root_.Filter.Eventually.isBigO {f : α → E} {g : α → ℝ} {l : Filter α}
    (hfg : ∀ᶠ x in l, ‖f x‖ ≤ g x) : f =O[l] g :=
  IsBigO.of_bound' <| hfg.mono fun _x hx => hx.trans <| Real.le_norm_self _

section

variable (l)

theorem isBigOWith_of_le' (hfg : ∀ x, ‖f x‖ ≤ c * ‖g x‖) : IsBigOWith c l f g :=
  IsBigOWith.of_bound <| univ_mem' hfg

theorem isBigOWith_of_le (hfg : ∀ x, ‖f x‖ ≤ ‖g x‖) : IsBigOWith 1 l f g :=
  isBigOWith_of_le' l fun x => by
    rw [one_mul]
    exact hfg x

theorem isBigO_of_le' (hfg : ∀ x, ‖f x‖ ≤ c * ‖g x‖) : f =O[l] g :=
  (isBigOWith_of_le' l hfg).isBigO

theorem isBigO_of_le (hfg : ∀ x, ‖f x‖ ≤ ‖g x‖) : f =O[l] g :=
  (isBigOWith_of_le l hfg).isBigO

end

theorem isBigOWith_refl (f : α → E) (l : Filter α) : IsBigOWith 1 l f f :=
  isBigOWith_of_le l fun _ => le_rfl

theorem isBigO_refl (f : α → E) (l : Filter α) : f =O[l] f :=
  (isBigOWith_refl f l).isBigO

theorem _root_.Filter.EventuallyEq.isBigO {f₁ f₂ : α → E} (hf : f₁ =ᶠ[l] f₂) : f₁ =O[l] f₂ :=
  hf.trans_isBigO (isBigO_refl _ _)

theorem IsBigOWith.trans_le (hfg : IsBigOWith c l f g) (hgk : ∀ x, ‖g x‖ ≤ ‖k x‖) (hc : 0 ≤ c) :
    IsBigOWith c l f k :=
  (hfg.trans (isBigOWith_of_le l hgk) hc).congr_const <| mul_one c

theorem IsBigO.trans_le (hfg : f =O[l] g') (hgk : ∀ x, ‖g' x‖ ≤ ‖k x‖) : f =O[l] k :=
  hfg.trans (isBigO_of_le l hgk)

theorem IsLittleO.trans_le (hfg : f =o[l] g) (hgk : ∀ x, ‖g x‖ ≤ ‖k x‖) : f =o[l] k :=
  hfg.trans_isBigOWith (isBigOWith_of_le _ hgk) zero_lt_one

theorem isLittleO_irrefl' (h : ∃ᶠ x in l, ‖f' x‖ ≠ 0) : ¬f' =o[l] f' := by
  intro ho
  rcases ((ho.bound one_half_pos).and_frequently h).exists with ⟨x, hle, hne⟩
  rw [one_div, ← div_eq_inv_mul] at hle
  exact (half_lt_self (lt_of_le_of_ne (norm_nonneg _) hne.symm)).not_le hle

theorem isLittleO_irrefl (h : ∃ᶠ x in l, f'' x ≠ 0) : ¬f'' =o[l] f'' :=
  isLittleO_irrefl' <| h.mono fun _x => norm_ne_zero_iff.mpr

theorem IsBigO.not_isLittleO (h : f'' =O[l] g') (hf : ∃ᶠ x in l, f'' x ≠ 0) :
    ¬g' =o[l] f'' := fun h' =>
  isLittleO_irrefl hf (h.trans_isLittleO h')

theorem IsLittleO.not_isBigO (h : f'' =o[l] g') (hf : ∃ᶠ x in l, f'' x ≠ 0) :
    ¬g' =O[l] f'' := fun h' =>
  isLittleO_irrefl hf (h.trans_isBigO h')

section Bot

variable (c f g)

@[simp]
theorem isBigOWith_bot : IsBigOWith c ⊥ f g :=
  IsBigOWith.of_bound <| trivial

@[simp]
theorem isBigO_bot : f =O[⊥] g :=
  (isBigOWith_bot 1 f g).isBigO

@[simp]
theorem isLittleO_bot : f =o[⊥] g :=
  IsLittleO.of_isBigOWith fun c _ => isBigOWith_bot c f g

end Bot

@[simp]
theorem isBigOWith_pure {x} : IsBigOWith c (pure x) f g ↔ ‖f x‖ ≤ c * ‖g x‖ :=
  isBigOWith_iff

theorem IsBigOWith.sup (h : IsBigOWith c l f g) (h' : IsBigOWith c l' f g) :
    IsBigOWith c (l ⊔ l') f g :=
  IsBigOWith.of_bound <| mem_sup.2 ⟨h.bound, h'.bound⟩

theorem IsBigOWith.sup' (h : IsBigOWith c l f g') (h' : IsBigOWith c' l' f g') :
    IsBigOWith (max c c') (l ⊔ l') f g' :=
  IsBigOWith.of_bound <|
    mem_sup.2 ⟨(h.weaken <| le_max_left c c').bound, (h'.weaken <| le_max_right c c').bound⟩

theorem IsBigO.sup (h : f =O[l] g') (h' : f =O[l'] g') : f =O[l ⊔ l'] g' :=
  let ⟨_c, hc⟩ := h.isBigOWith
  let ⟨_c', hc'⟩ := h'.isBigOWith
  (hc.sup' hc').isBigO

theorem IsLittleO.sup (h : f =o[l] g) (h' : f =o[l'] g) : f =o[l ⊔ l'] g :=
  IsLittleO.of_isBigOWith fun _c cpos => (h.forall_isBigOWith cpos).sup (h'.forall_isBigOWith cpos)

@[simp]
theorem isBigO_sup : f =O[l ⊔ l'] g' ↔ f =O[l] g' ∧ f =O[l'] g' :=
  ⟨fun h => ⟨h.mono le_sup_left, h.mono le_sup_right⟩, fun h => h.1.sup h.2⟩

@[simp]
theorem isLittleO_sup : f =o[l ⊔ l'] g ↔ f =o[l] g ∧ f =o[l'] g :=
  ⟨fun h => ⟨h.mono le_sup_left, h.mono le_sup_right⟩, fun h => h.1.sup h.2⟩

theorem isBigOWith_insert [TopologicalSpace α] {x : α} {s : Set α} {C : ℝ} {g : α → E} {g' : α → F}
    (h : ‖g x‖ ≤ C * ‖g' x‖) : IsBigOWith C (𝓝[insert x s] x) g g' ↔
    IsBigOWith C (𝓝[s] x) g g' := by
  simp_rw [IsBigOWith_def, nhdsWithin_insert, eventually_sup, eventually_pure, h, true_and_iff]

protected theorem IsBigOWith.insert [TopologicalSpace α] {x : α} {s : Set α} {C : ℝ} {g : α → E}
    {g' : α → F} (h1 : IsBigOWith C (𝓝[s] x) g g') (h2 : ‖g x‖ ≤ C * ‖g' x‖) :
    IsBigOWith C (𝓝[insert x s] x) g g' :=
  (isBigOWith_insert h2).mpr h1

theorem isLittleO_insert [TopologicalSpace α] {x : α} {s : Set α} {g : α → E'} {g' : α → F'}
    (h : g x = 0) : g =o[𝓝[insert x s] x] g' ↔ g =o[𝓝[s] x] g' := by
  simp_rw [IsLittleO_def]
  refine forall_congr' fun c => forall_congr' fun hc => ?_
  rw [isBigOWith_insert]
  rw [h, norm_zero]
  exact mul_nonneg hc.le (norm_nonneg _)

protected theorem IsLittleO.insert [TopologicalSpace α] {x : α} {s : Set α} {g : α → E'}
    {g' : α → F'} (h1 : g =o[𝓝[s] x] g') (h2 : g x = 0) : g =o[𝓝[insert x s] x] g' :=
  (isLittleO_insert h2).mpr h1

/-! ### Simplification : norm, abs -/


section NormAbs

variable {u v : α → ℝ}

@[simp]
theorem isBigOWith_norm_right : (IsBigOWith c l f fun x => ‖g' x‖) ↔ IsBigOWith c l f g' := by
  simp only [IsBigOWith_def, norm_norm]

@[simp]
theorem isBigOWith_abs_right : (IsBigOWith c l f fun x => |u x|) ↔ IsBigOWith c l f u :=
  @isBigOWith_norm_right _ _ _ _ _ _ f u l

alias ⟨IsBigOWith.of_norm_right, IsBigOWith.norm_right⟩ := isBigOWith_norm_right

alias ⟨IsBigOWith.of_abs_right, IsBigOWith.abs_right⟩ := isBigOWith_abs_right

@[simp]
theorem isBigO_norm_right : (f =O[l] fun x => ‖g' x‖) ↔ f =O[l] g' := by
  simp only [IsBigO_def]
  exact exists_congr fun _ => isBigOWith_norm_right

@[simp]
theorem isBigO_abs_right : (f =O[l] fun x => |u x|) ↔ f =O[l] u :=
  @isBigO_norm_right _ _ ℝ _ _ _ _ _

alias ⟨IsBigO.of_norm_right, IsBigO.norm_right⟩ := isBigO_norm_right

alias ⟨IsBigO.of_abs_right, IsBigO.abs_right⟩ := isBigO_abs_right

@[simp]
theorem isLittleO_norm_right : (f =o[l] fun x => ‖g' x‖) ↔ f =o[l] g' := by
  simp only [IsLittleO_def]
  exact forall₂_congr fun _ _ => isBigOWith_norm_right

@[simp]
theorem isLittleO_abs_right : (f =o[l] fun x => |u x|) ↔ f =o[l] u :=
  @isLittleO_norm_right _ _ ℝ _ _ _ _ _

alias ⟨IsLittleO.of_norm_right, IsLittleO.norm_right⟩ := isLittleO_norm_right

alias ⟨IsLittleO.of_abs_right, IsLittleO.abs_right⟩ := isLittleO_abs_right

@[simp]
theorem isBigOWith_norm_left : IsBigOWith c l (fun x => ‖f' x‖) g ↔ IsBigOWith c l f' g := by
  simp only [IsBigOWith_def, norm_norm]

@[simp]
theorem isBigOWith_abs_left : IsBigOWith c l (fun x => |u x|) g ↔ IsBigOWith c l u g :=
  @isBigOWith_norm_left _ _ _ _ _ _ g u l

alias ⟨IsBigOWith.of_norm_left, IsBigOWith.norm_left⟩ := isBigOWith_norm_left

alias ⟨IsBigOWith.of_abs_left, IsBigOWith.abs_left⟩ := isBigOWith_abs_left

@[simp]
theorem isBigO_norm_left : (fun x => ‖f' x‖) =O[l] g ↔ f' =O[l] g := by
  simp only [IsBigO_def]
  exact exists_congr fun _ => isBigOWith_norm_left

@[simp]
theorem isBigO_abs_left : (fun x => |u x|) =O[l] g ↔ u =O[l] g :=
  @isBigO_norm_left _ _ _ _ _ g u l

alias ⟨IsBigO.of_norm_left, IsBigO.norm_left⟩ := isBigO_norm_left

alias ⟨IsBigO.of_abs_left, IsBigO.abs_left⟩ := isBigO_abs_left

@[simp]
theorem isLittleO_norm_left : (fun x => ‖f' x‖) =o[l] g ↔ f' =o[l] g := by
  simp only [IsLittleO_def]
  exact forall₂_congr fun _ _ => isBigOWith_norm_left

@[simp]
theorem isLittleO_abs_left : (fun x => |u x|) =o[l] g ↔ u =o[l] g :=
  @isLittleO_norm_left _ _ _ _ _ g u l

alias ⟨IsLittleO.of_norm_left, IsLittleO.norm_left⟩ := isLittleO_norm_left

alias ⟨IsLittleO.of_abs_left, IsLittleO.abs_left⟩ := isLittleO_abs_left

theorem isBigOWith_norm_norm :
    (IsBigOWith c l (fun x => ‖f' x‖) fun x => ‖g' x‖) ↔ IsBigOWith c l f' g' :=
  isBigOWith_norm_left.trans isBigOWith_norm_right

theorem isBigOWith_abs_abs :
    (IsBigOWith c l (fun x => |u x|) fun x => |v x|) ↔ IsBigOWith c l u v :=
  isBigOWith_abs_left.trans isBigOWith_abs_right

alias ⟨IsBigOWith.of_norm_norm, IsBigOWith.norm_norm⟩ := isBigOWith_norm_norm

alias ⟨IsBigOWith.of_abs_abs, IsBigOWith.abs_abs⟩ := isBigOWith_abs_abs

theorem isBigO_norm_norm : ((fun x => ‖f' x‖) =O[l] fun x => ‖g' x‖) ↔ f' =O[l] g' :=
  isBigO_norm_left.trans isBigO_norm_right

theorem isBigO_abs_abs : ((fun x => |u x|) =O[l] fun x => |v x|) ↔ u =O[l] v :=
  isBigO_abs_left.trans isBigO_abs_right

alias ⟨IsBigO.of_norm_norm, IsBigO.norm_norm⟩ := isBigO_norm_norm

alias ⟨IsBigO.of_abs_abs, IsBigO.abs_abs⟩ := isBigO_abs_abs

theorem isLittleO_norm_norm : ((fun x => ‖f' x‖) =o[l] fun x => ‖g' x‖) ↔ f' =o[l] g' :=
  isLittleO_norm_left.trans isLittleO_norm_right

theorem isLittleO_abs_abs : ((fun x => |u x|) =o[l] fun x => |v x|) ↔ u =o[l] v :=
  isLittleO_abs_left.trans isLittleO_abs_right

alias ⟨IsLittleO.of_norm_norm, IsLittleO.norm_norm⟩ := isLittleO_norm_norm

alias ⟨IsLittleO.of_abs_abs, IsLittleO.abs_abs⟩ := isLittleO_abs_abs

end NormAbs

/-! ### Simplification: negate -/


@[simp]
theorem isBigOWith_neg_right : (IsBigOWith c l f fun x => -g' x) ↔ IsBigOWith c l f g' := by
  simp only [IsBigOWith_def, norm_neg]

alias ⟨IsBigOWith.of_neg_right, IsBigOWith.neg_right⟩ := isBigOWith_neg_right

@[simp]
theorem isBigO_neg_right : (f =O[l] fun x => -g' x) ↔ f =O[l] g' := by
  simp only [IsBigO_def]
  exact exists_congr fun _ => isBigOWith_neg_right

alias ⟨IsBigO.of_neg_right, IsBigO.neg_right⟩ := isBigO_neg_right

@[simp]
theorem isLittleO_neg_right : (f =o[l] fun x => -g' x) ↔ f =o[l] g' := by
  simp only [IsLittleO_def]
  exact forall₂_congr fun _ _ => isBigOWith_neg_right

alias ⟨IsLittleO.of_neg_right, IsLittleO.neg_right⟩ := isLittleO_neg_right

@[simp]
theorem isBigOWith_neg_left : IsBigOWith c l (fun x => -f' x) g ↔ IsBigOWith c l f' g := by
  simp only [IsBigOWith_def, norm_neg]

alias ⟨IsBigOWith.of_neg_left, IsBigOWith.neg_left⟩ := isBigOWith_neg_left

@[simp]
theorem isBigO_neg_left : (fun x => -f' x) =O[l] g ↔ f' =O[l] g := by
  simp only [IsBigO_def]
  exact exists_congr fun _ => isBigOWith_neg_left

alias ⟨IsBigO.of_neg_left, IsBigO.neg_left⟩ := isBigO_neg_left

@[simp]
theorem isLittleO_neg_left : (fun x => -f' x) =o[l] g ↔ f' =o[l] g := by
  simp only [IsLittleO_def]
  exact forall₂_congr fun _ _ => isBigOWith_neg_left

alias ⟨IsLittleO.of_neg_left, IsLittleO.neg_left⟩ := isLittleO_neg_left

/-! ### Product of functions (right) -/


theorem isBigOWith_fst_prod : IsBigOWith 1 l f' fun x => (f' x, g' x) :=
  isBigOWith_of_le l fun _x => le_max_left _ _

theorem isBigOWith_snd_prod : IsBigOWith 1 l g' fun x => (f' x, g' x) :=
  isBigOWith_of_le l fun _x => le_max_right _ _

theorem isBigO_fst_prod : f' =O[l] fun x => (f' x, g' x) :=
  isBigOWith_fst_prod.isBigO

theorem isBigO_snd_prod : g' =O[l] fun x => (f' x, g' x) :=
  isBigOWith_snd_prod.isBigO

theorem isBigO_fst_prod' {f' : α → E' × F'} : (fun x => (f' x).1) =O[l] f' := by
  simpa [IsBigO_def, IsBigOWith_def] using isBigO_fst_prod (E' := E') (F' := F')

theorem isBigO_snd_prod' {f' : α → E' × F'} : (fun x => (f' x).2) =O[l] f' := by
  simpa [IsBigO_def, IsBigOWith_def] using isBigO_snd_prod (E' := E') (F' := F')

section

variable (f' k')

theorem IsBigOWith.prod_rightl (h : IsBigOWith c l f g') (hc : 0 ≤ c) :
    IsBigOWith c l f fun x => (g' x, k' x) :=
  (h.trans isBigOWith_fst_prod hc).congr_const (mul_one c)

theorem IsBigO.prod_rightl (h : f =O[l] g') : f =O[l] fun x => (g' x, k' x) :=
  let ⟨_c, cnonneg, hc⟩ := h.exists_nonneg
  (hc.prod_rightl k' cnonneg).isBigO

theorem IsLittleO.prod_rightl (h : f =o[l] g') : f =o[l] fun x => (g' x, k' x) :=
  IsLittleO.of_isBigOWith fun _c cpos => (h.forall_isBigOWith cpos).prod_rightl k' cpos.le

theorem IsBigOWith.prod_rightr (h : IsBigOWith c l f g') (hc : 0 ≤ c) :
    IsBigOWith c l f fun x => (f' x, g' x) :=
  (h.trans isBigOWith_snd_prod hc).congr_const (mul_one c)

theorem IsBigO.prod_rightr (h : f =O[l] g') : f =O[l] fun x => (f' x, g' x) :=
  let ⟨_c, cnonneg, hc⟩ := h.exists_nonneg
  (hc.prod_rightr f' cnonneg).isBigO

theorem IsLittleO.prod_rightr (h : f =o[l] g') : f =o[l] fun x => (f' x, g' x) :=
  IsLittleO.of_isBigOWith fun _c cpos => (h.forall_isBigOWith cpos).prod_rightr f' cpos.le

end

theorem IsBigOWith.prod_left_same (hf : IsBigOWith c l f' k') (hg : IsBigOWith c l g' k') :
    IsBigOWith c l (fun x => (f' x, g' x)) k' := by
  rw [isBigOWith_iff] at *; filter_upwards [hf, hg] with x using max_le

theorem IsBigOWith.prod_left (hf : IsBigOWith c l f' k') (hg : IsBigOWith c' l g' k') :
    IsBigOWith (max c c') l (fun x => (f' x, g' x)) k' :=
  (hf.weaken <| le_max_left c c').prod_left_same (hg.weaken <| le_max_right c c')

theorem IsBigOWith.prod_left_fst (h : IsBigOWith c l (fun x => (f' x, g' x)) k') :
    IsBigOWith c l f' k' :=
  (isBigOWith_fst_prod.trans h zero_le_one).congr_const <| one_mul c

theorem IsBigOWith.prod_left_snd (h : IsBigOWith c l (fun x => (f' x, g' x)) k') :
    IsBigOWith c l g' k' :=
  (isBigOWith_snd_prod.trans h zero_le_one).congr_const <| one_mul c

theorem isBigOWith_prod_left :
    IsBigOWith c l (fun x => (f' x, g' x)) k' ↔ IsBigOWith c l f' k' ∧ IsBigOWith c l g' k' :=
  ⟨fun h => ⟨h.prod_left_fst, h.prod_left_snd⟩, fun h => h.1.prod_left_same h.2⟩

theorem IsBigO.prod_left (hf : f' =O[l] k') (hg : g' =O[l] k') : (fun x => (f' x, g' x)) =O[l] k' :=
  let ⟨_c, hf⟩ := hf.isBigOWith
  let ⟨_c', hg⟩ := hg.isBigOWith
  (hf.prod_left hg).isBigO

theorem IsBigO.prod_left_fst : (fun x => (f' x, g' x)) =O[l] k' → f' =O[l] k' :=
  IsBigO.trans isBigO_fst_prod

theorem IsBigO.prod_left_snd : (fun x => (f' x, g' x)) =O[l] k' → g' =O[l] k' :=
  IsBigO.trans isBigO_snd_prod

@[simp]
theorem isBigO_prod_left : (fun x => (f' x, g' x)) =O[l] k' ↔ f' =O[l] k' ∧ g' =O[l] k' :=
  ⟨fun h => ⟨h.prod_left_fst, h.prod_left_snd⟩, fun h => h.1.prod_left h.2⟩

theorem IsLittleO.prod_left (hf : f' =o[l] k') (hg : g' =o[l] k') :
    (fun x => (f' x, g' x)) =o[l] k' :=
  IsLittleO.of_isBigOWith fun _c hc =>
    (hf.forall_isBigOWith hc).prod_left_same (hg.forall_isBigOWith hc)

theorem IsLittleO.prod_left_fst : (fun x => (f' x, g' x)) =o[l] k' → f' =o[l] k' :=
  IsBigO.trans_isLittleO isBigO_fst_prod

theorem IsLittleO.prod_left_snd : (fun x => (f' x, g' x)) =o[l] k' → g' =o[l] k' :=
  IsBigO.trans_isLittleO isBigO_snd_prod

@[simp]
theorem isLittleO_prod_left : (fun x => (f' x, g' x)) =o[l] k' ↔ f' =o[l] k' ∧ g' =o[l] k' :=
  ⟨fun h => ⟨h.prod_left_fst, h.prod_left_snd⟩, fun h => h.1.prod_left h.2⟩

theorem IsBigOWith.eq_zero_imp (h : IsBigOWith c l f'' g'') : ∀ᶠ x in l, g'' x = 0 → f'' x = 0 :=
  Eventually.mono h.bound fun x hx hg => norm_le_zero_iff.1 <| by simpa [hg] using hx

theorem IsBigO.eq_zero_imp (h : f'' =O[l] g'') : ∀ᶠ x in l, g'' x = 0 → f'' x = 0 :=
  let ⟨_C, hC⟩ := h.isBigOWith
  hC.eq_zero_imp

/-! ### Addition and subtraction -/


section add_sub

variable {f₁ f₂ : α → E'} {g₁ g₂ : α → F'}

theorem IsBigOWith.add (h₁ : IsBigOWith c₁ l f₁ g) (h₂ : IsBigOWith c₂ l f₂ g) :
    IsBigOWith (c₁ + c₂) l (fun x => f₁ x + f₂ x) g := by
  rw [IsBigOWith_def] at *
  filter_upwards [h₁, h₂] with x hx₁ hx₂ using
    calc
      ‖f₁ x + f₂ x‖ ≤ c₁ * ‖g x‖ + c₂ * ‖g x‖ := norm_add_le_of_le hx₁ hx₂
      _ = (c₁ + c₂) * ‖g x‖ := (add_mul _ _ _).symm

theorem IsBigO.add (h₁ : f₁ =O[l] g) (h₂ : f₂ =O[l] g) : (fun x => f₁ x + f₂ x) =O[l] g :=
  let ⟨_c₁, hc₁⟩ := h₁.isBigOWith
  let ⟨_c₂, hc₂⟩ := h₂.isBigOWith
  (hc₁.add hc₂).isBigO

theorem IsLittleO.add (h₁ : f₁ =o[l] g) (h₂ : f₂ =o[l] g) : (fun x => f₁ x + f₂ x) =o[l] g :=
  IsLittleO.of_isBigOWith fun c cpos =>
    ((h₁.forall_isBigOWith <| half_pos cpos).add (h₂.forall_isBigOWith <|
      half_pos cpos)).congr_const (add_halves c)

theorem IsLittleO.add_add (h₁ : f₁ =o[l] g₁) (h₂ : f₂ =o[l] g₂) :
    (fun x => f₁ x + f₂ x) =o[l] fun x => ‖g₁ x‖ + ‖g₂ x‖ := by
  refine (h₁.trans_le fun x => ?_).add (h₂.trans_le ?_) <;> simp [abs_of_nonneg, add_nonneg]

theorem IsBigO.add_isLittleO (h₁ : f₁ =O[l] g) (h₂ : f₂ =o[l] g) : (fun x => f₁ x + f₂ x) =O[l] g :=
  h₁.add h₂.isBigO

theorem IsLittleO.add_isBigO (h₁ : f₁ =o[l] g) (h₂ : f₂ =O[l] g) : (fun x => f₁ x + f₂ x) =O[l] g :=
  h₁.isBigO.add h₂

theorem IsBigOWith.add_isLittleO (h₁ : IsBigOWith c₁ l f₁ g) (h₂ : f₂ =o[l] g) (hc : c₁ < c₂) :
    IsBigOWith c₂ l (fun x => f₁ x + f₂ x) g :=
  (h₁.add (h₂.forall_isBigOWith (sub_pos.2 hc))).congr_const (add_sub_cancel _ _)

theorem IsLittleO.add_isBigOWith (h₁ : f₁ =o[l] g) (h₂ : IsBigOWith c₁ l f₂ g) (hc : c₁ < c₂) :
    IsBigOWith c₂ l (fun x => f₁ x + f₂ x) g :=
  (h₂.add_isLittleO h₁ hc).congr_left fun _ => add_comm _ _

theorem IsBigOWith.sub (h₁ : IsBigOWith c₁ l f₁ g) (h₂ : IsBigOWith c₂ l f₂ g) :
    IsBigOWith (c₁ + c₂) l (fun x => f₁ x - f₂ x) g := by
  simpa only [sub_eq_add_neg] using h₁.add h₂.neg_left

theorem IsBigOWith.sub_isLittleO (h₁ : IsBigOWith c₁ l f₁ g) (h₂ : f₂ =o[l] g) (hc : c₁ < c₂) :
    IsBigOWith c₂ l (fun x => f₁ x - f₂ x) g := by
  simpa only [sub_eq_add_neg] using h₁.add_isLittleO h₂.neg_left hc

theorem IsBigO.sub (h₁ : f₁ =O[l] g) (h₂ : f₂ =O[l] g) : (fun x => f₁ x - f₂ x) =O[l] g := by
  simpa only [sub_eq_add_neg] using h₁.add h₂.neg_left

theorem IsLittleO.sub (h₁ : f₁ =o[l] g) (h₂ : f₂ =o[l] g) : (fun x => f₁ x - f₂ x) =o[l] g := by
  simpa only [sub_eq_add_neg] using h₁.add h₂.neg_left

end add_sub

/-!
### Lemmas about `IsBigO (f₁ - f₂) g l` / `IsLittleO (f₁ - f₂) g l` treated as a binary relation
-/


section IsBigOOAsRel

variable {f₁ f₂ f₃ : α → E'}

theorem IsBigOWith.symm (h : IsBigOWith c l (fun x => f₁ x - f₂ x) g) :
    IsBigOWith c l (fun x => f₂ x - f₁ x) g :=
  h.neg_left.congr_left fun _x => neg_sub _ _

theorem isBigOWith_comm :
    IsBigOWith c l (fun x => f₁ x - f₂ x) g ↔ IsBigOWith c l (fun x => f₂ x - f₁ x) g :=
  ⟨IsBigOWith.symm, IsBigOWith.symm⟩

theorem IsBigO.symm (h : (fun x => f₁ x - f₂ x) =O[l] g) : (fun x => f₂ x - f₁ x) =O[l] g :=
  h.neg_left.congr_left fun _x => neg_sub _ _

theorem isBigO_comm : (fun x => f₁ x - f₂ x) =O[l] g ↔ (fun x => f₂ x - f₁ x) =O[l] g :=
  ⟨IsBigO.symm, IsBigO.symm⟩

theorem IsLittleO.symm (h : (fun x => f₁ x - f₂ x) =o[l] g) : (fun x => f₂ x - f₁ x) =o[l] g := by
  simpa only [neg_sub] using h.neg_left

theorem isLittleO_comm : (fun x => f₁ x - f₂ x) =o[l] g ↔ (fun x => f₂ x - f₁ x) =o[l] g :=
  ⟨IsLittleO.symm, IsLittleO.symm⟩

theorem IsBigOWith.triangle (h₁ : IsBigOWith c l (fun x => f₁ x - f₂ x) g)
    (h₂ : IsBigOWith c' l (fun x => f₂ x - f₃ x) g) :
    IsBigOWith (c + c') l (fun x => f₁ x - f₃ x) g :=
  (h₁.add h₂).congr_left fun _x => sub_add_sub_cancel _ _ _

theorem IsBigO.triangle (h₁ : (fun x => f₁ x - f₂ x) =O[l] g)
    (h₂ : (fun x => f₂ x - f₃ x) =O[l] g) : (fun x => f₁ x - f₃ x) =O[l] g :=
  (h₁.add h₂).congr_left fun _x => sub_add_sub_cancel _ _ _

theorem IsLittleO.triangle (h₁ : (fun x => f₁ x - f₂ x) =o[l] g)
    (h₂ : (fun x => f₂ x - f₃ x) =o[l] g) : (fun x => f₁ x - f₃ x) =o[l] g :=
  (h₁.add h₂).congr_left fun _x => sub_add_sub_cancel _ _ _

theorem IsBigO.congr_of_sub (h : (fun x => f₁ x - f₂ x) =O[l] g) : f₁ =O[l] g ↔ f₂ =O[l] g :=
  ⟨fun h' => (h'.sub h).congr_left fun _x => sub_sub_cancel _ _, fun h' =>
    (h.add h').congr_left fun _x => sub_add_cancel _ _⟩

theorem IsLittleO.congr_of_sub (h : (fun x => f₁ x - f₂ x) =o[l] g) : f₁ =o[l] g ↔ f₂ =o[l] g :=
  ⟨fun h' => (h'.sub h).congr_left fun _x => sub_sub_cancel _ _, fun h' =>
    (h.add h').congr_left fun _x => sub_add_cancel _ _⟩

end IsBigOOAsRel

/-! ### Zero, one, and other constants -/


section ZeroConst

variable (g g' l)

theorem isLittleO_zero : (fun _x => (0 : E')) =o[l] g' :=
  IsLittleO.of_bound fun c hc =>
    univ_mem' fun x => by simpa using mul_nonneg hc.le (norm_nonneg <| g' x)

theorem isBigOWith_zero (hc : 0 ≤ c) : IsBigOWith c l (fun _x => (0 : E')) g' :=
  IsBigOWith.of_bound <| univ_mem' fun x => by simpa using mul_nonneg hc (norm_nonneg <| g' x)

theorem isBigOWith_zero' : IsBigOWith 0 l (fun _x => (0 : E')) g :=
  IsBigOWith.of_bound <| univ_mem' fun x => by simp

theorem isBigO_zero : (fun _x => (0 : E')) =O[l] g :=
  isBigO_iff_isBigOWith.2 ⟨0, isBigOWith_zero' _ _⟩

theorem isBigO_refl_left : (fun x => f' x - f' x) =O[l] g' :=
  (isBigO_zero g' l).congr_left fun _x => (sub_self _).symm

theorem isLittleO_refl_left : (fun x => f' x - f' x) =o[l] g' :=
  (isLittleO_zero g' l).congr_left fun _x => (sub_self _).symm

variable {g g' l}

@[simp]
theorem isBigOWith_zero_right_iff : (IsBigOWith c l f'' fun _x => (0 : F')) ↔ f'' =ᶠ[l] 0 := by
  simp only [IsBigOWith_def, exists_prop, true_and_iff, norm_zero, mul_zero,
    norm_le_zero_iff, EventuallyEq, Pi.zero_apply]

@[simp]
theorem isBigO_zero_right_iff : (f'' =O[l] fun _x => (0 : F')) ↔ f'' =ᶠ[l] 0 :=
  ⟨fun h =>
    let ⟨_c, hc⟩ := h.isBigOWith
    isBigOWith_zero_right_iff.1 hc,
    fun h => (isBigOWith_zero_right_iff.2 h : IsBigOWith 1 _ _ _).isBigO⟩

@[simp]
theorem isLittleO_zero_right_iff : (f'' =o[l] fun _x => (0 : F')) ↔ f'' =ᶠ[l] 0 :=
  ⟨fun h => isBigO_zero_right_iff.1 h.isBigO,
   fun h => IsLittleO.of_isBigOWith fun _c _hc => isBigOWith_zero_right_iff.2 h⟩

theorem isBigOWith_const_const (c : E) {c' : F''} (hc' : c' ≠ 0) (l : Filter α) :
    IsBigOWith (‖c‖ / ‖c'‖) l (fun _x : α => c) fun _x => c' := by
  simp only [IsBigOWith_def]
  apply univ_mem'
  intro x
  rw [mem_setOf, div_mul_cancel₀ _ (norm_ne_zero_iff.mpr hc')]

theorem isBigO_const_const (c : E) {c' : F''} (hc' : c' ≠ 0) (l : Filter α) :
    (fun _x : α => c) =O[l] fun _x => c' :=
  (isBigOWith_const_const c hc' l).isBigO

@[simp]
theorem isBigO_const_const_iff {c : E''} {c' : F''} (l : Filter α) [l.NeBot] :
    ((fun _x : α => c) =O[l] fun _x => c') ↔ c' = 0 → c = 0 := by
  rcases eq_or_ne c' 0 with (rfl | hc')
  · simp [EventuallyEq]
  · simp [hc', isBigO_const_const _ hc']

@[simp]
theorem isBigO_pure {x} : f'' =O[pure x] g'' ↔ g'' x = 0 → f'' x = 0 :=
  calc
    f'' =O[pure x] g'' ↔ (fun _y : α => f'' x) =O[pure x] fun _ => g'' x := isBigO_congr rfl rfl
    _ ↔ g'' x = 0 → f'' x = 0 := isBigO_const_const_iff _

end ZeroConst

@[simp]
theorem isBigOWith_principal {s : Set α} : IsBigOWith c (𝓟 s) f g ↔ ∀ x ∈ s, ‖f x‖ ≤ c * ‖g x‖ := by
  rw [IsBigOWith_def, eventually_principal]

theorem isBigO_principal {s : Set α} : f =O[𝓟 s] g ↔ ∃ c, ∀ x ∈ s, ‖f x‖ ≤ c * ‖g x‖ := by
  simp_rw [isBigO_iff, eventually_principal]

@[simp]
theorem isLittleO_principal {s : Set α} : f'' =o[𝓟 s] g' ↔ ∀ x ∈ s, f'' x = 0 := by
  refine ⟨fun h x hx ↦ norm_le_zero_iff.1 ?_, fun h ↦ ?_⟩
  · simp only [isLittleO_iff, isBigOWith_principal] at h
    have : Tendsto (fun c : ℝ => c * ‖g' x‖) (𝓝[>] 0) (𝓝 0) :=
      ((continuous_id.mul continuous_const).tendsto' _ _ (zero_mul _)).mono_left
        inf_le_left
    apply le_of_tendsto_of_tendsto tendsto_const_nhds this
    apply eventually_nhdsWithin_iff.2 (eventually_of_forall (fun c hc ↦ ?_))
    exact eventually_principal.1 (h hc) x hx
  · apply (isLittleO_zero g' _).congr' ?_ EventuallyEq.rfl
    exact fun x hx ↦ (h x hx).symm

@[simp]
theorem isBigOWith_top : IsBigOWith c ⊤ f g ↔ ∀ x, ‖f x‖ ≤ c * ‖g x‖ := by
  rw [IsBigOWith_def, eventually_top]

@[simp]
theorem isBigO_top : f =O[⊤] g ↔ ∃ C, ∀ x, ‖f x‖ ≤ C * ‖g x‖ := by
  simp_rw [isBigO_iff, eventually_top]

@[simp]
theorem isLittleO_top : f'' =o[⊤] g' ↔ ∀ x, f'' x = 0 := by
  simp only [← principal_univ, isLittleO_principal, mem_univ, forall_true_left]

section

variable (F)
variable [One F] [NormOneClass F]

theorem isBigOWith_const_one (c : E) (l : Filter α) :
    IsBigOWith ‖c‖ l (fun _x : α => c) fun _x => (1 : F) := by simp [isBigOWith_iff]

theorem isBigO_const_one (c : E) (l : Filter α) : (fun _x : α => c) =O[l] fun _x => (1 : F) :=
  (isBigOWith_const_one F c l).isBigO

theorem isLittleO_const_iff_isLittleO_one {c : F''} (hc : c ≠ 0) :
    (f =o[l] fun _x => c) ↔ f =o[l] fun _x => (1 : F) :=
  ⟨fun h => h.trans_isBigOWith (isBigOWith_const_one _ _ _) (norm_pos_iff.2 hc),
   fun h => h.trans_isBigO <| isBigO_const_const _ hc _⟩

@[simp]
theorem isLittleO_one_iff : f' =o[l] (fun _x => 1 : α → F) ↔ Tendsto f' l (𝓝 0) := by
  simp only [isLittleO_iff, norm_one, mul_one, Metric.nhds_basis_closedBall.tendsto_right_iff,
    Metric.mem_closedBall, dist_zero_right]

@[simp]
theorem isBigO_one_iff : f =O[l] (fun _x => 1 : α → F) ↔
    IsBoundedUnder (· ≤ ·) l fun x => ‖f x‖ := by
  simp only [isBigO_iff, norm_one, mul_one, IsBoundedUnder, IsBounded, eventually_map]

alias ⟨_, _root_.Filter.IsBoundedUnder.isBigO_one⟩ := isBigO_one_iff

@[simp]
theorem isLittleO_one_left_iff : (fun _x => 1 : α → F) =o[l] f ↔ Tendsto (fun x => ‖f x‖) l atTop :=
  calc
    (fun _x => 1 : α → F) =o[l] f ↔ ∀ n : ℕ, ∀ᶠ x in l, ↑n * ‖(1 : F)‖ ≤ ‖f x‖ :=
      isLittleO_iff_nat_mul_le_aux <| Or.inl fun _x => by simp only [norm_one, zero_le_one]
    _ ↔ ∀ n : ℕ, True → ∀ᶠ x in l, ‖f x‖ ∈ Ici (n : ℝ) := by
      simp only [norm_one, mul_one, true_imp_iff, mem_Ici]
    _ ↔ Tendsto (fun x => ‖f x‖) l atTop :=
      atTop_hasCountableBasis_of_archimedean.1.tendsto_right_iff.symm

theorem _root_.Filter.Tendsto.isBigO_one {c : E'} (h : Tendsto f' l (𝓝 c)) :
    f' =O[l] (fun _x => 1 : α → F) :=
  h.norm.isBoundedUnder_le.isBigO_one F

theorem IsBigO.trans_tendsto_nhds (hfg : f =O[l] g') {y : F'} (hg : Tendsto g' l (𝓝 y)) :
    f =O[l] (fun _x => 1 : α → F) :=
  hfg.trans <| hg.isBigO_one F

/-- The condition `f = O[𝓝[≠] a] 1` is equivalent to `f = O[𝓝 a] 1`. -/
lemma isBigO_one_nhds_ne_iff [TopologicalSpace α] {a : α} :
    f =O[𝓝[≠] a] (fun _ ↦ 1 : α → F) ↔ f =O[𝓝 a] (fun _ ↦ 1 : α → F) := by
  refine ⟨fun h ↦ ?_, fun h ↦ h.mono nhdsWithin_le_nhds⟩
  simp only [isBigO_one_iff, IsBoundedUnder, IsBounded, eventually_map] at h ⊢
  obtain ⟨c, hc⟩ := h
  use max c ‖f a‖
  filter_upwards [eventually_nhdsWithin_iff.mp hc] with b hb
  rcases eq_or_ne b a with rfl | hb'
  · apply le_max_right
  · exact (hb hb').trans (le_max_left ..)

end

theorem isLittleO_const_iff {c : F''} (hc : c ≠ 0) :
    (f'' =o[l] fun _x => c) ↔ Tendsto f'' l (𝓝 0) :=
  (isLittleO_const_iff_isLittleO_one ℝ hc).trans (isLittleO_one_iff _)

theorem isLittleO_id_const {c : F''} (hc : c ≠ 0) : (fun x : E'' => x) =o[𝓝 0] fun _x => c :=
  (isLittleO_const_iff hc).mpr (continuous_id.tendsto 0)

theorem _root_.Filter.IsBoundedUnder.isBigO_const (h : IsBoundedUnder (· ≤ ·) l (norm ∘ f))
    {c : F''} (hc : c ≠ 0) : f =O[l] fun _x => c :=
  (h.isBigO_one ℝ).trans (isBigO_const_const _ hc _)

theorem isBigO_const_of_tendsto {y : E''} (h : Tendsto f'' l (𝓝 y)) {c : F''} (hc : c ≠ 0) :
    f'' =O[l] fun _x => c :=
  h.norm.isBoundedUnder_le.isBigO_const hc

theorem IsBigO.isBoundedUnder_le {c : F} (h : f =O[l] fun _x => c) :
    IsBoundedUnder (· ≤ ·) l (norm ∘ f) :=
  let ⟨c', hc'⟩ := h.bound
  ⟨c' * ‖c‖, eventually_map.2 hc'⟩

theorem isBigO_const_of_ne {c : F''} (hc : c ≠ 0) :
    (f =O[l] fun _x => c) ↔ IsBoundedUnder (· ≤ ·) l (norm ∘ f) :=
  ⟨fun h => h.isBoundedUnder_le, fun h => h.isBigO_const hc⟩

theorem isBigO_const_iff {c : F''} : (f'' =O[l] fun _x => c) ↔
    (c = 0 → f'' =ᶠ[l] 0) ∧ IsBoundedUnder (· ≤ ·) l fun x => ‖f'' x‖ := by
  refine ⟨fun h => ⟨fun hc => isBigO_zero_right_iff.1 (by rwa [← hc]), h.isBoundedUnder_le⟩, ?_⟩
  rintro ⟨hcf, hf⟩
  rcases eq_or_ne c 0 with (hc | hc)
  exacts [(hcf hc).trans_isBigO (isBigO_zero _ _), hf.isBigO_const hc]

theorem isBigO_iff_isBoundedUnder_le_div (h : ∀ᶠ x in l, g'' x ≠ 0) :
    f =O[l] g'' ↔ IsBoundedUnder (· ≤ ·) l fun x => ‖f x‖ / ‖g'' x‖ := by
  simp only [isBigO_iff, IsBoundedUnder, IsBounded, eventually_map]
  exact
    exists_congr fun c =>
      eventually_congr <| h.mono fun x hx => (div_le_iff <| norm_pos_iff.2 hx).symm

/-- `(fun x ↦ c) =O[l] f` if and only if `f` is bounded away from zero. -/
theorem isBigO_const_left_iff_pos_le_norm {c : E''} (hc : c ≠ 0) :
    (fun _x => c) =O[l] f' ↔ ∃ b, 0 < b ∧ ∀ᶠ x in l, b ≤ ‖f' x‖ := by
  constructor
  · intro h
    rcases h.exists_pos with ⟨C, hC₀, hC⟩
    refine ⟨‖c‖ / C, div_pos (norm_pos_iff.2 hc) hC₀, ?_⟩
    exact hC.bound.mono fun x => (div_le_iff' hC₀).2
  · rintro ⟨b, hb₀, hb⟩
    refine IsBigO.of_bound (‖c‖ / b) (hb.mono fun x hx => ?_)
    rw [div_mul_eq_mul_div, mul_div_assoc]
    exact le_mul_of_one_le_right (norm_nonneg _) ((one_le_div hb₀).2 hx)

theorem IsBigO.trans_tendsto (hfg : f'' =O[l] g'') (hg : Tendsto g'' l (𝓝 0)) :
    Tendsto f'' l (𝓝 0) :=
  (isLittleO_one_iff ℝ).1 <| hfg.trans_isLittleO <| (isLittleO_one_iff ℝ).2 hg

theorem IsLittleO.trans_tendsto (hfg : f'' =o[l] g'') (hg : Tendsto g'' l (𝓝 0)) :
    Tendsto f'' l (𝓝 0) :=
  hfg.isBigO.trans_tendsto hg

/-! ### Multiplication by a constant -/


theorem isBigOWith_const_mul_self (c : R) (f : α → R) (l : Filter α) :
    IsBigOWith ‖c‖ l (fun x => c * f x) f :=
  isBigOWith_of_le' _ fun _x => norm_mul_le _ _

theorem isBigO_const_mul_self (c : R) (f : α → R) (l : Filter α) : (fun x => c * f x) =O[l] f :=
  (isBigOWith_const_mul_self c f l).isBigO

theorem IsBigOWith.const_mul_left {f : α → R} (h : IsBigOWith c l f g) (c' : R) :
    IsBigOWith (‖c'‖ * c) l (fun x => c' * f x) g :=
  (isBigOWith_const_mul_self c' f l).trans h (norm_nonneg c')

theorem IsBigO.const_mul_left {f : α → R} (h : f =O[l] g) (c' : R) : (fun x => c' * f x) =O[l] g :=
  let ⟨_c, hc⟩ := h.isBigOWith
  (hc.const_mul_left c').isBigO

theorem isBigOWith_self_const_mul' (u : Rˣ) (f : α → R) (l : Filter α) :
    IsBigOWith ‖(↑u⁻¹ : R)‖ l f fun x => ↑u * f x :=
  (isBigOWith_const_mul_self ↑u⁻¹ (fun x ↦ ↑u * f x) l).congr_left
    fun x ↦ u.inv_mul_cancel_left (f x)

theorem isBigOWith_self_const_mul (c : 𝕜) (hc : c ≠ 0) (f : α → 𝕜) (l : Filter α) :
    IsBigOWith ‖c‖⁻¹ l f fun x => c * f x :=
  (isBigOWith_self_const_mul' (Units.mk0 c hc) f l).congr_const <| norm_inv c

theorem isBigO_self_const_mul' {c : R} (hc : IsUnit c) (f : α → R) (l : Filter α) :
    f =O[l] fun x => c * f x :=
  let ⟨u, hu⟩ := hc
  hu ▸ (isBigOWith_self_const_mul' u f l).isBigO

theorem isBigO_self_const_mul (c : 𝕜) (hc : c ≠ 0) (f : α → 𝕜) (l : Filter α) :
    f =O[l] fun x => c * f x :=
  isBigO_self_const_mul' (IsUnit.mk0 c hc) f l

theorem isBigO_const_mul_left_iff' {f : α → R} {c : R} (hc : IsUnit c) :
    (fun x => c * f x) =O[l] g ↔ f =O[l] g :=
  ⟨(isBigO_self_const_mul' hc f l).trans, fun h => h.const_mul_left c⟩

theorem isBigO_const_mul_left_iff {f : α → 𝕜} {c : 𝕜} (hc : c ≠ 0) :
    (fun x => c * f x) =O[l] g ↔ f =O[l] g :=
  isBigO_const_mul_left_iff' <| IsUnit.mk0 c hc

theorem IsLittleO.const_mul_left {f : α → R} (h : f =o[l] g) (c : R) : (fun x => c * f x) =o[l] g :=
  (isBigO_const_mul_self c f l).trans_isLittleO h

theorem isLittleO_const_mul_left_iff' {f : α → R} {c : R} (hc : IsUnit c) :
    (fun x => c * f x) =o[l] g ↔ f =o[l] g :=
  ⟨(isBigO_self_const_mul' hc f l).trans_isLittleO, fun h => h.const_mul_left c⟩

theorem isLittleO_const_mul_left_iff {f : α → 𝕜} {c : 𝕜} (hc : c ≠ 0) :
    (fun x => c * f x) =o[l] g ↔ f =o[l] g :=
  isLittleO_const_mul_left_iff' <| IsUnit.mk0 c hc

theorem IsBigOWith.of_const_mul_right {g : α → R} {c : R} (hc' : 0 ≤ c')
    (h : IsBigOWith c' l f fun x => c * g x) : IsBigOWith (c' * ‖c‖) l f g :=
  h.trans (isBigOWith_const_mul_self c g l) hc'

theorem IsBigO.of_const_mul_right {g : α → R} {c : R} (h : f =O[l] fun x => c * g x) : f =O[l] g :=
  let ⟨_c, cnonneg, hc⟩ := h.exists_nonneg
  (hc.of_const_mul_right cnonneg).isBigO

theorem IsBigOWith.const_mul_right' {g : α → R} {u : Rˣ} {c' : ℝ} (hc' : 0 ≤ c')
    (h : IsBigOWith c' l f g) : IsBigOWith (c' * ‖(↑u⁻¹ : R)‖) l f fun x => ↑u * g x :=
  h.trans (isBigOWith_self_const_mul' _ _ _) hc'

theorem IsBigOWith.const_mul_right {g : α → 𝕜} {c : 𝕜} (hc : c ≠ 0) {c' : ℝ} (hc' : 0 ≤ c')
    (h : IsBigOWith c' l f g) : IsBigOWith (c' * ‖c‖⁻¹) l f fun x => c * g x :=
  h.trans (isBigOWith_self_const_mul c hc g l) hc'

theorem IsBigO.const_mul_right' {g : α → R} {c : R} (hc : IsUnit c) (h : f =O[l] g) :
    f =O[l] fun x => c * g x :=
  h.trans (isBigO_self_const_mul' hc g l)

theorem IsBigO.const_mul_right {g : α → 𝕜} {c : 𝕜} (hc : c ≠ 0) (h : f =O[l] g) :
    f =O[l] fun x => c * g x :=
  h.const_mul_right' <| IsUnit.mk0 c hc

theorem isBigO_const_mul_right_iff' {g : α → R} {c : R} (hc : IsUnit c) :
    (f =O[l] fun x => c * g x) ↔ f =O[l] g :=
  ⟨fun h => h.of_const_mul_right, fun h => h.const_mul_right' hc⟩

theorem isBigO_const_mul_right_iff {g : α → 𝕜} {c : 𝕜} (hc : c ≠ 0) :
    (f =O[l] fun x => c * g x) ↔ f =O[l] g :=
  isBigO_const_mul_right_iff' <| IsUnit.mk0 c hc

theorem IsLittleO.of_const_mul_right {g : α → R} {c : R} (h : f =o[l] fun x => c * g x) :
    f =o[l] g :=
  h.trans_isBigO (isBigO_const_mul_self c g l)

theorem IsLittleO.const_mul_right' {g : α → R} {c : R} (hc : IsUnit c) (h : f =o[l] g) :
    f =o[l] fun x => c * g x :=
  h.trans_isBigO (isBigO_self_const_mul' hc g l)

theorem IsLittleO.const_mul_right {g : α → 𝕜} {c : 𝕜} (hc : c ≠ 0) (h : f =o[l] g) :
    f =o[l] fun x => c * g x :=
  h.const_mul_right' <| IsUnit.mk0 c hc

theorem isLittleO_const_mul_right_iff' {g : α → R} {c : R} (hc : IsUnit c) :
    (f =o[l] fun x => c * g x) ↔ f =o[l] g :=
  ⟨fun h => h.of_const_mul_right, fun h => h.const_mul_right' hc⟩

theorem isLittleO_const_mul_right_iff {g : α → 𝕜} {c : 𝕜} (hc : c ≠ 0) :
    (f =o[l] fun x => c * g x) ↔ f =o[l] g :=
  isLittleO_const_mul_right_iff' <| IsUnit.mk0 c hc

/-! ### Multiplication -/


theorem IsBigOWith.mul {f₁ f₂ : α → R} {g₁ g₂ : α → 𝕜} {c₁ c₂ : ℝ} (h₁ : IsBigOWith c₁ l f₁ g₁)
    (h₂ : IsBigOWith c₂ l f₂ g₂) :
    IsBigOWith (c₁ * c₂) l (fun x => f₁ x * f₂ x) fun x => g₁ x * g₂ x := by
  simp only [IsBigOWith_def] at *
  filter_upwards [h₁, h₂] with _ hx₁ hx₂
  apply le_trans (norm_mul_le _ _)
  convert mul_le_mul hx₁ hx₂ (norm_nonneg _) (le_trans (norm_nonneg _) hx₁) using 1
  rw [norm_mul, mul_mul_mul_comm]

theorem IsBigO.mul {f₁ f₂ : α → R} {g₁ g₂ : α → 𝕜} (h₁ : f₁ =O[l] g₁) (h₂ : f₂ =O[l] g₂) :
    (fun x => f₁ x * f₂ x) =O[l] fun x => g₁ x * g₂ x :=
  let ⟨_c, hc⟩ := h₁.isBigOWith
  let ⟨_c', hc'⟩ := h₂.isBigOWith
  (hc.mul hc').isBigO

theorem IsBigO.mul_isLittleO {f₁ f₂ : α → R} {g₁ g₂ : α → 𝕜} (h₁ : f₁ =O[l] g₁) (h₂ : f₂ =o[l] g₂) :
    (fun x => f₁ x * f₂ x) =o[l] fun x => g₁ x * g₂ x := by
  simp only [IsLittleO_def] at *
  intro c cpos
  rcases h₁.exists_pos with ⟨c', c'pos, hc'⟩
  exact (hc'.mul (h₂ (div_pos cpos c'pos))).congr_const (mul_div_cancel₀ _ (ne_of_gt c'pos))

theorem IsLittleO.mul_isBigO {f₁ f₂ : α → R} {g₁ g₂ : α → 𝕜} (h₁ : f₁ =o[l] g₁) (h₂ : f₂ =O[l] g₂) :
    (fun x => f₁ x * f₂ x) =o[l] fun x => g₁ x * g₂ x := by
  simp only [IsLittleO_def] at *
  intro c cpos
  rcases h₂.exists_pos with ⟨c', c'pos, hc'⟩
  exact ((h₁ (div_pos cpos c'pos)).mul hc').congr_const (div_mul_cancel₀ _ (ne_of_gt c'pos))

theorem IsLittleO.mul {f₁ f₂ : α → R} {g₁ g₂ : α → 𝕜} (h₁ : f₁ =o[l] g₁) (h₂ : f₂ =o[l] g₂) :
    (fun x => f₁ x * f₂ x) =o[l] fun x => g₁ x * g₂ x :=
  h₁.mul_isBigO h₂.isBigO

theorem IsBigOWith.pow' {f : α → R} {g : α → 𝕜} (h : IsBigOWith c l f g) :
    ∀ n : ℕ, IsBigOWith (Nat.casesOn n ‖(1 : R)‖ fun n => c ^ (n + 1))
      l (fun x => f x ^ n) fun x => g x ^ n
  | 0 => by simpa using isBigOWith_const_const (1 : R) (one_ne_zero' 𝕜) l
  | 1 => by simpa
  | n + 2 => by simpa [pow_succ] using (IsBigOWith.pow' h (n + 1)).mul h

theorem IsBigOWith.pow [NormOneClass R] {f : α → R} {g : α → 𝕜} (h : IsBigOWith c l f g) :
    ∀ n : ℕ, IsBigOWith (c ^ n) l (fun x => f x ^ n) fun x => g x ^ n
  | 0 => by simpa using h.pow' 0
  | n + 1 => h.pow' (n + 1)

theorem IsBigOWith.of_pow {n : ℕ} {f : α → 𝕜} {g : α → R} (h : IsBigOWith c l (f ^ n) (g ^ n))
    (hn : n ≠ 0) (hc : c ≤ c' ^ n) (hc' : 0 ≤ c') : IsBigOWith c' l f g :=
  IsBigOWith.of_bound <| (h.weaken hc).bound.mono fun x hx ↦
    le_of_pow_le_pow_left hn (by positivity) <|
      calc
        ‖f x‖ ^ n = ‖f x ^ n‖ := (norm_pow _ _).symm
        _ ≤ c' ^ n * ‖g x ^ n‖ := hx
        _ ≤ c' ^ n * ‖g x‖ ^ n := by gcongr; exact norm_pow_le' _ hn.bot_lt
        _ = (c' * ‖g x‖) ^ n := (mul_pow _ _ _).symm

theorem IsBigO.pow {f : α → R} {g : α → 𝕜} (h : f =O[l] g) (n : ℕ) :
    (fun x => f x ^ n) =O[l] fun x => g x ^ n :=
  let ⟨_C, hC⟩ := h.isBigOWith
  isBigO_iff_isBigOWith.2 ⟨_, hC.pow' n⟩

theorem IsBigO.of_pow {f : α → 𝕜} {g : α → R} {n : ℕ} (hn : n ≠ 0) (h : (f ^ n) =O[l] (g ^ n)) :
    f =O[l] g := by
  rcases h.exists_pos with ⟨C, _hC₀, hC⟩
  obtain ⟨c : ℝ, hc₀ : 0 ≤ c, hc : C ≤ c ^ n⟩ :=
    ((eventually_ge_atTop _).and <| (tendsto_pow_atTop hn).eventually_ge_atTop C).exists
  exact (hC.of_pow hn hc hc₀).isBigO

theorem IsLittleO.pow {f : α → R} {g : α → 𝕜} (h : f =o[l] g) {n : ℕ} (hn : 0 < n) :
    (fun x => f x ^ n) =o[l] fun x => g x ^ n := by
  obtain ⟨n, rfl⟩ := Nat.exists_eq_succ_of_ne_zero hn.ne'; clear hn
  induction' n with n ihn
  · simpa only [Nat.zero_eq, ← Nat.one_eq_succ_zero, pow_one]
  · convert ihn.mul h <;> simp [pow_succ]

theorem IsLittleO.of_pow {f : α → 𝕜} {g : α → R} {n : ℕ} (h : (f ^ n) =o[l] (g ^ n)) (hn : n ≠ 0) :
    f =o[l] g :=
  IsLittleO.of_isBigOWith fun _c hc => (h.def' <| pow_pos hc _).of_pow hn le_rfl hc.le

/-! ### Inverse -/


theorem IsBigOWith.inv_rev {f : α → 𝕜} {g : α → 𝕜'} (h : IsBigOWith c l f g)
    (h₀ : ∀ᶠ x in l, f x = 0 → g x = 0) : IsBigOWith c l (fun x => (g x)⁻¹) fun x => (f x)⁻¹ := by
  refine IsBigOWith.of_bound (h.bound.mp (h₀.mono fun x h₀ hle => ?_))
  rcases eq_or_ne (f x) 0 with hx | hx
  · simp only [hx, h₀ hx, inv_zero, norm_zero, mul_zero, le_rfl]
  · have hc : 0 < c := pos_of_mul_pos_left ((norm_pos_iff.2 hx).trans_le hle) (norm_nonneg _)
    replace hle := inv_le_inv_of_le (norm_pos_iff.2 hx) hle
    simpa only [norm_inv, mul_inv, ← div_eq_inv_mul, div_le_iff hc] using hle

theorem IsBigO.inv_rev {f : α → 𝕜} {g : α → 𝕜'} (h : f =O[l] g)
    (h₀ : ∀ᶠ x in l, f x = 0 → g x = 0) : (fun x => (g x)⁻¹) =O[l] fun x => (f x)⁻¹ :=
  let ⟨_c, hc⟩ := h.isBigOWith
  (hc.inv_rev h₀).isBigO

theorem IsLittleO.inv_rev {f : α → 𝕜} {g : α → 𝕜'} (h : f =o[l] g)
    (h₀ : ∀ᶠ x in l, f x = 0 → g x = 0) : (fun x => (g x)⁻¹) =o[l] fun x => (f x)⁻¹ :=
  IsLittleO.of_isBigOWith fun _c hc => (h.def' hc).inv_rev h₀

/-! ### Scalar multiplication -/


section SMulConst

variable [Module R E'] [BoundedSMul R E']

theorem IsBigOWith.const_smul_self (c' : R) :
    IsBigOWith (‖c'‖) l (fun x => c' • f' x) f' :=
  isBigOWith_of_le' _ fun _ => norm_smul_le _ _

theorem IsBigO.const_smul_self (c' : R) : (fun x => c' • f' x) =O[l] f' :=
  (IsBigOWith.const_smul_self _).isBigO

theorem IsBigOWith.const_smul_left (h : IsBigOWith c l f' g) (c' : R) :
    IsBigOWith (‖c'‖ * c) l (fun x => c' • f' x) g :=
  .trans (.const_smul_self _) h (norm_nonneg _)

theorem IsBigO.const_smul_left (h : f' =O[l] g) (c : R) : (c • f') =O[l] g :=
  let ⟨_b, hb⟩ := h.isBigOWith
  (hb.const_smul_left _).isBigO

theorem IsLittleO.const_smul_left (h : f' =o[l] g) (c : R) : (c • f') =o[l] g :=
  (IsBigO.const_smul_self _).trans_isLittleO h

variable [Module 𝕜 E'] [BoundedSMul 𝕜 E']

theorem isBigO_const_smul_left {c : 𝕜} (hc : c ≠ 0) : (fun x => c • f' x) =O[l] g ↔ f' =O[l] g := by
  have cne0 : ‖c‖ ≠ 0 := norm_ne_zero_iff.mpr hc
  rw [← isBigO_norm_left]
  simp only [norm_smul]
  rw [isBigO_const_mul_left_iff cne0, isBigO_norm_left]

theorem isLittleO_const_smul_left {c : 𝕜} (hc : c ≠ 0) :
    (fun x => c • f' x) =o[l] g ↔ f' =o[l] g := by
  have cne0 : ‖c‖ ≠ 0 := norm_ne_zero_iff.mpr hc
  rw [← isLittleO_norm_left]
  simp only [norm_smul]
  rw [isLittleO_const_mul_left_iff cne0, isLittleO_norm_left]

theorem isBigO_const_smul_right {c : 𝕜} (hc : c ≠ 0) :
    (f =O[l] fun x => c • f' x) ↔ f =O[l] f' := by
  have cne0 : ‖c‖ ≠ 0 := norm_ne_zero_iff.mpr hc
  rw [← isBigO_norm_right]
  simp only [norm_smul]
  rw [isBigO_const_mul_right_iff cne0, isBigO_norm_right]

theorem isLittleO_const_smul_right {c : 𝕜} (hc : c ≠ 0) :
    (f =o[l] fun x => c • f' x) ↔ f =o[l] f' := by
  have cne0 : ‖c‖ ≠ 0 := norm_ne_zero_iff.mpr hc
  rw [← isLittleO_norm_right]
  simp only [norm_smul]
  rw [isLittleO_const_mul_right_iff cne0, isLittleO_norm_right]

end SMulConst

section SMul

variable [Module R E'] [BoundedSMul R E'] [Module 𝕜' F'] [BoundedSMul 𝕜' F']
variable {k₁ : α → R} {k₂ : α → 𝕜'}

theorem IsBigOWith.smul (h₁ : IsBigOWith c l k₁ k₂) (h₂ : IsBigOWith c' l f' g') :
    IsBigOWith (c * c') l (fun x => k₁ x • f' x) fun x => k₂ x • g' x := by
  simp only [IsBigOWith_def] at *
  filter_upwards [h₁, h₂] with _ hx₁ hx₂
  apply le_trans (norm_smul_le _ _)
  convert mul_le_mul hx₁ hx₂ (norm_nonneg _) (le_trans (norm_nonneg _) hx₁) using 1
  rw [norm_smul, mul_mul_mul_comm]

theorem IsBigO.smul (h₁ : k₁ =O[l] k₂) (h₂ : f' =O[l] g') :
    (fun x => k₁ x • f' x) =O[l] fun x => k₂ x • g' x := by
  obtain ⟨c₁, h₁⟩ := h₁.isBigOWith
  obtain ⟨c₂, h₂⟩ := h₂.isBigOWith
  exact (h₁.smul h₂).isBigO

theorem IsBigO.smul_isLittleO (h₁ : k₁ =O[l] k₂) (h₂ : f' =o[l] g') :
    (fun x => k₁ x • f' x) =o[l] fun x => k₂ x • g' x := by
  simp only [IsLittleO_def] at *
  intro c cpos
  rcases h₁.exists_pos with ⟨c', c'pos, hc'⟩
  exact (hc'.smul (h₂ (div_pos cpos c'pos))).congr_const (mul_div_cancel₀ _ (ne_of_gt c'pos))

theorem IsLittleO.smul_isBigO (h₁ : k₁ =o[l] k₂) (h₂ : f' =O[l] g') :
    (fun x => k₁ x • f' x) =o[l] fun x => k₂ x • g' x := by
  simp only [IsLittleO_def] at *
  intro c cpos
  rcases h₂.exists_pos with ⟨c', c'pos, hc'⟩
  exact ((h₁ (div_pos cpos c'pos)).smul hc').congr_const (div_mul_cancel₀ _ (ne_of_gt c'pos))

theorem IsLittleO.smul (h₁ : k₁ =o[l] k₂) (h₂ : f' =o[l] g') :
    (fun x => k₁ x • f' x) =o[l] fun x => k₂ x • g' x :=
  h₁.smul_isBigO h₂.isBigO

end SMul

/-! ### Sum -/


section Sum

variable {ι : Type*} {A : ι → α → E'} {C : ι → ℝ} {s : Finset ι}

theorem IsBigOWith.sum (h : ∀ i ∈ s, IsBigOWith (C i) l (A i) g) :
    IsBigOWith (∑ i ∈ s, C i) l (fun x => ∑ i ∈ s, A i x) g := by
  induction' s using Finset.induction_on with i s is IH
  · simp only [isBigOWith_zero', Finset.sum_empty, forall_true_iff]
  · simp only [is, Finset.sum_insert, not_false_iff]
    exact (h _ (Finset.mem_insert_self i s)).add (IH fun j hj => h _ (Finset.mem_insert_of_mem hj))

theorem IsBigO.sum (h : ∀ i ∈ s, A i =O[l] g) : (fun x => ∑ i ∈ s, A i x) =O[l] g := by
  simp only [IsBigO_def] at *
  choose! C hC using h
  exact ⟨_, IsBigOWith.sum hC⟩

theorem IsLittleO.sum (h : ∀ i ∈ s, A i =o[l] g') : (fun x => ∑ i ∈ s, A i x) =o[l] g' := by
  induction' s using Finset.induction_on with i s is IH
  · simp only [isLittleO_zero, Finset.sum_empty, forall_true_iff]
  · simp only [is, Finset.sum_insert, not_false_iff]
    exact (h _ (Finset.mem_insert_self i s)).add (IH fun j hj => h _ (Finset.mem_insert_of_mem hj))

end Sum

/-! ### Relation between `f = o(g)` and `f / g → 0` -/


theorem IsLittleO.tendsto_div_nhds_zero {f g : α → 𝕜} (h : f =o[l] g) :
    Tendsto (fun x => f x / g x) l (𝓝 0) :=
  (isLittleO_one_iff 𝕜).mp <| by
    calc
      (fun x => f x / g x) =o[l] fun x => g x / g x := by
        simpa only [div_eq_mul_inv] using h.mul_isBigO (isBigO_refl _ _)
      _ =O[l] fun _x => (1 : 𝕜) := isBigO_of_le _ fun x => by simp [div_self_le_one]

theorem IsLittleO.tendsto_inv_smul_nhds_zero [Module 𝕜 E'] [BoundedSMul 𝕜 E']
    {f : α → E'} {g : α → 𝕜}
    {l : Filter α} (h : f =o[l] g) : Tendsto (fun x => (g x)⁻¹ • f x) l (𝓝 0) := by
  simpa only [div_eq_inv_mul, ← norm_inv, ← norm_smul, ← tendsto_zero_iff_norm_tendsto_zero] using
    h.norm_norm.tendsto_div_nhds_zero

theorem isLittleO_iff_tendsto' {f g : α → 𝕜} (hgf : ∀ᶠ x in l, g x = 0 → f x = 0) :
    f =o[l] g ↔ Tendsto (fun x => f x / g x) l (𝓝 0) :=
  ⟨IsLittleO.tendsto_div_nhds_zero, fun h =>
    (((isLittleO_one_iff _).mpr h).mul_isBigO (isBigO_refl g l)).congr'
      (hgf.mono fun _x => div_mul_cancel_of_imp) (eventually_of_forall fun _x => one_mul _)⟩

theorem isLittleO_iff_tendsto {f g : α → 𝕜} (hgf : ∀ x, g x = 0 → f x = 0) :
    f =o[l] g ↔ Tendsto (fun x => f x / g x) l (𝓝 0) :=
  isLittleO_iff_tendsto' (eventually_of_forall hgf)

alias ⟨_, isLittleO_of_tendsto'⟩ := isLittleO_iff_tendsto'

alias ⟨_, isLittleO_of_tendsto⟩ := isLittleO_iff_tendsto

theorem isLittleO_const_left_of_ne {c : E''} (hc : c ≠ 0) :
    (fun _x => c) =o[l] g ↔ Tendsto (fun x => ‖g x‖) l atTop := by
  simp only [← isLittleO_one_left_iff ℝ]
  exact ⟨(isBigO_const_const (1 : ℝ) hc l).trans_isLittleO,
    (isBigO_const_one ℝ c l).trans_isLittleO⟩

@[simp]
theorem isLittleO_const_left {c : E''} :
    (fun _x => c) =o[l] g'' ↔ c = 0 ∨ Tendsto (norm ∘ g'') l atTop := by
  rcases eq_or_ne c 0 with (rfl | hc)
  · simp only [isLittleO_zero, eq_self_iff_true, true_or_iff]
  · simp only [hc, false_or_iff, isLittleO_const_left_of_ne hc]; rfl

@[simp 1001] -- Porting note: increase priority so that this triggers before `isLittleO_const_left`
theorem isLittleO_const_const_iff [NeBot l] {d : E''} {c : F''} :
    ((fun _x => d) =o[l] fun _x => c) ↔ d = 0 := by
  have : ¬Tendsto (Function.const α ‖c‖) l atTop :=
    not_tendsto_atTop_of_tendsto_nhds tendsto_const_nhds
  simp only [isLittleO_const_left, or_iff_left_iff_imp]
  exact fun h => (this h).elim

@[simp]
theorem isLittleO_pure {x} : f'' =o[pure x] g'' ↔ f'' x = 0 :=
  calc
    f'' =o[pure x] g'' ↔ (fun _y : α => f'' x) =o[pure x] fun _ => g'' x := isLittleO_congr rfl rfl
    _ ↔ f'' x = 0 := isLittleO_const_const_iff

theorem isLittleO_const_id_cobounded (c : F'') :
    (fun _ => c) =o[Bornology.cobounded E''] id :=
  isLittleO_const_left.2 <| .inr tendsto_norm_cobounded_atTop

theorem isLittleO_const_id_atTop (c : E'') : (fun _x : ℝ => c) =o[atTop] id :=
  isLittleO_const_left.2 <| Or.inr tendsto_abs_atTop_atTop

theorem isLittleO_const_id_atBot (c : E'') : (fun _x : ℝ => c) =o[atBot] id :=
  isLittleO_const_left.2 <| Or.inr tendsto_abs_atBot_atTop

/-!
### Eventually (u / v) * v = u

If `u` and `v` are linked by an `IsBigOWith` relation, then we
eventually have `(u / v) * v = u`, even if `v` vanishes.
-/


section EventuallyMulDivCancel

variable {u v : α → 𝕜}

theorem IsBigOWith.eventually_mul_div_cancel (h : IsBigOWith c l u v) : u / v * v =ᶠ[l] u :=
  Eventually.mono h.bound fun y hy => div_mul_cancel_of_imp fun hv => by simpa [hv] using hy

/-- If `u = O(v)` along `l`, then `(u / v) * v = u` eventually at `l`. -/
theorem IsBigO.eventually_mul_div_cancel (h : u =O[l] v) : u / v * v =ᶠ[l] u :=
  let ⟨_c, hc⟩ := h.isBigOWith
  hc.eventually_mul_div_cancel

/-- If `u = o(v)` along `l`, then `(u / v) * v = u` eventually at `l`. -/
theorem IsLittleO.eventually_mul_div_cancel (h : u =o[l] v) : u / v * v =ᶠ[l] u :=
  (h.forall_isBigOWith zero_lt_one).eventually_mul_div_cancel

end EventuallyMulDivCancel

/-! ### Equivalent definitions of the form `∃ φ, u =ᶠ[l] φ * v` in a `NormedField`. -/


section ExistsMulEq

variable {u v : α → 𝕜}

/-- If `‖φ‖` is eventually bounded by `c`, and `u =ᶠ[l] φ * v`, then we have `IsBigOWith c u v l`.
    This does not require any assumptions on `c`, which is why we keep this version along with
    `IsBigOWith_iff_exists_eq_mul`. -/
theorem isBigOWith_of_eq_mul {u v : α → R} (φ : α → R) (hφ : ∀ᶠ x in l, ‖φ x‖ ≤ c)
    (h : u =ᶠ[l] φ * v) :
    IsBigOWith c l u v := by
  simp only [IsBigOWith_def]
  refine h.symm.rw (fun x a => ‖a‖ ≤ c * ‖v x‖) (hφ.mono fun x hx => ?_)
  simp only [Pi.mul_apply]
  refine (norm_mul_le _ _).trans ?_
  gcongr

theorem isBigOWith_iff_exists_eq_mul (hc : 0 ≤ c) :
    IsBigOWith c l u v ↔ ∃ φ : α → 𝕜, (∀ᶠ x in l, ‖φ x‖ ≤ c) ∧ u =ᶠ[l] φ * v := by
  constructor
  · intro h
    use fun x => u x / v x
    refine ⟨Eventually.mono h.bound fun y hy => ?_, h.eventually_mul_div_cancel.symm⟩
    simpa using div_le_of_nonneg_of_le_mul (norm_nonneg _) hc hy
  · rintro ⟨φ, hφ, h⟩
    exact isBigOWith_of_eq_mul φ hφ h

theorem IsBigOWith.exists_eq_mul (h : IsBigOWith c l u v) (hc : 0 ≤ c) :
    ∃ φ : α → 𝕜, (∀ᶠ x in l, ‖φ x‖ ≤ c) ∧ u =ᶠ[l] φ * v :=
  (isBigOWith_iff_exists_eq_mul hc).mp h

theorem isBigO_iff_exists_eq_mul :
    u =O[l] v ↔ ∃ φ : α → 𝕜, l.IsBoundedUnder (· ≤ ·) (norm ∘ φ) ∧ u =ᶠ[l] φ * v := by
  constructor
  · rintro h
    rcases h.exists_nonneg with ⟨c, hnnc, hc⟩
    rcases hc.exists_eq_mul hnnc with ⟨φ, hφ, huvφ⟩
    exact ⟨φ, ⟨c, hφ⟩, huvφ⟩
  · rintro ⟨φ, ⟨c, hφ⟩, huvφ⟩
    exact isBigO_iff_isBigOWith.2 ⟨c, isBigOWith_of_eq_mul φ hφ huvφ⟩

alias ⟨IsBigO.exists_eq_mul, _⟩ := isBigO_iff_exists_eq_mul

theorem isLittleO_iff_exists_eq_mul :
    u =o[l] v ↔ ∃ φ : α → 𝕜, Tendsto φ l (𝓝 0) ∧ u =ᶠ[l] φ * v := by
  constructor
  · exact fun h => ⟨fun x => u x / v x, h.tendsto_div_nhds_zero, h.eventually_mul_div_cancel.symm⟩
  · simp only [IsLittleO_def]
    rintro ⟨φ, hφ, huvφ⟩ c hpos
    rw [NormedAddCommGroup.tendsto_nhds_zero] at hφ
    exact isBigOWith_of_eq_mul _ ((hφ c hpos).mono fun x => le_of_lt) huvφ

alias ⟨IsLittleO.exists_eq_mul, _⟩ := isLittleO_iff_exists_eq_mul

end ExistsMulEq

/-! ### Miscellaneous lemmas -/


theorem div_isBoundedUnder_of_isBigO {α : Type*} {l : Filter α} {f g : α → 𝕜} (h : f =O[l] g) :
    IsBoundedUnder (· ≤ ·) l fun x => ‖f x / g x‖ := by
  obtain ⟨c, h₀, hc⟩ := h.exists_nonneg
  refine ⟨c, eventually_map.2 (hc.bound.mono fun x hx => ?_)⟩
  rw [norm_div]
  exact div_le_of_nonneg_of_le_mul (norm_nonneg _) h₀ hx

theorem isBigO_iff_div_isBoundedUnder {α : Type*} {l : Filter α} {f g : α → 𝕜}
    (hgf : ∀ᶠ x in l, g x = 0 → f x = 0) :
    f =O[l] g ↔ IsBoundedUnder (· ≤ ·) l fun x => ‖f x / g x‖ := by
  refine ⟨div_isBoundedUnder_of_isBigO, fun h => ?_⟩
  obtain ⟨c, hc⟩ := h
  simp only [eventually_map, norm_div] at hc
  refine IsBigO.of_bound c (hc.mp <| hgf.mono fun x hx₁ hx₂ => ?_)
  by_cases hgx : g x = 0
  · simp [hx₁ hgx, hgx]
  · exact (div_le_iff (norm_pos_iff.2 hgx)).mp hx₂

theorem isBigO_of_div_tendsto_nhds {α : Type*} {l : Filter α} {f g : α → 𝕜}
    (hgf : ∀ᶠ x in l, g x = 0 → f x = 0) (c : 𝕜) (H : Filter.Tendsto (f / g) l (𝓝 c)) :
    f =O[l] g :=
  (isBigO_iff_div_isBoundedUnder hgf).2 <| H.norm.isBoundedUnder_le

theorem IsLittleO.tendsto_zero_of_tendsto {α E 𝕜 : Type*} [NormedAddCommGroup E] [NormedField 𝕜]
    {u : α → E} {v : α → 𝕜} {l : Filter α} {y : 𝕜} (huv : u =o[l] v) (hv : Tendsto v l (𝓝 y)) :
    Tendsto u l (𝓝 0) := by
  suffices h : u =o[l] fun _x => (1 : 𝕜) by
    rwa [isLittleO_one_iff] at h
  exact huv.trans_isBigO (hv.isBigO_one 𝕜)

theorem isLittleO_pow_pow {m n : ℕ} (h : m < n) : (fun x : 𝕜 => x ^ n) =o[𝓝 0] fun x => x ^ m := by
  rcases lt_iff_exists_add.1 h with ⟨p, hp0 : 0 < p, rfl⟩
  suffices (fun x : 𝕜 => x ^ m * x ^ p) =o[𝓝 0] fun x => x ^ m * 1 ^ p by
    simpa only [pow_add, one_pow, mul_one]
  exact IsBigO.mul_isLittleO (isBigO_refl _ _)
    (IsLittleO.pow ((isLittleO_one_iff _).2 tendsto_id) hp0)

theorem isLittleO_norm_pow_norm_pow {m n : ℕ} (h : m < n) :
    (fun x : E' => ‖x‖ ^ n) =o[𝓝 0] fun x => ‖x‖ ^ m :=
  (isLittleO_pow_pow h).comp_tendsto tendsto_norm_zero

theorem isLittleO_pow_id {n : ℕ} (h : 1 < n) : (fun x : 𝕜 => x ^ n) =o[𝓝 0] fun x => x := by
  convert isLittleO_pow_pow h (𝕜 := 𝕜)
  simp only [pow_one]

theorem isLittleO_norm_pow_id {n : ℕ} (h : 1 < n) :
    (fun x : E' => ‖x‖ ^ n) =o[𝓝 0] fun x => x := by
  have := @isLittleO_norm_pow_norm_pow E' _ _ _ h
  simp only [pow_one] at this
  exact isLittleO_norm_right.mp this

theorem IsBigO.eq_zero_of_norm_pow_within {f : E'' → F''} {s : Set E''} {x₀ : E''} {n : ℕ}
    (h : f =O[𝓝[s] x₀] fun x => ‖x - x₀‖ ^ n) (hx₀ : x₀ ∈ s) (hn : n ≠ 0) : f x₀ = 0 :=
  mem_of_mem_nhdsWithin hx₀ h.eq_zero_imp <| by simp_rw [sub_self, norm_zero, zero_pow hn]

theorem IsBigO.eq_zero_of_norm_pow {f : E'' → F''} {x₀ : E''} {n : ℕ}
    (h : f =O[𝓝 x₀] fun x => ‖x - x₀‖ ^ n) (hn : n ≠ 0) : f x₀ = 0 := by
  rw [← nhdsWithin_univ] at h
  exact h.eq_zero_of_norm_pow_within (mem_univ _) hn

theorem isLittleO_pow_sub_pow_sub (x₀ : E') {n m : ℕ} (h : n < m) :
    (fun x => ‖x - x₀‖ ^ m) =o[𝓝 x₀] fun x => ‖x - x₀‖ ^ n :=
  haveI : Tendsto (fun x => ‖x - x₀‖) (𝓝 x₀) (𝓝 0) := by
    apply tendsto_norm_zero.comp
    rw [← sub_self x₀]
    exact tendsto_id.sub tendsto_const_nhds
  (isLittleO_pow_pow h).comp_tendsto this

theorem isLittleO_pow_sub_sub (x₀ : E') {m : ℕ} (h : 1 < m) :
    (fun x => ‖x - x₀‖ ^ m) =o[𝓝 x₀] fun x => x - x₀ := by
  simpa only [isLittleO_norm_right, pow_one] using isLittleO_pow_sub_pow_sub x₀ h

theorem IsBigOWith.right_le_sub_of_lt_one {f₁ f₂ : α → E'} (h : IsBigOWith c l f₁ f₂) (hc : c < 1) :
    IsBigOWith (1 / (1 - c)) l f₂ fun x => f₂ x - f₁ x :=
  IsBigOWith.of_bound <|
    mem_of_superset h.bound fun x hx => by
      simp only [mem_setOf_eq] at hx ⊢
      rw [mul_comm, one_div, ← div_eq_mul_inv, _root_.le_div_iff, mul_sub, mul_one, mul_comm]
      · exact le_trans (sub_le_sub_left hx _) (norm_sub_norm_le _ _)
      · exact sub_pos.2 hc

theorem IsBigOWith.right_le_add_of_lt_one {f₁ f₂ : α → E'} (h : IsBigOWith c l f₁ f₂) (hc : c < 1) :
    IsBigOWith (1 / (1 - c)) l f₂ fun x => f₁ x + f₂ x :=
  (h.neg_right.right_le_sub_of_lt_one hc).neg_right.of_neg_left.congr rfl (fun x ↦ rfl) fun x ↦ by
    rw [neg_sub, sub_neg_eq_add]

@[deprecated (since := "2024-01-31")]
alias IsBigOWith.right_le_sub_of_lt_1 := IsBigOWith.right_le_sub_of_lt_one

@[deprecated (since := "2024-01-31")]
alias IsBigOWith.right_le_add_of_lt_1 := IsBigOWith.right_le_add_of_lt_one

theorem IsLittleO.right_isBigO_sub {f₁ f₂ : α → E'} (h : f₁ =o[l] f₂) :
    f₂ =O[l] fun x => f₂ x - f₁ x :=
  ((h.def' one_half_pos).right_le_sub_of_lt_one one_half_lt_one).isBigO

theorem IsLittleO.right_isBigO_add {f₁ f₂ : α → E'} (h : f₁ =o[l] f₂) :
    f₂ =O[l] fun x => f₁ x + f₂ x :=
  ((h.def' one_half_pos).right_le_add_of_lt_one one_half_lt_one).isBigO

theorem IsLittleO.right_isBigO_add' {f₁ f₂ : α → E'} (h : f₁ =o[l] f₂) :
    f₂ =O[l] (f₂ + f₁) :=
  add_comm f₁ f₂ ▸ h.right_isBigO_add

/-- If `f x = O(g x)` along `cofinite`, then there exists a positive constant `C` such that
`‖f x‖ ≤ C * ‖g x‖` whenever `g x ≠ 0`. -/
theorem bound_of_isBigO_cofinite (h : f =O[cofinite] g'') :
    ∃ C > 0, ∀ ⦃x⦄, g'' x ≠ 0 → ‖f x‖ ≤ C * ‖g'' x‖ := by
  rcases h.exists_pos with ⟨C, C₀, hC⟩
  rw [IsBigOWith_def, eventually_cofinite] at hC
  rcases (hC.toFinset.image fun x => ‖f x‖ / ‖g'' x‖).exists_le with ⟨C', hC'⟩
  have : ∀ x, C * ‖g'' x‖ < ‖f x‖ → ‖f x‖ / ‖g'' x‖ ≤ C' := by simpa using hC'
  refine ⟨max C C', lt_max_iff.2 (Or.inl C₀), fun x h₀ => ?_⟩
  rw [max_mul_of_nonneg _ _ (norm_nonneg _), le_max_iff, or_iff_not_imp_left, not_le]
  exact fun hx => (div_le_iff (norm_pos_iff.2 h₀)).1 (this _ hx)

theorem isBigO_cofinite_iff (h : ∀ x, g'' x = 0 → f'' x = 0) :
    f'' =O[cofinite] g'' ↔ ∃ C, ∀ x, ‖f'' x‖ ≤ C * ‖g'' x‖ :=
  ⟨fun h' =>
    let ⟨C, _C₀, hC⟩ := bound_of_isBigO_cofinite h'
    ⟨C, fun x => if hx : g'' x = 0 then by simp [h _ hx, hx] else hC hx⟩,
    fun h => (isBigO_top.2 h).mono le_top⟩

theorem bound_of_isBigO_nat_atTop {f : ℕ → E} {g'' : ℕ → E''} (h : f =O[atTop] g'') :
    ∃ C > 0, ∀ ⦃x⦄, g'' x ≠ 0 → ‖f x‖ ≤ C * ‖g'' x‖ :=
  bound_of_isBigO_cofinite <| by rwa [Nat.cofinite_eq_atTop]

theorem isBigO_nat_atTop_iff {f : ℕ → E''} {g : ℕ → F''} (h : ∀ x, g x = 0 → f x = 0) :
    f =O[atTop] g ↔ ∃ C, ∀ x, ‖f x‖ ≤ C * ‖g x‖ := by
  rw [← Nat.cofinite_eq_atTop, isBigO_cofinite_iff h]

theorem isBigO_one_nat_atTop_iff {f : ℕ → E''} :
    f =O[atTop] (fun _n => 1 : ℕ → ℝ) ↔ ∃ C, ∀ n, ‖f n‖ ≤ C :=
  Iff.trans (isBigO_nat_atTop_iff fun n h => (one_ne_zero h).elim) <| by
    simp only [norm_one, mul_one]

theorem isBigOWith_pi {ι : Type*} [Fintype ι] {E' : ι → Type*} [∀ i, NormedAddCommGroup (E' i)]
    {f : α → ∀ i, E' i} {C : ℝ} (hC : 0 ≤ C) :
    IsBigOWith C l f g' ↔ ∀ i, IsBigOWith C l (fun x => f x i) g' := by
  have : ∀ x, 0 ≤ C * ‖g' x‖ := fun x => mul_nonneg hC (norm_nonneg _)
  simp only [isBigOWith_iff, pi_norm_le_iff_of_nonneg (this _), eventually_all]

@[simp]
theorem isBigO_pi {ι : Type*} [Fintype ι] {E' : ι → Type*} [∀ i, NormedAddCommGroup (E' i)]
    {f : α → ∀ i, E' i} : f =O[l] g' ↔ ∀ i, (fun x => f x i) =O[l] g' := by
  simp only [isBigO_iff_eventually_isBigOWith, ← eventually_all]
  exact eventually_congr (eventually_atTop.2 ⟨0, fun c => isBigOWith_pi⟩)

@[simp]
theorem isLittleO_pi {ι : Type*} [Fintype ι] {E' : ι → Type*} [∀ i, NormedAddCommGroup (E' i)]
    {f : α → ∀ i, E' i} : f =o[l] g' ↔ ∀ i, (fun x => f x i) =o[l] g' := by
  simp (config := { contextual := true }) only [IsLittleO_def, isBigOWith_pi, le_of_lt]
  exact ⟨fun h i c hc => h hc i, fun h c hc i => h i hc⟩

theorem IsBigO.natCast_atTop {R : Type*} [StrictOrderedSemiring R] [Archimedean R]
    {f : R → E} {g : R → F} (h : f =O[atTop] g) :
    (fun (n : ℕ) => f n) =O[atTop] (fun n => g n) :=
  IsBigO.comp_tendsto h tendsto_natCast_atTop_atTop

@[deprecated (since := "2024-04-17")]
alias IsBigO.nat_cast_atTop := IsBigO.natCast_atTop

theorem IsLittleO.natCast_atTop {R : Type*} [StrictOrderedSemiring R] [Archimedean R]
    {f : R → E} {g : R → F} (h : f =o[atTop] g) :
    (fun (n : ℕ) => f n) =o[atTop] (fun n => g n) :=
  IsLittleO.comp_tendsto h tendsto_natCast_atTop_atTop

@[deprecated (since := "2024-04-17")]
alias IsLittleO.nat_cast_atTop := IsLittleO.natCast_atTop

theorem isBigO_atTop_iff_eventually_exists {α : Type*} [SemilatticeSup α] [Nonempty α]
    {f : α → E} {g : α → F} : f =O[atTop] g ↔ ∀ᶠ n₀ in atTop, ∃ c, ∀ n ≥ n₀, ‖f n‖ ≤ c * ‖g n‖ := by
  rw [isBigO_iff, exists_eventually_atTop]

theorem isBigO_atTop_iff_eventually_exists_pos {α : Type*}
    [SemilatticeSup α] [Nonempty α] {f : α → G} {g : α → G'} :
    f =O[atTop] g ↔ ∀ᶠ n₀ in atTop, ∃ c > 0, ∀ n ≥ n₀, c * ‖f n‖ ≤ ‖g n‖ := by
  simp_rw [isBigO_iff'', ← exists_prop, Subtype.exists', exists_eventually_atTop]

end Asymptotics

open Asymptotics

theorem summable_of_isBigO {ι E} [SeminormedAddCommGroup E] [CompleteSpace E]
    {f : ι → E} {g : ι → ℝ} (hg : Summable g) (h : f =O[cofinite] g) : Summable f :=
  let ⟨C, hC⟩ := h.isBigOWith
  .of_norm_bounded_eventually (fun x => C * ‖g x‖) (hg.abs.mul_left _) hC.bound

theorem summable_of_isBigO_nat {E} [SeminormedAddCommGroup E] [CompleteSpace E]
    {f : ℕ → E} {g : ℕ → ℝ} (hg : Summable g) (h : f =O[atTop] g) : Summable f :=
  summable_of_isBigO hg <| Nat.cofinite_eq_atTop.symm ▸ h

lemma Asymptotics.IsBigO.comp_summable_norm {ι E F : Type*}
    [SeminormedAddCommGroup E] [SeminormedAddCommGroup F] {f : E → F} {g : ι → E}
    (hf : f =O[𝓝 0] id) (hg : Summable (‖g ·‖)) : Summable (‖f <| g ·‖) :=
  summable_of_isBigO hg <| hf.norm_norm.comp_tendsto <|
    tendsto_zero_iff_norm_tendsto_zero.2 hg.tendsto_cofinite_zero

namespace PartialHomeomorph

variable {α : Type*} {β : Type*} [TopologicalSpace α] [TopologicalSpace β]
variable {E : Type*} [Norm E] {F : Type*} [Norm F]

/-- Transfer `IsBigOWith` over a `PartialHomeomorph`. -/
theorem isBigOWith_congr (e : PartialHomeomorph α β) {b : β} (hb : b ∈ e.target) {f : β → E}
    {g : β → F} {C : ℝ} : IsBigOWith C (𝓝 b) f g ↔ IsBigOWith C (𝓝 (e.symm b)) (f ∘ e) (g ∘ e) :=
  ⟨fun h =>
    h.comp_tendsto <| by
      have := e.continuousAt (e.map_target hb)
      rwa [ContinuousAt, e.rightInvOn hb] at this,
    fun h =>
    (h.comp_tendsto (e.continuousAt_symm hb)).congr' rfl
      ((e.eventually_right_inverse hb).mono fun x hx => congr_arg f hx)
      ((e.eventually_right_inverse hb).mono fun x hx => congr_arg g hx)⟩

/-- Transfer `IsBigO` over a `PartialHomeomorph`. -/
theorem isBigO_congr (e : PartialHomeomorph α β) {b : β} (hb : b ∈ e.target) {f : β → E}
    {g : β → F} : f =O[𝓝 b] g ↔ (f ∘ e) =O[𝓝 (e.symm b)] (g ∘ e) := by
  simp only [IsBigO_def]
  exact exists_congr fun C => e.isBigOWith_congr hb

/-- Transfer `IsLittleO` over a `PartialHomeomorph`. -/
theorem isLittleO_congr (e : PartialHomeomorph α β) {b : β} (hb : b ∈ e.target) {f : β → E}
    {g : β → F} : f =o[𝓝 b] g ↔ (f ∘ e) =o[𝓝 (e.symm b)] (g ∘ e) := by
  simp only [IsLittleO_def]
  exact forall₂_congr fun c _hc => e.isBigOWith_congr hb

end PartialHomeomorph

namespace Homeomorph

variable {α : Type*} {β : Type*} [TopologicalSpace α] [TopologicalSpace β]
variable {E : Type*} [Norm E] {F : Type*} [Norm F]

open Asymptotics

/-- Transfer `IsBigOWith` over a `Homeomorph`. -/
theorem isBigOWith_congr (e : α ≃ₜ β) {b : β} {f : β → E} {g : β → F} {C : ℝ} :
    IsBigOWith C (𝓝 b) f g ↔ IsBigOWith C (𝓝 (e.symm b)) (f ∘ e) (g ∘ e) :=
  e.toPartialHomeomorph.isBigOWith_congr trivial

/-- Transfer `IsBigO` over a `Homeomorph`. -/
theorem isBigO_congr (e : α ≃ₜ β) {b : β} {f : β → E} {g : β → F} :
    f =O[𝓝 b] g ↔ (f ∘ e) =O[𝓝 (e.symm b)] (g ∘ e) := by
  simp only [IsBigO_def]
  exact exists_congr fun C => e.isBigOWith_congr

/-- Transfer `IsLittleO` over a `Homeomorph`. -/
theorem isLittleO_congr (e : α ≃ₜ β) {b : β} {f : β → E} {g : β → F} :
    f =o[𝓝 b] g ↔ (f ∘ e) =o[𝓝 (e.symm b)] (g ∘ e) := by
  simp only [IsLittleO_def]
  exact forall₂_congr fun c _hc => e.isBigOWith_congr

end Homeomorph<|MERGE_RESOLUTION|>--- conflicted
+++ resolved
@@ -173,10 +173,6 @@
 
 theorem IsLittleO.def (h : f =o[l] g) (hc : 0 < c) : ∀ᶠ x in l, ‖f x‖ ≤ c * ‖g x‖ :=
   isLittleO_iff.1 h hc
-<<<<<<< HEAD
-#align asymptotics.is_o.def Asymptotics.IsLittleO.def
-=======
->>>>>>> 59de845a
 
 theorem IsLittleO.def' (h : f =o[l] g) (hc : 0 < c) : IsBigOWith c l f g :=
   isBigOWith_iff.2 <| isLittleO_iff.1 h hc
@@ -247,11 +243,7 @@
     f =o[l] g ↔ ∀ n : ℕ, ∀ᶠ x in l, ↑n * ‖f x‖ ≤ ‖g x‖ := by
   constructor
   · rintro H (_ | n)
-<<<<<<< HEAD
-    · refine' (H.def one_pos).mono fun x h₀' => _
-=======
     · refine (H.def one_pos).mono fun x h₀' => ?_
->>>>>>> 59de845a
       rw [Nat.cast_zero, zero_mul]
       refine h₀.elim (fun hf => (hf x).trans ?_) fun hg => hg x
       rwa [one_mul] at h₀'
