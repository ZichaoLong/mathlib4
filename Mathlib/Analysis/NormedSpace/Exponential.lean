/-
Copyright (c) 2021 Anatole Dedecker. All rights reserved.
Released under Apache 2.0 license as described in the file LICENSE.
Authors: Anatole Dedecker, Eric Wieser
-/
import Mathlib.Analysis.Analytic.Basic
import Mathlib.Analysis.Complex.Basic
import Mathlib.Analysis.Normed.Field.InfiniteSum
import Mathlib.Data.Nat.Choose.Cast
import Mathlib.Data.Finset.NoncommProd
import Mathlib.Topology.Algebra.Algebra

/-!
# Exponential in a Banach algebra

In this file, we define `exp 𝕂 : 𝔸 → 𝔸`, the exponential map in a topological algebra `𝔸` over a
field `𝕂`.

While for most interesting results we need `𝔸` to be normed algebra, we do not require this in the
definition in order to make `exp` independent of a particular choice of norm. The definition also
does not require that `𝔸` be complete, but we need to assume it for most results.

We then prove some basic results, but we avoid importing derivatives here to minimize dependencies.
Results involving derivatives and comparisons with `Real.exp` and `Complex.exp` can be found in
`Analysis.SpecialFunctions.Exponential`.

## Main results

We prove most result for an arbitrary field `𝕂`, and then specialize to `𝕂 = ℝ` or `𝕂 = ℂ`.

### General case

- `NormedSpace.exp_add_of_commute_of_mem_ball` : if `𝕂` has characteristic zero,
  then given two commuting elements `x` and `y` in the disk of convergence, we have
  `exp 𝕂 (x+y) = (exp 𝕂 x) * (exp 𝕂 y)`
- `NormedSpace.exp_add_of_mem_ball` : if `𝕂` has characteristic zero and `𝔸` is commutative,
  then given two elements `x` and `y` in the disk of convergence, we have
  `exp 𝕂 (x+y) = (exp 𝕂 x) * (exp 𝕂 y)`
- `NormedSpace.exp_neg_of_mem_ball` : if `𝕂` has characteristic zero and `𝔸` is a division ring,
  then given an element `x` in the disk of convergence, we have `exp 𝕂 (-x) = (exp 𝕂 x)⁻¹`.

### `𝕂 = ℝ` or `𝕂 = ℂ`

- `expSeries_radius_eq_top` : the `FormalMultilinearSeries` defining `exp 𝕂` has infinite
  radius of convergence
- `NormedSpace.exp_add_of_commute` : given two commuting elements `x` and `y`, we have
  `exp 𝕂 (x+y) = (exp 𝕂 x) * (exp 𝕂 y)`
- `NormedSpace.exp_add` : if `𝔸` is commutative, then we have `exp 𝕂 (x+y) = (exp 𝕂 x) * (exp 𝕂 y)`
  for any `x` and `y`
- `NormedSpace.exp_neg` : if `𝔸` is a division ring, then we have `exp 𝕂 (-x) = (exp 𝕂 x)⁻¹`.
- `exp_sum_of_commute` : the analogous result to `NormedSpace.exp_add_of_commute` for `Finset.sum`.
- `exp_sum` : the analogous result to `NormedSpace.exp_add` for `Finset.sum`.
- `NormedSpace.exp_nsmul` : repeated addition in the domain corresponds to
  repeated multiplication in the codomain.
- `NormedSpace.exp_zsmul` : repeated addition in the domain corresponds to
  repeated multiplication in the codomain.

### Other useful compatibility results

- `NormedSpace.exp_eq_exp` : if `𝔸` is a normed algebra over two fields `𝕂` and `𝕂'`,
  then `exp 𝕂 = exp 𝕂' 𝔸`

### Notes

We put nearly all the statements in this file in the `NormedSpace` namespace,
to avoid collisions with the `Real` or `Complex` namespaces.

As of 2023-11-16 due to bad instances in Mathlib
```
import Mathlib

open Real

#time example (x : ℝ) : 0 < exp x      := exp_pos _ -- 250ms
#time example (x : ℝ) : 0 < Real.exp x := exp_pos _ -- 2ms
```
This is because `exp x` tries the `NormedSpace.exp` function defined here,
and generates a slow coercion search from `Real` to `Type`, to fit the first argument here.
We will resolve this slow coercion separately,
but we want to move `exp` out of the root namespace in any case to avoid this ambiguity.

In the long term is may be possible to replace `Real.exp` and `Complex.exp` with this one.

-/


namespace NormedSpace

open Filter RCLike ContinuousMultilinearMap NormedField Asymptotics

open scoped Nat Topology ENNReal

section TopologicalAlgebra

variable (𝕂 𝔸 : Type*) [Field 𝕂] [Ring 𝔸] [Algebra 𝕂 𝔸] [TopologicalSpace 𝔸] [TopologicalRing 𝔸]

/-- `expSeries 𝕂 𝔸` is the `FormalMultilinearSeries` whose `n`-th term is the map
`(xᵢ) : 𝔸ⁿ ↦ (1/n! : 𝕂) • ∏ xᵢ`. Its sum is the exponential map `exp 𝕂 : 𝔸 → 𝔸`. -/
def expSeries : FormalMultilinearSeries 𝕂 𝔸 𝔸 := fun n =>
  (n !⁻¹ : 𝕂) • ContinuousMultilinearMap.mkPiAlgebraFin 𝕂 n 𝔸

variable {𝔸}

/-- `exp 𝕂 : 𝔸 → 𝔸` is the exponential map determined by the action of `𝕂` on `𝔸`.
It is defined as the sum of the `FormalMultilinearSeries` `expSeries 𝕂 𝔸`.

Note that when `𝔸 = Matrix n n 𝕂`, this is the **Matrix Exponential**; see
[`Analysis.NormedSpace.MatrixExponential`](./MatrixExponential) for lemmas specific to that
case. -/
noncomputable def exp (x : 𝔸) : 𝔸 :=
  (expSeries 𝕂 𝔸).sum x

variable {𝕂}

theorem expSeries_apply_eq (x : 𝔸) (n : ℕ) :
    (expSeries 𝕂 𝔸 n fun _ => x) = (n !⁻¹ : 𝕂) • x ^ n := by simp [expSeries]

theorem expSeries_apply_eq' (x : 𝔸) :
    (fun n => expSeries 𝕂 𝔸 n fun _ => x) = fun n => (n !⁻¹ : 𝕂) • x ^ n :=
  funext (expSeries_apply_eq x)

theorem expSeries_sum_eq (x : 𝔸) : (expSeries 𝕂 𝔸).sum x = ∑' n : ℕ, (n !⁻¹ : 𝕂) • x ^ n :=
  tsum_congr fun n => expSeries_apply_eq x n

theorem exp_eq_tsum : exp 𝕂 = fun x : 𝔸 => ∑' n : ℕ, (n !⁻¹ : 𝕂) • x ^ n :=
  funext expSeries_sum_eq

theorem expSeries_apply_zero (n : ℕ) :
    (expSeries 𝕂 𝔸 n fun _ => (0 : 𝔸)) = Pi.single (f := fun _ => 𝔸) 0 1 n := by
  rw [expSeries_apply_eq]
  cases' n with n
  · rw [pow_zero, Nat.factorial_zero, Nat.cast_one, inv_one, one_smul, Pi.single_eq_same]
  · rw [zero_pow (Nat.succ_ne_zero _), smul_zero, Pi.single_eq_of_ne n.succ_ne_zero]

@[simp]
theorem exp_zero : exp 𝕂 (0 : 𝔸) = 1 := by
  simp_rw [exp_eq_tsum, ← expSeries_apply_eq, expSeries_apply_zero, tsum_pi_single]

@[simp]
theorem exp_op [T2Space 𝔸] (x : 𝔸) : exp 𝕂 (MulOpposite.op x) = MulOpposite.op (exp 𝕂 x) := by
  simp_rw [exp, expSeries_sum_eq, ← MulOpposite.op_pow, ← MulOpposite.op_smul, tsum_op]

@[simp]
theorem exp_unop [T2Space 𝔸] (x : 𝔸ᵐᵒᵖ) :
    exp 𝕂 (MulOpposite.unop x) = MulOpposite.unop (exp 𝕂 x) := by
  simp_rw [exp, expSeries_sum_eq, ← MulOpposite.unop_pow, ← MulOpposite.unop_smul, tsum_unop]

theorem star_exp [T2Space 𝔸] [StarRing 𝔸] [ContinuousStar 𝔸] (x : 𝔸) :
    star (exp 𝕂 x) = exp 𝕂 (star x) := by
  simp_rw [exp_eq_tsum, ← star_pow, ← star_inv_natCast_smul, ← tsum_star]

variable (𝕂)

theorem _root_.IsSelfAdjoint.exp [T2Space 𝔸] [StarRing 𝔸] [ContinuousStar 𝔸] {x : 𝔸}
    (h : IsSelfAdjoint x) : IsSelfAdjoint (exp 𝕂 x) :=
  (star_exp x).trans <| h.symm ▸ rfl

theorem _root_.Commute.exp_right [T2Space 𝔸] {x y : 𝔸} (h : Commute x y) :
    Commute x (exp 𝕂 y) := by
  rw [exp_eq_tsum]
  exact Commute.tsum_right x fun n => (h.pow_right n).smul_right _

theorem _root_.Commute.exp_left [T2Space 𝔸] {x y : 𝔸} (h : Commute x y) : Commute (exp 𝕂 x) y :=
  (h.symm.exp_right 𝕂).symm

theorem _root_.Commute.exp [T2Space 𝔸] {x y : 𝔸} (h : Commute x y) : Commute (exp 𝕂 x) (exp 𝕂 y) :=
  (h.exp_left _).exp_right _

end TopologicalAlgebra

section TopologicalDivisionAlgebra

variable {𝕂 𝔸 : Type*} [Field 𝕂] [DivisionRing 𝔸] [Algebra 𝕂 𝔸] [TopologicalSpace 𝔸]
  [TopologicalRing 𝔸]

theorem expSeries_apply_eq_div (x : 𝔸) (n : ℕ) : (expSeries 𝕂 𝔸 n fun _ => x) = x ^ n / n ! := by
  rw [div_eq_mul_inv, ← (Nat.cast_commute n ! (x ^ n)).inv_left₀.eq, ← smul_eq_mul,
    expSeries_apply_eq, inv_natCast_smul_eq 𝕂 𝔸]

theorem expSeries_apply_eq_div' (x : 𝔸) :
    (fun n => expSeries 𝕂 𝔸 n fun _ => x) = fun n => x ^ n / n ! :=
  funext (expSeries_apply_eq_div x)

theorem expSeries_sum_eq_div (x : 𝔸) : (expSeries 𝕂 𝔸).sum x = ∑' n : ℕ, x ^ n / n ! :=
  tsum_congr (expSeries_apply_eq_div x)

theorem exp_eq_tsum_div : exp 𝕂 = fun x : 𝔸 => ∑' n : ℕ, x ^ n / n ! :=
  funext expSeries_sum_eq_div

end TopologicalDivisionAlgebra

section Normed

section AnyFieldAnyAlgebra

variable {𝕂 𝔸 𝔹 : Type*} [NontriviallyNormedField 𝕂]
variable [NormedRing 𝔸] [NormedRing 𝔹] [NormedAlgebra 𝕂 𝔸] [NormedAlgebra 𝕂 𝔹]

theorem norm_expSeries_summable_of_mem_ball (x : 𝔸)
    (hx : x ∈ EMetric.ball (0 : 𝔸) (expSeries 𝕂 𝔸).radius) :
    Summable fun n => ‖expSeries 𝕂 𝔸 n fun _ => x‖ :=
  (expSeries 𝕂 𝔸).summable_norm_apply hx

theorem norm_expSeries_summable_of_mem_ball' (x : 𝔸)
    (hx : x ∈ EMetric.ball (0 : 𝔸) (expSeries 𝕂 𝔸).radius) :
    Summable fun n => ‖(n !⁻¹ : 𝕂) • x ^ n‖ := by
  change Summable (norm ∘ _)
  rw [← expSeries_apply_eq']
  exact norm_expSeries_summable_of_mem_ball x hx

section CompleteAlgebra

variable [CompleteSpace 𝔸]

theorem expSeries_summable_of_mem_ball (x : 𝔸)
    (hx : x ∈ EMetric.ball (0 : 𝔸) (expSeries 𝕂 𝔸).radius) :
    Summable fun n => expSeries 𝕂 𝔸 n fun _ => x :=
  (norm_expSeries_summable_of_mem_ball x hx).of_norm

theorem expSeries_summable_of_mem_ball' (x : 𝔸)
    (hx : x ∈ EMetric.ball (0 : 𝔸) (expSeries 𝕂 𝔸).radius) :
    Summable fun n => (n !⁻¹ : 𝕂) • x ^ n :=
  (norm_expSeries_summable_of_mem_ball' x hx).of_norm

theorem expSeries_hasSum_exp_of_mem_ball (x : 𝔸)
    (hx : x ∈ EMetric.ball (0 : 𝔸) (expSeries 𝕂 𝔸).radius) :
    HasSum (fun n => expSeries 𝕂 𝔸 n fun _ => x) (exp 𝕂 x) :=
  FormalMultilinearSeries.hasSum (expSeries 𝕂 𝔸) hx

theorem expSeries_hasSum_exp_of_mem_ball' (x : 𝔸)
    (hx : x ∈ EMetric.ball (0 : 𝔸) (expSeries 𝕂 𝔸).radius) :
    HasSum (fun n => (n !⁻¹ : 𝕂) • x ^ n) (exp 𝕂 x) := by
  rw [← expSeries_apply_eq']
  exact expSeries_hasSum_exp_of_mem_ball x hx

theorem hasFPowerSeriesOnBall_exp_of_radius_pos (h : 0 < (expSeries 𝕂 𝔸).radius) :
    HasFPowerSeriesOnBall (exp 𝕂) (expSeries 𝕂 𝔸) 0 (expSeries 𝕂 𝔸).radius :=
  (expSeries 𝕂 𝔸).hasFPowerSeriesOnBall h

theorem hasFPowerSeriesAt_exp_zero_of_radius_pos (h : 0 < (expSeries 𝕂 𝔸).radius) :
    HasFPowerSeriesAt (exp 𝕂) (expSeries 𝕂 𝔸) 0 :=
  (hasFPowerSeriesOnBall_exp_of_radius_pos h).hasFPowerSeriesAt

theorem continuousOn_exp : ContinuousOn (exp 𝕂 : 𝔸 → 𝔸) (EMetric.ball 0 (expSeries 𝕂 𝔸).radius) :=
  FormalMultilinearSeries.continuousOn

theorem analyticAt_exp_of_mem_ball (x : 𝔸) (hx : x ∈ EMetric.ball (0 : 𝔸) (expSeries 𝕂 𝔸).radius) :
    AnalyticAt 𝕂 (exp 𝕂) x := by
  by_cases h : (expSeries 𝕂 𝔸).radius = 0
  · rw [h] at hx; exact (ENNReal.not_lt_zero hx).elim
  · have h := pos_iff_ne_zero.mpr h
    exact (hasFPowerSeriesOnBall_exp_of_radius_pos h).analyticAt_of_mem hx

/-- In a Banach-algebra `𝔸` over a normed field `𝕂` of characteristic zero, if `x` and `y` are
in the disk of convergence and commute, then `exp 𝕂 (x + y) = (exp 𝕂 x) * (exp 𝕂 y)`. -/
theorem exp_add_of_commute_of_mem_ball [CharZero 𝕂] {x y : 𝔸} (hxy : Commute x y)
    (hx : x ∈ EMetric.ball (0 : 𝔸) (expSeries 𝕂 𝔸).radius)
    (hy : y ∈ EMetric.ball (0 : 𝔸) (expSeries 𝕂 𝔸).radius) : exp 𝕂 (x + y) = exp 𝕂 x * exp 𝕂 y := by
  rw [exp_eq_tsum,
    tsum_mul_tsum_eq_tsum_sum_antidiagonal_of_summable_norm
      (norm_expSeries_summable_of_mem_ball' x hx) (norm_expSeries_summable_of_mem_ball' y hy)]
  dsimp only
  conv_lhs =>
    congr
    ext
    rw [hxy.add_pow' _, Finset.smul_sum]
  refine tsum_congr fun n => Finset.sum_congr rfl fun kl hkl => ?_
  rw [nsmul_eq_smul_cast 𝕂, smul_smul, smul_mul_smul, ← Finset.mem_antidiagonal.mp hkl,
    Nat.cast_add_choose, Finset.mem_antidiagonal.mp hkl]
  congr 1
  have : (n ! : 𝕂) ≠ 0 := Nat.cast_ne_zero.mpr n.factorial_ne_zero
  field_simp [this]

/-- `exp 𝕂 x` has explicit two-sided inverse `exp 𝕂 (-x)`. -/
noncomputable def invertibleExpOfMemBall [CharZero 𝕂] {x : 𝔸}
    (hx : x ∈ EMetric.ball (0 : 𝔸) (expSeries 𝕂 𝔸).radius) : Invertible (exp 𝕂 x) where
  invOf := exp 𝕂 (-x)
  invOf_mul_self := by
    have hnx : -x ∈ EMetric.ball (0 : 𝔸) (expSeries 𝕂 𝔸).radius := by
      rw [EMetric.mem_ball, ← neg_zero, edist_neg_neg]
      exact hx
    rw [← exp_add_of_commute_of_mem_ball (Commute.neg_left <| Commute.refl x) hnx hx, neg_add_self,
      exp_zero]
  mul_invOf_self := by
    have hnx : -x ∈ EMetric.ball (0 : 𝔸) (expSeries 𝕂 𝔸).radius := by
      rw [EMetric.mem_ball, ← neg_zero, edist_neg_neg]
      exact hx
    rw [← exp_add_of_commute_of_mem_ball (Commute.neg_right <| Commute.refl x) hx hnx, add_neg_self,
      exp_zero]

theorem isUnit_exp_of_mem_ball [CharZero 𝕂] {x : 𝔸}
    (hx : x ∈ EMetric.ball (0 : 𝔸) (expSeries 𝕂 𝔸).radius) : IsUnit (exp 𝕂 x) :=
  @isUnit_of_invertible _ _ _ (invertibleExpOfMemBall hx)

theorem invOf_exp_of_mem_ball [CharZero 𝕂] {x : 𝔸}
    (hx : x ∈ EMetric.ball (0 : 𝔸) (expSeries 𝕂 𝔸).radius) [Invertible (exp 𝕂 x)] :
    ⅟ (exp 𝕂 x) = exp 𝕂 (-x) := by
  letI := invertibleExpOfMemBall hx; convert (rfl : ⅟ (exp 𝕂 x) = _)

/-- Any continuous ring homomorphism commutes with `exp`. -/
theorem map_exp_of_mem_ball {F} [FunLike F 𝔸 𝔹] [RingHomClass F 𝔸 𝔹] (f : F) (hf : Continuous f)
    (x : 𝔸) (hx : x ∈ EMetric.ball (0 : 𝔸) (expSeries 𝕂 𝔸).radius) :
    f (exp 𝕂 x) = exp 𝕂 (f x) := by
  rw [exp_eq_tsum, exp_eq_tsum]
  refine ((expSeries_summable_of_mem_ball' _ hx).hasSum.map f hf).tsum_eq.symm.trans ?_
  dsimp only [Function.comp_def]
  simp_rw [map_inv_natCast_smul f 𝕂 𝕂, map_pow]

end CompleteAlgebra

theorem algebraMap_exp_comm_of_mem_ball [CompleteSpace 𝕂] (x : 𝕂)
    (hx : x ∈ EMetric.ball (0 : 𝕂) (expSeries 𝕂 𝕂).radius) :
    algebraMap 𝕂 𝔸 (exp 𝕂 x) = exp 𝕂 (algebraMap 𝕂 𝔸 x) :=
  map_exp_of_mem_ball _ (continuous_algebraMap 𝕂 𝔸) _ hx

end AnyFieldAnyAlgebra

section AnyFieldDivisionAlgebra

variable {𝕂 𝔸 : Type*} [NontriviallyNormedField 𝕂] [NormedDivisionRing 𝔸] [NormedAlgebra 𝕂 𝔸]
variable (𝕂)

theorem norm_expSeries_div_summable_of_mem_ball (x : 𝔸)
    (hx : x ∈ EMetric.ball (0 : 𝔸) (expSeries 𝕂 𝔸).radius) :
    Summable fun n => ‖x ^ n / (n ! : 𝔸)‖ := by
  change Summable (norm ∘ _)
  rw [← expSeries_apply_eq_div' (𝕂 := 𝕂) x]
  exact norm_expSeries_summable_of_mem_ball x hx

theorem expSeries_div_summable_of_mem_ball [CompleteSpace 𝔸] (x : 𝔸)
    (hx : x ∈ EMetric.ball (0 : 𝔸) (expSeries 𝕂 𝔸).radius) : Summable fun n => x ^ n / n ! :=
  (norm_expSeries_div_summable_of_mem_ball 𝕂 x hx).of_norm

theorem expSeries_div_hasSum_exp_of_mem_ball [CompleteSpace 𝔸] (x : 𝔸)
    (hx : x ∈ EMetric.ball (0 : 𝔸) (expSeries 𝕂 𝔸).radius) :
    HasSum (fun n => x ^ n / n !) (exp 𝕂 x) := by
  rw [← expSeries_apply_eq_div' (𝕂 := 𝕂) x]
  exact expSeries_hasSum_exp_of_mem_ball x hx

variable {𝕂}

theorem exp_neg_of_mem_ball [CharZero 𝕂] [CompleteSpace 𝔸] {x : 𝔸}
    (hx : x ∈ EMetric.ball (0 : 𝔸) (expSeries 𝕂 𝔸).radius) : exp 𝕂 (-x) = (exp 𝕂 x)⁻¹ :=
  letI := invertibleExpOfMemBall hx
  invOf_eq_inv (exp 𝕂 x)

end AnyFieldDivisionAlgebra

section AnyFieldCommAlgebra

variable {𝕂 𝔸 : Type*} [NontriviallyNormedField 𝕂] [NormedCommRing 𝔸] [NormedAlgebra 𝕂 𝔸]
  [CompleteSpace 𝔸]

/-- In a commutative Banach-algebra `𝔸` over a normed field `𝕂` of characteristic zero,
`exp 𝕂 (x+y) = (exp 𝕂 x) * (exp 𝕂 y)` for all `x`, `y` in the disk of convergence. -/
theorem exp_add_of_mem_ball [CharZero 𝕂] {x y : 𝔸}
    (hx : x ∈ EMetric.ball (0 : 𝔸) (expSeries 𝕂 𝔸).radius)
    (hy : y ∈ EMetric.ball (0 : 𝔸) (expSeries 𝕂 𝔸).radius) : exp 𝕂 (x + y) = exp 𝕂 x * exp 𝕂 y :=
  exp_add_of_commute_of_mem_ball (Commute.all x y) hx hy

end AnyFieldCommAlgebra

section RCLike

section AnyAlgebra

variable (𝕂 𝔸 𝔹 : Type*) [RCLike 𝕂] [NormedRing 𝔸] [NormedAlgebra 𝕂 𝔸]
variable [NormedRing 𝔹] [NormedAlgebra 𝕂 𝔹]

/-- In a normed algebra `𝔸` over `𝕂 = ℝ` or `𝕂 = ℂ`, the series defining the exponential map
has an infinite radius of convergence. -/
theorem expSeries_radius_eq_top : (expSeries 𝕂 𝔸).radius = ∞ := by
  refine (expSeries 𝕂 𝔸).radius_eq_top_of_summable_norm fun r => ?_
  refine .of_norm_bounded_eventually _ (Real.summable_pow_div_factorial r) ?_
  filter_upwards [eventually_cofinite_ne 0] with n hn
  rw [norm_mul, norm_norm (expSeries 𝕂 𝔸 n), expSeries]
  rw [norm_smul (n ! : 𝕂)⁻¹ (ContinuousMultilinearMap.mkPiAlgebraFin 𝕂 n 𝔸)]
  -- Porting note: Lean needed this to be explicit for some reason
  rw [norm_inv, norm_pow, NNReal.norm_eq, norm_natCast, mul_comm, ← mul_assoc, ← div_eq_mul_inv]
  have : ‖ContinuousMultilinearMap.mkPiAlgebraFin 𝕂 n 𝔸‖ ≤ 1 :=
    norm_mkPiAlgebraFin_le_of_pos (Nat.pos_of_ne_zero hn)
  exact mul_le_of_le_one_right (div_nonneg (pow_nonneg r.coe_nonneg n) n !.cast_nonneg) this

theorem expSeries_radius_pos : 0 < (expSeries 𝕂 𝔸).radius := by
  rw [expSeries_radius_eq_top]
  exact WithTop.zero_lt_top

variable {𝕂 𝔸 𝔹}

theorem norm_expSeries_summable (x : 𝔸) : Summable fun n => ‖expSeries 𝕂 𝔸 n fun _ => x‖ :=
  norm_expSeries_summable_of_mem_ball x ((expSeries_radius_eq_top 𝕂 𝔸).symm ▸ edist_lt_top _ _)

theorem norm_expSeries_summable' (x : 𝔸) : Summable fun n => ‖(n !⁻¹ : 𝕂) • x ^ n‖ :=
  norm_expSeries_summable_of_mem_ball' x ((expSeries_radius_eq_top 𝕂 𝔸).symm ▸ edist_lt_top _ _)

section CompleteAlgebra

variable [CompleteSpace 𝔸]

theorem expSeries_summable (x : 𝔸) : Summable fun n => expSeries 𝕂 𝔸 n fun _ => x :=
  (norm_expSeries_summable x).of_norm

theorem expSeries_summable' (x : 𝔸) : Summable fun n => (n !⁻¹ : 𝕂) • x ^ n :=
  (norm_expSeries_summable' x).of_norm

theorem expSeries_hasSum_exp (x : 𝔸) : HasSum (fun n => expSeries 𝕂 𝔸 n fun _ => x) (exp 𝕂 x) :=
  expSeries_hasSum_exp_of_mem_ball x ((expSeries_radius_eq_top 𝕂 𝔸).symm ▸ edist_lt_top _ _)

theorem exp_series_hasSum_exp' (x : 𝔸) : HasSum (fun n => (n !⁻¹ : 𝕂) • x ^ n) (exp 𝕂 x) :=
  expSeries_hasSum_exp_of_mem_ball' x ((expSeries_radius_eq_top 𝕂 𝔸).symm ▸ edist_lt_top _ _)

theorem exp_hasFPowerSeriesOnBall : HasFPowerSeriesOnBall (exp 𝕂) (expSeries 𝕂 𝔸) 0 ∞ :=
  expSeries_radius_eq_top 𝕂 𝔸 ▸ hasFPowerSeriesOnBall_exp_of_radius_pos (expSeries_radius_pos _ _)

theorem exp_hasFPowerSeriesAt_zero : HasFPowerSeriesAt (exp 𝕂) (expSeries 𝕂 𝔸) 0 :=
  exp_hasFPowerSeriesOnBall.hasFPowerSeriesAt

@[continuity]
theorem exp_continuous : Continuous (exp 𝕂 : 𝔸 → 𝔸) := by
  rw [continuous_iff_continuousOn_univ, ← Metric.eball_top_eq_univ (0 : 𝔸), ←
    expSeries_radius_eq_top 𝕂 𝔸]
  exact continuousOn_exp

open Topology in
lemma _root_.Filter.Tendsto.exp {α : Type*} {l : Filter α} {f : α → 𝔸} {a : 𝔸}
    (hf : Tendsto f l (𝓝 a)) :
    Tendsto (fun x => exp 𝕂 (f x)) l (𝓝 (exp 𝕂 a)) :=
  (exp_continuous.tendsto _).comp hf

theorem exp_analytic (x : 𝔸) : AnalyticAt 𝕂 (exp 𝕂) x :=
  analyticAt_exp_of_mem_ball x ((expSeries_radius_eq_top 𝕂 𝔸).symm ▸ edist_lt_top _ _)

/-- In a Banach-algebra `𝔸` over `𝕂 = ℝ` or `𝕂 = ℂ`, if `x` and `y` commute, then
`exp 𝕂 (x+y) = (exp 𝕂 x) * (exp 𝕂 y)`. -/
theorem exp_add_of_commute {x y : 𝔸} (hxy : Commute x y) : exp 𝕂 (x + y) = exp 𝕂 x * exp 𝕂 y :=
  exp_add_of_commute_of_mem_ball hxy ((expSeries_radius_eq_top 𝕂 𝔸).symm ▸ edist_lt_top _ _)
    ((expSeries_radius_eq_top 𝕂 𝔸).symm ▸ edist_lt_top _ _)

section

variable (𝕂)

/-- `exp 𝕂 x` has explicit two-sided inverse `exp 𝕂 (-x)`. -/
noncomputable def invertibleExp (x : 𝔸) : Invertible (exp 𝕂 x) :=
  invertibleExpOfMemBall <| (expSeries_radius_eq_top 𝕂 𝔸).symm ▸ edist_lt_top _ _

theorem isUnit_exp (x : 𝔸) : IsUnit (exp 𝕂 x) :=
  isUnit_exp_of_mem_ball <| (expSeries_radius_eq_top 𝕂 𝔸).symm ▸ edist_lt_top _ _

theorem invOf_exp (x : 𝔸) [Invertible (exp 𝕂 x)] : ⅟ (exp 𝕂 x) = exp 𝕂 (-x) :=
  invOf_exp_of_mem_ball <| (expSeries_radius_eq_top 𝕂 𝔸).symm ▸ edist_lt_top _ _

theorem _root_.Ring.inverse_exp (x : 𝔸) : Ring.inverse (exp 𝕂 x) = exp 𝕂 (-x) :=
  letI := invertibleExp 𝕂 x
  Ring.inverse_invertible _

theorem exp_mem_unitary_of_mem_skewAdjoint [StarRing 𝔸] [ContinuousStar 𝔸] {x : 𝔸}
    (h : x ∈ skewAdjoint 𝔸) : exp 𝕂 x ∈ unitary 𝔸 := by
  rw [unitary.mem_iff, star_exp, skewAdjoint.mem_iff.mp h, ←
    exp_add_of_commute (Commute.refl x).neg_left, ← exp_add_of_commute (Commute.refl x).neg_right,
    add_left_neg, add_right_neg, exp_zero, and_self_iff]

end

/-- In a Banach-algebra `𝔸` over `𝕂 = ℝ` or `𝕂 = ℂ`, if a family of elements `f i` mutually
commute then `exp 𝕂 (∑ i, f i) = ∏ i, exp 𝕂 (f i)`. -/
theorem exp_sum_of_commute {ι} (s : Finset ι) (f : ι → 𝔸)
    (h : (s : Set ι).Pairwise fun i j => Commute (f i) (f j)) :
    exp 𝕂 (∑ i ∈ s, f i) =
      s.noncommProd (fun i => exp 𝕂 (f i)) fun i hi j hj _ => (h.of_refl hi hj).exp 𝕂 := by
  classical
    induction' s using Finset.induction_on with a s ha ih
    · simp
    rw [Finset.noncommProd_insert_of_not_mem _ _ _ _ ha, Finset.sum_insert ha, exp_add_of_commute,
      ih (h.mono <| Finset.subset_insert _ _)]
    refine Commute.sum_right _ _ _ fun i hi => ?_
    exact h.of_refl (Finset.mem_insert_self _ _) (Finset.mem_insert_of_mem hi)

theorem exp_nsmul (n : ℕ) (x : 𝔸) : exp 𝕂 (n • x) = exp 𝕂 x ^ n := by
  induction' n with n ih
  · rw [zero_smul, pow_zero, exp_zero]
  · rw [succ_nsmul, pow_succ, exp_add_of_commute ((Commute.refl x).smul_left n), ih]

variable (𝕂)

/-- Any continuous ring homomorphism commutes with `NormedSpace.exp`. -/
theorem map_exp {F} [FunLike F 𝔸 𝔹] [RingHomClass F 𝔸 𝔹] (f : F) (hf : Continuous f) (x : 𝔸) :
    f (exp 𝕂 x) = exp 𝕂 (f x) :=
  map_exp_of_mem_ball f hf x <| (expSeries_radius_eq_top 𝕂 𝔸).symm ▸ edist_lt_top _ _

theorem exp_smul {G} [Monoid G] [MulSemiringAction G 𝔸] [ContinuousConstSMul G 𝔸] (g : G) (x : 𝔸) :
    exp 𝕂 (g • x) = g • exp 𝕂 x :=
  (map_exp 𝕂 (MulSemiringAction.toRingHom G 𝔸 g) (continuous_const_smul g) x).symm

theorem exp_units_conj (y : 𝔸ˣ) (x : 𝔸) : exp 𝕂 (y * x * ↑y⁻¹ : 𝔸) = y * exp 𝕂 x * ↑y⁻¹ :=
  exp_smul _ (ConjAct.toConjAct y) x

theorem exp_units_conj' (y : 𝔸ˣ) (x : 𝔸) : exp 𝕂 (↑y⁻¹ * x * y) = ↑y⁻¹ * exp 𝕂 x * y :=
  exp_units_conj _ _ _

@[simp]
theorem _root_.Prod.fst_exp [CompleteSpace 𝔹] (x : 𝔸 × 𝔹) : (exp 𝕂 x).fst = exp 𝕂 x.fst :=
  map_exp _ (RingHom.fst 𝔸 𝔹) continuous_fst x

@[simp]
theorem _root_.Prod.snd_exp [CompleteSpace 𝔹] (x : 𝔸 × 𝔹) : (exp 𝕂 x).snd = exp 𝕂 x.snd :=
  map_exp _ (RingHom.snd 𝔸 𝔹) continuous_snd x

@[simp]
theorem _root_.Pi.exp_apply {ι : Type*} {𝔸 : ι → Type*} [Finite ι] [∀ i, NormedRing (𝔸 i)]
    [∀ i, NormedAlgebra 𝕂 (𝔸 i)] [∀ i, CompleteSpace (𝔸 i)] (x : ∀ i, 𝔸 i) (i : ι) :
    exp 𝕂 x i = exp 𝕂 (x i) :=
  let ⟨_⟩ := nonempty_fintype ι
  map_exp _ (Pi.evalRingHom 𝔸 i) (continuous_apply _) x

theorem _root_.Pi.exp_def {ι : Type*} {𝔸 : ι → Type*} [Finite ι] [∀ i, NormedRing (𝔸 i)]
    [∀ i, NormedAlgebra 𝕂 (𝔸 i)] [∀ i, CompleteSpace (𝔸 i)] (x : ∀ i, 𝔸 i) :
    exp 𝕂 x = fun i => exp 𝕂 (x i) :=
  funext <| Pi.exp_apply 𝕂 x

theorem _root_.Function.update_exp {ι : Type*} {𝔸 : ι → Type*} [Finite ι] [DecidableEq ι]
    [∀ i, NormedRing (𝔸 i)] [∀ i, NormedAlgebra 𝕂 (𝔸 i)] [∀ i, CompleteSpace (𝔸 i)] (x : ∀ i, 𝔸 i)
    (j : ι) (xj : 𝔸 j) :
    Function.update (exp 𝕂 x) j (exp 𝕂 xj) = exp 𝕂 (Function.update x j xj) := by
  ext i
  simp_rw [Pi.exp_def]
  exact (Function.apply_update (fun i => exp 𝕂) x j xj i).symm

end CompleteAlgebra

theorem algebraMap_exp_comm (x : 𝕂) : algebraMap 𝕂 𝔸 (exp 𝕂 x) = exp 𝕂 (algebraMap 𝕂 𝔸 x) :=
  algebraMap_exp_comm_of_mem_ball x <| (expSeries_radius_eq_top 𝕂 𝕂).symm ▸ edist_lt_top _ _

end AnyAlgebra

section DivisionAlgebra

variable {𝕂 𝔸 : Type*} [RCLike 𝕂] [NormedDivisionRing 𝔸] [NormedAlgebra 𝕂 𝔸]
variable (𝕂)

theorem norm_expSeries_div_summable (x : 𝔸) : Summable fun n => ‖(x ^ n / n ! : 𝔸)‖ :=
  norm_expSeries_div_summable_of_mem_ball 𝕂 x
    ((expSeries_radius_eq_top 𝕂 𝔸).symm ▸ edist_lt_top _ _)

variable [CompleteSpace 𝔸]

theorem expSeries_div_summable (x : 𝔸) : Summable fun n => x ^ n / n ! :=
  (norm_expSeries_div_summable 𝕂 x).of_norm

theorem expSeries_div_hasSum_exp (x : 𝔸) : HasSum (fun n => x ^ n / n !) (exp 𝕂 x) :=
  expSeries_div_hasSum_exp_of_mem_ball 𝕂 x ((expSeries_radius_eq_top 𝕂 𝔸).symm ▸ edist_lt_top _ _)

variable {𝕂}

theorem exp_neg (x : 𝔸) : exp 𝕂 (-x) = (exp 𝕂 x)⁻¹ :=
  exp_neg_of_mem_ball <| (expSeries_radius_eq_top 𝕂 𝔸).symm ▸ edist_lt_top _ _

theorem exp_zsmul (z : ℤ) (x : 𝔸) : exp 𝕂 (z • x) = exp 𝕂 x ^ z := by
  obtain ⟨n, rfl | rfl⟩ := z.eq_nat_or_neg
  · rw [zpow_natCast, natCast_zsmul, exp_nsmul]
  · rw [zpow_neg, zpow_natCast, neg_smul, exp_neg, natCast_zsmul, exp_nsmul]

theorem exp_conj (y : 𝔸) (x : 𝔸) (hy : y ≠ 0) : exp 𝕂 (y * x * y⁻¹) = y * exp 𝕂 x * y⁻¹ :=
  exp_units_conj _ (Units.mk0 y hy) x

theorem exp_conj' (y : 𝔸) (x : 𝔸) (hy : y ≠ 0) : exp 𝕂 (y⁻¹ * x * y) = y⁻¹ * exp 𝕂 x * y :=
  exp_units_conj' _ (Units.mk0 y hy) x

end DivisionAlgebra

section CommAlgebra

variable {𝕂 𝔸 : Type*} [RCLike 𝕂] [NormedCommRing 𝔸] [NormedAlgebra 𝕂 𝔸] [CompleteSpace 𝔸]

/-- In a commutative Banach-algebra `𝔸` over `𝕂 = ℝ` or `𝕂 = ℂ`,
`exp 𝕂 (x+y) = (exp 𝕂 x) * (exp 𝕂 y)`. -/
theorem exp_add {x y : 𝔸} : exp 𝕂 (x + y) = exp 𝕂 x * exp 𝕂 y :=
  exp_add_of_mem_ball ((expSeries_radius_eq_top 𝕂 𝔸).symm ▸ edist_lt_top _ _)
    ((expSeries_radius_eq_top 𝕂 𝔸).symm ▸ edist_lt_top _ _)

/-- A version of `NormedSpace.exp_sum_of_commute` for a commutative Banach-algebra. -/
<<<<<<< HEAD
theorem exp_sum {ι} (s : Finset ι) (f : ι → 𝔸) : exp 𝕂 (∑ i in s, f i) = ∏ i in s, exp 𝕂 (f i) := by
=======
theorem exp_sum {ι} (s : Finset ι) (f : ι → 𝔸) : exp 𝕂 (∑ i ∈ s, f i) = ∏ i ∈ s, exp 𝕂 (f i) := by
>>>>>>> 59de845a
  rw [exp_sum_of_commute, Finset.noncommProd_eq_prod]
  exact fun i _hi j _hj _ => Commute.all _ _

end CommAlgebra

end RCLike

end Normed

section ScalarTower

variable (𝕂 𝕂' 𝔸 : Type*) [Field 𝕂] [Field 𝕂'] [Ring 𝔸] [Algebra 𝕂 𝔸] [Algebra 𝕂' 𝔸]
  [TopologicalSpace 𝔸] [TopologicalRing 𝔸]

/-- If a normed ring `𝔸` is a normed algebra over two fields, then they define the same
`expSeries` on `𝔸`. -/
theorem expSeries_eq_expSeries (n : ℕ) (x : 𝔸) :
    (expSeries 𝕂 𝔸 n fun _ => x) = expSeries 𝕂' 𝔸 n fun _ => x := by
  rw [expSeries_apply_eq, expSeries_apply_eq, inv_natCast_smul_eq 𝕂 𝕂']

/-- If a normed ring `𝔸` is a normed algebra over two fields, then they define the same
exponential function on `𝔸`. -/
theorem exp_eq_exp : (exp 𝕂 : 𝔸 → 𝔸) = exp 𝕂' := by
  ext x
  rw [exp, exp]
  refine tsum_congr fun n => ?_
  rw [expSeries_eq_expSeries 𝕂 𝕂' 𝔸 n x]

theorem exp_ℝ_ℂ_eq_exp_ℂ_ℂ : (exp ℝ : ℂ → ℂ) = exp ℂ :=
  exp_eq_exp ℝ ℂ ℂ

/-- A version of `Complex.ofReal_exp` for `NormedSpace.exp` instead of `Complex.exp` -/
@[simp, norm_cast]
theorem of_real_exp_ℝ_ℝ (r : ℝ) : ↑(exp ℝ r) = exp ℂ (r : ℂ) :=
  (map_exp ℝ (algebraMap ℝ ℂ) (continuous_algebraMap _ _) r).trans (congr_fun exp_ℝ_ℂ_eq_exp_ℂ_ℂ _)

end ScalarTower

end NormedSpace<|MERGE_RESOLUTION|>--- conflicted
+++ resolved
@@ -579,11 +579,7 @@
     ((expSeries_radius_eq_top 𝕂 𝔸).symm ▸ edist_lt_top _ _)
 
 /-- A version of `NormedSpace.exp_sum_of_commute` for a commutative Banach-algebra. -/
-<<<<<<< HEAD
-theorem exp_sum {ι} (s : Finset ι) (f : ι → 𝔸) : exp 𝕂 (∑ i in s, f i) = ∏ i in s, exp 𝕂 (f i) := by
-=======
 theorem exp_sum {ι} (s : Finset ι) (f : ι → 𝔸) : exp 𝕂 (∑ i ∈ s, f i) = ∏ i ∈ s, exp 𝕂 (f i) := by
->>>>>>> 59de845a
   rw [exp_sum_of_commute, Finset.noncommProd_eq_prod]
   exact fun i _hi j _hj _ => Commute.all _ _
 
