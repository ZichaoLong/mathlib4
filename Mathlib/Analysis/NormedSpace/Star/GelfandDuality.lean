/-
Copyright (c) 2022 Jireh Loreaux. All rights reserved.
Released under Apache 2.0 license as described in the file LICENSE.
Authors: Jireh Loreaux
-/
import Mathlib.Analysis.NormedSpace.Star.Spectrum
import Mathlib.Analysis.Normed.Group.Quotient
import Mathlib.Analysis.NormedSpace.Algebra
import Mathlib.Topology.ContinuousFunction.Units
import Mathlib.Topology.ContinuousFunction.Compact
import Mathlib.Topology.Algebra.Algebra
import Mathlib.Topology.ContinuousFunction.StoneWeierstrass

#align_import analysis.normed_space.star.gelfand_duality from "leanprover-community/mathlib"@"e65771194f9e923a70dfb49b6ca7be6e400d8b6f"

/-!
# Gelfand Duality

The `gelfandTransform` is an algebra homomorphism from a topological `𝕜`-algebra `A` to
`C(character_space 𝕜 A, 𝕜)`. In the case where `A` is a commutative complex Banach algebra, then
the Gelfand transform is actually spectrum-preserving (`spectrum.gelfandTransform_eq`). Moreover,
when `A` is a commutative C⋆-algebra over `ℂ`, then the Gelfand transform is a surjective isometry,
and even an equivalence between C⋆-algebras.

## Main definitions

* `Ideal.toCharacterSpace` : constructs an element of the character space from a maximal ideal in
  a commutative complex Banach algebra
* `WeakDual.CharacterSpace.compContinuousMap`: The functorial map taking `ψ : A →⋆ₐ[ℂ] B` to a
  continuous function `characterSpace ℂ B → characterSpace ℂ A` given by pre-composition with `ψ`.

## Main statements

* `spectrum.gelfandTransform_eq` : the Gelfand transform is spectrum-preserving when the algebra is
  a commutative complex Banach algebra.
* `gelfandTransform_isometry` : the Gelfand transform is an isometry when the algebra is a
  commutative (unital) C⋆-algebra over `ℂ`.
* `gelfandTransform_bijective` : the Gelfand transform is bijective when the algebra is a
  commutative (unital) C⋆-algebra over `ℂ`.

## TODO

* After `StarAlgEquiv` is defined, realize `gelfandTransform` as a `StarAlgEquiv`.
* Prove that if `A` is the unital C⋆-algebra over `ℂ` generated by a fixed normal element `x` in
  a larger C⋆-algebra `B`, then `characterSpace ℂ A` is homeomorphic to `spectrum ℂ x`.
* From the previous result, construct the **continuous functional calculus**.
* Show that if `X` is a compact Hausdorff space, then `X` is (canonically) homeomorphic to
  `characterSpace ℂ C(X, ℂ)`.
* Conclude using the previous fact that the functors `C(·, ℂ)` and `characterSpace ℂ ·` along with
  the canonical homeomorphisms described above constitute a natural contravariant equivalence of
  the categories of compact Hausdorff spaces (with continuous maps) and commutative unital
  C⋆-algebras (with unital ⋆-algebra homomorphisms); this is known as **Gelfand duality**.

## Tags

Gelfand transform, character space, C⋆-algebra
-/


open WeakDual

open scoped NNReal

section ComplexBanachAlgebra

open Ideal

variable {A : Type*} [NormedCommRing A] [NormedAlgebra ℂ A] [CompleteSpace A] (I : Ideal A)
  [Ideal.IsMaximal I]

/-- Every maximal ideal in a commutative complex Banach algebra gives rise to a character on that
algebra. In particular, the character, which may be identified as an algebra homomorphism due to
`WeakDual.CharacterSpace.equivAlgHom`, is given by the composition of the quotient map and
the Gelfand-Mazur isomorphism `NormedRing.algEquivComplexOfComplete`. -/
noncomputable def Ideal.toCharacterSpace : characterSpace ℂ A :=
  CharacterSpace.equivAlgHom.symm <|
    ((NormedRing.algEquivComplexOfComplete
      (letI := Quotient.field I; isUnit_iff_ne_zero (G₀ := A ⧸ I))).symm : A ⧸ I →ₐ[ℂ] ℂ).comp <|
    Quotient.mkₐ ℂ I
#align ideal.to_character_space Ideal.toCharacterSpace

section

theorem Ideal.toCharacterSpace_apply_eq_zero_of_mem {a : A} (ha : a ∈ I) :
    I.toCharacterSpace a = 0 := by
  unfold Ideal.toCharacterSpace
  simp only [CharacterSpace.equivAlgHom_symm_coe, AlgHom.coe_comp, AlgHom.coe_coe,
    Quotient.mkₐ_eq_mk, Function.comp_apply, NormedRing.algEquivComplexOfComplete_symm_apply]
  simp_rw [Quotient.eq_zero_iff_mem.mpr ha, spectrum.zero_eq]
  exact Set.eq_of_mem_singleton (Set.singleton_nonempty (0 : ℂ)).some_mem
#align ideal.to_character_space_apply_eq_zero_of_mem Ideal.toCharacterSpace_apply_eq_zero_of_mem

end

/-- If `a : A` is not a unit, then some character takes the value zero at `a`. This is equivalent
to `gelfandTransform ℂ A a` takes the value zero at some character. -/
theorem WeakDual.CharacterSpace.exists_apply_eq_zero {a : A} (ha : ¬IsUnit a) :
    ∃ f : characterSpace ℂ A, f a = 0 := by
  obtain ⟨M, hM, haM⟩ := (span {a}).exists_le_maximal (span_singleton_ne_top ha)
  exact
    ⟨M.toCharacterSpace,
      M.toCharacterSpace_apply_eq_zero_of_mem
        (haM (mem_span_singleton.mpr ⟨1, (mul_one a).symm⟩))⟩
#align weak_dual.character_space.exists_apply_eq_zero WeakDual.CharacterSpace.exists_apply_eq_zero

theorem WeakDual.CharacterSpace.mem_spectrum_iff_exists {a : A} {z : ℂ} :
    z ∈ spectrum ℂ a ↔ ∃ f : characterSpace ℂ A, f a = z := by
  refine' ⟨fun hz => _, _⟩
  · obtain ⟨f, hf⟩ := WeakDual.CharacterSpace.exists_apply_eq_zero hz
    simp only [map_sub, sub_eq_zero, AlgHomClass.commutes, Algebra.id.map_eq_id,
      RingHom.id_apply] at hf
    refine ⟨f, ?_⟩
<<<<<<< HEAD
=======
    -- Note: this next line apparently is handled by the `simp only` above:
    -- rw [AlgHomClass.commutes, Algebra.id.map_eq_id, RingHom.id_apply] at hf
>>>>>>> 77af5e89
    exact hf.symm
  · rintro ⟨f, rfl⟩
    exact AlgHom.apply_mem_spectrum f a
#align weak_dual.character_space.mem_spectrum_iff_exists WeakDual.CharacterSpace.mem_spectrum_iff_exists

/-- The Gelfand transform is spectrum-preserving. -/
theorem spectrum.gelfandTransform_eq (a : A) :
    spectrum ℂ (gelfandTransform ℂ A a) = spectrum ℂ a := by
  ext z
  rw [ContinuousMap.spectrum_eq_range, WeakDual.CharacterSpace.mem_spectrum_iff_exists]
  exact Iff.rfl
#align spectrum.gelfand_transform_eq spectrum.gelfandTransform_eq

instance [Nontrivial A] : Nonempty (characterSpace ℂ A) :=
  ⟨Classical.choose <|
      WeakDual.CharacterSpace.exists_apply_eq_zero <| zero_mem_nonunits.2 zero_ne_one⟩

end ComplexBanachAlgebra

section ComplexCstarAlgebra

variable {A : Type*} [NormedCommRing A] [NormedAlgebra ℂ A] [CompleteSpace A]

variable [StarRing A] [CstarRing A] [StarModule ℂ A]

theorem gelfandTransform_map_star (a : A) :
    gelfandTransform ℂ A (star a) = star (gelfandTransform ℂ A a) :=
  ContinuousMap.ext fun φ => map_star φ a
#align gelfand_transform_map_star gelfandTransform_map_star

variable (A)

/-- The Gelfand transform is an isometry when the algebra is a C⋆-algebra over `ℂ`. -/
theorem gelfandTransform_isometry : Isometry (gelfandTransform ℂ A) := by
  nontriviality A
  refine' AddMonoidHomClass.isometry_of_norm (gelfandTransform ℂ A) fun a => _
  /- By `spectrum.gelfandTransform_eq`, the spectra of `star a * a` and its
    `gelfandTransform` coincide. Therefore, so do their spectral radii, and since they are
    self-adjoint, so also do their norms. Applying the C⋆-property of the norm and taking square
    roots shows that the norm is preserved. -/
  have : spectralRadius ℂ (gelfandTransform ℂ A (star a * a)) = spectralRadius ℂ (star a * a) := by
    unfold spectralRadius; rw [spectrum.gelfandTransform_eq]
  rw [map_mul, (IsSelfAdjoint.star_mul_self a).spectralRadius_eq_nnnorm, gelfandTransform_map_star,
    (IsSelfAdjoint.star_mul_self (gelfandTransform ℂ A a)).spectralRadius_eq_nnnorm] at this
  simp only [ENNReal.coe_eq_coe, CstarRing.nnnorm_star_mul_self, ← sq] at this
  simpa only [Function.comp_apply, NNReal.sqrt_sq] using
    congr_arg (((↑) : ℝ≥0 → ℝ) ∘ ⇑NNReal.sqrt) this
#align gelfand_transform_isometry gelfandTransform_isometry

-- HACK: a failing search for a `Star` instance is very expensive apparently!
set_option synthInstance.maxHeartbeats 400000 in
/-- The Gelfand transform is bijective when the algebra is a C⋆-algebra over `ℂ`. -/
theorem gelfandTransform_bijective : Function.Bijective (gelfandTransform ℂ A) := by
  refine' ⟨(gelfandTransform_isometry A).injective, _⟩
  /- The range of `gelfandTransform ℂ A` is actually a `StarSubalgebra`. The key lemma below may be
    hard to spot; it's `map_star` coming from `WeakDual.Complex.instStarHomClass`, which is a
    nontrivial result. -/
  let rng : StarSubalgebra ℂ C(characterSpace ℂ A, ℂ) :=
    { toSubalgebra := (gelfandTransform ℂ A).range
      star_mem' := by
        rintro - ⟨a, rfl⟩
        use star a
        ext1 φ
        simp only [AlgHom.toRingHom_eq_coe, RingHom.coe_coe, gelfandTransform_apply_apply, map_star,
          IsROrC.star_def, ContinuousMap.star_apply] }
  suffices rng = ⊤ from
    fun x => show x ∈ rng from this.symm ▸ StarSubalgebra.mem_top
  /- Because the `gelfandTransform ℂ A` is an isometry, it has closed range, and so by the
    Stone-Weierstrass theorem, it suffices to show that the image of the Gelfand transform separates
    points in `C(characterSpace ℂ A, ℂ)` and is closed under `star`. -/
  have h : rng.topologicalClosure = rng := le_antisymm
    (StarSubalgebra.topologicalClosure_minimal le_rfl
      (gelfandTransform_isometry A).closedEmbedding.closed_range)
    (StarSubalgebra.le_topologicalClosure _)
  refine' h ▸ ContinuousMap.starSubalgebra_topologicalClosure_eq_top_of_separatesPoints
    _ (fun _ _ => _)
  /- Separating points just means that elements of the `characterSpace` which agree at all points
    of `A` are the same functional, which is just extensionality. -/
  contrapose!
  exact fun h => Subtype.ext (ContinuousLinearMap.ext fun a =>
    h (gelfandTransform ℂ A a) ⟨gelfandTransform ℂ A a, ⟨a, rfl⟩, rfl⟩)
#align gelfand_transform_bijective gelfandTransform_bijective

/-- The Gelfand transform as a `StarAlgEquiv` between a commutative unital C⋆-algebra over `ℂ`
and the continuous functions on its `characterSpace`. -/
@[simps!]
noncomputable def gelfandStarTransform : A ≃⋆ₐ[ℂ] C(characterSpace ℂ A, ℂ) :=
  StarAlgEquiv.ofBijective
    (show A →⋆ₐ[ℂ] C(characterSpace ℂ A, ℂ) from
      { gelfandTransform ℂ A with map_star' := fun x => gelfandTransform_map_star x })
    (gelfandTransform_bijective A)
#align gelfand_star_transform gelfandStarTransform

end ComplexCstarAlgebra

section Functoriality

namespace WeakDual

namespace CharacterSpace

variable {A B C : Type*}

variable [NormedRing A] [NormedAlgebra ℂ A] [CompleteSpace A] [StarRing A]

variable [NormedRing B] [NormedAlgebra ℂ B] [CompleteSpace B] [StarRing B]

variable [NormedRing C] [NormedAlgebra ℂ C] [CompleteSpace C] [StarRing C]

/-- The functorial map taking `ψ : A →⋆ₐ[ℂ] B` to a continuous function
`characterSpace ℂ B → characterSpace ℂ A` obtained by pre-composition with `ψ`. -/
@[simps]
noncomputable def compContinuousMap (ψ : A →⋆ₐ[ℂ] B) : C(characterSpace ℂ B, characterSpace ℂ A)
    where
  toFun φ := equivAlgHom.symm ((equivAlgHom φ).comp ψ.toAlgHom)
  continuous_toFun :=
    Continuous.subtype_mk
      (continuous_of_continuous_eval fun a => map_continuous <| gelfandTransform ℂ B (ψ a)) _
#align weak_dual.character_space.comp_continuous_map WeakDual.CharacterSpace.compContinuousMap

variable (A)

/-- `WeakDual.CharacterSpace.compContinuousMap` sends the identity to the identity. -/
@[simp]
theorem compContinuousMap_id :
    compContinuousMap (StarAlgHom.id ℂ A) = ContinuousMap.id (characterSpace ℂ A) :=
  ContinuousMap.ext fun _a => ext fun _x => rfl
#align weak_dual.character_space.comp_continuous_map_id WeakDual.CharacterSpace.compContinuousMap_id

variable {A}

/-- `WeakDual.CharacterSpace.compContinuousMap` is functorial. -/
@[simp]
theorem compContinuousMap_comp (ψ₂ : B →⋆ₐ[ℂ] C) (ψ₁ : A →⋆ₐ[ℂ] B) :
    compContinuousMap (ψ₂.comp ψ₁) = (compContinuousMap ψ₁).comp (compContinuousMap ψ₂) :=
  ContinuousMap.ext fun _a => ext fun _x => rfl
#align weak_dual.character_space.comp_continuous_map_comp WeakDual.CharacterSpace.compContinuousMap_comp

end CharacterSpace

end WeakDual

end Functoriality<|MERGE_RESOLUTION|>--- conflicted
+++ resolved
@@ -110,11 +110,6 @@
     simp only [map_sub, sub_eq_zero, AlgHomClass.commutes, Algebra.id.map_eq_id,
       RingHom.id_apply] at hf
     refine ⟨f, ?_⟩
-<<<<<<< HEAD
-=======
-    -- Note: this next line apparently is handled by the `simp only` above:
-    -- rw [AlgHomClass.commutes, Algebra.id.map_eq_id, RingHom.id_apply] at hf
->>>>>>> 77af5e89
     exact hf.symm
   · rintro ⟨f, rfl⟩
     exact AlgHom.apply_mem_spectrum f a
