/-
Copyright (c) 2020 Joseph Myers. All rights reserved.
Released under Apache 2.0 license as described in the file LICENSE.
Authors: Joseph Myers, Sébastien Gouëzel, Heather Macbeth
-/
import Mathlib.Analysis.InnerProductSpace.Projection
import Mathlib.Analysis.NormedSpace.PiLp
import Mathlib.LinearAlgebra.FiniteDimensional
import Mathlib.LinearAlgebra.UnitaryGroup

#align_import analysis.inner_product_space.pi_L2 from "leanprover-community/mathlib"@"13bce9a6b6c44f6b4c91ac1c1d2a816e2533d395"

/-!
# `L²` inner product space structure on finite products of inner product spaces

The `L²` norm on a finite product of inner product spaces is compatible with an inner product
$$
\langle x, y\rangle = \sum \langle x_i, y_i \rangle.
$$
This is recorded in this file as an inner product space instance on `PiLp 2`.

This file develops the notion of a finite dimensional Hilbert space over `𝕜 = ℂ, ℝ`, referred to as
`E`. We define an `OrthonormalBasis 𝕜 ι E` as a linear isometric equivalence
between `E` and `EuclideanSpace 𝕜 ι`. Then `stdOrthonormalBasis` shows that such an equivalence
always exists if `E` is finite dimensional. We provide language for converting between a basis
that is orthonormal and an orthonormal basis (e.g. `Basis.toOrthonormalBasis`). We show that
orthonormal bases for each summand in a direct sum of spaces can be combined into an orthonormal
basis for the whole sum in `DirectSum.IsInternal.subordinateOrthonormalBasis`. In
the last section, various properties of matrices are explored.

## Main definitions

- `EuclideanSpace 𝕜 n`: defined to be `PiLp 2 (n → 𝕜)` for any `Fintype n`, i.e., the space
  from functions to `n` to `𝕜` with the `L²` norm. We register several instances on it (notably
  that it is a finite-dimensional inner product space).

- `OrthonormalBasis 𝕜 ι`: defined to be an isometry to Euclidean space from a given
  finite-dimensional inner product space, `E ≃ₗᵢ[𝕜] EuclideanSpace 𝕜 ι`.

- `Basis.toOrthonormalBasis`: constructs an `OrthonormalBasis` for a finite-dimensional
  Euclidean space from a `Basis` which is `Orthonormal`.

- `Orthonormal.exists_orthonormalBasis_extension`: provides an existential result of an
  `OrthonormalBasis` extending a given orthonormal set

- `exists_orthonormalBasis`: provides an orthonormal basis on a finite dimensional vector space

- `stdOrthonormalBasis`: provides an arbitrarily-chosen `OrthonormalBasis` of a given finite
  dimensional inner product space

For consequences in infinite dimension (Hilbert bases, etc.), see the file
`Analysis.InnerProductSpace.L2Space`.

-/

set_option linter.uppercaseLean3 false

open Real Set Filter RCLike Submodule Function BigOperators Uniformity Topology NNReal ENNReal
  ComplexConjugate DirectSum

noncomputable section

variable {ι ι' 𝕜 : Type*} [RCLike 𝕜]
variable {E : Type*} [NormedAddCommGroup E] [InnerProductSpace 𝕜 E]
variable {E' : Type*} [NormedAddCommGroup E'] [InnerProductSpace 𝕜 E']
variable {F : Type*} [NormedAddCommGroup F] [InnerProductSpace ℝ F]
variable {F' : Type*} [NormedAddCommGroup F'] [InnerProductSpace ℝ F']

local notation "⟪" x ", " y "⟫" => @inner 𝕜 _ _ x y

/-
 If `ι` is a finite type and each space `f i`, `i : ι`, is an inner product space,
then `Π i, f i` is an inner product space as well. Since `Π i, f i` is endowed with the sup norm,
we use instead `PiLp 2 f` for the product space, which is endowed with the `L^2` norm.
-/
instance PiLp.innerProductSpace {ι : Type*} [Fintype ι] (f : ι → Type*)
    [∀ i, NormedAddCommGroup (f i)] [∀ i, InnerProductSpace 𝕜 (f i)] :
    InnerProductSpace 𝕜 (PiLp 2 f) where
  inner x y := ∑ i, inner (x i) (y i)
  norm_sq_eq_inner x := by
    simp only [PiLp.norm_sq_eq_of_L2, map_sum, ← norm_sq_eq_inner, one_div]
  conj_symm := by
    intro x y
    unfold inner
    rw [map_sum]
    apply Finset.sum_congr rfl
    rintro z -
    apply inner_conj_symm
  add_left x y z :=
    show (∑ i, inner (x i + y i) (z i)) = (∑ i, inner (x i) (z i)) + ∑ i, inner (y i) (z i) by
      simp only [inner_add_left, Finset.sum_add_distrib]
  smul_left x y r :=
    show (∑ i : ι, inner (r • x i) (y i)) = conj r * ∑ i, inner (x i) (y i) by
      simp only [Finset.mul_sum, inner_smul_left]
#align pi_Lp.inner_product_space PiLp.innerProductSpace

@[simp]
theorem PiLp.inner_apply {ι : Type*} [Fintype ι] {f : ι → Type*} [∀ i, NormedAddCommGroup (f i)]
    [∀ i, InnerProductSpace 𝕜 (f i)] (x y : PiLp 2 f) : ⟪x, y⟫ = ∑ i, ⟪x i, y i⟫ :=
  rfl
#align pi_Lp.inner_apply PiLp.inner_apply

/-- The standard real/complex Euclidean space, functions on a finite type. For an `n`-dimensional
space use `EuclideanSpace 𝕜 (Fin n)`. -/
@[reducible]
def EuclideanSpace (𝕜 : Type*) (n : Type*) : Type _ :=
  PiLp 2 fun _ : n => 𝕜
#align euclidean_space EuclideanSpace

theorem EuclideanSpace.nnnorm_eq {𝕜 : Type*} [RCLike 𝕜] {n : Type*} [Fintype n]
    (x : EuclideanSpace 𝕜 n) : ‖x‖₊ = NNReal.sqrt (∑ i, ‖x i‖₊ ^ 2) :=
  PiLp.nnnorm_eq_of_L2 x
#align euclidean_space.nnnorm_eq EuclideanSpace.nnnorm_eq

<<<<<<< HEAD
theorem EuclideanSpace.norm_eq {𝕜 : Type*} [IsROrC 𝕜] {n : Type*} [Fintype n]
    (x : EuclideanSpace 𝕜 n) : ‖x‖ = √(∑ i, ‖x i‖ ^ 2) := by
  simpa only [Real.coe_sqrt, NNReal.coe_sum] using congr_arg ((↑) : ℝ≥0 → ℝ) x.nnnorm_eq
#align euclidean_space.norm_eq EuclideanSpace.norm_eq

theorem EuclideanSpace.dist_eq {𝕜 : Type*} [IsROrC 𝕜] {n : Type*} [Fintype n]
    (x y : EuclideanSpace 𝕜 n) : dist x y = √(∑ i, dist (x i) (y i) ^ 2) :=
=======
theorem EuclideanSpace.norm_eq {𝕜 : Type*} [RCLike 𝕜] {n : Type*} [Fintype n]
    (x : EuclideanSpace 𝕜 n) : ‖x‖ = Real.sqrt (∑ i, ‖x i‖ ^ 2) := by
  simpa only [Real.coe_sqrt, NNReal.coe_sum] using congr_arg ((↑) : ℝ≥0 → ℝ) x.nnnorm_eq
#align euclidean_space.norm_eq EuclideanSpace.norm_eq

theorem EuclideanSpace.dist_eq {𝕜 : Type*} [RCLike 𝕜] {n : Type*} [Fintype n]
    (x y : EuclideanSpace 𝕜 n) : dist x y = (∑ i, dist (x i) (y i) ^ 2).sqrt :=
>>>>>>> 58eba780
  PiLp.dist_eq_of_L2 x y
#align euclidean_space.dist_eq EuclideanSpace.dist_eq

theorem EuclideanSpace.nndist_eq {𝕜 : Type*} [RCLike 𝕜] {n : Type*} [Fintype n]
    (x y : EuclideanSpace 𝕜 n) : nndist x y = NNReal.sqrt (∑ i, nndist (x i) (y i) ^ 2) :=
  PiLp.nndist_eq_of_L2 x y
#align euclidean_space.nndist_eq EuclideanSpace.nndist_eq

theorem EuclideanSpace.edist_eq {𝕜 : Type*} [RCLike 𝕜] {n : Type*} [Fintype n]
    (x y : EuclideanSpace 𝕜 n) : edist x y = (∑ i, edist (x i) (y i) ^ 2) ^ (1 / 2 : ℝ) :=
  PiLp.edist_eq_of_L2 x y
#align euclidean_space.edist_eq EuclideanSpace.edist_eq

theorem EuclideanSpace.ball_zero_eq {n : Type*} [Fintype n] (r : ℝ) (hr : 0 ≤ r) :
    Metric.ball (0 : EuclideanSpace ℝ n) r = {x | ∑ i, x i ^ 2 < r ^ 2} := by
  ext x
  have : (0 : ℝ) ≤ ∑ i, x i ^ 2 := Finset.sum_nonneg fun _ _ => sq_nonneg _
  simp_rw [mem_setOf, mem_ball_zero_iff, norm_eq, norm_eq_abs, sq_abs, sqrt_lt this hr]

theorem EuclideanSpace.closedBall_zero_eq {n : Type*} [Fintype n] (r : ℝ) (hr : 0 ≤ r) :
    Metric.closedBall (0 : EuclideanSpace ℝ n) r = {x | ∑ i, x i ^ 2 ≤ r ^ 2} := by
  ext
  simp_rw [mem_setOf, mem_closedBall_zero_iff, norm_eq, norm_eq_abs, sq_abs, sqrt_le_left hr]

theorem EuclideanSpace.sphere_zero_eq {n : Type*} [Fintype n] (r : ℝ) (hr : 0 ≤ r) :
    Metric.sphere (0 : EuclideanSpace ℝ n) r = {x | ∑ i, x i ^ 2 = r ^ 2} := by
  ext x
  have : (0 : ℝ) ≤ ∑ i, x i ^ 2 := Finset.sum_nonneg fun _ _ => sq_nonneg _
  simp_rw [mem_setOf, mem_sphere_zero_iff_norm, norm_eq, norm_eq_abs, sq_abs,
    Real.sqrt_eq_iff_sq_eq this hr, eq_comm]

section

#align euclidean_space.finite_dimensional WithLp.instModuleFinite

variable [Fintype ι]

#align euclidean_space.inner_product_space PiLp.innerProductSpace

@[simp]
theorem finrank_euclideanSpace :
    FiniteDimensional.finrank 𝕜 (EuclideanSpace 𝕜 ι) = Fintype.card ι := by
  simp [EuclideanSpace, PiLp, WithLp]
#align finrank_euclidean_space finrank_euclideanSpace

theorem finrank_euclideanSpace_fin {n : ℕ} :
    FiniteDimensional.finrank 𝕜 (EuclideanSpace 𝕜 (Fin n)) = n := by simp
#align finrank_euclidean_space_fin finrank_euclideanSpace_fin

theorem EuclideanSpace.inner_eq_star_dotProduct (x y : EuclideanSpace 𝕜 ι) :
    ⟪x, y⟫ = Matrix.dotProduct (star <| WithLp.equiv _ _ x) (WithLp.equiv _ _ y) :=
  rfl
#align euclidean_space.inner_eq_star_dot_product EuclideanSpace.inner_eq_star_dotProduct

theorem EuclideanSpace.inner_piLp_equiv_symm (x y : ι → 𝕜) :
    ⟪(WithLp.equiv 2 _).symm x, (WithLp.equiv 2 _).symm y⟫ = Matrix.dotProduct (star x) y :=
  rfl
#align euclidean_space.inner_pi_Lp_equiv_symm EuclideanSpace.inner_piLp_equiv_symm

/-- A finite, mutually orthogonal family of subspaces of `E`, which span `E`, induce an isometry
from `E` to `PiLp 2` of the subspaces equipped with the `L2` inner product. -/
def DirectSum.IsInternal.isometryL2OfOrthogonalFamily [DecidableEq ι] {V : ι → Submodule 𝕜 E}
    (hV : DirectSum.IsInternal V)
    (hV' : OrthogonalFamily 𝕜 (fun i => V i) fun i => (V i).subtypeₗᵢ) :
    E ≃ₗᵢ[𝕜] PiLp 2 fun i => V i := by
  let e₁ := DirectSum.linearEquivFunOnFintype 𝕜 ι fun i => V i
  let e₂ := LinearEquiv.ofBijective (DirectSum.coeLinearMap V) hV
  refine' LinearEquiv.isometryOfInner (e₂.symm.trans e₁) _
  suffices ∀ (v w : PiLp 2 fun i => V i), ⟪v, w⟫ = ⟪e₂ (e₁.symm v), e₂ (e₁.symm w)⟫ by
    intro v₀ w₀
    convert this (e₁ (e₂.symm v₀)) (e₁ (e₂.symm w₀)) <;>
      simp only [LinearEquiv.symm_apply_apply, LinearEquiv.apply_symm_apply]
  intro v w
  trans ⟪∑ i, (V i).subtypeₗᵢ (v i), ∑ i, (V i).subtypeₗᵢ (w i)⟫
  · simp only [sum_inner, hV'.inner_right_fintype, PiLp.inner_apply]
  · congr <;> simp
#align direct_sum.is_internal.isometry_L2_of_orthogonal_family DirectSum.IsInternal.isometryL2OfOrthogonalFamily

@[simp]
theorem DirectSum.IsInternal.isometryL2OfOrthogonalFamily_symm_apply [DecidableEq ι]
    {V : ι → Submodule 𝕜 E} (hV : DirectSum.IsInternal V)
    (hV' : OrthogonalFamily 𝕜 (fun i => V i) fun i => (V i).subtypeₗᵢ) (w : PiLp 2 fun i => V i) :
    (hV.isometryL2OfOrthogonalFamily hV').symm w = ∑ i, (w i : E) := by
  classical
    let e₁ := DirectSum.linearEquivFunOnFintype 𝕜 ι fun i => V i
    let e₂ := LinearEquiv.ofBijective (DirectSum.coeLinearMap V) hV
    suffices ∀ v : ⨁ i, V i, e₂ v = ∑ i, e₁ v i by exact this (e₁.symm w)
    intro v
    -- Porting note: added `DFinsupp.lsum`
    simp [e₁, e₂, DirectSum.coeLinearMap, DirectSum.toModule, DFinsupp.lsum,
      DFinsupp.sumAddHom_apply]
#align direct_sum.is_internal.isometry_L2_of_orthogonal_family_symm_apply DirectSum.IsInternal.isometryL2OfOrthogonalFamily_symm_apply

end

variable (ι 𝕜)

/-- A shorthand for `PiLp.continuousLinearEquiv`. -/
abbrev EuclideanSpace.equiv : EuclideanSpace 𝕜 ι ≃L[𝕜] ι → 𝕜 :=
  PiLp.continuousLinearEquiv 2 𝕜 _
#align euclidean_space.equiv EuclideanSpace.equiv
#noalign euclidean_space.equiv_to_linear_equiv_apply
#noalign euclidean_space.equiv_apply
#noalign euclidean_space.equiv_to_linear_equiv_symm_apply
#noalign euclidean_space.equiv_symm_apply

variable {ι 𝕜}

-- TODO : This should be generalized to `PiLp`.
/-- The projection on the `i`-th coordinate of `EuclideanSpace 𝕜 ι`, as a linear map. -/
@[simps!]
def EuclideanSpace.projₗ (i : ι) : EuclideanSpace 𝕜 ι →ₗ[𝕜] 𝕜 :=
  (LinearMap.proj i).comp (WithLp.linearEquiv 2 𝕜 (ι → 𝕜) : EuclideanSpace 𝕜 ι →ₗ[𝕜] ι → 𝕜)
#align euclidean_space.projₗ EuclideanSpace.projₗ
#align euclidean_space.projₗ_apply EuclideanSpace.projₗ_apply

-- TODO : This should be generalized to `PiLp`.
/-- The projection on the `i`-th coordinate of `EuclideanSpace 𝕜 ι`,
as a continuous linear map. -/
@[simps! apply coe]
def EuclideanSpace.proj (i : ι) : EuclideanSpace 𝕜 ι →L[𝕜] 𝕜 :=
  ⟨EuclideanSpace.projₗ i, continuous_apply i⟩
#align euclidean_space.proj EuclideanSpace.proj
#align euclidean_space.proj_coe EuclideanSpace.proj_coe
#align euclidean_space.proj_apply EuclideanSpace.proj_apply

section DecEq

variable [DecidableEq ι]

-- TODO : This should be generalized to `PiLp`.
/-- The vector given in euclidean space by being `1 : 𝕜` at coordinate `i : ι` and `0 : 𝕜` at
all other coordinates. -/
def EuclideanSpace.single (i : ι) (a : 𝕜) : EuclideanSpace 𝕜 ι :=
  (WithLp.equiv _ _).symm (Pi.single i a)
#align euclidean_space.single EuclideanSpace.single

@[simp]
theorem WithLp.equiv_single (i : ι) (a : 𝕜) :
    WithLp.equiv _ _ (EuclideanSpace.single i a) = Pi.single i a :=
  rfl
#align pi_Lp.equiv_single WithLp.equiv_single

@[simp]
theorem WithLp.equiv_symm_single (i : ι) (a : 𝕜) :
    (WithLp.equiv _ _).symm (Pi.single i a) = EuclideanSpace.single i a :=
  rfl
#align pi_Lp.equiv_symm_single WithLp.equiv_symm_single

@[simp]
theorem EuclideanSpace.single_apply (i : ι) (a : 𝕜) (j : ι) :
    (EuclideanSpace.single i a) j = ite (j = i) a 0 := by
  rw [EuclideanSpace.single, WithLp.equiv_symm_pi_apply, ← Pi.single_apply i a j]
#align euclidean_space.single_apply EuclideanSpace.single_apply

variable [Fintype ι]

theorem EuclideanSpace.inner_single_left (i : ι) (a : 𝕜) (v : EuclideanSpace 𝕜 ι) :
    ⟪EuclideanSpace.single i (a : 𝕜), v⟫ = conj a * v i := by simp [apply_ite conj]
#align euclidean_space.inner_single_left EuclideanSpace.inner_single_left

theorem EuclideanSpace.inner_single_right (i : ι) (a : 𝕜) (v : EuclideanSpace 𝕜 ι) :
    ⟪v, EuclideanSpace.single i (a : 𝕜)⟫ = a * conj (v i) := by simp [apply_ite conj, mul_comm]
#align euclidean_space.inner_single_right EuclideanSpace.inner_single_right

@[simp]
theorem EuclideanSpace.norm_single (i : ι) (a : 𝕜) :
    ‖EuclideanSpace.single i (a : 𝕜)‖ = ‖a‖ :=
  PiLp.norm_equiv_symm_single 2 (fun _ => 𝕜) i a
#align euclidean_space.norm_single EuclideanSpace.norm_single

@[simp]
theorem EuclideanSpace.nnnorm_single (i : ι) (a : 𝕜) :
    ‖EuclideanSpace.single i (a : 𝕜)‖₊ = ‖a‖₊ :=
  PiLp.nnnorm_equiv_symm_single 2 (fun _ => 𝕜) i a
#align euclidean_space.nnnorm_single EuclideanSpace.nnnorm_single

@[simp]
theorem EuclideanSpace.dist_single_same (i : ι) (a b : 𝕜) :
    dist (EuclideanSpace.single i (a : 𝕜)) (EuclideanSpace.single i (b : 𝕜)) = dist a b :=
  PiLp.dist_equiv_symm_single_same 2 (fun _ => 𝕜) i a b
#align euclidean_space.dist_single_same EuclideanSpace.dist_single_same

@[simp]
theorem EuclideanSpace.nndist_single_same (i : ι) (a b : 𝕜) :
    nndist (EuclideanSpace.single i (a : 𝕜)) (EuclideanSpace.single i (b : 𝕜)) = nndist a b :=
  PiLp.nndist_equiv_symm_single_same 2 (fun _ => 𝕜) i a b
#align euclidean_space.nndist_single_same EuclideanSpace.nndist_single_same

@[simp]
theorem EuclideanSpace.edist_single_same (i : ι) (a b : 𝕜) :
    edist (EuclideanSpace.single i (a : 𝕜)) (EuclideanSpace.single i (b : 𝕜)) = edist a b :=
  PiLp.edist_equiv_symm_single_same 2 (fun _ => 𝕜) i a b
#align euclidean_space.edist_single_same EuclideanSpace.edist_single_same

/-- `EuclideanSpace.single` forms an orthonormal family. -/
theorem EuclideanSpace.orthonormal_single :
    Orthonormal 𝕜 fun i : ι => EuclideanSpace.single i (1 : 𝕜) := by
  simp_rw [orthonormal_iff_ite, EuclideanSpace.inner_single_left, map_one, one_mul,
    EuclideanSpace.single_apply]
  intros
  trivial
#align euclidean_space.orthonormal_single EuclideanSpace.orthonormal_single

theorem EuclideanSpace.piLpCongrLeft_single
    {ι' : Type*} [Fintype ι'] [DecidableEq ι'] (e : ι' ≃ ι) (i' : ι') (v : 𝕜) :
    LinearIsometryEquiv.piLpCongrLeft 2 𝕜 𝕜 e (EuclideanSpace.single i' v) =
      EuclideanSpace.single (e i') v :=
  LinearIsometryEquiv.piLpCongrLeft_single e i' _
#align euclidean_space.pi_Lp_congr_left_single EuclideanSpace.piLpCongrLeft_single

end DecEq

variable (ι 𝕜 E)
variable [Fintype ι]

/-- An orthonormal basis on E is an identification of `E` with its dimensional-matching
`EuclideanSpace 𝕜 ι`. -/
structure OrthonormalBasis where ofRepr ::
  /-- Linear isometry between `E` and `EuclideanSpace 𝕜 ι` representing the orthonormal basis. -/
  repr : E ≃ₗᵢ[𝕜] EuclideanSpace 𝕜 ι
#align orthonormal_basis OrthonormalBasis
#align orthonormal_basis.of_repr OrthonormalBasis.ofRepr
#align orthonormal_basis.repr OrthonormalBasis.repr

variable {ι 𝕜 E}

namespace OrthonormalBasis

theorem repr_injective :
    Injective (repr : OrthonormalBasis ι 𝕜 E → E ≃ₗᵢ[𝕜] EuclideanSpace 𝕜 ι) := fun f g h => by
  cases f
  cases g
  congr

-- Porting note: `CoeFun` → `FunLike`
/-- `b i` is the `i`th basis vector. -/
instance instFunLike : FunLike (OrthonormalBasis ι 𝕜 E) ι E where
  coe b i := by classical exact b.repr.symm (EuclideanSpace.single i (1 : 𝕜))
  coe_injective' b b' h := repr_injective <| LinearIsometryEquiv.toLinearEquiv_injective <|
    LinearEquiv.symm_bijective.injective <| LinearEquiv.toLinearMap_injective <| by
      classical
        rw [← LinearMap.cancel_right (WithLp.linearEquiv 2 𝕜 (_ → 𝕜)).symm.surjective]
        simp only [LinearIsometryEquiv.toLinearEquiv_symm]
        refine LinearMap.pi_ext fun i k => ?_
        have : k = k • (1 : 𝕜) := by rw [smul_eq_mul, mul_one]
        rw [this, Pi.single_smul]
        replace h := congr_fun h i
        simp only [LinearEquiv.comp_coe, map_smul, LinearEquiv.coe_coe,
          LinearEquiv.trans_apply, WithLp.linearEquiv_symm_apply, WithLp.equiv_symm_single,
          LinearIsometryEquiv.coe_toLinearEquiv] at h ⊢
        rw [h]

#noalign orthonormal_basis.has_coe_to_fun

@[simp]
theorem coe_ofRepr [DecidableEq ι] (e : E ≃ₗᵢ[𝕜] EuclideanSpace 𝕜 ι) :
    ⇑(OrthonormalBasis.ofRepr e) = fun i => e.symm (EuclideanSpace.single i (1 : 𝕜)) := by
  -- Porting note: simplified with `congr!`
  dsimp only [DFunLike.coe]
  funext
  congr!
#align orthonormal_basis.coe_of_repr OrthonormalBasis.coe_ofRepr

@[simp]
protected theorem repr_symm_single [DecidableEq ι] (b : OrthonormalBasis ι 𝕜 E) (i : ι) :
    b.repr.symm (EuclideanSpace.single i (1 : 𝕜)) = b i := by
  -- Porting note: simplified with `congr!`
  dsimp only [DFunLike.coe]
  congr!
#align orthonormal_basis.repr_symm_single OrthonormalBasis.repr_symm_single

@[simp]
protected theorem repr_self [DecidableEq ι] (b : OrthonormalBasis ι 𝕜 E) (i : ι) :
    b.repr (b i) = EuclideanSpace.single i (1 : 𝕜) := by
  rw [← b.repr_symm_single i, LinearIsometryEquiv.apply_symm_apply]
#align orthonormal_basis.repr_self OrthonormalBasis.repr_self

protected theorem repr_apply_apply (b : OrthonormalBasis ι 𝕜 E) (v : E) (i : ι) :
    b.repr v i = ⟪b i, v⟫ := by
  classical
    rw [← b.repr.inner_map_map (b i) v, b.repr_self i, EuclideanSpace.inner_single_left]
    simp only [one_mul, eq_self_iff_true, map_one]
#align orthonormal_basis.repr_apply_apply OrthonormalBasis.repr_apply_apply

@[simp]
protected theorem orthonormal (b : OrthonormalBasis ι 𝕜 E) : Orthonormal 𝕜 b := by
  classical
    rw [orthonormal_iff_ite]
    intro i j
    rw [← b.repr.inner_map_map (b i) (b j), b.repr_self i, b.repr_self j,
      EuclideanSpace.inner_single_left, EuclideanSpace.single_apply, map_one, one_mul]
#align orthonormal_basis.orthonormal OrthonormalBasis.orthonormal

/-- The `Basis ι 𝕜 E` underlying the `OrthonormalBasis` -/
protected def toBasis (b : OrthonormalBasis ι 𝕜 E) : Basis ι 𝕜 E :=
  Basis.ofEquivFun b.repr.toLinearEquiv
#align orthonormal_basis.to_basis OrthonormalBasis.toBasis

@[simp]
protected theorem coe_toBasis (b : OrthonormalBasis ι 𝕜 E) : (⇑b.toBasis : ι → E) = ⇑b := by
  rw [OrthonormalBasis.toBasis] -- Porting note: was `change`
  ext j
  classical
    rw [Basis.coe_ofEquivFun]
    congr
#align orthonormal_basis.coe_to_basis OrthonormalBasis.coe_toBasis

@[simp]
protected theorem coe_toBasis_repr (b : OrthonormalBasis ι 𝕜 E) :
    b.toBasis.equivFun = b.repr.toLinearEquiv :=
  Basis.equivFun_ofEquivFun _
#align orthonormal_basis.coe_to_basis_repr OrthonormalBasis.coe_toBasis_repr

@[simp]
protected theorem coe_toBasis_repr_apply (b : OrthonormalBasis ι 𝕜 E) (x : E) (i : ι) :
    b.toBasis.repr x i = b.repr x i := by
  rw [← Basis.equivFun_apply, OrthonormalBasis.coe_toBasis_repr];
  -- This used to be `rw`, but we need `erw` after leanprover/lean4#2644
  erw [LinearIsometryEquiv.coe_toLinearEquiv]
#align orthonormal_basis.coe_to_basis_repr_apply OrthonormalBasis.coe_toBasis_repr_apply

protected theorem sum_repr (b : OrthonormalBasis ι 𝕜 E) (x : E) : ∑ i, b.repr x i • b i = x := by
  simp_rw [← b.coe_toBasis_repr_apply, ← b.coe_toBasis]
  exact b.toBasis.sum_repr x
#align orthonormal_basis.sum_repr OrthonormalBasis.sum_repr

protected theorem sum_repr_symm (b : OrthonormalBasis ι 𝕜 E) (v : EuclideanSpace 𝕜 ι) :
    ∑ i, v i • b i = b.repr.symm v := by simpa using (b.toBasis.equivFun_symm_apply v).symm
#align orthonormal_basis.sum_repr_symm OrthonormalBasis.sum_repr_symm

protected theorem sum_inner_mul_inner (b : OrthonormalBasis ι 𝕜 E) (x y : E) :
    ∑ i, ⟪x, b i⟫ * ⟪b i, y⟫ = ⟪x, y⟫ := by
  have := congr_arg (innerSL 𝕜 x) (b.sum_repr y)
  rw [map_sum] at this
  convert this
  rw [map_smul, b.repr_apply_apply, mul_comm]
  simp only [innerSL_apply, smul_eq_mul] -- Porting note: was `rfl`
#align orthonormal_basis.sum_inner_mul_inner OrthonormalBasis.sum_inner_mul_inner

protected theorem orthogonalProjection_eq_sum {U : Submodule 𝕜 E} [CompleteSpace U]
    (b : OrthonormalBasis ι 𝕜 U) (x : E) :
    orthogonalProjection U x = ∑ i, ⟪(b i : E), x⟫ • b i := by
  simpa only [b.repr_apply_apply, inner_orthogonalProjection_eq_of_mem_left] using
    (b.sum_repr (orthogonalProjection U x)).symm
#align orthonormal_basis.orthogonal_projection_eq_sum OrthonormalBasis.orthogonalProjection_eq_sum

/-- Mapping an orthonormal basis along a `LinearIsometryEquiv`. -/
protected def map {G : Type*} [NormedAddCommGroup G] [InnerProductSpace 𝕜 G]
    (b : OrthonormalBasis ι 𝕜 E) (L : E ≃ₗᵢ[𝕜] G) : OrthonormalBasis ι 𝕜 G where
  repr := L.symm.trans b.repr
#align orthonormal_basis.map OrthonormalBasis.map

@[simp]
protected theorem map_apply {G : Type*} [NormedAddCommGroup G] [InnerProductSpace 𝕜 G]
    (b : OrthonormalBasis ι 𝕜 E) (L : E ≃ₗᵢ[𝕜] G) (i : ι) : b.map L i = L (b i) :=
  rfl
#align orthonormal_basis.map_apply OrthonormalBasis.map_apply

@[simp]
protected theorem toBasis_map {G : Type*} [NormedAddCommGroup G] [InnerProductSpace 𝕜 G]
    (b : OrthonormalBasis ι 𝕜 E) (L : E ≃ₗᵢ[𝕜] G) :
    (b.map L).toBasis = b.toBasis.map L.toLinearEquiv :=
  rfl
#align orthonormal_basis.to_basis_map OrthonormalBasis.toBasis_map

/-- A basis that is orthonormal is an orthonormal basis. -/
def _root_.Basis.toOrthonormalBasis (v : Basis ι 𝕜 E) (hv : Orthonormal 𝕜 v) :
    OrthonormalBasis ι 𝕜 E :=
  OrthonormalBasis.ofRepr <|
    LinearEquiv.isometryOfInner v.equivFun
      (by
        intro x y
        let p : EuclideanSpace 𝕜 ι := v.equivFun x
        let q : EuclideanSpace 𝕜 ι := v.equivFun y
        have key : ⟪p, q⟫ = ⟪∑ i, p i • v i, ∑ i, q i • v i⟫ := by
          simp [sum_inner, inner_smul_left, hv.inner_right_fintype]
        convert key
        · rw [← v.equivFun.symm_apply_apply x, v.equivFun_symm_apply]
        · rw [← v.equivFun.symm_apply_apply y, v.equivFun_symm_apply])
#align basis.to_orthonormal_basis Basis.toOrthonormalBasis

@[simp]
theorem _root_.Basis.coe_toOrthonormalBasis_repr (v : Basis ι 𝕜 E) (hv : Orthonormal 𝕜 v) :
    ((v.toOrthonormalBasis hv).repr : E → EuclideanSpace 𝕜 ι) = v.equivFun :=
  rfl
#align basis.coe_to_orthonormal_basis_repr Basis.coe_toOrthonormalBasis_repr

@[simp]
theorem _root_.Basis.coe_toOrthonormalBasis_repr_symm (v : Basis ι 𝕜 E) (hv : Orthonormal 𝕜 v) :
    ((v.toOrthonormalBasis hv).repr.symm : EuclideanSpace 𝕜 ι → E) = v.equivFun.symm :=
  rfl
#align basis.coe_to_orthonormal_basis_repr_symm Basis.coe_toOrthonormalBasis_repr_symm

@[simp]
theorem _root_.Basis.toBasis_toOrthonormalBasis (v : Basis ι 𝕜 E) (hv : Orthonormal 𝕜 v) :
    (v.toOrthonormalBasis hv).toBasis = v := by
  simp [Basis.toOrthonormalBasis, OrthonormalBasis.toBasis]
#align basis.to_basis_to_orthonormal_basis Basis.toBasis_toOrthonormalBasis

@[simp]
theorem _root_.Basis.coe_toOrthonormalBasis (v : Basis ι 𝕜 E) (hv : Orthonormal 𝕜 v) :
    (v.toOrthonormalBasis hv : ι → E) = (v : ι → E) :=
  calc
    (v.toOrthonormalBasis hv : ι → E) = ((v.toOrthonormalBasis hv).toBasis : ι → E) := by
      classical rw [OrthonormalBasis.coe_toBasis]
    _ = (v : ι → E) := by simp
#align basis.coe_to_orthonormal_basis Basis.coe_toOrthonormalBasis

variable {v : ι → E}

/-- A finite orthonormal set that spans is an orthonormal basis -/
protected def mk (hon : Orthonormal 𝕜 v) (hsp : ⊤ ≤ Submodule.span 𝕜 (Set.range v)) :
    OrthonormalBasis ι 𝕜 E :=
  (Basis.mk (Orthonormal.linearIndependent hon) hsp).toOrthonormalBasis (by rwa [Basis.coe_mk])
#align orthonormal_basis.mk OrthonormalBasis.mk

@[simp]
protected theorem coe_mk (hon : Orthonormal 𝕜 v) (hsp : ⊤ ≤ Submodule.span 𝕜 (Set.range v)) :
    ⇑(OrthonormalBasis.mk hon hsp) = v := by
  classical rw [OrthonormalBasis.mk, _root_.Basis.coe_toOrthonormalBasis, Basis.coe_mk]
#align orthonormal_basis.coe_mk OrthonormalBasis.coe_mk

/-- Any finite subset of an orthonormal family is an `OrthonormalBasis` for its span. -/
protected def span [DecidableEq E] {v' : ι' → E} (h : Orthonormal 𝕜 v') (s : Finset ι') :
    OrthonormalBasis s 𝕜 (span 𝕜 (s.image v' : Set E)) :=
  let e₀' : Basis s 𝕜 _ :=
    Basis.span (h.linearIndependent.comp ((↑) : s → ι') Subtype.val_injective)
  let e₀ : OrthonormalBasis s 𝕜 _ :=
    OrthonormalBasis.mk
      (by
        convert orthonormal_span (h.comp ((↑) : s → ι') Subtype.val_injective)
        simp [e₀', Basis.span_apply])
      e₀'.span_eq.ge
  let φ : span 𝕜 (s.image v' : Set E) ≃ₗᵢ[𝕜] span 𝕜 (range (v' ∘ ((↑) : s → ι'))) :=
    LinearIsometryEquiv.ofEq _ _
      (by
        rw [Finset.coe_image, image_eq_range]
        rfl)
  e₀.map φ.symm
#align orthonormal_basis.span OrthonormalBasis.span

@[simp]
protected theorem span_apply [DecidableEq E] {v' : ι' → E} (h : Orthonormal 𝕜 v') (s : Finset ι')
    (i : s) : (OrthonormalBasis.span h s i : E) = v' i := by
  simp only [OrthonormalBasis.span, Basis.span_apply, LinearIsometryEquiv.ofEq_symm,
    OrthonormalBasis.map_apply, OrthonormalBasis.coe_mk, LinearIsometryEquiv.coe_ofEq_apply,
    comp_apply]
#align orthonormal_basis.span_apply OrthonormalBasis.span_apply

open Submodule

/-- A finite orthonormal family of vectors whose span has trivial orthogonal complement is an
orthonormal basis. -/
protected def mkOfOrthogonalEqBot (hon : Orthonormal 𝕜 v) (hsp : (span 𝕜 (Set.range v))ᗮ = ⊥) :
    OrthonormalBasis ι 𝕜 E :=
  OrthonormalBasis.mk hon
    (by
      refine' Eq.ge _
      haveI : FiniteDimensional 𝕜 (span 𝕜 (range v)) :=
        FiniteDimensional.span_of_finite 𝕜 (finite_range v)
      haveI : CompleteSpace (span 𝕜 (range v)) := FiniteDimensional.complete 𝕜 _
      rwa [orthogonal_eq_bot_iff] at hsp)
#align orthonormal_basis.mk_of_orthogonal_eq_bot OrthonormalBasis.mkOfOrthogonalEqBot

@[simp]
protected theorem coe_of_orthogonal_eq_bot_mk (hon : Orthonormal 𝕜 v)
    (hsp : (span 𝕜 (Set.range v))ᗮ = ⊥) : ⇑(OrthonormalBasis.mkOfOrthogonalEqBot hon hsp) = v :=
  OrthonormalBasis.coe_mk hon _
#align orthonormal_basis.coe_of_orthogonal_eq_bot_mk OrthonormalBasis.coe_of_orthogonal_eq_bot_mk

variable [Fintype ι']

/-- `b.reindex (e : ι ≃ ι')` is an `OrthonormalBasis` indexed by `ι'` -/
def reindex (b : OrthonormalBasis ι 𝕜 E) (e : ι ≃ ι') : OrthonormalBasis ι' 𝕜 E :=
  OrthonormalBasis.ofRepr (b.repr.trans (LinearIsometryEquiv.piLpCongrLeft 2 𝕜 𝕜 e))
#align orthonormal_basis.reindex OrthonormalBasis.reindex

protected theorem reindex_apply (b : OrthonormalBasis ι 𝕜 E) (e : ι ≃ ι') (i' : ι') :
    (b.reindex e) i' = b (e.symm i') := by
  classical
    dsimp [reindex]
    rw [coe_ofRepr]
    dsimp
    rw [← b.repr_symm_single, LinearIsometryEquiv.piLpCongrLeft_symm,
      EuclideanSpace.piLpCongrLeft_single]
#align orthonormal_basis.reindex_apply OrthonormalBasis.reindex_apply

@[simp]
protected theorem coe_reindex (b : OrthonormalBasis ι 𝕜 E) (e : ι ≃ ι') :
    ⇑(b.reindex e) = b ∘ e.symm :=
  funext (b.reindex_apply e)
#align orthonormal_basis.coe_reindex OrthonormalBasis.coe_reindex

@[simp]
protected theorem repr_reindex (b : OrthonormalBasis ι 𝕜 E) (e : ι ≃ ι') (x : E) (i' : ι') :
    (b.reindex e).repr x i' = b.repr x (e.symm i') := by
  classical
  rw [OrthonormalBasis.repr_apply_apply, b.repr_apply_apply, OrthonormalBasis.coe_reindex,
    comp_apply]
#align orthonormal_basis.repr_reindex OrthonormalBasis.repr_reindex

end OrthonormalBasis

namespace EuclideanSpace

variable (𝕜 ι)

/-- The basis `Pi.basisFun`, bundled as an orthornormal basis of `EuclideanSpace 𝕜 ι`. -/
noncomputable def basisFun : OrthonormalBasis ι 𝕜 (EuclideanSpace 𝕜 ι) :=
  ⟨LinearIsometryEquiv.refl _ _⟩

@[simp]
theorem basisFun_apply [DecidableEq ι] (i : ι) : basisFun ι 𝕜 i = EuclideanSpace.single i 1 :=
  PiLp.basisFun_apply _ _ _ _

@[simp]
theorem basisFun_repr (x : EuclideanSpace 𝕜 ι) (i : ι) : (basisFun ι 𝕜).repr x i = x i := rfl

theorem basisFun_toBasis : (basisFun ι 𝕜).toBasis = PiLp.basisFun _ 𝕜 ι := rfl

end EuclideanSpace

instance OrthonormalBasis.instInhabited : Inhabited (OrthonormalBasis ι 𝕜 (EuclideanSpace 𝕜 ι)) :=
  ⟨EuclideanSpace.basisFun ι 𝕜⟩
#align orthonormal_basis.inhabited OrthonormalBasis.instInhabited

section Complex

/-- `![1, I]` is an orthonormal basis for `ℂ` considered as a real inner product space. -/
def Complex.orthonormalBasisOneI : OrthonormalBasis (Fin 2) ℝ ℂ :=
  Complex.basisOneI.toOrthonormalBasis
    (by
      rw [orthonormal_iff_ite]
      intro i; fin_cases i <;> intro j <;> fin_cases j <;> simp [real_inner_eq_re_inner])
#align complex.orthonormal_basis_one_I Complex.orthonormalBasisOneI

@[simp]
theorem Complex.orthonormalBasisOneI_repr_apply (z : ℂ) :
    Complex.orthonormalBasisOneI.repr z = ![z.re, z.im] :=
  rfl
#align complex.orthonormal_basis_one_I_repr_apply Complex.orthonormalBasisOneI_repr_apply

@[simp]
theorem Complex.orthonormalBasisOneI_repr_symm_apply (x : EuclideanSpace ℝ (Fin 2)) :
    Complex.orthonormalBasisOneI.repr.symm x = x 0 + x 1 * I :=
  rfl
#align complex.orthonormal_basis_one_I_repr_symm_apply Complex.orthonormalBasisOneI_repr_symm_apply

@[simp]
theorem Complex.toBasis_orthonormalBasisOneI :
    Complex.orthonormalBasisOneI.toBasis = Complex.basisOneI :=
  Basis.toBasis_toOrthonormalBasis _ _
#align complex.to_basis_orthonormal_basis_one_I Complex.toBasis_orthonormalBasisOneI

@[simp]
theorem Complex.coe_orthonormalBasisOneI :
    (Complex.orthonormalBasisOneI : Fin 2 → ℂ) = ![1, I] := by
  simp [Complex.orthonormalBasisOneI]
#align complex.coe_orthonormal_basis_one_I Complex.coe_orthonormalBasisOneI

/-- The isometry between `ℂ` and a two-dimensional real inner product space given by a basis. -/
def Complex.isometryOfOrthonormal (v : OrthonormalBasis (Fin 2) ℝ F) : ℂ ≃ₗᵢ[ℝ] F :=
  Complex.orthonormalBasisOneI.repr.trans v.repr.symm
#align complex.isometry_of_orthonormal Complex.isometryOfOrthonormal

@[simp]
theorem Complex.map_isometryOfOrthonormal (v : OrthonormalBasis (Fin 2) ℝ F) (f : F ≃ₗᵢ[ℝ] F') :
    Complex.isometryOfOrthonormal (v.map f) = (Complex.isometryOfOrthonormal v).trans f := by
  simp [Complex.isometryOfOrthonormal, LinearIsometryEquiv.trans_assoc, OrthonormalBasis.map]
  -- Porting note: `LinearIsometryEquiv.trans_assoc` doesn't trigger in the `simp` above
  rw [LinearIsometryEquiv.trans_assoc]
#align complex.map_isometry_of_orthonormal Complex.map_isometryOfOrthonormal

theorem Complex.isometryOfOrthonormal_symm_apply (v : OrthonormalBasis (Fin 2) ℝ F) (f : F) :
    (Complex.isometryOfOrthonormal v).symm f =
      (v.toBasis.coord 0 f : ℂ) + (v.toBasis.coord 1 f : ℂ) * I := by
  simp [Complex.isometryOfOrthonormal]
#align complex.isometry_of_orthonormal_symm_apply Complex.isometryOfOrthonormal_symm_apply

theorem Complex.isometryOfOrthonormal_apply (v : OrthonormalBasis (Fin 2) ℝ F) (z : ℂ) :
    Complex.isometryOfOrthonormal v z = z.re • v 0 + z.im • v 1 := by
  -- Porting note: was
  -- simp [Complex.isometryOfOrthonormal, ← v.sum_repr_symm]
  rw [Complex.isometryOfOrthonormal, LinearIsometryEquiv.trans_apply]
  simp [← v.sum_repr_symm]
#align complex.isometry_of_orthonormal_apply Complex.isometryOfOrthonormal_apply

end Complex

open FiniteDimensional

/-! ### Matrix representation of an orthonormal basis with respect to another -/


section ToMatrix

variable [DecidableEq ι]

section

variable (a b : OrthonormalBasis ι 𝕜 E)

/-- The change-of-basis matrix between two orthonormal bases `a`, `b` is a unitary matrix. -/
theorem OrthonormalBasis.toMatrix_orthonormalBasis_mem_unitary :
    a.toBasis.toMatrix b ∈ Matrix.unitaryGroup ι 𝕜 := by
  rw [Matrix.mem_unitaryGroup_iff']
  ext i j
  convert a.repr.inner_map_map (b i) (b j)
  rw [orthonormal_iff_ite.mp b.orthonormal i j]
  rfl
#align orthonormal_basis.to_matrix_orthonormal_basis_mem_unitary OrthonormalBasis.toMatrix_orthonormalBasis_mem_unitary

/-- The determinant of the change-of-basis matrix between two orthonormal bases `a`, `b` has
unit length. -/
@[simp]
theorem OrthonormalBasis.det_to_matrix_orthonormalBasis : ‖a.toBasis.det b‖ = 1 := by
  have := (Matrix.det_of_mem_unitary (a.toMatrix_orthonormalBasis_mem_unitary b)).2
  rw [star_def, RCLike.mul_conj] at this
  norm_cast at this
  rwa [pow_eq_one_iff_of_nonneg (norm_nonneg _) two_ne_zero] at this
#align orthonormal_basis.det_to_matrix_orthonormal_basis OrthonormalBasis.det_to_matrix_orthonormalBasis

end

section Real

variable (a b : OrthonormalBasis ι ℝ F)

/-- The change-of-basis matrix between two orthonormal bases `a`, `b` is an orthogonal matrix. -/
theorem OrthonormalBasis.toMatrix_orthonormalBasis_mem_orthogonal :
    a.toBasis.toMatrix b ∈ Matrix.orthogonalGroup ι ℝ :=
  a.toMatrix_orthonormalBasis_mem_unitary b
#align orthonormal_basis.to_matrix_orthonormal_basis_mem_orthogonal OrthonormalBasis.toMatrix_orthonormalBasis_mem_orthogonal

/-- The determinant of the change-of-basis matrix between two orthonormal bases `a`, `b` is ±1. -/
theorem OrthonormalBasis.det_to_matrix_orthonormalBasis_real :
    a.toBasis.det b = 1 ∨ a.toBasis.det b = -1 := by
  rw [← sq_eq_one_iff]
  simpa [unitary, sq] using Matrix.det_of_mem_unitary (a.toMatrix_orthonormalBasis_mem_unitary b)
#align orthonormal_basis.det_to_matrix_orthonormal_basis_real OrthonormalBasis.det_to_matrix_orthonormalBasis_real

end Real

end ToMatrix

/-! ### Existence of orthonormal basis, etc. -/


section FiniteDimensional

variable {v : Set E}
variable {A : ι → Submodule 𝕜 E}

/-- Given an internal direct sum decomposition of a module `M`, and an orthonormal basis for each
of the components of the direct sum, the disjoint union of these orthonormal bases is an
orthonormal basis for `M`. -/
noncomputable def DirectSum.IsInternal.collectedOrthonormalBasis
    (hV : OrthogonalFamily 𝕜 (fun i => A i) fun i => (A i).subtypeₗᵢ) [DecidableEq ι]
    (hV_sum : DirectSum.IsInternal fun i => A i) {α : ι → Type*} [∀ i, Fintype (α i)]
    (v_family : ∀ i, OrthonormalBasis (α i) 𝕜 (A i)) : OrthonormalBasis (Σi, α i) 𝕜 E :=
  (hV_sum.collectedBasis fun i => (v_family i).toBasis).toOrthonormalBasis <| by
    simpa using
      hV.orthonormal_sigma_orthonormal (show ∀ i, Orthonormal 𝕜 (v_family i).toBasis by simp)
#align direct_sum.is_internal.collected_orthonormal_basis DirectSum.IsInternal.collectedOrthonormalBasis

theorem DirectSum.IsInternal.collectedOrthonormalBasis_mem [DecidableEq ι]
    (h : DirectSum.IsInternal A) {α : ι → Type*} [∀ i, Fintype (α i)]
    (hV : OrthogonalFamily 𝕜 (fun i => A i) fun i => (A i).subtypeₗᵢ)
    (v : ∀ i, OrthonormalBasis (α i) 𝕜 (A i)) (a : Σi, α i) :
    h.collectedOrthonormalBasis hV v a ∈ A a.1 := by
  simp [DirectSum.IsInternal.collectedOrthonormalBasis]
#align direct_sum.is_internal.collected_orthonormal_basis_mem DirectSum.IsInternal.collectedOrthonormalBasis_mem

variable [FiniteDimensional 𝕜 E]

/-- In a finite-dimensional `InnerProductSpace`, any orthonormal subset can be extended to an
orthonormal basis. -/
theorem Orthonormal.exists_orthonormalBasis_extension (hv : Orthonormal 𝕜 ((↑) : v → E)) :
    ∃ (u : Finset E) (b : OrthonormalBasis u 𝕜 E), v ⊆ u ∧ ⇑b = ((↑) : u → E) := by
  obtain ⟨u₀, hu₀s, hu₀, hu₀_max⟩ := exists_maximal_orthonormal hv
  rw [maximal_orthonormal_iff_orthogonalComplement_eq_bot hu₀] at hu₀_max
  have hu₀_finite : u₀.Finite := hu₀.linearIndependent.setFinite
  let u : Finset E := hu₀_finite.toFinset
  let fu : ↥u ≃ ↥u₀ := hu₀_finite.subtypeEquivToFinset.symm
  have hu : Orthonormal 𝕜 ((↑) : u → E) := by simpa using hu₀.comp _ fu.injective
  refine' ⟨u, OrthonormalBasis.mkOfOrthogonalEqBot hu _, _, _⟩
  · simpa [u] using hu₀_max
  · simpa [u] using hu₀s
  · simp
#align orthonormal.exists_orthonormal_basis_extension Orthonormal.exists_orthonormalBasis_extension

theorem Orthonormal.exists_orthonormalBasis_extension_of_card_eq {ι : Type*} [Fintype ι]
    (card_ι : finrank 𝕜 E = Fintype.card ι) {v : ι → E} {s : Set ι}
    (hv : Orthonormal 𝕜 (s.restrict v)) : ∃ b : OrthonormalBasis ι 𝕜 E, ∀ i ∈ s, b i = v i := by
  have hsv : Injective (s.restrict v) := hv.linearIndependent.injective
  have hX : Orthonormal 𝕜 ((↑) : Set.range (s.restrict v) → E) := by
    rwa [orthonormal_subtype_range hsv]
  obtain ⟨Y, b₀, hX, hb₀⟩ := hX.exists_orthonormalBasis_extension
  have hιY : Fintype.card ι = Y.card := by
    refine' card_ι.symm.trans _
    exact FiniteDimensional.finrank_eq_card_finset_basis b₀.toBasis
  have hvsY : s.MapsTo v Y := (s.mapsTo_image v).mono_right (by rwa [← range_restrict])
  have hsv' : Set.InjOn v s := by
    rw [Set.injOn_iff_injective]
    exact hsv
  obtain ⟨g, hg⟩ := hvsY.exists_equiv_extend_of_card_eq hιY hsv'
  use b₀.reindex g.symm
  intro i hi
  · simp [hb₀, hg i hi]
#align orthonormal.exists_orthonormal_basis_extension_of_card_eq Orthonormal.exists_orthonormalBasis_extension_of_card_eq

variable (𝕜 E)

/-- A finite-dimensional inner product space admits an orthonormal basis. -/
theorem _root_.exists_orthonormalBasis :
    ∃ (w : Finset E) (b : OrthonormalBasis w 𝕜 E), ⇑b = ((↑) : w → E) :=
  let ⟨w, hw, _, hw''⟩ := (orthonormal_empty 𝕜 E).exists_orthonormalBasis_extension
  ⟨w, hw, hw''⟩
#align exists_orthonormal_basis exists_orthonormalBasis

/-- A finite-dimensional `InnerProductSpace` has an orthonormal basis. -/
irreducible_def stdOrthonormalBasis : OrthonormalBasis (Fin (finrank 𝕜 E)) 𝕜 E := by
  let b := Classical.choose (Classical.choose_spec <| exists_orthonormalBasis 𝕜 E)
  rw [finrank_eq_card_basis b.toBasis]
  exact b.reindex (Fintype.equivFinOfCardEq rfl)
#align std_orthonormal_basis stdOrthonormalBasis

/-- An orthonormal basis of `ℝ` is made either of the vector `1`, or of the vector `-1`. -/
theorem orthonormalBasis_one_dim (b : OrthonormalBasis ι ℝ ℝ) :
    (⇑b = fun _ => (1 : ℝ)) ∨ ⇑b = fun _ => (-1 : ℝ) := by
  have : Unique ι := b.toBasis.unique
  have : b default = 1 ∨ b default = -1 := by
    have : ‖b default‖ = 1 := b.orthonormal.1 _
    rwa [Real.norm_eq_abs, abs_eq (zero_le_one' ℝ)] at this
  rw [eq_const_of_unique b]
  refine' this.imp _ _ <;> (intro; ext; simp [*])
#align orthonormal_basis_one_dim orthonormalBasis_one_dim

variable {𝕜 E}

section SubordinateOrthonormalBasis

open DirectSum

variable {n : ℕ} (hn : finrank 𝕜 E = n) [DecidableEq ι] {V : ι → Submodule 𝕜 E} (hV : IsInternal V)

/-- Exhibit a bijection between `Fin n` and the index set of a certain basis of an `n`-dimensional
inner product space `E`.  This should not be accessed directly, but only via the subsequent API. -/
irreducible_def DirectSum.IsInternal.sigmaOrthonormalBasisIndexEquiv
    (hV' : OrthogonalFamily 𝕜 (fun i => V i) fun i => (V i).subtypeₗᵢ) :
    (Σi, Fin (finrank 𝕜 (V i))) ≃ Fin n :=
  let b := hV.collectedOrthonormalBasis hV' fun i => stdOrthonormalBasis 𝕜 (V i)
  Fintype.equivFinOfCardEq <| (FiniteDimensional.finrank_eq_card_basis b.toBasis).symm.trans hn
#align direct_sum.is_internal.sigma_orthonormal_basis_index_equiv DirectSum.IsInternal.sigmaOrthonormalBasisIndexEquiv

/-- An `n`-dimensional `InnerProductSpace` equipped with a decomposition as an internal direct
sum has an orthonormal basis indexed by `Fin n` and subordinate to that direct sum. -/
irreducible_def DirectSum.IsInternal.subordinateOrthonormalBasis
    (hV' : OrthogonalFamily 𝕜 (fun i => V i) fun i => (V i).subtypeₗᵢ) :
    OrthonormalBasis (Fin n) 𝕜 E :=
  (hV.collectedOrthonormalBasis hV' fun i => stdOrthonormalBasis 𝕜 (V i)).reindex
    (hV.sigmaOrthonormalBasisIndexEquiv hn hV')
#align direct_sum.is_internal.subordinate_orthonormal_basis DirectSum.IsInternal.subordinateOrthonormalBasis

/-- An `n`-dimensional `InnerProductSpace` equipped with a decomposition as an internal direct
sum has an orthonormal basis indexed by `Fin n` and subordinate to that direct sum. This function
provides the mapping by which it is subordinate. -/
irreducible_def DirectSum.IsInternal.subordinateOrthonormalBasisIndex (a : Fin n)
    (hV' : OrthogonalFamily 𝕜 (fun i => V i) fun i => (V i).subtypeₗᵢ) : ι :=
  ((hV.sigmaOrthonormalBasisIndexEquiv hn hV').symm a).1
#align direct_sum.is_internal.subordinate_orthonormal_basis_index DirectSum.IsInternal.subordinateOrthonormalBasisIndex

/-- The basis constructed in `DirectSum.IsInternal.subordinateOrthonormalBasis` is subordinate to
the `OrthogonalFamily` in question. -/
theorem DirectSum.IsInternal.subordinateOrthonormalBasis_subordinate (a : Fin n)
    (hV' : OrthogonalFamily 𝕜 (fun i => V i) fun i => (V i).subtypeₗᵢ) :
    hV.subordinateOrthonormalBasis hn hV' a ∈ V (hV.subordinateOrthonormalBasisIndex hn a hV') := by
  simpa only [DirectSum.IsInternal.subordinateOrthonormalBasis, OrthonormalBasis.coe_reindex,
    DirectSum.IsInternal.subordinateOrthonormalBasisIndex] using
    hV.collectedOrthonormalBasis_mem hV' (fun i => stdOrthonormalBasis 𝕜 (V i))
      ((hV.sigmaOrthonormalBasisIndexEquiv hn hV').symm a)
#align direct_sum.is_internal.subordinate_orthonormal_basis_subordinate DirectSum.IsInternal.subordinateOrthonormalBasis_subordinate

end SubordinateOrthonormalBasis

end FiniteDimensional

/-- Given a natural number `n` one less than the `finrank` of a finite-dimensional inner product
space, there exists an isometry from the orthogonal complement of a nonzero singleton to
`EuclideanSpace 𝕜 (Fin n)`. -/
def OrthonormalBasis.fromOrthogonalSpanSingleton (n : ℕ) [Fact (finrank 𝕜 E = n + 1)] {v : E}
    (hv : v ≠ 0) : OrthonormalBasis (Fin n) 𝕜 (𝕜 ∙ v)ᗮ :=
  -- Porting note: was `attribute [local instance] FiniteDimensional.of_fact_finrank_eq_succ`
  haveI : FiniteDimensional 𝕜 E := .of_fact_finrank_eq_succ (K := 𝕜) (V := E) n
  (stdOrthonormalBasis _ _).reindex <| finCongr <| finrank_orthogonal_span_singleton hv
#align orthonormal_basis.from_orthogonal_span_singleton OrthonormalBasis.fromOrthogonalSpanSingleton

section LinearIsometry

variable {V : Type*} [NormedAddCommGroup V] [InnerProductSpace 𝕜 V] [FiniteDimensional 𝕜 V]
variable {S : Submodule 𝕜 V} {L : S →ₗᵢ[𝕜] V}

open FiniteDimensional

/-- Let `S` be a subspace of a finite-dimensional complex inner product space `V`.  A linear
isometry mapping `S` into `V` can be extended to a full isometry of `V`.

TODO:  The case when `S` is a finite-dimensional subspace of an infinite-dimensional `V`. -/
noncomputable def LinearIsometry.extend (L : S →ₗᵢ[𝕜] V) : V →ₗᵢ[𝕜] V := by
  -- Build an isometry from Sᗮ to L(S)ᗮ through `EuclideanSpace`
  let d := finrank 𝕜 Sᗮ
  let LS := LinearMap.range L.toLinearMap
  have E : Sᗮ ≃ₗᵢ[𝕜] LSᗮ := by
    have dim_LS_perp : finrank 𝕜 LSᗮ = d :=
      calc
        finrank 𝕜 LSᗮ = finrank 𝕜 V - finrank 𝕜 LS := by
          simp only [← LS.finrank_add_finrank_orthogonal, add_tsub_cancel_left]
        _ = finrank 𝕜 V - finrank 𝕜 S := by simp only [LinearMap.finrank_range_of_inj L.injective]
        _ = finrank 𝕜 Sᗮ := by simp only [← S.finrank_add_finrank_orthogonal, add_tsub_cancel_left]

    exact
      (stdOrthonormalBasis 𝕜 Sᗮ).repr.trans
        ((stdOrthonormalBasis 𝕜 LSᗮ).reindex <| finCongr dim_LS_perp).repr.symm
  let L3 := LSᗮ.subtypeₗᵢ.comp E.toLinearIsometry
  -- Project onto S and Sᗮ
  haveI : CompleteSpace S := FiniteDimensional.complete 𝕜 S
  haveI : CompleteSpace V := FiniteDimensional.complete 𝕜 V
  let p1 := (orthogonalProjection S).toLinearMap
  let p2 := (orthogonalProjection Sᗮ).toLinearMap
  -- Build a linear map from the isometries on S and Sᗮ
  let M := L.toLinearMap.comp p1 + L3.toLinearMap.comp p2
  -- Prove that M is an isometry
  have M_norm_map : ∀ x : V, ‖M x‖ = ‖x‖ := by
    intro x
    -- Apply M to the orthogonal decomposition of x
    have Mx_decomp : M x = L (p1 x) + L3 (p2 x) := by
      simp only [M, LinearMap.add_apply, LinearMap.comp_apply, LinearMap.comp_apply,
        LinearIsometry.coe_toLinearMap]
    -- Mx_decomp is the orthogonal decomposition of M x
    have Mx_orth : ⟪L (p1 x), L3 (p2 x)⟫ = 0 := by
      have Lp1x : L (p1 x) ∈ LinearMap.range L.toLinearMap :=
        LinearMap.mem_range_self L.toLinearMap (p1 x)
      have Lp2x : L3 (p2 x) ∈ (LinearMap.range L.toLinearMap)ᗮ := by
        simp only [LinearIsometry.coe_comp, Function.comp_apply, Submodule.coe_subtypeₗᵢ, ←
          Submodule.range_subtype LSᗮ]
        apply LinearMap.mem_range_self
      apply Submodule.inner_right_of_mem_orthogonal Lp1x Lp2x
    -- Apply the Pythagorean theorem and simplify
    rw [← sq_eq_sq (norm_nonneg _) (norm_nonneg _), norm_sq_eq_add_norm_sq_projection x S]
    simp only [sq, Mx_decomp]
    rw [norm_add_sq_eq_norm_sq_add_norm_sq_of_inner_eq_zero (L (p1 x)) (L3 (p2 x)) Mx_orth]
    simp only [p1, p2, LinearIsometry.norm_map, _root_.add_left_inj, mul_eq_mul_left_iff,
      norm_eq_zero, true_or_iff, eq_self_iff_true, ContinuousLinearMap.coe_coe, Submodule.coe_norm,
      Submodule.coe_eq_zero]
  exact
    { toLinearMap := M
      norm_map' := M_norm_map }
#align linear_isometry.extend LinearIsometry.extend

theorem LinearIsometry.extend_apply (L : S →ₗᵢ[𝕜] V) (s : S) : L.extend s = L s := by
  haveI : CompleteSpace S := FiniteDimensional.complete 𝕜 S
  simp only [LinearIsometry.extend, ← LinearIsometry.coe_toLinearMap]
  simp only [add_right_eq_self, LinearIsometry.coe_toLinearMap,
    LinearIsometryEquiv.coe_toLinearIsometry, LinearIsometry.coe_comp, Function.comp_apply,
    orthogonalProjection_mem_subspace_eq_self, LinearMap.coe_comp, ContinuousLinearMap.coe_coe,
    Submodule.coeSubtype, LinearMap.add_apply, Submodule.coe_eq_zero,
    LinearIsometryEquiv.map_eq_zero_iff, Submodule.coe_subtypeₗᵢ,
    orthogonalProjection_mem_subspace_orthogonalComplement_eq_zero, Submodule.orthogonal_orthogonal,
    Submodule.coe_mem]
#align linear_isometry.extend_apply LinearIsometry.extend_apply

end LinearIsometry

section Matrix

open Matrix

variable {m n : Type*}

namespace Matrix

variable [Fintype m] [Fintype n] [DecidableEq n]

/-- `Matrix.toLin'` adapted for `EuclideanSpace 𝕜 _`. -/
def toEuclideanLin : Matrix m n 𝕜 ≃ₗ[𝕜] EuclideanSpace 𝕜 n →ₗ[𝕜] EuclideanSpace 𝕜 m :=
  Matrix.toLin' ≪≫ₗ
    LinearEquiv.arrowCongr (WithLp.linearEquiv _ 𝕜 (n → 𝕜)).symm
      (WithLp.linearEquiv _ 𝕜 (m → 𝕜)).symm
#align matrix.to_euclidean_lin Matrix.toEuclideanLin

@[simp]
theorem toEuclideanLin_piLp_equiv_symm (A : Matrix m n 𝕜) (x : n → 𝕜) :
    Matrix.toEuclideanLin A ((WithLp.equiv _ _).symm x) =
      (WithLp.equiv _ _).symm (Matrix.toLin' A x) :=
  rfl
#align matrix.to_euclidean_lin_pi_Lp_equiv_symm Matrix.toEuclideanLin_piLp_equiv_symm

@[simp]
theorem piLp_equiv_toEuclideanLin (A : Matrix m n 𝕜) (x : EuclideanSpace 𝕜 n) :
    WithLp.equiv _ _ (Matrix.toEuclideanLin A x) = Matrix.toLin' A (WithLp.equiv _ _ x) :=
  rfl
#align matrix.pi_Lp_equiv_to_euclidean_lin Matrix.piLp_equiv_toEuclideanLin

-- `Matrix.toEuclideanLin` is the same as `Matrix.toLin` applied to `PiLp.basisFun`,
theorem toEuclideanLin_eq_toLin :
    (toEuclideanLin : Matrix m n 𝕜 ≃ₗ[𝕜] _) =
      Matrix.toLin (PiLp.basisFun _ _ _) (PiLp.basisFun _ _ _) :=
  rfl
#align matrix.to_euclidean_lin_eq_to_lin Matrix.toEuclideanLin_eq_toLin

open EuclideanSpace in
lemma toEuclideanLin_eq_toLin_orthonormal :
    toEuclideanLin = toLin (basisFun n 𝕜).toBasis (basisFun m 𝕜).toBasis :=
  rfl

end Matrix

local notation "⟪" x ", " y "⟫ₑ" =>
  @inner 𝕜 _ _ (Equiv.symm (WithLp.equiv 2 _) x) (Equiv.symm (WithLp.equiv 2 _) y)

/-- The inner product of a row of `A` and a row of `B` is an entry of `B * Aᴴ`. -/
theorem inner_matrix_row_row [Fintype n] (A B : Matrix m n 𝕜) (i j : m) :
    ⟪A i, B j⟫ₑ = (B * Aᴴ) j i := by
  simp_rw [EuclideanSpace.inner_piLp_equiv_symm, Matrix.mul_apply', Matrix.dotProduct_comm,
    Matrix.conjTranspose_apply, Pi.star_def]
#align inner_matrix_row_row inner_matrix_row_row

/-- The inner product of a column of `A` and a column of `B` is an entry of `Aᴴ * B`. -/
theorem inner_matrix_col_col [Fintype m] (A B : Matrix m n 𝕜) (i j : n) :
    ⟪Aᵀ i, Bᵀ j⟫ₑ = (Aᴴ * B) i j :=
  rfl
#align inner_matrix_col_col inner_matrix_col_col

end Matrix<|MERGE_RESOLUTION|>--- conflicted
+++ resolved
@@ -112,23 +112,13 @@
   PiLp.nnnorm_eq_of_L2 x
 #align euclidean_space.nnnorm_eq EuclideanSpace.nnnorm_eq
 
-<<<<<<< HEAD
-theorem EuclideanSpace.norm_eq {𝕜 : Type*} [IsROrC 𝕜] {n : Type*} [Fintype n]
+theorem EuclideanSpace.norm_eq {𝕜 : Type*} [RCLike 𝕜] {n : Type*} [Fintype n]
     (x : EuclideanSpace 𝕜 n) : ‖x‖ = √(∑ i, ‖x i‖ ^ 2) := by
   simpa only [Real.coe_sqrt, NNReal.coe_sum] using congr_arg ((↑) : ℝ≥0 → ℝ) x.nnnorm_eq
 #align euclidean_space.norm_eq EuclideanSpace.norm_eq
 
-theorem EuclideanSpace.dist_eq {𝕜 : Type*} [IsROrC 𝕜] {n : Type*} [Fintype n]
+theorem EuclideanSpace.dist_eq {𝕜 : Type*} [RCLike 𝕜] {n : Type*} [Fintype n]
     (x y : EuclideanSpace 𝕜 n) : dist x y = √(∑ i, dist (x i) (y i) ^ 2) :=
-=======
-theorem EuclideanSpace.norm_eq {𝕜 : Type*} [RCLike 𝕜] {n : Type*} [Fintype n]
-    (x : EuclideanSpace 𝕜 n) : ‖x‖ = Real.sqrt (∑ i, ‖x i‖ ^ 2) := by
-  simpa only [Real.coe_sqrt, NNReal.coe_sum] using congr_arg ((↑) : ℝ≥0 → ℝ) x.nnnorm_eq
-#align euclidean_space.norm_eq EuclideanSpace.norm_eq
-
-theorem EuclideanSpace.dist_eq {𝕜 : Type*} [RCLike 𝕜] {n : Type*} [Fintype n]
-    (x y : EuclideanSpace 𝕜 n) : dist x y = (∑ i, dist (x i) (y i) ^ 2).sqrt :=
->>>>>>> 58eba780
   PiLp.dist_eq_of_L2 x y
 #align euclidean_space.dist_eq EuclideanSpace.dist_eq
 
