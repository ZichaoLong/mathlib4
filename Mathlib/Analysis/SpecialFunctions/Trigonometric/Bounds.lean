--- conflicted
+++ resolved
@@ -122,15 +122,9 @@
 #align real.le_tan Real.le_tan
 
 theorem cos_lt_one_div_sqrt_sq_add_one {x : ℝ} (hx1 : -(3 * π / 2) ≤ x) (hx2 : x ≤ 3 * π / 2)
-<<<<<<< HEAD
-    (hx3 : x ≠ 0) : cos x < (1 : ℝ) / √(x ^ 2 + 1) := by
-  suffices ∀ {y : ℝ}, 0 < y → y ≤ 3 * π / 2 → cos y < (1 : ℝ) / √(y ^ 2 + 1) by
-    rcases hx3.symm.lt_or_lt with ⟨h⟩
-=======
-    (hx3 : x ≠ 0) : cos x < ↑1 / sqrt (x ^ 2 + 1) := by
+    (hx3 : x ≠ 0) : cos x < (1 / √(x ^ 2 + 1) : ℝ) := by
   suffices ∀ {y : ℝ}, 0 < y → y ≤ 3 * π / 2 → cos y < ↑1 / sqrt (y ^ 2 + 1) by
     rcases lt_or_lt_iff_ne.mpr hx3.symm with ⟨h⟩
->>>>>>> a6a17daf
     · exact this h hx2
     · convert this (by linarith : 0 < -x) (by linarith) using 1
       · rw [cos_neg]
