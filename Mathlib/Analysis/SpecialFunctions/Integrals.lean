--- conflicted
+++ resolved
@@ -653,7 +653,6 @@
   have hv : ∀ x ∈ [[a, b]], HasDerivAt (-cos) (sin x) x := fun x _ => by
     simpa only [neg_neg] using (hasDerivAt_cos x).neg
   have H := integral_mul_deriv_eq_deriv_mul hu hv ?_ ?_
-<<<<<<< HEAD
   · calc
       (∫ x in a..b, sin x ^ (n + 2)) = ∫ x in a..b, sin x ^ (n + 1) * sin x := by
         simp only [_root_.pow_succ]
@@ -661,15 +660,6 @@
       _ = C + (↑n + 1) * ∫ x in a..b, sin x ^ n - sin x ^ (n + 2) := by
         simp [cos_sq', sub_mul, ← pow_add, add_comm]
       _ = (C + (↑n + 1) * ∫ x in a..b, sin x ^ n) - (↑n + 1) * ∫ x in a..b, sin x ^ (n + 2) := by
-=======
-  calc
-    (∫ x in a..b, sin x ^ (n + 2)) = ∫ x in a..b, sin x ^ (n + 1) * sin x := by
-      simp only [_root_.pow_succ]
-    _ = C + (↑n + 1) * ∫ x in a..b, cos x ^ 2 * sin x ^ n := by simp [H, h, sq]; ring
-    _ = C + (↑n + 1) * ∫ x in a..b, sin x ^ n - sin x ^ (n + 2) := by
-      simp [cos_sq', sub_mul, ← pow_add, add_comm]
-    _ = (C + (↑n + 1) * ∫ x in a..b, sin x ^ n) - (↑n + 1) * ∫ x in a..b, sin x ^ (n + 2) := by
->>>>>>> fd4c2347
         rw [integral_sub, mul_sub, add_sub_assoc] <;>
           apply Continuous.intervalIntegrable <;> continuity
   all_goals apply Continuous.intervalIntegrable; continuity
