/-
Copyright (c) 2018 Chris Hughes. All rights reserved.
Released under Apache 2.0 license as described in the file LICENSE.
Authors: Chris Hughes, Abhimanyu Pallavi Sudhir, Jean Lo, Calle Sönne
-/
import Mathlib.Analysis.Complex.Asymptotics
import Mathlib.Analysis.SpecificLimits.Normed

/-!
# Complex and real exponential

In this file we prove continuity of `Complex.exp` and `Real.exp`. We also prove a few facts about
limits of `Real.exp` at infinity.

## Tags

exp
-/

noncomputable section

open Finset Filter Metric Asymptotics Set Function Bornology

open scoped Topology Nat

namespace Complex

variable {z y x : ℝ}

theorem exp_bound_sq (x z : ℂ) (hz : ‖z‖ ≤ 1) :
    ‖exp (x + z) - exp x - z • exp x‖ ≤ ‖exp x‖ * ‖z‖ ^ 2 :=
  calc
    ‖exp (x + z) - exp x - z * exp x‖ = ‖exp x * (exp z - 1 - z)‖ := by
      congr
      rw [exp_add]
      ring
    _ = ‖exp x‖ * ‖exp z - 1 - z‖ := norm_mul _ _
    _ ≤ ‖exp x‖ * ‖z‖ ^ 2 :=
      mul_le_mul_of_nonneg_left (abs_exp_sub_one_sub_id_le hz) (norm_nonneg _)

theorem locally_lipschitz_exp {r : ℝ} (hr_nonneg : 0 ≤ r) (hr_le : r ≤ 1) (x y : ℂ)
    (hyx : ‖y - x‖ < r) : ‖exp y - exp x‖ ≤ (1 + r) * ‖exp x‖ * ‖y - x‖ := by
  have hy_eq : y = x + (y - x) := by abel
  have hyx_sq_le : ‖y - x‖ ^ 2 ≤ r * ‖y - x‖ := by
    rw [pow_two]
    exact mul_le_mul hyx.le le_rfl (norm_nonneg _) hr_nonneg
  have h_sq : ∀ z, ‖z‖ ≤ 1 → ‖exp (x + z) - exp x‖ ≤ ‖z‖ * ‖exp x‖ + ‖exp x‖ * ‖z‖ ^ 2 := by
    intro z hz
    have : ‖exp (x + z) - exp x - z • exp x‖ ≤ ‖exp x‖ * ‖z‖ ^ 2 := exp_bound_sq x z hz
    rw [← sub_le_iff_le_add', ← norm_smul z]
    exact (norm_sub_norm_le _ _).trans this
  calc
    ‖exp y - exp x‖ = ‖exp (x + (y - x)) - exp x‖ := by nth_rw 1 [hy_eq]
    _ ≤ ‖y - x‖ * ‖exp x‖ + ‖exp x‖ * ‖y - x‖ ^ 2 := h_sq (y - x) (hyx.le.trans hr_le)
    _ ≤ ‖y - x‖ * ‖exp x‖ + ‖exp x‖ * (r * ‖y - x‖) :=
      (add_le_add_left (mul_le_mul le_rfl hyx_sq_le (sq_nonneg _) (norm_nonneg _)) _)
    _ = (1 + r) * ‖exp x‖ * ‖y - x‖ := by ring

-- Porting note: proof by term mode `locally_lipschitz_exp zero_le_one le_rfl x`
-- doesn't work because `‖y - x‖` and `dist y x` don't unify
@[continuity]
theorem continuous_exp : Continuous exp :=
  continuous_iff_continuousAt.mpr fun x =>
    continuousAt_of_locally_lipschitz zero_lt_one (2 * ‖exp x‖)
      (fun y ↦ by
        convert locally_lipschitz_exp zero_le_one le_rfl x y using 2
        congr
        ring)

theorem continuousOn_exp {s : Set ℂ} : ContinuousOn exp s :=
  continuous_exp.continuousOn

lemma exp_sub_sum_range_isBigO_pow (n : ℕ) :
    (fun x ↦ exp x - ∑ i ∈ Finset.range n, x ^ i / i !) =O[𝓝 0] (· ^ n) := by
  rcases (zero_le n).eq_or_lt with rfl | hn
  · simpa using continuous_exp.continuousAt.norm.isBoundedUnder_le
  · refine .of_bound (n.succ / (n ! * n)) ?_
    rw [NormedAddCommGroup.nhds_zero_basis_norm_lt.eventually_iff]
    refine ⟨1, one_pos, fun x hx ↦ ?_⟩
    convert exp_bound hx.out.le hn using 1
    field_simp [mul_comm]

lemma exp_sub_sum_range_succ_isLittleO_pow (n : ℕ) :
    (fun x ↦ exp x - ∑ i ∈ Finset.range (n + 1), x ^ i / i !) =o[𝓝 0] (· ^ n) :=
  (exp_sub_sum_range_isBigO_pow (n + 1)).trans_isLittleO <| isLittleO_pow_pow n.lt_succ_self

end Complex

section ComplexContinuousExpComp

variable {α : Type*}

open Complex

theorem Filter.Tendsto.cexp {l : Filter α} {f : α → ℂ} {z : ℂ} (hf : Tendsto f l (𝓝 z)) :
    Tendsto (fun x => exp (f x)) l (𝓝 (exp z)) :=
  (continuous_exp.tendsto _).comp hf

variable [TopologicalSpace α] {f : α → ℂ} {s : Set α} {x : α}

nonrec
theorem ContinuousWithinAt.cexp (h : ContinuousWithinAt f s x) :
    ContinuousWithinAt (fun y => exp (f y)) s x :=
  h.cexp

@[fun_prop]
nonrec
theorem ContinuousAt.cexp (h : ContinuousAt f x) : ContinuousAt (fun y => exp (f y)) x :=
  h.cexp

@[fun_prop]
theorem ContinuousOn.cexp (h : ContinuousOn f s) : ContinuousOn (fun y => exp (f y)) s :=
  fun x hx => (h x hx).cexp

@[fun_prop]
theorem Continuous.cexp (h : Continuous f) : Continuous fun y => exp (f y) :=
  continuous_iff_continuousAt.2 fun _ => h.continuousAt.cexp

/-- The complex exponential function is uniformly continuous on left half planes. -/
lemma UniformlyContinuousOn.cexp (a : ℝ) : UniformContinuousOn exp {x : ℂ | x.re ≤ a} := by
  have : Continuous (cexp - 1) := Continuous.sub (Continuous.cexp continuous_id') continuous_one
  rw [Metric.uniformContinuousOn_iff, Metric.continuous_iff'] at *
  intro ε hε
  simp only [gt_iff_lt, Pi.sub_apply, Pi.one_apply, dist_sub_eq_dist_add_right,
    sub_add_cancel] at this
  have ha : 0 < ε / (2 * Real.exp a) := by positivity
  have H := this 0 (ε / (2 * Real.exp a)) ha
  rw [Metric.eventually_nhds_iff] at H
  obtain ⟨δ, hδ⟩ := H
  refine ⟨δ, hδ.1, ?_⟩
  intros x _ y hy hxy
  have h3 := hδ.2 (y := x - y) (by simpa only [dist_zero_right, norm_eq_abs] using hxy)
  rw [dist_eq_norm, exp_zero] at *
  have : cexp x - cexp y = cexp y * (cexp (x - y) - 1) := by
      rw [mul_sub_one, ← exp_add]
      ring_nf
  rw [this, mul_comm]
  have hya : ‖cexp y‖ ≤ Real.exp a := by
    simp only [norm_eq_abs, abs_exp, Real.exp_le_exp]
    exact hy
  simp only [gt_iff_lt, dist_zero_right, norm_eq_abs, Set.mem_setOf_eq, norm_mul,
    Complex.abs_exp] at *
  apply lt_of_le_of_lt (mul_le_mul h3.le hya (Real.exp_nonneg y.re) (le_of_lt ha))
  have hrr : ε / (2 * a.exp) * a.exp = ε / 2 := by
    nth_rw 2 [mul_comm]
    field_simp [mul_assoc]
  rw [hrr]
  exact div_two_lt_of_pos hε

end ComplexContinuousExpComp

namespace Real

@[continuity]
theorem continuous_exp : Continuous exp :=
  Complex.continuous_re.comp Complex.continuous_ofReal.cexp

theorem continuousOn_exp {s : Set ℝ} : ContinuousOn exp s :=
  continuous_exp.continuousOn

lemma exp_sub_sum_range_isBigO_pow (n : ℕ) :
    (fun x ↦ exp x - ∑ i ∈ Finset.range n, x ^ i / i !) =O[𝓝 0] (· ^ n) := by
  have := (Complex.exp_sub_sum_range_isBigO_pow n).comp_tendsto
    (Complex.continuous_ofReal.tendsto' 0 0 rfl)
  simp only [Function.comp_def] at this
  norm_cast at this

lemma exp_sub_sum_range_succ_isLittleO_pow (n : ℕ) :
    (fun x ↦ exp x - ∑ i ∈ Finset.range (n + 1), x ^ i / i !) =o[𝓝 0] (· ^ n) :=
  (exp_sub_sum_range_isBigO_pow (n + 1)).trans_isLittleO <| isLittleO_pow_pow n.lt_succ_self

end Real

section RealContinuousExpComp

variable {α : Type*}

open Real

theorem Filter.Tendsto.rexp {l : Filter α} {f : α → ℝ} {z : ℝ} (hf : Tendsto f l (𝓝 z)) :
    Tendsto (fun x => exp (f x)) l (𝓝 (exp z)) :=
  (continuous_exp.tendsto _).comp hf
<<<<<<< HEAD
#align filter.tendsto.exp Filter.Tendsto.rexp
=======
>>>>>>> 99508fb5

variable [TopologicalSpace α] {f : α → ℝ} {s : Set α} {x : α}

-- TODO: the two next theorems should be `rexp` as well
nonrec
<<<<<<< HEAD
theorem ContinuousWithinAt.exp (h : ContinuousWithinAt f s x) :
    ContinuousWithinAt (fun y => exp (f y)) s x :=
  h.rexp
#align continuous_within_at.exp ContinuousWithinAt.exp

@[fun_prop]
nonrec
theorem ContinuousAt.exp (h : ContinuousAt f x) : ContinuousAt (fun y => exp (f y)) x :=
  h.rexp
#align continuous_at.exp ContinuousAt.exp
=======
theorem ContinuousWithinAt.rexp (h : ContinuousWithinAt f s x) :
    ContinuousWithinAt (fun y ↦ exp (f y)) s x :=
  h.rexp
@[deprecated (since := "2024-05-09")] alias ContinuousWithinAt.exp := ContinuousWithinAt.rexp

@[fun_prop]
nonrec
theorem ContinuousAt.rexp (h : ContinuousAt f x) : ContinuousAt (fun y ↦ exp (f y)) x :=
  h.rexp
@[deprecated (since := "2024-05-09")] alias ContinuousAt.exp := ContinuousAt.rexp
>>>>>>> 99508fb5

@[fun_prop]
theorem ContinuousOn.rexp (h : ContinuousOn f s) :
    ContinuousOn (fun y ↦ exp (f y)) s :=
  fun x hx ↦ (h x hx).rexp
@[deprecated (since := "2024-05-09")] alias ContinuousOn.exp := ContinuousOn.rexp

@[fun_prop]
theorem Continuous.rexp (h : Continuous f) : Continuous fun y ↦ exp (f y) :=
  continuous_iff_continuousAt.2 fun _ ↦ h.continuousAt.rexp
@[deprecated (since := "2024-05-09")] alias Continuous.exp := Continuous.rexp

end RealContinuousExpComp

namespace Real

variable {α : Type*} {x y z : ℝ} {l : Filter α}

theorem exp_half (x : ℝ) : exp (x / 2) = √(exp x) := by
  rw [eq_comm, sqrt_eq_iff_eq_sq, sq, ← exp_add, add_halves] <;> exact (exp_pos _).le

/-- The real exponential function tends to `+∞` at `+∞`. -/
theorem tendsto_exp_atTop : Tendsto exp atTop atTop := by
  have A : Tendsto (fun x : ℝ => x + 1) atTop atTop :=
    tendsto_atTop_add_const_right atTop 1 tendsto_id
  have B : ∀ᶠ x in atTop, x + 1 ≤ exp x := eventually_atTop.2 ⟨0, fun x _ => add_one_le_exp x⟩
  exact tendsto_atTop_mono' atTop B A

/-- The real exponential function tends to `0` at `-∞` or, equivalently, `exp(-x)` tends to `0`
at `+∞` -/
theorem tendsto_exp_neg_atTop_nhds_zero : Tendsto (fun x => exp (-x)) atTop (𝓝 0) :=
  (tendsto_inv_atTop_zero.comp tendsto_exp_atTop).congr fun x => (exp_neg x).symm
@[deprecated (since := "2024-01-31")]
alias tendsto_exp_neg_atTop_nhds_0 := tendsto_exp_neg_atTop_nhds_zero

/-- The real exponential function tends to `1` at `0`. -/
theorem tendsto_exp_nhds_zero_nhds_one : Tendsto exp (𝓝 0) (𝓝 1) := by
  convert continuous_exp.tendsto 0
  simp

@[deprecated (since := "2024-01-31")]
alias tendsto_exp_nhds_0_nhds_1 := tendsto_exp_nhds_zero_nhds_one

theorem tendsto_exp_atBot : Tendsto exp atBot (𝓝 0) :=
  (tendsto_exp_neg_atTop_nhds_zero.comp tendsto_neg_atBot_atTop).congr fun x =>
    congr_arg exp <| neg_neg x

theorem tendsto_exp_atBot_nhdsWithin : Tendsto exp atBot (𝓝[>] 0) :=
  tendsto_inf.2 ⟨tendsto_exp_atBot, tendsto_principal.2 <| Eventually.of_forall exp_pos⟩

@[simp]
theorem isBoundedUnder_ge_exp_comp (l : Filter α) (f : α → ℝ) :
    IsBoundedUnder (· ≥ ·) l fun x => exp (f x) :=
  isBoundedUnder_of ⟨0, fun _ => (exp_pos _).le⟩

@[simp]
theorem isBoundedUnder_le_exp_comp {f : α → ℝ} :
    (IsBoundedUnder (· ≤ ·) l fun x => exp (f x)) ↔ IsBoundedUnder (· ≤ ·) l f :=
  exp_monotone.isBoundedUnder_le_comp_iff tendsto_exp_atTop

/-- The function `exp(x)/x^n` tends to `+∞` at `+∞`, for any natural number `n` -/
theorem tendsto_exp_div_pow_atTop (n : ℕ) : Tendsto (fun x => exp x / x ^ n) atTop atTop := by
  refine (atTop_basis_Ioi.tendsto_iff (atTop_basis' 1)).2 fun C hC₁ => ?_
  have hC₀ : 0 < C := zero_lt_one.trans_le hC₁
  have : 0 < (exp 1 * C)⁻¹ := inv_pos.2 (mul_pos (exp_pos _) hC₀)
  obtain ⟨N, hN⟩ : ∃ N : ℕ, ∀ k ≥ N, (↑k : ℝ) ^ n / exp 1 ^ k < (exp 1 * C)⁻¹ :=
    eventually_atTop.1
      ((tendsto_pow_const_div_const_pow_of_one_lt n (one_lt_exp_iff.2 zero_lt_one)).eventually
        (gt_mem_nhds this))
  simp only [← exp_nat_mul, mul_one, div_lt_iff, exp_pos, ← div_eq_inv_mul] at hN
  refine ⟨N, trivial, fun x hx => ?_⟩
  rw [Set.mem_Ioi] at hx
  have hx₀ : 0 < x := (Nat.cast_nonneg N).trans_lt hx
  rw [Set.mem_Ici, le_div_iff₀ (pow_pos hx₀ _), ← le_div_iff₀' hC₀]
  calc
    x ^ n ≤ ⌈x⌉₊ ^ n := mod_cast pow_le_pow_left hx₀.le (Nat.le_ceil _) _
    _ ≤ exp ⌈x⌉₊ / (exp 1 * C) := mod_cast (hN _ (Nat.lt_ceil.2 hx).le).le
    _ ≤ exp (x + 1) / (exp 1 * C) := by gcongr; exact (Nat.ceil_lt_add_one hx₀.le).le
    _ = exp x / C := by rw [add_comm, exp_add, mul_div_mul_left _ _ (exp_pos _).ne']

/-- The function `x^n * exp(-x)` tends to `0` at `+∞`, for any natural number `n`. -/
theorem tendsto_pow_mul_exp_neg_atTop_nhds_zero (n : ℕ) :
    Tendsto (fun x => x ^ n * exp (-x)) atTop (𝓝 0) :=
  (tendsto_inv_atTop_zero.comp (tendsto_exp_div_pow_atTop n)).congr fun x => by
    rw [comp_apply, inv_eq_one_div, div_div_eq_mul_div, one_mul, div_eq_mul_inv, exp_neg]
@[deprecated (since := "2024-01-31")]
alias tendsto_pow_mul_exp_neg_atTop_nhds_0 := tendsto_pow_mul_exp_neg_atTop_nhds_zero

/-- The function `(b * exp x + c) / (x ^ n)` tends to `+∞` at `+∞`, for any natural number
`n` and any real numbers `b` and `c` such that `b` is positive. -/
theorem tendsto_mul_exp_add_div_pow_atTop (b c : ℝ) (n : ℕ) (hb : 0 < b) :
    Tendsto (fun x => (b * exp x + c) / x ^ n) atTop atTop := by
  rcases eq_or_ne n 0 with (rfl | hn)
  · simp only [pow_zero, div_one]
    exact (tendsto_exp_atTop.const_mul_atTop hb).atTop_add tendsto_const_nhds
  simp only [add_div, mul_div_assoc]
  exact
    ((tendsto_exp_div_pow_atTop n).const_mul_atTop hb).atTop_add
      (tendsto_const_nhds.div_atTop (tendsto_pow_atTop hn))

/-- The function `(x ^ n) / (b * exp x + c)` tends to `0` at `+∞`, for any natural number
`n` and any real numbers `b` and `c` such that `b` is nonzero. -/
theorem tendsto_div_pow_mul_exp_add_atTop (b c : ℝ) (n : ℕ) (hb : 0 ≠ b) :
    Tendsto (fun x => x ^ n / (b * exp x + c)) atTop (𝓝 0) := by
  have H : ∀ d e, 0 < d → Tendsto (fun x : ℝ => x ^ n / (d * exp x + e)) atTop (𝓝 0) := by
    intro b' c' h
    convert (tendsto_mul_exp_add_div_pow_atTop b' c' n h).inv_tendsto_atTop using 1
    ext x
    simp
  cases' lt_or_gt_of_ne hb with h h
  · exact H b c h
  · convert (H (-b) (-c) (neg_pos.mpr h)).neg using 1
    · ext x
      field_simp
      rw [← neg_add (b * exp x) c, neg_div_neg_eq]
    · rw [neg_zero]

/-- `Real.exp` as an order isomorphism between `ℝ` and `(0, +∞)`. -/
def expOrderIso : ℝ ≃o Ioi (0 : ℝ) :=
  StrictMono.orderIsoOfSurjective _ (exp_strictMono.codRestrict exp_pos) <|
    (continuous_exp.subtype_mk _).surjective
      (by rw [tendsto_Ioi_atTop]; simp only [tendsto_exp_atTop])
      (by rw [tendsto_Ioi_atBot]; simp only [tendsto_exp_atBot_nhdsWithin])

@[simp]
theorem coe_expOrderIso_apply (x : ℝ) : (expOrderIso x : ℝ) = exp x :=
  rfl

@[simp]
theorem coe_comp_expOrderIso : (↑) ∘ expOrderIso = exp :=
  rfl

@[simp]
theorem range_exp : range exp = Set.Ioi 0 := by
  rw [← coe_comp_expOrderIso, range_comp, expOrderIso.range_eq, image_univ, Subtype.range_coe]

@[simp]
theorem map_exp_atTop : map exp atTop = atTop := by
  rw [← coe_comp_expOrderIso, ← Filter.map_map, OrderIso.map_atTop, map_val_Ioi_atTop]

@[simp]
theorem comap_exp_atTop : comap exp atTop = atTop := by
  rw [← map_exp_atTop, comap_map exp_injective, map_exp_atTop]

@[simp]
theorem tendsto_exp_comp_atTop {f : α → ℝ} :
    Tendsto (fun x => exp (f x)) l atTop ↔ Tendsto f l atTop := by
  simp_rw [← comp_apply (f := exp), ← tendsto_comap_iff, comap_exp_atTop]

theorem tendsto_comp_exp_atTop {f : ℝ → α} :
    Tendsto (fun x => f (exp x)) atTop l ↔ Tendsto f atTop l := by
  simp_rw [← comp_apply (g := exp), ← tendsto_map'_iff, map_exp_atTop]

@[simp]
theorem map_exp_atBot : map exp atBot = 𝓝[>] 0 := by
  rw [← coe_comp_expOrderIso, ← Filter.map_map, expOrderIso.map_atBot, ← map_coe_Ioi_atBot]

@[simp]
theorem comap_exp_nhdsWithin_Ioi_zero : comap exp (𝓝[>] 0) = atBot := by
  rw [← map_exp_atBot, comap_map exp_injective]

theorem tendsto_comp_exp_atBot {f : ℝ → α} :
    Tendsto (fun x => f (exp x)) atBot l ↔ Tendsto f (𝓝[>] 0) l := by
  rw [← map_exp_atBot, tendsto_map'_iff]
  rfl

@[simp]
theorem comap_exp_nhds_zero : comap exp (𝓝 0) = atBot :=
  (comap_nhdsWithin_range exp 0).symm.trans <| by simp

@[simp]
theorem tendsto_exp_comp_nhds_zero {f : α → ℝ} :
    Tendsto (fun x => exp (f x)) l (𝓝 0) ↔ Tendsto f l atBot := by
  simp_rw [← comp_apply (f := exp), ← tendsto_comap_iff, comap_exp_nhds_zero]

theorem openEmbedding_exp : OpenEmbedding exp :=
  isOpen_Ioi.openEmbedding_subtype_val.comp expOrderIso.toHomeomorph.openEmbedding

@[simp]
theorem map_exp_nhds (x : ℝ) : map exp (𝓝 x) = 𝓝 (exp x) :=
  openEmbedding_exp.map_nhds_eq x

@[simp]
theorem comap_exp_nhds_exp (x : ℝ) : comap exp (𝓝 (exp x)) = 𝓝 x :=
  (openEmbedding_exp.nhds_eq_comap x).symm

theorem isLittleO_pow_exp_atTop {n : ℕ} : (fun x : ℝ => x ^ n) =o[atTop] Real.exp := by
  simpa [isLittleO_iff_tendsto fun x hx => ((exp_pos x).ne' hx).elim] using
    tendsto_div_pow_mul_exp_add_atTop 1 0 n zero_ne_one

@[simp]
theorem isBigO_exp_comp_exp_comp {f g : α → ℝ} :
    ((fun x => exp (f x)) =O[l] fun x => exp (g x)) ↔ IsBoundedUnder (· ≤ ·) l (f - g) :=
  Iff.trans (isBigO_iff_isBoundedUnder_le_div <| Eventually.of_forall fun x => exp_ne_zero _) <| by
    simp only [norm_eq_abs, abs_exp, ← exp_sub, isBoundedUnder_le_exp_comp, Pi.sub_def]

@[simp]
theorem isTheta_exp_comp_exp_comp {f g : α → ℝ} :
    ((fun x => exp (f x)) =Θ[l] fun x => exp (g x)) ↔
      IsBoundedUnder (· ≤ ·) l fun x => |f x - g x| := by
  simp only [isBoundedUnder_le_abs, ← isBoundedUnder_le_neg, neg_sub, IsTheta,
    isBigO_exp_comp_exp_comp, Pi.sub_def]

@[simp]
theorem isLittleO_exp_comp_exp_comp {f g : α → ℝ} :
    ((fun x => exp (f x)) =o[l] fun x => exp (g x)) ↔ Tendsto (fun x => g x - f x) l atTop := by
  simp only [isLittleO_iff_tendsto, exp_ne_zero, ← exp_sub, ← tendsto_neg_atTop_iff, false_imp_iff,
    imp_true_iff, tendsto_exp_comp_nhds_zero, neg_sub]

-- Porting note (#10618): @[simp] can prove:  by simp only [@Asymptotics.isLittleO_one_left_iff,
--   Real.norm_eq_abs, Real.abs_exp, @Real.tendsto_exp_comp_atTop]
theorem isLittleO_one_exp_comp {f : α → ℝ} :
    ((fun _ => 1 : α → ℝ) =o[l] fun x => exp (f x)) ↔ Tendsto f l atTop := by
  simp only [← exp_zero, isLittleO_exp_comp_exp_comp, sub_zero]

/-- `Real.exp (f x)` is bounded away from zero along a filter if and only if this filter is bounded
from below under `f`. -/
@[simp]
theorem isBigO_one_exp_comp {f : α → ℝ} :
    ((fun _ => 1 : α → ℝ) =O[l] fun x => exp (f x)) ↔ IsBoundedUnder (· ≥ ·) l f := by
  simp only [← exp_zero, isBigO_exp_comp_exp_comp, Pi.sub_def, zero_sub, isBoundedUnder_le_neg]

/-- `Real.exp (f x)` is bounded away from zero along a filter if and only if this filter is bounded
from below under `f`. -/
theorem isBigO_exp_comp_one {f : α → ℝ} :
    (fun x => exp (f x)) =O[l] (fun _ => 1 : α → ℝ) ↔ IsBoundedUnder (· ≤ ·) l f := by
  simp only [isBigO_one_iff, norm_eq_abs, abs_exp, isBoundedUnder_le_exp_comp]

/-- `Real.exp (f x)` is bounded away from zero and infinity along a filter `l` if and only if
`|f x|` is bounded from above along this filter. -/
@[simp]
theorem isTheta_exp_comp_one {f : α → ℝ} :
    (fun x => exp (f x)) =Θ[l] (fun _ => 1 : α → ℝ) ↔ IsBoundedUnder (· ≤ ·) l fun x => |f x| := by
  simp only [← exp_zero, isTheta_exp_comp_exp_comp, sub_zero]

lemma summable_exp_nat_mul_iff {a : ℝ} :
    Summable (fun n : ℕ ↦ exp (n * a)) ↔ a < 0 := by
  simp only [exp_nat_mul, summable_geometric_iff_norm_lt_one, norm_of_nonneg (exp_nonneg _),
    exp_lt_one_iff]

lemma summable_exp_neg_nat : Summable fun n : ℕ ↦ exp (-n) := by
  simpa only [mul_neg_one] using summable_exp_nat_mul_iff.mpr neg_one_lt_zero

lemma summable_pow_mul_exp_neg_nat_mul (k : ℕ) {r : ℝ} (hr : 0 < r) :
    Summable fun n : ℕ ↦ n ^ k * exp (-r * n) := by
  simp_rw [mul_comm (-r), exp_nat_mul]
  apply summable_pow_mul_geometric_of_norm_lt_one
  rwa [norm_of_nonneg (exp_nonneg _), exp_lt_one_iff, neg_lt_zero]

end Real

open Real in
/-- If `f` has sum `a`, then `exp ∘ f` has product `exp a`. -/
lemma HasSum.rexp {ι} {f : ι → ℝ} {a : ℝ} (h : HasSum f a) : HasProd (rexp ∘ f) (rexp a) :=
  Tendsto.congr (fun s ↦ exp_sum s f) <| Tendsto.rexp h

namespace Complex

@[simp]
theorem comap_exp_cobounded : comap exp (cobounded ℂ) = comap re atTop :=
  calc
    comap exp (cobounded ℂ) = comap re (comap Real.exp atTop) := by
      simp only [← comap_norm_atTop, Complex.norm_eq_abs, comap_comap, Function.comp_def, abs_exp]
    _ = comap re atTop := by rw [Real.comap_exp_atTop]

@[simp]
theorem comap_exp_nhds_zero : comap exp (𝓝 0) = comap re atBot :=
  calc
    comap exp (𝓝 0) = comap re (comap Real.exp (𝓝 0)) := by
      simp only [comap_comap, ← comap_abs_nhds_zero, Function.comp_def, abs_exp]
    _ = comap re atBot := by rw [Real.comap_exp_nhds_zero]

theorem comap_exp_nhdsWithin_zero : comap exp (𝓝[≠] 0) = comap re atBot := by
  have : (exp ⁻¹' {0})ᶜ = Set.univ := eq_univ_of_forall exp_ne_zero
  simp [nhdsWithin, comap_exp_nhds_zero, this]

theorem tendsto_exp_nhds_zero_iff {α : Type*} {l : Filter α} {f : α → ℂ} :
    Tendsto (fun x => exp (f x)) l (𝓝 0) ↔ Tendsto (fun x => re (f x)) l atBot := by
  simp_rw [← comp_apply (f := exp), ← tendsto_comap_iff, comap_exp_nhds_zero, tendsto_comap_iff]
  rfl

/-- `Complex.abs (Complex.exp z) → ∞` as `Complex.re z → ∞`. -/
theorem tendsto_exp_comap_re_atTop : Tendsto exp (comap re atTop) (cobounded ℂ) :=
  comap_exp_cobounded ▸ tendsto_comap

/-- `Complex.exp z → 0` as `Complex.re z → -∞`. -/
theorem tendsto_exp_comap_re_atBot : Tendsto exp (comap re atBot) (𝓝 0) :=
  comap_exp_nhds_zero ▸ tendsto_comap

theorem tendsto_exp_comap_re_atBot_nhdsWithin : Tendsto exp (comap re atBot) (𝓝[≠] 0) :=
  comap_exp_nhdsWithin_zero ▸ tendsto_comap

end Complex

open Complex in
/-- If `f` has sum `a`, then `exp ∘ f` has product `exp a`. -/
lemma HasSum.cexp {ι : Type*} {f : ι → ℂ} {a : ℂ} (h : HasSum f a) : HasProd (cexp ∘ f) (cexp a) :=
  Filter.Tendsto.congr (fun s ↦ exp_sum s f) <| Filter.Tendsto.cexp h<|MERGE_RESOLUTION|>--- conflicted
+++ resolved
@@ -180,27 +180,10 @@
 theorem Filter.Tendsto.rexp {l : Filter α} {f : α → ℝ} {z : ℝ} (hf : Tendsto f l (𝓝 z)) :
     Tendsto (fun x => exp (f x)) l (𝓝 (exp z)) :=
   (continuous_exp.tendsto _).comp hf
-<<<<<<< HEAD
-#align filter.tendsto.exp Filter.Tendsto.rexp
-=======
->>>>>>> 99508fb5
 
 variable [TopologicalSpace α] {f : α → ℝ} {s : Set α} {x : α}
 
--- TODO: the two next theorems should be `rexp` as well
 nonrec
-<<<<<<< HEAD
-theorem ContinuousWithinAt.exp (h : ContinuousWithinAt f s x) :
-    ContinuousWithinAt (fun y => exp (f y)) s x :=
-  h.rexp
-#align continuous_within_at.exp ContinuousWithinAt.exp
-
-@[fun_prop]
-nonrec
-theorem ContinuousAt.exp (h : ContinuousAt f x) : ContinuousAt (fun y => exp (f y)) x :=
-  h.rexp
-#align continuous_at.exp ContinuousAt.exp
-=======
 theorem ContinuousWithinAt.rexp (h : ContinuousWithinAt f s x) :
     ContinuousWithinAt (fun y ↦ exp (f y)) s x :=
   h.rexp
@@ -211,7 +194,6 @@
 theorem ContinuousAt.rexp (h : ContinuousAt f x) : ContinuousAt (fun y ↦ exp (f y)) x :=
   h.rexp
 @[deprecated (since := "2024-05-09")] alias ContinuousAt.exp := ContinuousAt.rexp
->>>>>>> 99508fb5
 
 @[fun_prop]
 theorem ContinuousOn.rexp (h : ContinuousOn f s) :
