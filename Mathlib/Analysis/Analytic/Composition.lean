/-
Copyright (c) 2020 Sébastien Gouëzel. All rights reserved.
Released under Apache 2.0 license as described in the file LICENSE.
Authors: Sébastien Gouëzel, Johan Commelin
-/
import Mathlib.Analysis.Analytic.Basic
import Mathlib.Combinatorics.Enumerative.Composition

/-!
# Composition of analytic functions

In this file we prove that the composition of analytic functions is analytic.

The argument is the following. Assume `g z = ∑' qₙ (z, ..., z)` and `f y = ∑' pₖ (y, ..., y)`. Then

`g (f y) = ∑' qₙ (∑' pₖ (y, ..., y), ..., ∑' pₖ (y, ..., y))
= ∑' qₙ (p_{i₁} (y, ..., y), ..., p_{iₙ} (y, ..., y))`.

For each `n` and `i₁, ..., iₙ`, define a `i₁ + ... + iₙ` multilinear function mapping
`(y₀, ..., y_{i₁ + ... + iₙ - 1})` to
`qₙ (p_{i₁} (y₀, ..., y_{i₁-1}), p_{i₂} (y_{i₁}, ..., y_{i₁ + i₂ - 1}), ..., p_{iₙ} (....)))`.
Then `g ∘ f` is obtained by summing all these multilinear functions.

To formalize this, we use compositions of an integer `N`, i.e., its decompositions into
a sum `i₁ + ... + iₙ` of positive integers. Given such a composition `c` and two formal
multilinear series `q` and `p`, let `q.compAlongComposition p c` be the above multilinear
function. Then the `N`-th coefficient in the power series expansion of `g ∘ f` is the sum of these
terms over all `c : Composition N`.

To complete the proof, we need to show that this power series has a positive radius of convergence.
This follows from the fact that `Composition N` has cardinality `2^(N-1)` and estimates on
the norm of `qₙ` and `pₖ`, which give summability. We also need to show that it indeed converges to
`g ∘ f`. For this, we note that the composition of partial sums converges to `g ∘ f`, and that it
corresponds to a part of the whole sum, on a subset that increases to the whole space. By
summability of the norms, this implies the overall convergence.

## Main results

* `q.comp p` is the formal composition of the formal multilinear series `q` and `p`.
* `HasFPowerSeriesAt.comp` states that if two functions `g` and `f` admit power series expansions
  `q` and `p`, then `g ∘ f` admits a power series expansion given by `q.comp p`.
* `AnalyticAt.comp` states that the composition of analytic functions is analytic.
* `FormalMultilinearSeries.comp_assoc` states that composition is associative on formal
  multilinear series.

## Implementation details

The main technical difficulty is to write down things. In particular, we need to define precisely
`q.compAlongComposition p c` and to show that it is indeed a continuous multilinear
function. This requires a whole interface built on the class `Composition`. Once this is set,
the main difficulty is to reorder the sums, writing the composition of the partial sums as a sum
over some subset of `Σ n, Composition n`. We need to check that the reordering is a bijection,
running over difficulties due to the dependent nature of the types under consideration, that are
controlled thanks to the interface for `Composition`.

The associativity of composition on formal multilinear series is a nontrivial result: it does not
follow from the associativity of composition of analytic functions, as there is no uniqueness for
the formal multilinear series representing a function (and also, it holds even when the radius of
convergence of the series is `0`). Instead, we give a direct proof, which amounts to reordering
double sums in a careful way. The change of variables is a canonical (combinatorial) bijection
`Composition.sigmaEquivSigmaPi` between `(Σ (a : Composition n), Composition a.length)` and
`(Σ (c : Composition n), Π (i : Fin c.length), Composition (c.blocksFun i))`, and is described
in more details below in the paragraph on associativity.
-/


noncomputable section

variable {𝕜 : Type*} {E F G H : Type*}

open Filter List

open scoped Topology NNReal ENNReal

section Topological

variable [CommRing 𝕜] [AddCommGroup E] [AddCommGroup F] [AddCommGroup G]
variable [Module 𝕜 E] [Module 𝕜 F] [Module 𝕜 G]
variable [TopologicalSpace E] [TopologicalSpace F] [TopologicalSpace G]

/-! ### Composing formal multilinear series -/


namespace FormalMultilinearSeries

variable [TopologicalAddGroup E] [ContinuousConstSMul 𝕜 E]
variable [TopologicalAddGroup F] [ContinuousConstSMul 𝕜 F]
variable [TopologicalAddGroup G] [ContinuousConstSMul 𝕜 G]

/-!
In this paragraph, we define the composition of formal multilinear series, by summing over all
possible compositions of `n`.
-/


/-- Given a formal multilinear series `p`, a composition `c` of `n` and the index `i` of a
block of `c`, we may define a function on `Fin n → E` by picking the variables in the `i`-th block
of `n`, and applying the corresponding coefficient of `p` to these variables. This function is
called `p.applyComposition c v i` for `v : Fin n → E` and `i : Fin c.length`. -/
def applyComposition (p : FormalMultilinearSeries 𝕜 E F) {n : ℕ} (c : Composition n) :
    (Fin n → E) → Fin c.length → F := fun v i => p (c.blocksFun i) (v ∘ c.embedding i)

theorem applyComposition_ones (p : FormalMultilinearSeries 𝕜 E F) (n : ℕ) :
    p.applyComposition (Composition.ones n) = fun v i =>
      p 1 fun _ => v (Fin.castLE (Composition.length_le _) i) := by
  funext v i
  apply p.congr (Composition.ones_blocksFun _ _)
  intro j hjn hj1
  obtain rfl : j = 0 := by omega
  refine congr_arg v ?_
  rw [Fin.ext_iff, Fin.coe_castLE, Composition.ones_embedding, Fin.val_mk]

theorem applyComposition_single (p : FormalMultilinearSeries 𝕜 E F) {n : ℕ} (hn : 0 < n)
    (v : Fin n → E) : p.applyComposition (Composition.single n hn) v = fun _j => p n v := by
  ext j
  refine p.congr (by simp) fun i hi1 hi2 => ?_
  dsimp
  congr 1
  convert Composition.single_embedding hn ⟨i, hi2⟩ using 1
  cases' j with j_val j_property
  have : j_val = 0 := le_bot_iff.1 (Nat.lt_succ_iff.1 j_property)
  congr!
  simp

@[simp]
theorem removeZero_applyComposition (p : FormalMultilinearSeries 𝕜 E F) {n : ℕ}
    (c : Composition n) : p.removeZero.applyComposition c = p.applyComposition c := by
  ext v i
  simp [applyComposition, zero_lt_one.trans_le (c.one_le_blocksFun i), removeZero_of_pos]

/-- Technical lemma stating how `p.applyComposition` commutes with updating variables. This
will be the key point to show that functions constructed from `applyComposition` retain
multilinearity. -/
theorem applyComposition_update (p : FormalMultilinearSeries 𝕜 E F) {n : ℕ} (c : Composition n)
    (j : Fin n) (v : Fin n → E) (z : E) :
    p.applyComposition c (Function.update v j z) =
      Function.update (p.applyComposition c v) (c.index j)
        (p (c.blocksFun (c.index j))
          (Function.update (v ∘ c.embedding (c.index j)) (c.invEmbedding j) z)) := by
  ext k
  by_cases h : k = c.index j
  · rw [h]
    let r : Fin (c.blocksFun (c.index j)) → Fin n := c.embedding (c.index j)
    simp only [Function.update_same]
    change p (c.blocksFun (c.index j)) (Function.update v j z ∘ r) = _
    let j' := c.invEmbedding j
    suffices B : Function.update v j z ∘ r = Function.update (v ∘ r) j' z by rw [B]
    suffices C : Function.update v (r j') z ∘ r = Function.update (v ∘ r) j' z by
      convert C; exact (c.embedding_comp_inv j).symm
    exact Function.update_comp_eq_of_injective _ (c.embedding _).injective _ _
  · simp only [h, Function.update_eq_self, Function.update_noteq, Ne, not_false_iff]
    let r : Fin (c.blocksFun k) → Fin n := c.embedding k
    change p (c.blocksFun k) (Function.update v j z ∘ r) = p (c.blocksFun k) (v ∘ r)
    suffices B : Function.update v j z ∘ r = v ∘ r by rw [B]
    apply Function.update_comp_eq_of_not_mem_range
    rwa [c.mem_range_embedding_iff']

@[simp]
theorem compContinuousLinearMap_applyComposition {n : ℕ} (p : FormalMultilinearSeries 𝕜 F G)
    (f : E →L[𝕜] F) (c : Composition n) (v : Fin n → E) :
    (p.compContinuousLinearMap f).applyComposition c v = p.applyComposition c (f ∘ v) := by
  simp (config := {unfoldPartialApp := true}) [applyComposition]; rfl

end FormalMultilinearSeries

namespace ContinuousMultilinearMap

open FormalMultilinearSeries

variable [TopologicalAddGroup E] [ContinuousConstSMul 𝕜 E]
variable [TopologicalAddGroup F] [ContinuousConstSMul 𝕜 F]

/-- Given a formal multilinear series `p`, a composition `c` of `n` and a continuous multilinear
map `f` in `c.length` variables, one may form a continuous multilinear map in `n` variables by
applying the right coefficient of `p` to each block of the composition, and then applying `f` to
the resulting vector. It is called `f.compAlongComposition p c`. -/
def compAlongComposition {n : ℕ} (p : FormalMultilinearSeries 𝕜 E F) (c : Composition n)
    (f : ContinuousMultilinearMap 𝕜 (fun _i : Fin c.length => F) G) :
    ContinuousMultilinearMap 𝕜 (fun _i : Fin n => E) G where
  toFun v := f (p.applyComposition c v)
  map_add' v i x y := by
    cases Subsingleton.elim ‹_› (instDecidableEqFin _)
    simp only [applyComposition_update, ContinuousMultilinearMap.map_add]
  map_smul' v i c x := by
    cases Subsingleton.elim ‹_› (instDecidableEqFin _)
    simp only [applyComposition_update, ContinuousMultilinearMap.map_smul]
  cont :=
    f.cont.comp <|
      continuous_pi fun i => (coe_continuous _).comp <| continuous_pi fun j => continuous_apply _

@[simp]
theorem compAlongComposition_apply {n : ℕ} (p : FormalMultilinearSeries 𝕜 E F) (c : Composition n)
    (f : ContinuousMultilinearMap 𝕜 (fun _i : Fin c.length => F) G) (v : Fin n → E) :
    (f.compAlongComposition p c) v = f (p.applyComposition c v) :=
  rfl

end ContinuousMultilinearMap

namespace FormalMultilinearSeries

variable [TopologicalAddGroup E] [ContinuousConstSMul 𝕜 E]
variable [TopologicalAddGroup F] [ContinuousConstSMul 𝕜 F]
variable [TopologicalAddGroup G] [ContinuousConstSMul 𝕜 G]

/-- Given two formal multilinear series `q` and `p` and a composition `c` of `n`, one may
form a continuous multilinear map in `n` variables by applying the right coefficient of `p` to each
block of the composition, and then applying `q c.length` to the resulting vector. It is
called `q.compAlongComposition p c`. -/
def compAlongComposition {n : ℕ} (q : FormalMultilinearSeries 𝕜 F G)
    (p : FormalMultilinearSeries 𝕜 E F) (c : Composition n) :
    ContinuousMultilinearMap 𝕜 (fun _i : Fin n => E) G :=
  (q c.length).compAlongComposition p c

@[simp]
theorem compAlongComposition_apply {n : ℕ} (q : FormalMultilinearSeries 𝕜 F G)
    (p : FormalMultilinearSeries 𝕜 E F) (c : Composition n) (v : Fin n → E) :
    (q.compAlongComposition p c) v = q c.length (p.applyComposition c v) :=
  rfl

/-- Formal composition of two formal multilinear series. The `n`-th coefficient in the composition
is defined to be the sum of `q.compAlongComposition p c` over all compositions of
`n`. In other words, this term (as a multilinear function applied to `v_0, ..., v_{n-1}`) is
`∑'_{k} ∑'_{i₁ + ... + iₖ = n} qₖ (p_{i_1} (...), ..., p_{i_k} (...))`, where one puts all variables
`v_0, ..., v_{n-1}` in increasing order in the dots.

In general, the composition `q ∘ p` only makes sense when the constant coefficient of `p` vanishes.
We give a general formula but which ignores the value of `p 0` instead.
-/
protected def comp (q : FormalMultilinearSeries 𝕜 F G) (p : FormalMultilinearSeries 𝕜 E F) :
    FormalMultilinearSeries 𝕜 E G := fun n => ∑ c : Composition n, q.compAlongComposition p c

/-- The `0`-th coefficient of `q.comp p` is `q 0`. Since these maps are multilinear maps in zero
variables, but on different spaces, we can not state this directly, so we state it when applied to
arbitrary vectors (which have to be the zero vector). -/
theorem comp_coeff_zero (q : FormalMultilinearSeries 𝕜 F G) (p : FormalMultilinearSeries 𝕜 E F)
    (v : Fin 0 → E) (v' : Fin 0 → F) : (q.comp p) 0 v = q 0 v' := by
  let c : Composition 0 := Composition.ones 0
  dsimp [FormalMultilinearSeries.comp]
  have : {c} = (Finset.univ : Finset (Composition 0)) := by
    apply Finset.eq_of_subset_of_card_le <;> simp [Finset.card_univ, composition_card 0]
  rw [← this, Finset.sum_singleton, compAlongComposition_apply]
  symm; congr! -- Porting note: needed the stronger `congr!`!

@[simp]
theorem comp_coeff_zero' (q : FormalMultilinearSeries 𝕜 F G) (p : FormalMultilinearSeries 𝕜 E F)
    (v : Fin 0 → E) : (q.comp p) 0 v = q 0 fun _i => 0 :=
  q.comp_coeff_zero p v _

/-- The `0`-th coefficient of `q.comp p` is `q 0`. When `p` goes from `E` to `E`, this can be
expressed as a direct equality -/
theorem comp_coeff_zero'' (q : FormalMultilinearSeries 𝕜 E F) (p : FormalMultilinearSeries 𝕜 E E) :
    (q.comp p) 0 = q 0 := by ext v; exact q.comp_coeff_zero p _ _

/-- The first coefficient of a composition of formal multilinear series is the composition of the
first coefficients seen as continuous linear maps. -/
theorem comp_coeff_one (q : FormalMultilinearSeries 𝕜 F G) (p : FormalMultilinearSeries 𝕜 E F)
    (v : Fin 1 → E) : (q.comp p) 1 v = q 1 fun _i => p 1 v := by
  have : {Composition.ones 1} = (Finset.univ : Finset (Composition 1)) :=
    Finset.eq_univ_of_card _ (by simp [composition_card])
  simp only [FormalMultilinearSeries.comp, compAlongComposition_apply, ← this,
    Finset.sum_singleton]
  refine q.congr (by simp) fun i hi1 hi2 => ?_
  simp only [applyComposition_ones]
  exact p.congr rfl fun j _hj1 hj2 => by congr! -- Porting note: needed the stronger `congr!`

/-- Only `0`-th coefficient of `q.comp p` depends on `q 0`. -/
theorem removeZero_comp_of_pos (q : FormalMultilinearSeries 𝕜 F G)
    (p : FormalMultilinearSeries 𝕜 E F) {n : ℕ} (hn : 0 < n) :
    q.removeZero.comp p n = q.comp p n := by
  ext v
  simp only [FormalMultilinearSeries.comp, compAlongComposition,
    ContinuousMultilinearMap.compAlongComposition_apply, ContinuousMultilinearMap.sum_apply]
  refine Finset.sum_congr rfl fun c _hc => ?_
  rw [removeZero_of_pos _ (c.length_pos_of_pos hn)]

@[simp]
theorem comp_removeZero (q : FormalMultilinearSeries 𝕜 F G) (p : FormalMultilinearSeries 𝕜 E F) :
    q.comp p.removeZero = q.comp p := by ext n; simp [FormalMultilinearSeries.comp]

end FormalMultilinearSeries

end Topological

variable [NontriviallyNormedField 𝕜] [NormedAddCommGroup E] [NormedSpace 𝕜 E] [NormedAddCommGroup F]
  [NormedSpace 𝕜 F] [NormedAddCommGroup G] [NormedSpace 𝕜 G] [NormedAddCommGroup H]
  [NormedSpace 𝕜 H]

namespace FormalMultilinearSeries

/-- The norm of `f.compAlongComposition p c` is controlled by the product of
the norms of the relevant bits of `f` and `p`. -/
theorem compAlongComposition_bound {n : ℕ} (p : FormalMultilinearSeries 𝕜 E F) (c : Composition n)
    (f : ContinuousMultilinearMap 𝕜 (fun _i : Fin c.length => F) G) (v : Fin n → E) :
    ‖f.compAlongComposition p c v‖ ≤ (‖f‖ * ∏ i, ‖p (c.blocksFun i)‖) * ∏ i : Fin n, ‖v i‖ :=
  calc
    ‖f.compAlongComposition p c v‖ = ‖f (p.applyComposition c v)‖ := rfl
    _ ≤ ‖f‖ * ∏ i, ‖p.applyComposition c v i‖ := ContinuousMultilinearMap.le_opNorm _ _
    _ ≤ ‖f‖ * ∏ i, ‖p (c.blocksFun i)‖ * ∏ j : Fin (c.blocksFun i), ‖(v ∘ c.embedding i) j‖ := by
      apply mul_le_mul_of_nonneg_left _ (norm_nonneg _)
      refine Finset.prod_le_prod (fun i _hi => norm_nonneg _) fun i _hi => ?_
      apply ContinuousMultilinearMap.le_opNorm
    _ = (‖f‖ * ∏ i, ‖p (c.blocksFun i)‖) *
        ∏ i, ∏ j : Fin (c.blocksFun i), ‖(v ∘ c.embedding i) j‖ := by
      rw [Finset.prod_mul_distrib, mul_assoc]
    _ = (‖f‖ * ∏ i, ‖p (c.blocksFun i)‖) * ∏ i : Fin n, ‖v i‖ := by
      rw [← c.blocksFinEquiv.prod_comp, ← Finset.univ_sigma_univ, Finset.prod_sigma]
      congr

/-- The norm of `q.compAlongComposition p c` is controlled by the product of
the norms of the relevant bits of `q` and `p`. -/
theorem compAlongComposition_norm {n : ℕ} (q : FormalMultilinearSeries 𝕜 F G)
    (p : FormalMultilinearSeries 𝕜 E F) (c : Composition n) :
    ‖q.compAlongComposition p c‖ ≤ ‖q c.length‖ * ∏ i, ‖p (c.blocksFun i)‖ :=
  ContinuousMultilinearMap.opNorm_le_bound _ (by positivity) (compAlongComposition_bound _ _ _)
<<<<<<< HEAD
#align formal_multilinear_series.comp_along_composition_norm FormalMultilinearSeries.compAlongComposition_norm
=======
>>>>>>> 99508fb5

theorem compAlongComposition_nnnorm {n : ℕ} (q : FormalMultilinearSeries 𝕜 F G)
    (p : FormalMultilinearSeries 𝕜 E F) (c : Composition n) :
    ‖q.compAlongComposition p c‖₊ ≤ ‖q c.length‖₊ * ∏ i, ‖p (c.blocksFun i)‖₊ := by
  rw [← NNReal.coe_le_coe]; push_cast; exact q.compAlongComposition_norm p c

/-!
### The identity formal power series

We will now define the identity power series, and show that it is a neutral element for left and
right composition.
-/


section

variable (𝕜 E)

/-- The identity formal multilinear series, with all coefficients equal to `0` except for `n = 1`
where it is (the continuous multilinear version of) the identity. -/
def id : FormalMultilinearSeries 𝕜 E E
  | 0 => 0
  | 1 => (continuousMultilinearCurryFin1 𝕜 E E).symm (ContinuousLinearMap.id 𝕜 E)
  | _ => 0

/-- The first coefficient of `id 𝕜 E` is the identity. -/
@[simp]
theorem id_apply_one (v : Fin 1 → E) : (FormalMultilinearSeries.id 𝕜 E) 1 v = v 0 :=
  rfl

/-- The `n`th coefficient of `id 𝕜 E` is the identity when `n = 1`. We state this in a dependent
way, as it will often appear in this form. -/
theorem id_apply_one' {n : ℕ} (h : n = 1) (v : Fin n → E) :
    (id 𝕜 E) n v = v ⟨0, h.symm ▸ zero_lt_one⟩ := by
  subst n
  apply id_apply_one

/-- For `n ≠ 1`, the `n`-th coefficient of `id 𝕜 E` is zero, by definition. -/
@[simp]
theorem id_apply_ne_one {n : ℕ} (h : n ≠ 1) : (FormalMultilinearSeries.id 𝕜 E) n = 0 := by
  cases' n with n
  · rfl
  · cases n
    · contradiction
    · rfl

end

@[simp]
theorem comp_id (p : FormalMultilinearSeries 𝕜 E F) : p.comp (id 𝕜 E) = p := by
  ext1 n
  dsimp [FormalMultilinearSeries.comp]
  rw [Finset.sum_eq_single (Composition.ones n)]
  · show compAlongComposition p (id 𝕜 E) (Composition.ones n) = p n
    ext v
    rw [compAlongComposition_apply]
    apply p.congr (Composition.ones_length n)
    intros
    rw [applyComposition_ones]
    refine congr_arg v ?_
    rw [Fin.ext_iff, Fin.coe_castLE, Fin.val_mk]
  · show
    ∀ b : Composition n,
      b ∈ Finset.univ → b ≠ Composition.ones n → compAlongComposition p (id 𝕜 E) b = 0
    intro b _ hb
    obtain ⟨k, hk, lt_k⟩ : ∃ (k : ℕ), k ∈ Composition.blocks b ∧ 1 < k :=
      Composition.ne_ones_iff.1 hb
    obtain ⟨i, hi⟩ : ∃ (i : Fin b.blocks.length), b.blocks[i] = k :=
      List.get_of_mem hk

    let j : Fin b.length := ⟨i.val, b.blocks_length ▸ i.prop⟩
    have A : 1 < b.blocksFun j := by convert lt_k
    ext v
    rw [compAlongComposition_apply, ContinuousMultilinearMap.zero_apply]
    apply ContinuousMultilinearMap.map_coord_zero _ j
    dsimp [applyComposition]
    rw [id_apply_ne_one _ _ (ne_of_gt A)]
    rfl
  · simp

@[simp]
theorem id_comp (p : FormalMultilinearSeries 𝕜 E F) (h : p 0 = 0) : (id 𝕜 F).comp p = p := by
  ext1 n
  by_cases hn : n = 0
  · rw [hn, h]
    ext v
    rw [comp_coeff_zero', id_apply_ne_one _ _ zero_ne_one]
    rfl
  · dsimp [FormalMultilinearSeries.comp]
    have n_pos : 0 < n := bot_lt_iff_ne_bot.mpr hn
    rw [Finset.sum_eq_single (Composition.single n n_pos)]
    · show compAlongComposition (id 𝕜 F) p (Composition.single n n_pos) = p n
      ext v
      rw [compAlongComposition_apply, id_apply_one' _ _ (Composition.single_length n_pos)]
      dsimp [applyComposition]
      refine p.congr rfl fun i him hin => congr_arg v <| ?_
      ext; simp
    · show
      ∀ b : Composition n,
        b ∈ Finset.univ → b ≠ Composition.single n n_pos → compAlongComposition (id 𝕜 F) p b = 0
      intro b _ hb
      have A : b.length ≠ 1 := by simpa [Composition.eq_single_iff_length] using hb
      ext v
      rw [compAlongComposition_apply, id_apply_ne_one _ _ A]
      rfl
    · simp

/-! ### Summability properties of the composition of formal power series -/


section

/-- If two formal multilinear series have positive radius of convergence, then the terms appearing
in the definition of their composition are also summable (when multiplied by a suitable positive
geometric term). -/
theorem comp_summable_nnreal (q : FormalMultilinearSeries 𝕜 F G) (p : FormalMultilinearSeries 𝕜 E F)
    (hq : 0 < q.radius) (hp : 0 < p.radius) :
    ∃ r > (0 : ℝ≥0),
      Summable fun i : Σ n, Composition n => ‖q.compAlongComposition p i.2‖₊ * r ^ i.1 := by
  /- This follows from the fact that the growth rate of `‖qₙ‖` and `‖pₙ‖` is at most geometric,
    giving a geometric bound on each `‖q.compAlongComposition p op‖`, together with the
    fact that there are `2^(n-1)` compositions of `n`, giving at most a geometric loss. -/
  rcases ENNReal.lt_iff_exists_nnreal_btwn.1 (lt_min zero_lt_one hq) with ⟨rq, rq_pos, hrq⟩
  rcases ENNReal.lt_iff_exists_nnreal_btwn.1 (lt_min zero_lt_one hp) with ⟨rp, rp_pos, hrp⟩
  simp only [lt_min_iff, ENNReal.coe_lt_one_iff, ENNReal.coe_pos] at hrp hrq rp_pos rq_pos
  obtain ⟨Cq, _hCq0, hCq⟩ : ∃ Cq > 0, ∀ n, ‖q n‖₊ * rq ^ n ≤ Cq :=
    q.nnnorm_mul_pow_le_of_lt_radius hrq.2
  obtain ⟨Cp, hCp1, hCp⟩ : ∃ Cp ≥ 1, ∀ n, ‖p n‖₊ * rp ^ n ≤ Cp := by
    rcases p.nnnorm_mul_pow_le_of_lt_radius hrp.2 with ⟨Cp, -, hCp⟩
    exact ⟨max Cp 1, le_max_right _ _, fun n => (hCp n).trans (le_max_left _ _)⟩
  let r0 : ℝ≥0 := (4 * Cp)⁻¹
  have r0_pos : 0 < r0 := inv_pos.2 (mul_pos zero_lt_four (zero_lt_one.trans_le hCp1))
  set r : ℝ≥0 := rp * rq * r0
  have r_pos : 0 < r := mul_pos (mul_pos rp_pos rq_pos) r0_pos
  have I :
    ∀ i : Σ n : ℕ, Composition n, ‖q.compAlongComposition p i.2‖₊ * r ^ i.1 ≤ Cq / 4 ^ i.1 := by
    rintro ⟨n, c⟩
    have A := calc
      ‖q c.length‖₊ * rq ^ n ≤ ‖q c.length‖₊ * rq ^ c.length :=
        mul_le_mul' le_rfl (pow_le_pow_of_le_one rq.2 hrq.1.le c.length_le)
      _ ≤ Cq := hCq _
    have B := calc
      (∏ i, ‖p (c.blocksFun i)‖₊) * rp ^ n = ∏ i, ‖p (c.blocksFun i)‖₊ * rp ^ c.blocksFun i := by
        simp only [Finset.prod_mul_distrib, Finset.prod_pow_eq_pow_sum, c.sum_blocksFun]
      _ ≤ ∏ _i : Fin c.length, Cp := Finset.prod_le_prod' fun i _ => hCp _
      _ = Cp ^ c.length := by simp
      _ ≤ Cp ^ n := pow_le_pow_right hCp1 c.length_le
    calc
      ‖q.compAlongComposition p c‖₊ * r ^ n ≤
          (‖q c.length‖₊ * ∏ i, ‖p (c.blocksFun i)‖₊) * r ^ n :=
        mul_le_mul' (q.compAlongComposition_nnnorm p c) le_rfl
      _ = ‖q c.length‖₊ * rq ^ n * ((∏ i, ‖p (c.blocksFun i)‖₊) * rp ^ n) * r0 ^ n := by
        ring
      _ ≤ Cq * Cp ^ n * r0 ^ n := mul_le_mul' (mul_le_mul' A B) le_rfl
      _ = Cq / 4 ^ n := by
        simp only [r0]
        field_simp [mul_pow, (zero_lt_one.trans_le hCp1).ne']
        ring
  refine ⟨r, r_pos, NNReal.summable_of_le I ?_⟩
  simp_rw [div_eq_mul_inv]
  refine Summable.mul_left _ ?_
  have : ∀ n : ℕ, HasSum (fun c : Composition n => (4 ^ n : ℝ≥0)⁻¹) (2 ^ (n - 1) / 4 ^ n) := by
    intro n
    convert hasSum_fintype fun c : Composition n => (4 ^ n : ℝ≥0)⁻¹
    simp [Finset.card_univ, composition_card, div_eq_mul_inv]
  refine NNReal.summable_sigma.2 ⟨fun n => (this n).summable, (NNReal.summable_nat_add_iff 1).1 ?_⟩
  convert (NNReal.summable_geometric (NNReal.div_lt_one_of_lt one_lt_two)).mul_left (1 / 4) using 1
  ext1 n
  rw [(this _).tsum_eq, add_tsub_cancel_right]
  field_simp [← mul_assoc, pow_succ, mul_pow, show (4 : ℝ≥0) = 2 * 2 by norm_num,
    mul_right_comm]

end

/-- Bounding below the radius of the composition of two formal multilinear series assuming
summability over all compositions. -/
theorem le_comp_radius_of_summable (q : FormalMultilinearSeries 𝕜 F G)
    (p : FormalMultilinearSeries 𝕜 E F) (r : ℝ≥0)
    (hr : Summable fun i : Σ n, Composition n => ‖q.compAlongComposition p i.2‖₊ * r ^ i.1) :
    (r : ℝ≥0∞) ≤ (q.comp p).radius := by
  refine
    le_radius_of_bound_nnreal _
      (∑' i : Σ n, Composition n, ‖compAlongComposition q p i.snd‖₊ * r ^ i.fst) fun n => ?_
  calc
    ‖FormalMultilinearSeries.comp q p n‖₊ * r ^ n ≤
        ∑' c : Composition n, ‖compAlongComposition q p c‖₊ * r ^ n := by
      rw [tsum_fintype, ← Finset.sum_mul]
      exact mul_le_mul' (nnnorm_sum_le _ _) le_rfl
    _ ≤ ∑' i : Σ n : ℕ, Composition n, ‖compAlongComposition q p i.snd‖₊ * r ^ i.fst :=
      NNReal.tsum_comp_le_tsum_of_inj hr sigma_mk_injective

/-!
### Composing analytic functions

Now, we will prove that the composition of the partial sums of `q` and `p` up to order `N` is
given by a sum over some large subset of `Σ n, Composition n` of `q.compAlongComposition p`, to
deduce that the series for `q.comp p` indeed converges to `g ∘ f` when `q` is a power series for
`g` and `p` is a power series for `f`.

This proof is a big reindexing argument of a sum. Since it is a bit involved, we define first
the source of the change of variables (`compPartialSumSource`), its target
(`compPartialSumTarget`) and the change of variables itself (`compChangeOfVariables`) before
giving the main statement in `comp_partialSum`. -/


/-- Source set in the change of variables to compute the composition of partial sums of formal
power series.
See also `comp_partialSum`. -/
def compPartialSumSource (m M N : ℕ) : Finset (Σ n, Fin n → ℕ) :=
  Finset.sigma (Finset.Ico m M) (fun n : ℕ => Fintype.piFinset fun _i : Fin n => Finset.Ico 1 N : _)

@[simp]
theorem mem_compPartialSumSource_iff (m M N : ℕ) (i : Σ n, Fin n → ℕ) :
    i ∈ compPartialSumSource m M N ↔
      (m ≤ i.1 ∧ i.1 < M) ∧ ∀ a : Fin i.1, 1 ≤ i.2 a ∧ i.2 a < N := by
  simp only [compPartialSumSource, Finset.mem_Ico, Fintype.mem_piFinset, Finset.mem_sigma,
    iff_self_iff]

/-- Change of variables appearing to compute the composition of partial sums of formal
power series -/
def compChangeOfVariables (m M N : ℕ) (i : Σ n, Fin n → ℕ) (hi : i ∈ compPartialSumSource m M N) :
    Σ n, Composition n := by
  rcases i with ⟨n, f⟩
  rw [mem_compPartialSumSource_iff] at hi
  refine ⟨∑ j, f j, ofFn fun a => f a, fun hi' => ?_, by simp [sum_ofFn]⟩
  rename_i i
  obtain ⟨j, rfl⟩ : ∃ j : Fin n, f j = i := by rwa [mem_ofFn, Set.mem_range] at hi'
  exact (hi.2 j).1

@[simp]
theorem compChangeOfVariables_length (m M N : ℕ) {i : Σ n, Fin n → ℕ}
    (hi : i ∈ compPartialSumSource m M N) :
    Composition.length (compChangeOfVariables m M N i hi).2 = i.1 := by
  rcases i with ⟨k, blocks_fun⟩
  dsimp [compChangeOfVariables]
  simp only [Composition.length, map_ofFn, length_ofFn]

theorem compChangeOfVariables_blocksFun (m M N : ℕ) {i : Σ n, Fin n → ℕ}
    (hi : i ∈ compPartialSumSource m M N) (j : Fin i.1) :
    (compChangeOfVariables m M N i hi).2.blocksFun
        ⟨j, (compChangeOfVariables_length m M N hi).symm ▸ j.2⟩ =
      i.2 j := by
  rcases i with ⟨n, f⟩
  dsimp [Composition.blocksFun, Composition.blocks, compChangeOfVariables]
  simp only [map_ofFn, List.getElem_ofFn, Function.comp_apply]

/-- Target set in the change of variables to compute the composition of partial sums of formal
power series, here given a a set. -/
def compPartialSumTargetSet (m M N : ℕ) : Set (Σ n, Composition n) :=
  {i | m ≤ i.2.length ∧ i.2.length < M ∧ ∀ j : Fin i.2.length, i.2.blocksFun j < N}

theorem compPartialSumTargetSet_image_compPartialSumSource (m M N : ℕ)
    (i : Σ n, Composition n) (hi : i ∈ compPartialSumTargetSet m M N) :
    ∃ (j : _) (hj : j ∈ compPartialSumSource m M N), compChangeOfVariables m M N j hj = i := by
  rcases i with ⟨n, c⟩
  refine ⟨⟨c.length, c.blocksFun⟩, ?_, ?_⟩
  · simp only [compPartialSumTargetSet, Set.mem_setOf_eq] at hi
    simp only [mem_compPartialSumSource_iff, hi.left, hi.right, true_and_iff, and_true_iff]
    exact fun a => c.one_le_blocks' _
  · dsimp [compChangeOfVariables]
    rw [Composition.sigma_eq_iff_blocks_eq]
    simp only [Composition.blocksFun, Composition.blocks, Subtype.coe_eta]
    conv_rhs => rw [← List.ofFn_get c.blocks]

/-- Target set in the change of variables to compute the composition of partial sums of formal
power series, here given a a finset.
See also `comp_partialSum`. -/
def compPartialSumTarget (m M N : ℕ) : Finset (Σ n, Composition n) :=
  Set.Finite.toFinset <|
    ((Finset.finite_toSet _).dependent_image _).subset <|
      compPartialSumTargetSet_image_compPartialSumSource m M N

@[simp]
theorem mem_compPartialSumTarget_iff {m M N : ℕ} {a : Σ n, Composition n} :
    a ∈ compPartialSumTarget m M N ↔
      m ≤ a.2.length ∧ a.2.length < M ∧ ∀ j : Fin a.2.length, a.2.blocksFun j < N := by
  simp [compPartialSumTarget, compPartialSumTargetSet]

/-- `compChangeOfVariables m M N` is a bijection between `compPartialSumSource m M N`
and `compPartialSumTarget m M N`, yielding equal sums for functions that correspond to each
other under the bijection. As `compChangeOfVariables m M N` is a dependent function, stating
that it is a bijection is not directly possible, but the consequence on sums can be stated
more easily. -/
theorem compChangeOfVariables_sum {α : Type*} [AddCommMonoid α] (m M N : ℕ)
    (f : (Σ n : ℕ, Fin n → ℕ) → α) (g : (Σ n, Composition n) → α)
    (h : ∀ (e) (he : e ∈ compPartialSumSource m M N), f e = g (compChangeOfVariables m M N e he)) :
    ∑ e ∈ compPartialSumSource m M N, f e = ∑ e ∈ compPartialSumTarget m M N, g e := by
  apply Finset.sum_bij (compChangeOfVariables m M N)
  -- We should show that the correspondence we have set up is indeed a bijection
  -- between the index sets of the two sums.
  -- 1 - show that the image belongs to `compPartialSumTarget m N N`
  · rintro ⟨k, blocks_fun⟩ H
    rw [mem_compPartialSumSource_iff] at H
    -- Porting note: added
    simp only at H
    simp only [mem_compPartialSumTarget_iff, Composition.length, Composition.blocks, H.left,
      map_ofFn, length_ofFn, true_and_iff, compChangeOfVariables]
    intro j
    simp only [Composition.blocksFun, (H.right _).right, List.get_ofFn]
  -- 2 - show that the map is injective
  · rintro ⟨k, blocks_fun⟩ H ⟨k', blocks_fun'⟩ H' heq
    obtain rfl : k = k' := by
      have := (compChangeOfVariables_length m M N H).symm
      rwa [heq, compChangeOfVariables_length] at this
    congr
    funext i
    calc
      blocks_fun i = (compChangeOfVariables m M N _ H).2.blocksFun _ :=
        (compChangeOfVariables_blocksFun m M N H i).symm
      _ = (compChangeOfVariables m M N _ H').2.blocksFun _ := by
        apply Composition.blocksFun_congr <;>
        first | rw [heq] | rfl
      _ = blocks_fun' i := compChangeOfVariables_blocksFun m M N H' i
  -- 3 - show that the map is surjective
  · intro i hi
    apply compPartialSumTargetSet_image_compPartialSumSource m M N i
    simpa [compPartialSumTarget] using hi
  -- 4 - show that the composition gives the `compAlongComposition` application
  · rintro ⟨k, blocks_fun⟩ H
    rw [h]

/-- The auxiliary set corresponding to the composition of partial sums asymptotically contains
all possible compositions. -/
theorem compPartialSumTarget_tendsto_atTop :
    Tendsto (fun N => compPartialSumTarget 0 N N) atTop atTop := by
  apply Monotone.tendsto_atTop_finset
  · intro m n hmn a ha
    have : ∀ i, i < m → i < n := fun i hi => lt_of_lt_of_le hi hmn
    aesop
  · rintro ⟨n, c⟩
    simp only [mem_compPartialSumTarget_iff]
    obtain ⟨n, hn⟩ : BddAbove ((Finset.univ.image fun i : Fin c.length => c.blocksFun i) : Set ℕ) :=
      Finset.bddAbove _
    refine
      ⟨max n c.length + 1, bot_le, lt_of_le_of_lt (le_max_right n c.length) (lt_add_one _), fun j =>
        lt_of_le_of_lt (le_trans ?_ (le_max_left _ _)) (lt_add_one _)⟩
    apply hn
    simp only [Finset.mem_image_of_mem, Finset.mem_coe, Finset.mem_univ]

/-- Composing the partial sums of two multilinear series coincides with the sum over all
compositions in `compPartialSumTarget 0 N N`. This is precisely the motivation for the
definition of `compPartialSumTarget`. -/
theorem comp_partialSum (q : FormalMultilinearSeries 𝕜 F G) (p : FormalMultilinearSeries 𝕜 E F)
    (N : ℕ) (z : E) :
    q.partialSum N (∑ i ∈ Finset.Ico 1 N, p i fun _j => z) =
      ∑ i ∈ compPartialSumTarget 0 N N, q.compAlongComposition p i.2 fun _j => z := by
  -- we expand the composition, using the multilinearity of `q` to expand along each coordinate.
  suffices H :
    (∑ n ∈ Finset.range N,
        ∑ r ∈ Fintype.piFinset fun i : Fin n => Finset.Ico 1 N,
          q n fun i : Fin n => p (r i) fun _j => z) =
      ∑ i ∈ compPartialSumTarget 0 N N, q.compAlongComposition p i.2 fun _j => z by
    simpa only [FormalMultilinearSeries.partialSum, ContinuousMultilinearMap.map_sum_finset] using H
  -- rewrite the first sum as a big sum over a sigma type, in the finset
  -- `compPartialSumTarget 0 N N`
  rw [Finset.range_eq_Ico, Finset.sum_sigma']
  -- use `compChangeOfVariables_sum`, saying that this change of variables respects sums
  apply compChangeOfVariables_sum 0 N N
  rintro ⟨k, blocks_fun⟩ H
  apply congr _ (compChangeOfVariables_length 0 N N H).symm
  intros
  rw [← compChangeOfVariables_blocksFun 0 N N H]
  rfl

end FormalMultilinearSeries

open FormalMultilinearSeries

/-- If two functions `g` and `f` have power series `q` and `p` respectively at `f x` and `x`, then
`g ∘ f` admits the power series `q.comp p` at `x`. -/
theorem HasFPowerSeriesAt.comp {g : F → G} {f : E → F} {q : FormalMultilinearSeries 𝕜 F G}
    {p : FormalMultilinearSeries 𝕜 E F} {x : E} (hg : HasFPowerSeriesAt g q (f x))
    (hf : HasFPowerSeriesAt f p x) : HasFPowerSeriesAt (g ∘ f) (q.comp p) x := by
  /- Consider `rf` and `rg` such that `f` and `g` have power series expansion on the disks
    of radius `rf` and `rg`. -/
  rcases hg with ⟨rg, Hg⟩
  rcases hf with ⟨rf, Hf⟩
  -- The terms defining `q.comp p` are geometrically summable in a disk of some radius `r`.
  rcases q.comp_summable_nnreal p Hg.radius_pos Hf.radius_pos with ⟨r, r_pos : 0 < r, hr⟩
  /- We will consider `y` which is smaller than `r` and `rf`, and also small enough that
    `f (x + y)` is close enough to `f x` to be in the disk where `g` is well behaved. Let
    `min (r, rf, δ)` be this new radius. -/
  obtain ⟨δ, δpos, hδ⟩ :
    ∃ δ : ℝ≥0∞, 0 < δ ∧ ∀ {z : E}, z ∈ EMetric.ball x δ → f z ∈ EMetric.ball (f x) rg := by
    have : EMetric.ball (f x) rg ∈ 𝓝 (f x) := EMetric.ball_mem_nhds _ Hg.r_pos
    rcases EMetric.mem_nhds_iff.1 (Hf.analyticAt.continuousAt this) with ⟨δ, δpos, Hδ⟩
    exact ⟨δ, δpos, fun hz => Hδ hz⟩
  let rf' := min rf δ
  have min_pos : 0 < min rf' r := by
    simp only [rf', r_pos, Hf.r_pos, δpos, lt_min_iff, ENNReal.coe_pos, and_self_iff]
  /- We will show that `g ∘ f` admits the power series `q.comp p` in the disk of
    radius `min (r, rf', δ)`. -/
  refine ⟨min rf' r, ?_⟩
  refine
    ⟨le_trans (min_le_right rf' r) (FormalMultilinearSeries.le_comp_radius_of_summable q p r hr),
      min_pos, @fun y hy => ?_⟩
  /- Let `y` satisfy `‖y‖ < min (r, rf', δ)`. We want to show that `g (f (x + y))` is the sum of
    `q.comp p` applied to `y`. -/
  -- First, check that `y` is small enough so that estimates for `f` and `g` apply.
  have y_mem : y ∈ EMetric.ball (0 : E) rf :=
    (EMetric.ball_subset_ball (le_trans (min_le_left _ _) (min_le_left _ _))) hy
  have fy_mem : f (x + y) ∈ EMetric.ball (f x) rg := by
    apply hδ
    have : y ∈ EMetric.ball (0 : E) δ :=
      (EMetric.ball_subset_ball (le_trans (min_le_left _ _) (min_le_right _ _))) hy
    simpa [edist_eq_coe_nnnorm_sub, edist_eq_coe_nnnorm]
  /- Now the proof starts. To show that the sum of `q.comp p` at `y` is `g (f (x + y))`,
    we will write `q.comp p` applied to `y` as a big sum over all compositions.
    Since the sum is summable, to get its convergence it suffices to get
    the convergence along some increasing sequence of sets.
    We will use the sequence of sets `compPartialSumTarget 0 n n`,
    along which the sum is exactly the composition of the partial sums of `q` and `p`, by design.
    To show that it converges to `g (f (x + y))`, pointwise convergence would not be enough,
    but we have uniform convergence to save the day. -/
  -- First step: the partial sum of `p` converges to `f (x + y)`.
  have A : Tendsto (fun n => ∑ a ∈ Finset.Ico 1 n, p a fun _b => y)
      atTop (𝓝 (f (x + y) - f x)) := by
    have L :
      ∀ᶠ n in atTop, (∑ a ∈ Finset.range n, p a fun _b => y) - f x
        = ∑ a ∈ Finset.Ico 1 n, p a fun _b => y := by
      rw [eventually_atTop]
      refine ⟨1, fun n hn => ?_⟩
      symm
      rw [eq_sub_iff_add_eq', Finset.range_eq_Ico, ← Hf.coeff_zero fun _i => y,
        Finset.sum_eq_sum_Ico_succ_bot hn]
    have :
      Tendsto (fun n => (∑ a ∈ Finset.range n, p a fun _b => y) - f x) atTop
        (𝓝 (f (x + y) - f x)) :=
      (Hf.hasSum y_mem).tendsto_sum_nat.sub tendsto_const_nhds
    exact Tendsto.congr' L this
  -- Second step: the composition of the partial sums of `q` and `p` converges to `g (f (x + y))`.
  have B :
    Tendsto (fun n => q.partialSum n (∑ a ∈ Finset.Ico 1 n, p a fun _b => y)) atTop
      (𝓝 (g (f (x + y)))) := by
    -- we use the fact that the partial sums of `q` converge locally uniformly to `g`, and that
    -- composition passes to the limit under locally uniform convergence.
    have B₁ : ContinuousAt (fun z : F => g (f x + z)) (f (x + y) - f x) := by
      refine ContinuousAt.comp ?_ (continuous_const.add continuous_id).continuousAt
      simp only [add_sub_cancel, _root_.id]
      exact Hg.continuousOn.continuousAt (IsOpen.mem_nhds EMetric.isOpen_ball fy_mem)
    have B₂ : f (x + y) - f x ∈ EMetric.ball (0 : F) rg := by
      simpa [edist_eq_coe_nnnorm, edist_eq_coe_nnnorm_sub] using fy_mem
    rw [← EMetric.isOpen_ball.nhdsWithin_eq B₂] at A
    convert Hg.tendstoLocallyUniformlyOn.tendsto_comp B₁.continuousWithinAt B₂ A
    simp only [add_sub_cancel]
  -- Third step: the sum over all compositions in `compPartialSumTarget 0 n n` converges to
  -- `g (f (x + y))`. As this sum is exactly the composition of the partial sum, this is a direct
  -- consequence of the second step
  have C :
    Tendsto
      (fun n => ∑ i ∈ compPartialSumTarget 0 n n, q.compAlongComposition p i.2 fun _j => y)
      atTop (𝓝 (g (f (x + y)))) := by
    simpa [comp_partialSum] using B
  -- Fourth step: the sum over all compositions is `g (f (x + y))`. This follows from the
  -- convergence along a subsequence proved in the third step, and the fact that the sum is Cauchy
  -- thanks to the summability properties.
  have D :
    HasSum (fun i : Σ n, Composition n => q.compAlongComposition p i.2 fun _j => y)
      (g (f (x + y))) :=
    haveI cau :
      CauchySeq fun s : Finset (Σ n, Composition n) =>
        ∑ i ∈ s, q.compAlongComposition p i.2 fun _j => y := by
      apply cauchySeq_finset_of_norm_bounded _ (NNReal.summable_coe.2 hr) _
      simp only [coe_nnnorm, NNReal.coe_mul, NNReal.coe_pow]
      rintro ⟨n, c⟩
      calc
        ‖(compAlongComposition q p c) fun _j : Fin n => y‖ ≤
            ‖compAlongComposition q p c‖ * ∏ _j : Fin n, ‖y‖ := by
          apply ContinuousMultilinearMap.le_opNorm
        _ ≤ ‖compAlongComposition q p c‖ * (r : ℝ) ^ n := by
          apply mul_le_mul_of_nonneg_left _ (norm_nonneg _)
          rw [Finset.prod_const, Finset.card_fin]
          apply pow_le_pow_left (norm_nonneg _)
          rw [EMetric.mem_ball, edist_eq_coe_nnnorm] at hy
          have := le_trans (le_of_lt hy) (min_le_right _ _)
          rwa [ENNReal.coe_le_coe, ← NNReal.coe_le_coe, coe_nnnorm] at this
    tendsto_nhds_of_cauchySeq_of_subseq cau compPartialSumTarget_tendsto_atTop C
  -- Fifth step: the sum over `n` of `q.comp p n` can be expressed as a particular resummation of
  -- the sum over all compositions, by grouping together the compositions of the same
  -- integer `n`. The convergence of the whole sum therefore implies the converence of the sum
  -- of `q.comp p n`
  have E : HasSum (fun n => (q.comp p) n fun _j => y) (g (f (x + y))) := by
    apply D.sigma
    intro n
    dsimp [FormalMultilinearSeries.comp]
    convert hasSum_fintype (α := G) (β := Composition n) _
    simp only [ContinuousMultilinearMap.sum_apply]
    rfl
  rw [Function.comp_apply]
  exact E

/-- If two functions `g` and `f` are analytic respectively at `f x` and `x`, then `g ∘ f` is
analytic at `x`. -/
theorem AnalyticAt.comp {g : F → G} {f : E → F} {x : E} (hg : AnalyticAt 𝕜 g (f x))
    (hf : AnalyticAt 𝕜 f x) : AnalyticAt 𝕜 (g ∘ f) x :=
  let ⟨_q, hq⟩ := hg
  let ⟨_p, hp⟩ := hf
  (hq.comp hp).analyticAt

/-- Version of `AnalyticAt.comp` where point equality is a separate hypothesis. -/
theorem AnalyticAt.comp_of_eq {g : F → G} {f : E → F} {y : F} {x : E} (hg : AnalyticAt 𝕜 g y)
    (hf : AnalyticAt 𝕜 f x) (hy : f x = y) : AnalyticAt 𝕜 (g ∘ f) x := by
  rw [← hy] at hg
  exact hg.comp hf

/-- If two functions `g` and `f` are analytic respectively on `s.image f` and `s`, then `g ∘ f` is
analytic on `s`. -/
theorem AnalyticOn.comp' {s : Set E} {g : F → G} {f : E → F} (hg : AnalyticOn 𝕜 g (s.image f))
    (hf : AnalyticOn 𝕜 f s) : AnalyticOn 𝕜 (g ∘ f) s :=
  fun z hz => (hg (f z) (Set.mem_image_of_mem f hz)).comp (hf z hz)

theorem AnalyticOn.comp {s : Set E} {t : Set F} {g : F → G} {f : E → F} (hg : AnalyticOn 𝕜 g t)
    (hf : AnalyticOn 𝕜 f s) (st : Set.MapsTo f s t) : AnalyticOn 𝕜 (g ∘ f) s :=
  comp' (mono hg (Set.mapsTo'.mp st)) hf

/-!
### Associativity of the composition of formal multilinear series

In this paragraph, we prove the associativity of the composition of formal power series.
By definition,
```
(r.comp q).comp p n v
= ∑_{i₁ + ... + iₖ = n} (r.comp q)ₖ (p_{i₁} (v₀, ..., v_{i₁ -1}), p_{i₂} (...), ..., p_{iₖ}(...))
= ∑_{a : Composition n} (r.comp q) a.length (applyComposition p a v)
```
decomposing `r.comp q` in the same way, we get
```
(r.comp q).comp p n v
= ∑_{a : Composition n} ∑_{b : Composition a.length}
  r b.length (applyComposition q b (applyComposition p a v))
```
On the other hand,
```
r.comp (q.comp p) n v = ∑_{c : Composition n} r c.length (applyComposition (q.comp p) c v)
```
Here, `applyComposition (q.comp p) c v` is a vector of length `c.length`, whose `i`-th term is
given by `(q.comp p) (c.blocksFun i) (v_l, v_{l+1}, ..., v_{m-1})` where `{l, ..., m-1}` is the
`i`-th block in the composition `c`, of length `c.blocksFun i` by definition. To compute this term,
we expand it as `∑_{dᵢ : Composition (c.blocksFun i)} q dᵢ.length (applyComposition p dᵢ v')`,
where `v' = (v_l, v_{l+1}, ..., v_{m-1})`. Therefore, we get
```
r.comp (q.comp p) n v =
∑_{c : Composition n} ∑_{d₀ : Composition (c.blocksFun 0),
  ..., d_{c.length - 1} : Composition (c.blocksFun (c.length - 1))}
  r c.length (fun i ↦ q dᵢ.length (applyComposition p dᵢ v'ᵢ))
```
To show that these terms coincide, we need to explain how to reindex the sums to put them in
bijection (and then the terms we are summing will correspond to each other). Suppose we have a
composition `a` of `n`, and a composition `b` of `a.length`. Then `b` indicates how to group
together some blocks of `a`, giving altogether `b.length` blocks of blocks. These blocks of blocks
can be called `d₀, ..., d_{a.length - 1}`, and one obtains a composition `c` of `n` by saying that
each `dᵢ` is one single block. Conversely, if one starts from `c` and the `dᵢ`s, one can concatenate
the `dᵢ`s to obtain a composition `a` of `n`, and register the lengths of the `dᵢ`s in a composition
`b` of `a.length`.

An example might be enlightening. Suppose `a = [2, 2, 3, 4, 2]`. It is a composition of
length 5 of 13. The content of the blocks may be represented as `0011222333344`.
Now take `b = [2, 3]` as a composition of `a.length = 5`. It says that the first 2 blocks of `a`
should be merged, and the last 3 blocks of `a` should be merged, giving a new composition of `13`
made of two blocks of length `4` and `9`, i.e., `c = [4, 9]`. But one can also remember that
the new first block was initially made of two blocks of size `2`, so `d₀ = [2, 2]`, and the new
second block was initially made of three blocks of size `3`, `4` and `2`, so `d₁ = [3, 4, 2]`.

This equivalence is called `Composition.sigmaEquivSigmaPi n` below.

We start with preliminary results on compositions, of a very specialized nature, then define the
equivalence `Composition.sigmaEquivSigmaPi n`, and we deduce finally the associativity of
composition of formal multilinear series in `FormalMultilinearSeries.comp_assoc`.
-/


namespace Composition

variable {n : ℕ}

/-- Rewriting equality in the dependent type `Σ (a : Composition n), Composition a.length)` in
non-dependent terms with lists, requiring that the blocks coincide. -/
theorem sigma_composition_eq_iff (i j : Σ a : Composition n, Composition a.length) :
    i = j ↔ i.1.blocks = j.1.blocks ∧ i.2.blocks = j.2.blocks := by
  refine ⟨by rintro rfl; exact ⟨rfl, rfl⟩, ?_⟩
  rcases i with ⟨a, b⟩
  rcases j with ⟨a', b'⟩
  rintro ⟨h, h'⟩
  have H : a = a' := by ext1; exact h
  induction H; congr; ext1; exact h'

/-- Rewriting equality in the dependent type
`Σ (c : Composition n), Π (i : Fin c.length), Composition (c.blocksFun i)` in
non-dependent terms with lists, requiring that the lists of blocks coincide. -/
theorem sigma_pi_composition_eq_iff
    (u v : Σ c : Composition n, ∀ i : Fin c.length, Composition (c.blocksFun i)) :
    u = v ↔ (ofFn fun i => (u.2 i).blocks) = ofFn fun i => (v.2 i).blocks := by
  refine ⟨fun H => by rw [H], fun H => ?_⟩
  rcases u with ⟨a, b⟩
  rcases v with ⟨a', b'⟩
  dsimp at H
  have h : a = a' := by
    ext1
    have :
      map List.sum (ofFn fun i : Fin (Composition.length a) => (b i).blocks) =
        map List.sum (ofFn fun i : Fin (Composition.length a') => (b' i).blocks) := by
      rw [H]
    simp only [map_ofFn] at this
    change
      (ofFn fun i : Fin (Composition.length a) => (b i).blocks.sum) =
        ofFn fun i : Fin (Composition.length a') => (b' i).blocks.sum at this
    simpa [Composition.blocks_sum, Composition.ofFn_blocksFun] using this
  induction h
  ext1
  · rfl
  · simp only [heq_eq_eq, ofFn_inj] at H ⊢
    ext1 i
    ext1
    exact congrFun H i

/-- When `a` is a composition of `n` and `b` is a composition of `a.length`, `a.gather b` is the
composition of `n` obtained by gathering all the blocks of `a` corresponding to a block of `b`.
For instance, if `a = [6, 5, 3, 5, 2]` and `b = [2, 3]`, one should gather together
the first two blocks of `a` and its last three blocks, giving `a.gather b = [11, 10]`. -/
def gather (a : Composition n) (b : Composition a.length) : Composition n where
  blocks := (a.blocks.splitWrtComposition b).map sum
  blocks_pos := by
    rw [forall_mem_map]
    intro j hj
    suffices H : ∀ i ∈ j, 1 ≤ i by calc
      0 < j.length := length_pos_of_mem_splitWrtComposition hj
      _ ≤ j.sum := length_le_sum_of_one_le _ H
    intro i hi
    apply a.one_le_blocks
    rw [← a.blocks.join_splitWrtComposition b]
    exact mem_join_of_mem hj hi
  blocks_sum := by rw [← sum_join, join_splitWrtComposition, a.blocks_sum]

theorem length_gather (a : Composition n) (b : Composition a.length) :
    length (a.gather b) = b.length :=
  show (map List.sum (a.blocks.splitWrtComposition b)).length = b.blocks.length by
    rw [length_map, length_splitWrtComposition]

/-- An auxiliary function used in the definition of `sigmaEquivSigmaPi` below, associating to
two compositions `a` of `n` and `b` of `a.length`, and an index `i` bounded by the length of
`a.gather b`, the subcomposition of `a` made of those blocks belonging to the `i`-th block of
`a.gather b`. -/
def sigmaCompositionAux (a : Composition n) (b : Composition a.length)
    (i : Fin (a.gather b).length) : Composition ((a.gather b).blocksFun i) where
  blocks :=
    (a.blocks.splitWrtComposition b)[i.val]'(by
      rw [length_splitWrtComposition, ← length_gather]; exact i.2)
  blocks_pos {i} hi :=
    a.blocks_pos
      (by
        rw [← a.blocks.join_splitWrtComposition b]
        exact mem_join_of_mem (List.getElem_mem _ _ _) hi)
  blocks_sum := by simp [Composition.blocksFun, getElem_map, Composition.gather]

theorem length_sigmaCompositionAux (a : Composition n) (b : Composition a.length)
    (i : Fin b.length) :
    Composition.length (Composition.sigmaCompositionAux a b ⟨i, (length_gather a b).symm ▸ i.2⟩) =
      Composition.blocksFun b i :=
  show List.length ((splitWrtComposition a.blocks b)[i.1]) = blocksFun b i by
    rw [getElem_map_rev List.length, getElem_of_eq (map_length_splitWrtComposition _ _)]; rfl

set_option linter.deprecated false in
theorem blocksFun_sigmaCompositionAux (a : Composition n) (b : Composition a.length)
    (i : Fin b.length) (j : Fin (blocksFun b i)) :
    blocksFun (sigmaCompositionAux a b ⟨i, (length_gather a b).symm ▸ i.2⟩)
        ⟨j, (length_sigmaCompositionAux a b i).symm ▸ j.2⟩ =
      blocksFun a (embedding b i j) :=
  show get (get _ ⟨_, _⟩) ⟨_, _⟩  = a.blocks.get ⟨_, _⟩ by
    rw [get_of_eq (get_splitWrtComposition _ _ _), get_drop', get_take']; rfl

set_option linter.deprecated false in
/-- Auxiliary lemma to prove that the composition of formal multilinear series is associative.

Consider a composition `a` of `n` and a composition `b` of `a.length`. Grouping together some
blocks of `a` according to `b` as in `a.gather b`, one can compute the total size of the blocks
of `a` up to an index `sizeUpTo b i + j` (where the `j` corresponds to a set of blocks of `a`
that do not fill a whole block of `a.gather b`). The first part corresponds to a sum of blocks
in `a.gather b`, and the second one to a sum of blocks in the next block of
`sigmaCompositionAux a b`. This is the content of this lemma. -/
theorem sizeUpTo_sizeUpTo_add (a : Composition n) (b : Composition a.length) {i j : ℕ}
    (hi : i < b.length) (hj : j < blocksFun b ⟨i, hi⟩) :
    sizeUpTo a (sizeUpTo b i + j) =
      sizeUpTo (a.gather b) i +
        sizeUpTo (sigmaCompositionAux a b ⟨i, (length_gather a b).symm ▸ hi⟩) j := by
  -- Porting note: `induction'` left a spurious `hj` in the context
  induction j with
  | zero =>
    show
      sum (take (b.blocks.take i).sum a.blocks) =
        sum (take i (map sum (splitWrtComposition a.blocks b)))
    induction' i with i IH
    · rfl
    · have A : i < b.length := Nat.lt_of_succ_lt hi
      have B : i < List.length (map List.sum (splitWrtComposition a.blocks b)) := by simp [A]
      have C : 0 < blocksFun b ⟨i, A⟩ := Composition.blocks_pos' _ _ _
      rw [sum_take_succ _ _ B, ← IH A C]
      have :
        take (sum (take i b.blocks)) a.blocks =
          take (sum (take i b.blocks)) (take (sum (take (i + 1) b.blocks)) a.blocks) := by
        rw [take_take, min_eq_left]
        apply monotone_sum_take _ (Nat.le_succ _)
      rw [this, getElem_map, getElem_splitWrtComposition, ←
        take_append_drop (sum (take i b.blocks)) (take (sum (take (Nat.succ i) b.blocks)) a.blocks),
        sum_append]
      congr
      rw [take_append_drop]
  | succ j IHj =>
    have A : j < blocksFun b ⟨i, hi⟩ := lt_trans (lt_add_one j) hj
    have B : j < length (sigmaCompositionAux a b ⟨i, (length_gather a b).symm ▸ hi⟩) := by
      convert A; rw [← length_sigmaCompositionAux]
    have C : sizeUpTo b i + j < sizeUpTo b (i + 1) := by
      simp only [sizeUpTo_succ b hi, add_lt_add_iff_left]
      exact A
    have D : sizeUpTo b i + j < length a := lt_of_lt_of_le C (b.sizeUpTo_le _)
    have : sizeUpTo b i + Nat.succ j = (sizeUpTo b i + j).succ := rfl
    rw [this, sizeUpTo_succ _ D, IHj A, sizeUpTo_succ _ B]
    simp only [sigmaCompositionAux, add_assoc, add_left_inj, Fin.val_mk]
    rw [getElem_of_eq (getElem_splitWrtComposition _ _ _ _), getElem_drop, getElem_take _ _ C]

/-- Natural equivalence between `(Σ (a : Composition n), Composition a.length)` and
`(Σ (c : Composition n), Π (i : Fin c.length), Composition (c.blocksFun i))`, that shows up as a
change of variables in the proof that composition of formal multilinear series is associative.

Consider a composition `a` of `n` and a composition `b` of `a.length`. Then `b` indicates how to
group together some blocks of `a`, giving altogether `b.length` blocks of blocks. These blocks of
blocks can be called `d₀, ..., d_{a.length - 1}`, and one obtains a composition `c` of `n` by
saying that each `dᵢ` is one single block. The map `⟨a, b⟩ → ⟨c, (d₀, ..., d_{a.length - 1})⟩` is
the direct map in the equiv.

Conversely, if one starts from `c` and the `dᵢ`s, one can join the `dᵢ`s to obtain a composition
`a` of `n`, and register the lengths of the `dᵢ`s in a composition `b` of `a.length`. This is the
inverse map of the equiv.
-/
def sigmaEquivSigmaPi (n : ℕ) :
    (Σ a : Composition n, Composition a.length) ≃
      Σ c : Composition n, ∀ i : Fin c.length, Composition (c.blocksFun i) where
  toFun i := ⟨i.1.gather i.2, i.1.sigmaCompositionAux i.2⟩
  invFun i :=
    ⟨{  blocks := (ofFn fun j => (i.2 j).blocks).join
        blocks_pos := by
          simp only [and_imp, List.mem_join, exists_imp, forall_mem_ofFn_iff]
          exact @fun i j hj => Composition.blocks_pos _ hj
        blocks_sum := by simp [sum_ofFn, Composition.blocks_sum, Composition.sum_blocksFun] },
      { blocks := ofFn fun j => (i.2 j).length
        blocks_pos := by
          intro k hk
          refine ((forall_mem_ofFn_iff (P := fun i => 0 < i)).2 fun j => ?_) k hk
          exact Composition.length_pos_of_pos _ (Composition.blocks_pos' _ _ _)
        blocks_sum := by dsimp only [Composition.length]; simp [sum_ofFn] }⟩
  left_inv := by
    -- the fact that we have a left inverse is essentially `join_splitWrtComposition`,
    -- but we need to massage it to take care of the dependent setting.
    rintro ⟨a, b⟩
    rw [sigma_composition_eq_iff]
    dsimp
    constructor
    · conv_rhs =>
        rw [← join_splitWrtComposition a.blocks b, ← ofFn_get (splitWrtComposition a.blocks b)]
      have A : length (gather a b) = List.length (splitWrtComposition a.blocks b) := by
        simp only [length, gather, length_map, length_splitWrtComposition]
      congr! 2
      exact (Fin.heq_fun_iff A (α := List ℕ)).2 fun i => rfl
    · have B : Composition.length (Composition.gather a b) = List.length b.blocks :=
        Composition.length_gather _ _
      conv_rhs => rw [← ofFn_getElem b.blocks]
      congr 1
      refine (Fin.heq_fun_iff B).2 fun i => ?_
      rw [sigmaCompositionAux, Composition.length, List.getElem_map_rev List.length,
        List.getElem_of_eq (map_length_splitWrtComposition _ _)]
  right_inv := by
    -- the fact that we have a right inverse is essentially `splitWrtComposition_join`,
    -- but we need to massage it to take care of the dependent setting.
    rintro ⟨c, d⟩
    have : map List.sum (ofFn fun i : Fin (Composition.length c) => (d i).blocks) = c.blocks := by
      simp [map_ofFn, Function.comp_def, Composition.blocks_sum, Composition.ofFn_blocksFun]
    rw [sigma_pi_composition_eq_iff]
    dsimp
    congr! 1
    · congr
      ext1
      dsimp [Composition.gather]
      rwa [splitWrtComposition_join]
      simp only [map_ofFn]
      rfl
    · rw [Fin.heq_fun_iff]
      · intro i
        dsimp [Composition.sigmaCompositionAux]
<<<<<<< HEAD
        rw [get_of_eq (splitWrtComposition_join _ _ _)]
        · simp only [get_ofFn]
          rfl
        · simp only [map_ofFn]
          rfl
        · congr
#align composition.sigma_equiv_sigma_pi Composition.sigmaEquivSigmaPi
=======
        rw [getElem_of_eq (splitWrtComposition_join _ _ _)]
        · simp only [getElem_ofFn]
        · simp only [map_ofFn]
          rfl
      · congr
>>>>>>> 99508fb5

end Composition

namespace FormalMultilinearSeries

open Composition

theorem comp_assoc (r : FormalMultilinearSeries 𝕜 G H) (q : FormalMultilinearSeries 𝕜 F G)
    (p : FormalMultilinearSeries 𝕜 E F) : (r.comp q).comp p = r.comp (q.comp p) := by
  ext n v
  /- First, rewrite the two compositions appearing in the theorem as two sums over complicated
    sigma types, as in the description of the proof above. -/
  let f : (Σ a : Composition n, Composition a.length) → H := fun c =>
    r c.2.length (applyComposition q c.2 (applyComposition p c.1 v))
  let g : (Σ c : Composition n, ∀ i : Fin c.length, Composition (c.blocksFun i)) → H := fun c =>
    r c.1.length fun i : Fin c.1.length =>
      q (c.2 i).length (applyComposition p (c.2 i) (v ∘ c.1.embedding i))
  suffices ∑ c, f c = ∑ c, g c by
    simpa (config := { unfoldPartialApp := true }) only [FormalMultilinearSeries.comp,
      ContinuousMultilinearMap.sum_apply, compAlongComposition_apply, Finset.sum_sigma',
      applyComposition, ContinuousMultilinearMap.map_sum]
  /- Now, we use `Composition.sigmaEquivSigmaPi n` to change
    variables in the second sum, and check that we get exactly the same sums. -/
  rw [← (sigmaEquivSigmaPi n).sum_comp]
  /- To check that we have the same terms, we should check that we apply the same component of
    `r`, and the same component of `q`, and the same component of `p`, to the same coordinate of
    `v`. This is true by definition, but at each step one needs to convince Lean that the types
    one considers are the same, using a suitable congruence lemma to avoid dependent type issues.
    This dance has to be done three times, one for `r`, one for `q` and one for `p`. -/
  apply Finset.sum_congr rfl
  rintro ⟨a, b⟩ _
  dsimp [sigmaEquivSigmaPi]
  -- check that the `r` components are the same. Based on `Composition.length_gather`
  apply r.congr (Composition.length_gather a b).symm
  intro i hi1 hi2
  -- check that the `q` components are the same. Based on `length_sigmaCompositionAux`
  apply q.congr (length_sigmaCompositionAux a b _).symm
  intro j hj1 hj2
  -- check that the `p` components are the same. Based on `blocksFun_sigmaCompositionAux`
  apply p.congr (blocksFun_sigmaCompositionAux a b _ _).symm
  intro k hk1 hk2
  -- finally, check that the coordinates of `v` one is using are the same. Based on
  -- `sizeUpTo_sizeUpTo_add`.
  refine congr_arg v (Fin.ext ?_)
  dsimp [Composition.embedding]
  rw [sizeUpTo_sizeUpTo_add _ _ hi1 hj1, add_assoc]

end FormalMultilinearSeries<|MERGE_RESOLUTION|>--- conflicted
+++ resolved
@@ -312,10 +312,6 @@
     (p : FormalMultilinearSeries 𝕜 E F) (c : Composition n) :
     ‖q.compAlongComposition p c‖ ≤ ‖q c.length‖ * ∏ i, ‖p (c.blocksFun i)‖ :=
   ContinuousMultilinearMap.opNorm_le_bound _ (by positivity) (compAlongComposition_bound _ _ _)
-<<<<<<< HEAD
-#align formal_multilinear_series.comp_along_composition_norm FormalMultilinearSeries.compAlongComposition_norm
-=======
->>>>>>> 99508fb5
 
 theorem compAlongComposition_nnnorm {n : ℕ} (q : FormalMultilinearSeries 𝕜 F G)
     (p : FormalMultilinearSeries 𝕜 E F) (c : Composition n) :
@@ -1103,21 +1099,11 @@
     · rw [Fin.heq_fun_iff]
       · intro i
         dsimp [Composition.sigmaCompositionAux]
-<<<<<<< HEAD
-        rw [get_of_eq (splitWrtComposition_join _ _ _)]
-        · simp only [get_ofFn]
-          rfl
-        · simp only [map_ofFn]
-          rfl
-        · congr
-#align composition.sigma_equiv_sigma_pi Composition.sigmaEquivSigmaPi
-=======
         rw [getElem_of_eq (splitWrtComposition_join _ _ _)]
         · simp only [getElem_ofFn]
         · simp only [map_ofFn]
           rfl
       · congr
->>>>>>> 99508fb5
 
 end Composition
 
