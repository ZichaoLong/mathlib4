/-
Copyright (c) 2022 Yury Kudryashov. All rights reserved.
Released under Apache 2.0 license as described in the file LICENSE.
Authors: Yury Kudryashov
-/
import Mathlib.Analysis.Complex.CauchyIntegral
import Mathlib.Analysis.Normed.Module.Completion
import Mathlib.Analysis.NormedSpace.Extr
import Mathlib.Topology.Order.ExtrClosure

/-!
# Maximum modulus principle

In this file we prove several versions of the maximum modulus principle. There are several
statements that can be called "the maximum modulus principle" for maps between normed complex
spaces. They differ by assumptions on the domain (any space, a nontrivial space, a finite
dimensional space), assumptions on the codomain (any space, a strictly convex space), and by
conclusion (either equality of norms or of the values of the function).

## Main results

### Theorems for any codomain

Consider a function `f : E → F` that is complex differentiable on a set `s`, is continuous on its
closure, and `‖f x‖` has a maximum on `s` at `c`. We prove the following theorems.

- `Complex.norm_eqOn_closedBall_of_isMaxOn`: if `s = Metric.ball c r`, then `‖f x‖ = ‖f c‖` for
  any `x` from the corresponding closed ball;

- `Complex.norm_eq_norm_of_isMaxOn_of_ball_subset`: if `Metric.ball c (dist w c) ⊆ s`, then
  `‖f w‖ = ‖f c‖`;

- `Complex.norm_eqOn_of_isPreconnected_of_isMaxOn`: if `U` is an open (pre)connected set, `f` is
  complex differentiable on `U`, and `‖f x‖` has a maximum on `U` at `c ∈ U`, then `‖f x‖ = ‖f c‖`
  for all `x ∈ U`;

- `Complex.norm_eqOn_closure_of_isPreconnected_of_isMaxOn`: if `s` is open and (pre)connected
  and `c ∈ s`, then `‖f x‖ = ‖f c‖` for all `x ∈ closure s`;

- `Complex.norm_eventually_eq_of_isLocalMax`: if `f` is complex differentiable in a neighborhood
  of `c` and `‖f x‖` has a local maximum at `c`, then `‖f x‖` is locally a constant in a
  neighborhood of `c`.

### Theorems for a strictly convex codomain

If the codomain `F` is a strictly convex space, then in the lemmas from the previous section we can
prove `f w = f c` instead of `‖f w‖ = ‖f c‖`, see
`Complex.eqOn_of_isPreconnected_of_isMaxOn_norm`,
`Complex.eqOn_closure_of_isPreconnected_of_isMaxOn_norm`,
`Complex.eq_of_isMaxOn_of_ball_subset`, `Complex.eqOn_closedBall_of_isMaxOn_norm`, and
`Complex.eventually_eq_of_isLocalMax_norm`.

### Values on the frontier

Finally, we prove some corollaries that relate the (norm of the) values of a function on a set to
its values on the frontier of the set. All these lemmas assume that `E` is a nontrivial space.  In
this section `f g : E → F` are functions that are complex differentiable on a bounded set `s` and
are continuous on its closure. We prove the following theorems.

- `Complex.exists_mem_frontier_isMaxOn_norm`: If `E` is a finite dimensional space and `s` is a
  nonempty bounded set, then there exists a point `z ∈ frontier s` such that `(‖f ·‖)` takes it
  maximum value on `closure s` at `z`.

- `Complex.norm_le_of_forall_mem_frontier_norm_le`: if `‖f z‖ ≤ C` for all `z ∈ frontier s`, then
  `‖f z‖ ≤ C` for all `z ∈ s`; note that this theorem does not require `E` to be a finite
  dimensional space.

- `Complex.eqOn_closure_of_eqOn_frontier`: if `f x = g x` on the frontier of `s`, then `f x = g x`
  on `closure s`;

- `Complex.eqOn_of_eqOn_frontier`: if `f x = g x` on the frontier of `s`, then `f x = g x`
  on `s`.

## Tags

maximum modulus principle, complex analysis
-/


open TopologicalSpace Metric Set Filter Asymptotics Function MeasureTheory AffineMap Bornology

open scoped Topology Filter NNReal Real

universe u v w

variable {E : Type u} [NormedAddCommGroup E] [NormedSpace ℂ E] {F : Type v} [NormedAddCommGroup F]
  [NormedSpace ℂ F]

local postfix:100 "̂" => UniformSpace.Completion

namespace Complex

/-!
### Auxiliary lemmas

We split the proof into a series of lemmas. First we prove the principle for a function `f : ℂ → F`
with an additional assumption that `F` is a complete space, then drop unneeded assumptions one by
one.

The lemmas with names `*_auxₙ` are considered to be private and should not be used outside of this
file.
-/

theorem norm_max_aux₁ [CompleteSpace F] {f : ℂ → F} {z w : ℂ}
    (hd : DiffContOnCl ℂ f (ball z (dist w z)))
    (hz : IsMaxOn (norm ∘ f) (closedBall z (dist w z)) z) : ‖f w‖ = ‖f z‖ := by
  -- Consider a circle of radius `r = dist w z`.
  set r : ℝ := dist w z
  have hw : w ∈ closedBall z r := mem_closedBall.2 le_rfl
  -- Assume the converse. Since `‖f w‖ ≤ ‖f z‖`, we have `‖f w‖ < ‖f z‖`.
  refine (isMaxOn_iff.1 hz _ hw).antisymm (not_lt.1 ?_)
  rintro hw_lt : ‖f w‖ < ‖f z‖
  have hr : 0 < r := dist_pos.2 (ne_of_apply_ne (norm ∘ f) hw_lt.ne)
  -- Due to Cauchy integral formula, it suffices to prove the following inequality.
  suffices ‖∮ ζ in C(z, r), (ζ - z)⁻¹ • f ζ‖ < 2 * π * ‖f z‖ by
    refine this.ne ?_
    have A : (∮ ζ in C(z, r), (ζ - z)⁻¹ • f ζ) = (2 * π * I : ℂ) • f z :=
      hd.circleIntegral_sub_inv_smul (mem_ball_self hr)
    simp [A, norm_smul, Real.pi_pos.le]
  suffices ‖∮ ζ in C(z, r), (ζ - z)⁻¹ • f ζ‖ < 2 * π * r * (‖f z‖ / r) by
    rwa [mul_assoc, mul_div_cancel₀ _ hr.ne'] at this
  /- This inequality is true because `‖(ζ - z)⁻¹ • f ζ‖ ≤ ‖f z‖ / r` for all `ζ` on the circle and
    this inequality is strict at `ζ = w`. -/
  have hsub : sphere z r ⊆ closedBall z r := sphere_subset_closedBall
  refine circleIntegral.norm_integral_lt_of_norm_le_const_of_lt hr ?_ ?_ ⟨w, rfl, ?_⟩
  · show ContinuousOn (fun ζ : ℂ => (ζ - z)⁻¹ • f ζ) (sphere z r)
    refine ((continuousOn_id.sub continuousOn_const).inv₀ ?_).smul (hd.continuousOn_ball.mono hsub)
    exact fun ζ hζ => sub_ne_zero.2 (ne_of_mem_sphere hζ hr.ne')
  · show ∀ ζ ∈ sphere z r, ‖(ζ - z)⁻¹ • f ζ‖ ≤ ‖f z‖ / r
    rintro ζ (hζ : abs (ζ - z) = r)
    rw [le_div_iff₀ hr, norm_smul, norm_inv, norm_eq_abs, hζ, mul_comm, mul_inv_cancel_left₀ hr.ne']
    exact hz (hsub hζ)
  show ‖(w - z)⁻¹ • f w‖ < ‖f z‖ / r
  rw [norm_smul, norm_inv, norm_eq_abs, ← div_eq_inv_mul]
  exact (div_lt_div_right hr).2 hw_lt
<<<<<<< HEAD
#align complex.norm_max_aux₁ Complex.norm_max_aux₁
=======
>>>>>>> 99508fb5

/-!
Now we drop the assumption `CompleteSpace F` by embedding `F` into its completion.
-/

theorem norm_max_aux₂ {f : ℂ → F} {z w : ℂ} (hd : DiffContOnCl ℂ f (ball z (dist w z)))
    (hz : IsMaxOn (norm ∘ f) (closedBall z (dist w z)) z) : ‖f w‖ = ‖f z‖ := by
  set e : F →L[ℂ] F̂ := UniformSpace.Completion.toComplL
  have he : ∀ x, ‖e x‖ = ‖x‖ := UniformSpace.Completion.norm_coe
  replace hz : IsMaxOn (norm ∘ e ∘ f) (closedBall z (dist w z)) z := by
    simpa only [IsMaxOn, Function.comp_def, he] using hz
  simpa only [he, Function.comp_def]
    using norm_max_aux₁ (e.differentiable.comp_diffContOnCl hd) hz

/-!
Then we replace the assumption `IsMaxOn (norm ∘ f) (Metric.closedBall z r) z` with a seemingly
weaker assumption `IsMaxOn (norm ∘ f) (Metric.ball z r) z`.
-/

theorem norm_max_aux₃ {f : ℂ → F} {z w : ℂ} {r : ℝ} (hr : dist w z = r)
    (hd : DiffContOnCl ℂ f (ball z r)) (hz : IsMaxOn (norm ∘ f) (ball z r) z) : ‖f w‖ = ‖f z‖ := by
  subst r
  rcases eq_or_ne w z with (rfl | hne); · rfl
  rw [← dist_ne_zero] at hne
  exact norm_max_aux₂ hd (closure_ball z hne ▸ hz.closure hd.continuousOn.norm)

/-!
### Maximum modulus principle for any codomain

If we do not assume that the codomain is a strictly convex space, then we can only claim that the
**norm** `‖f x‖` is locally constant.
-/

/-!
Finally, we generalize the theorem from a disk in `ℂ` to a closed ball in any normed space.
-/

/-- **Maximum modulus principle** on a closed ball: if `f : E → F` is continuous on a closed ball,
is complex differentiable on the corresponding open ball, and the norm `‖f w‖` takes its maximum
value on the open ball at its center, then the norm `‖f w‖` is constant on the closed ball. -/
theorem norm_eqOn_closedBall_of_isMaxOn {f : E → F} {z : E} {r : ℝ}
    (hd : DiffContOnCl ℂ f (ball z r)) (hz : IsMaxOn (norm ∘ f) (ball z r) z) :
    EqOn (norm ∘ f) (const E ‖f z‖) (closedBall z r) := by
  intro w hw
  rw [mem_closedBall, dist_comm] at hw
  rcases eq_or_ne z w with (rfl | hne); · rfl
  set e := (lineMap z w : ℂ → E)
  have hde : Differentiable ℂ e := (differentiable_id.smul_const (w - z)).add_const z
  suffices ‖(f ∘ e) (1 : ℂ)‖ = ‖(f ∘ e) (0 : ℂ)‖ by simpa [e]
  have hr : dist (1 : ℂ) 0 = 1 := by simp
  have hball : MapsTo e (ball 0 1) (ball z r) := by
    refine ((lipschitzWith_lineMap z w).mapsTo_ball (mt nndist_eq_zero.1 hne) 0 1).mono
      Subset.rfl ?_
    simpa only [lineMap_apply_zero, mul_one, coe_nndist] using ball_subset_ball hw
  exact norm_max_aux₃ hr (hd.comp hde.diffContOnCl hball)
      (hz.comp_mapsTo hball (lineMap_apply_zero z w))

/-- **Maximum modulus principle**: if `f : E → F` is complex differentiable on a set `s`, the norm
of `f` takes it maximum on `s` at `z`, and `w` is a point such that the closed ball with center `z`
and radius `dist w z` is included in `s`, then `‖f w‖ = ‖f z‖`. -/
theorem norm_eq_norm_of_isMaxOn_of_ball_subset {f : E → F} {s : Set E} {z w : E}
    (hd : DiffContOnCl ℂ f s) (hz : IsMaxOn (norm ∘ f) s z) (hsub : ball z (dist w z) ⊆ s) :
    ‖f w‖ = ‖f z‖ :=
  norm_eqOn_closedBall_of_isMaxOn (hd.mono hsub) (hz.on_subset hsub) (mem_closedBall.2 le_rfl)

/-- **Maximum modulus principle**: if `f : E → F` is complex differentiable in a neighborhood of `c`
and the norm `‖f z‖` has a local maximum at `c`, then `‖f z‖` is locally constant in a neighborhood
of `c`. -/
theorem norm_eventually_eq_of_isLocalMax {f : E → F} {c : E}
    (hd : ∀ᶠ z in 𝓝 c, DifferentiableAt ℂ f z) (hc : IsLocalMax (norm ∘ f) c) :
    ∀ᶠ y in 𝓝 c, ‖f y‖ = ‖f c‖ := by
  rcases nhds_basis_closedBall.eventually_iff.1 (hd.and hc) with ⟨r, hr₀, hr⟩
  exact nhds_basis_closedBall.eventually_iff.2
    ⟨r, hr₀, norm_eqOn_closedBall_of_isMaxOn (DifferentiableOn.diffContOnCl fun x hx =>
        (hr <| closure_ball_subset_closedBall hx).1.differentiableWithinAt) fun x hx =>
      (hr <| ball_subset_closedBall hx).2⟩

theorem isOpen_setOf_mem_nhds_and_isMaxOn_norm {f : E → F} {s : Set E}
    (hd : DifferentiableOn ℂ f s) : IsOpen {z | s ∈ 𝓝 z ∧ IsMaxOn (norm ∘ f) s z} := by
  refine isOpen_iff_mem_nhds.2 fun z hz => (eventually_eventually_nhds.2 hz.1).and ?_
  replace hd : ∀ᶠ w in 𝓝 z, DifferentiableAt ℂ f w := hd.eventually_differentiableAt hz.1
  exact (norm_eventually_eq_of_isLocalMax hd <| hz.2.isLocalMax hz.1).mono fun x hx y hy =>
    le_trans (hz.2 hy).out hx.ge

/-- **Maximum modulus principle** on a connected set. Let `U` be a (pre)connected open set in a
complex normed space. Let `f : E → F` be a function that is complex differentiable on `U`. Suppose
that `‖f x‖` takes its maximum value on `U` at `c ∈ U`. Then `‖f x‖ = ‖f c‖` for all `x ∈ U`. -/
theorem norm_eqOn_of_isPreconnected_of_isMaxOn {f : E → F} {U : Set E} {c : E}
    (hc : IsPreconnected U) (ho : IsOpen U) (hd : DifferentiableOn ℂ f U) (hcU : c ∈ U)
    (hm : IsMaxOn (norm ∘ f) U c) : EqOn (norm ∘ f) (const E ‖f c‖) U := by
  set V := U ∩ {z | IsMaxOn (norm ∘ f) U z}
  have hV : ∀ x ∈ V, ‖f x‖ = ‖f c‖ := fun x hx => le_antisymm (hm hx.1) (hx.2 hcU)
  suffices U ⊆ V from fun x hx => hV x (this hx)
  have hVo : IsOpen V := by
    simpa only [ho.mem_nhds_iff, setOf_and, setOf_mem_eq]
      using isOpen_setOf_mem_nhds_and_isMaxOn_norm hd
  have hVne : (U ∩ V).Nonempty := ⟨c, hcU, hcU, hm⟩
  set W := U ∩ {z | ‖f z‖ ≠ ‖f c‖}
  have hWo : IsOpen W := hd.continuousOn.norm.isOpen_inter_preimage ho isOpen_ne
  have hdVW : Disjoint V W := disjoint_left.mpr fun x hxV hxW => hxW.2 (hV x hxV)
  have hUVW : U ⊆ V ∪ W := fun x hx =>
    (eq_or_ne ‖f x‖ ‖f c‖).imp (fun h => ⟨hx, fun y hy => (hm hy).out.trans_eq h.symm⟩)
      (And.intro hx)
  exact hc.subset_left_of_subset_union hVo hWo hdVW hUVW hVne

/-- **Maximum modulus principle** on a connected set. Let `U` be a (pre)connected open set in a
complex normed space.  Let `f : E → F` be a function that is complex differentiable on `U` and is
continuous on its closure. Suppose that `‖f x‖` takes its maximum value on `U` at `c ∈ U`. Then
`‖f x‖ = ‖f c‖` for all `x ∈ closure U`. -/
theorem norm_eqOn_closure_of_isPreconnected_of_isMaxOn {f : E → F} {U : Set E} {c : E}
    (hc : IsPreconnected U) (ho : IsOpen U) (hd : DiffContOnCl ℂ f U) (hcU : c ∈ U)
    (hm : IsMaxOn (norm ∘ f) U c) : EqOn (norm ∘ f) (const E ‖f c‖) (closure U) :=
  (norm_eqOn_of_isPreconnected_of_isMaxOn hc ho hd.differentiableOn hcU hm).of_subset_closure
    hd.continuousOn.norm continuousOn_const subset_closure Subset.rfl

section StrictConvex

/-!
### The case of a strictly convex codomain

If the codomain `F` is a strictly convex space, then we can claim equalities like `f w = f z`
instead of `‖f w‖ = ‖f z‖`.

Instead of repeating the proof starting with lemmas about integrals, we apply a corresponding lemma
above twice: for `f` and for `(f · + f c)`.  Then we have `‖f w‖ = ‖f z‖` and
`‖f w + f z‖ = ‖f z + f z‖`, thus `‖f w + f z‖ = ‖f w‖ + ‖f z‖`. This is only possible if
`f w = f z`, see `eq_of_norm_eq_of_norm_add_eq`.
-/

variable [StrictConvexSpace ℝ F]

/-- **Maximum modulus principle** on a connected set. Let `U` be a (pre)connected open set in a
complex normed space.  Let `f : E → F` be a function that is complex differentiable on `U`. Suppose
that `‖f x‖` takes its maximum value on `U` at `c ∈ U`. Then `f x = f c` for all `x ∈ U`.

TODO: change assumption from `IsMaxOn` to `IsLocalMax`. -/
theorem eqOn_of_isPreconnected_of_isMaxOn_norm {f : E → F} {U : Set E} {c : E}
    (hc : IsPreconnected U) (ho : IsOpen U) (hd : DifferentiableOn ℂ f U) (hcU : c ∈ U)
    (hm : IsMaxOn (norm ∘ f) U c) : EqOn f (const E (f c)) U := fun x hx =>
  have H₁ : ‖f x‖ = ‖f c‖ := norm_eqOn_of_isPreconnected_of_isMaxOn hc ho hd hcU hm hx
  have H₂ : ‖f x + f c‖ = ‖f c + f c‖ :=
    norm_eqOn_of_isPreconnected_of_isMaxOn hc ho (hd.add_const _) hcU hm.norm_add_self hx
  eq_of_norm_eq_of_norm_add_eq H₁ <| by simp only [H₂, SameRay.rfl.norm_add, H₁, Function.const]

/-- **Maximum modulus principle** on a connected set. Let `U` be a (pre)connected open set in a
complex normed space.  Let `f : E → F` be a function that is complex differentiable on `U` and is
continuous on its closure. Suppose that `‖f x‖` takes its maximum value on `U` at `c ∈ U`. Then
`f x = f c` for all `x ∈ closure U`. -/
theorem eqOn_closure_of_isPreconnected_of_isMaxOn_norm {f : E → F} {U : Set E} {c : E}
    (hc : IsPreconnected U) (ho : IsOpen U) (hd : DiffContOnCl ℂ f U) (hcU : c ∈ U)
    (hm : IsMaxOn (norm ∘ f) U c) : EqOn f (const E (f c)) (closure U) :=
  (eqOn_of_isPreconnected_of_isMaxOn_norm hc ho hd.differentiableOn hcU hm).of_subset_closure
    hd.continuousOn continuousOn_const subset_closure Subset.rfl

/-- **Maximum modulus principle**. Let `f : E → F` be a function between complex normed spaces.
Suppose that the codomain `F` is a strictly convex space, `f` is complex differentiable on a set
`s`, `f` is continuous on the closure of `s`, the norm of `f` takes it maximum on `s` at `z`, and
`w` is a point such that the closed ball with center `z` and radius `dist w z` is included in `s`,
then `f w = f z`. -/
theorem eq_of_isMaxOn_of_ball_subset {f : E → F} {s : Set E} {z w : E} (hd : DiffContOnCl ℂ f s)
    (hz : IsMaxOn (norm ∘ f) s z) (hsub : ball z (dist w z) ⊆ s) : f w = f z :=
  have H₁ : ‖f w‖ = ‖f z‖ := norm_eq_norm_of_isMaxOn_of_ball_subset hd hz hsub
  have H₂ : ‖f w + f z‖ = ‖f z + f z‖ :=
    norm_eq_norm_of_isMaxOn_of_ball_subset (hd.add_const _) hz.norm_add_self hsub
  eq_of_norm_eq_of_norm_add_eq H₁ <| by simp only [H₂, SameRay.rfl.norm_add, H₁]

/-- **Maximum modulus principle** on a closed ball. Suppose that a function `f : E → F` from a
normed complex space to a strictly convex normed complex space has the following properties:

- it is continuous on a closed ball `Metric.closedBall z r`,
- it is complex differentiable on the corresponding open ball;
- the norm `‖f w‖` takes its maximum value on the open ball at its center.

Then `f` is a constant on the closed ball. -/
theorem eqOn_closedBall_of_isMaxOn_norm {f : E → F} {z : E} {r : ℝ}
    (hd : DiffContOnCl ℂ f (ball z r)) (hz : IsMaxOn (norm ∘ f) (ball z r) z) :
    EqOn f (const E (f z)) (closedBall z r) := fun _x hx =>
  eq_of_isMaxOn_of_ball_subset hd hz <| ball_subset_ball hx

/-- **Maximum modulus principle**: if `f : E → F` is complex differentiable in a neighborhood of `c`
and the norm `‖f z‖` has a local maximum at `c`, then `f` is locally constant in a neighborhood
of `c`. -/
theorem eventually_eq_of_isLocalMax_norm {f : E → F} {c : E}
    (hd : ∀ᶠ z in 𝓝 c, DifferentiableAt ℂ f z) (hc : IsLocalMax (norm ∘ f) c) :
    ∀ᶠ y in 𝓝 c, f y = f c := by
  rcases nhds_basis_closedBall.eventually_iff.1 (hd.and hc) with ⟨r, hr₀, hr⟩
  exact nhds_basis_closedBall.eventually_iff.2
    ⟨r, hr₀, eqOn_closedBall_of_isMaxOn_norm (DifferentiableOn.diffContOnCl fun x hx =>
        (hr <| closure_ball_subset_closedBall hx).1.differentiableWithinAt) fun x hx =>
      (hr <| ball_subset_closedBall hx).2⟩

theorem eventually_eq_or_eq_zero_of_isLocalMin_norm {f : E → ℂ} {c : E}
    (hf : ∀ᶠ z in 𝓝 c, DifferentiableAt ℂ f z) (hc : IsLocalMin (norm ∘ f) c) :
    (∀ᶠ z in 𝓝 c, f z = f c) ∨ f c = 0 := by
  refine or_iff_not_imp_right.mpr fun h => ?_
  have h1 : ∀ᶠ z in 𝓝 c, f z ≠ 0 := hf.self_of_nhds.continuousAt.eventually_ne h
  have h2 : IsLocalMax (norm ∘ f)⁻¹ c := hc.inv (h1.mono fun z => norm_pos_iff.mpr)
  have h3 : IsLocalMax (norm ∘ f⁻¹) c := by refine h2.congr (Eventually.of_forall ?_); simp
  have h4 : ∀ᶠ z in 𝓝 c, DifferentiableAt ℂ f⁻¹ z := by filter_upwards [hf, h1] with z h using h.inv
  filter_upwards [eventually_eq_of_isLocalMax_norm h4 h3] with z using inv_inj.mp

end StrictConvex

/-!
### Maximum on a set vs maximum on its frontier

In this section we prove corollaries of the maximum modulus principle that relate the values of a
function on a set to its values on the frontier of this set.
-/


variable [Nontrivial E]

/-- **Maximum modulus principle**: if `f : E → F` is complex differentiable on a nonempty bounded
set `U` and is continuous on its closure, then there exists a point `z ∈ frontier U` such that
`(‖f ·‖)` takes it maximum value on `closure U` at `z`. -/
theorem exists_mem_frontier_isMaxOn_norm [FiniteDimensional ℂ E] {f : E → F} {U : Set E}
    (hb : IsBounded U) (hne : U.Nonempty) (hd : DiffContOnCl ℂ f U) :
    ∃ z ∈ frontier U, IsMaxOn (norm ∘ f) (closure U) z := by
  have hc : IsCompact (closure U) := hb.isCompact_closure
  obtain ⟨w, hwU, hle⟩ : ∃ w ∈ closure U, IsMaxOn (norm ∘ f) (closure U) w :=
    hc.exists_isMaxOn hne.closure hd.continuousOn.norm
  rw [closure_eq_interior_union_frontier, mem_union] at hwU
  cases' hwU with hwU hwU; rotate_left; · exact ⟨w, hwU, hle⟩
  have : interior U ≠ univ := ne_top_of_le_ne_top hc.ne_univ interior_subset_closure
  rcases exists_mem_frontier_infDist_compl_eq_dist hwU this with ⟨z, hzU, hzw⟩
  refine ⟨z, frontier_interior_subset hzU, fun x hx => (hle hx).out.trans_eq ?_⟩
  refine (norm_eq_norm_of_isMaxOn_of_ball_subset hd (hle.on_subset subset_closure) ?_).symm
  rw [dist_comm, ← hzw]
  exact ball_infDist_compl_subset.trans interior_subset

/-- **Maximum modulus principle**: if `f : E → F` is complex differentiable on a bounded set `U` and
`‖f z‖ ≤ C` for any `z ∈ frontier U`, then the same is true for any `z ∈ closure U`. -/
theorem norm_le_of_forall_mem_frontier_norm_le {f : E → F} {U : Set E} (hU : IsBounded U)
    (hd : DiffContOnCl ℂ f U) {C : ℝ} (hC : ∀ z ∈ frontier U, ‖f z‖ ≤ C) {z : E}
    (hz : z ∈ closure U) : ‖f z‖ ≤ C := by
  rw [closure_eq_self_union_frontier, union_comm, mem_union] at hz
  cases' hz with hz hz; · exact hC z hz
  /- In case of a finite dimensional domain, one can just apply
    `Complex.exists_mem_frontier_isMaxOn_norm`. To make it work in any Banach space, we restrict
    the function to a line first. -/
  rcases exists_ne z with ⟨w, hne⟩
  set e := (lineMap z w : ℂ → E)
  have hde : Differentiable ℂ e := (differentiable_id.smul_const (w - z)).add_const z
  have hL : AntilipschitzWith (nndist z w)⁻¹ e := antilipschitzWith_lineMap hne.symm
  replace hd : DiffContOnCl ℂ (f ∘ e) (e ⁻¹' U) :=
    hd.comp hde.diffContOnCl (mapsTo_preimage _ _)
  have h₀ : (0 : ℂ) ∈ e ⁻¹' U := by simpa only [e, mem_preimage, lineMap_apply_zero]
  rcases exists_mem_frontier_isMaxOn_norm (hL.isBounded_preimage hU) ⟨0, h₀⟩ hd with ⟨ζ, hζU, hζ⟩
  calc
    ‖f z‖ = ‖f (e 0)‖ := by simp only [e, lineMap_apply_zero]
    _ ≤ ‖f (e ζ)‖ := hζ (subset_closure h₀)
    _ ≤ C := hC _ (hde.continuous.frontier_preimage_subset _ hζU)

/-- If two complex differentiable functions `f g : E → F` are equal on the boundary of a bounded set
`U`, then they are equal on `closure U`. -/
theorem eqOn_closure_of_eqOn_frontier {f g : E → F} {U : Set E} (hU : IsBounded U)
    (hf : DiffContOnCl ℂ f U) (hg : DiffContOnCl ℂ g U) (hfg : EqOn f g (frontier U)) :
    EqOn f g (closure U) := by
  suffices H : ∀ z ∈ closure U, ‖(f - g) z‖ ≤ 0 by simpa [sub_eq_zero] using H
  refine fun z hz => norm_le_of_forall_mem_frontier_norm_le hU (hf.sub hg) (fun w hw => ?_) hz
  simp [hfg hw]

/-- If two complex differentiable functions `f g : E → F` are equal on the boundary of a bounded set
`U`, then they are equal on `U`. -/
theorem eqOn_of_eqOn_frontier {f g : E → F} {U : Set E} (hU : IsBounded U) (hf : DiffContOnCl ℂ f U)
    (hg : DiffContOnCl ℂ g U) (hfg : EqOn f g (frontier U)) : EqOn f g U :=
  (eqOn_closure_of_eqOn_frontier hU hf hg hfg).mono subset_closure

end Complex<|MERGE_RESOLUTION|>--- conflicted
+++ resolved
@@ -133,10 +133,6 @@
   show ‖(w - z)⁻¹ • f w‖ < ‖f z‖ / r
   rw [norm_smul, norm_inv, norm_eq_abs, ← div_eq_inv_mul]
   exact (div_lt_div_right hr).2 hw_lt
-<<<<<<< HEAD
-#align complex.norm_max_aux₁ Complex.norm_max_aux₁
-=======
->>>>>>> 99508fb5
 
 /-!
 Now we drop the assumption `CompleteSpace F` by embedding `F` into its completion.
