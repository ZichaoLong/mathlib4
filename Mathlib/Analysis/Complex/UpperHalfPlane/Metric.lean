--- conflicted
+++ resolved
@@ -128,10 +128,6 @@
   dist_triangle := UpperHalfPlane.dist_triangle
   eq_of_dist_eq_zero {z w} h := by
     simpa [dist_eq, Real.sqrt_eq_zero', (mul_pos z.im_pos w.im_pos).not_le, ext_iff'] using h
-<<<<<<< HEAD
-  edist_dist _ _ := by exact ENNReal.coe_nnreal_eq _
-=======
->>>>>>> 3a7b746f
 #align upper_half_plane.metric_space_aux UpperHalfPlane.metricSpaceAux
 
 open Complex
