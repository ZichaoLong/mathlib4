/-
Copyright (c) 2019 Sébastien Gouëzel. All rights reserved.
Released under Apache 2.0 license as described in the file LICENSE.
Authors: Sébastien Gouëzel
-/
import Mathlib.Data.Complex.Module
import Mathlib.Data.Complex.Order
import Mathlib.Data.Complex.Exponential
import Mathlib.Analysis.RCLike.Basic
import Mathlib.Topology.Algebra.InfiniteSum.Module
import Mathlib.Topology.Instances.RealVectorSpace

/-!

# Normed space structure on `ℂ`.

This file gathers basic facts of analytic nature on the complex numbers.

## Main results

This file registers `ℂ` as a normed field, expresses basic properties of the norm, and gives tools
on the real vector space structure of `ℂ`. Notably, it defines the following functions in the
namespace `Complex`.

|Name              |Type         |Description                                             |
|------------------|-------------|--------------------------------------------------------|
|`equivRealProdCLM`|ℂ ≃L[ℝ] ℝ × ℝ|The natural `ContinuousLinearEquiv` from `ℂ` to `ℝ × ℝ` |
|`reCLM`           |ℂ →L[ℝ] ℝ    |Real part function as a `ContinuousLinearMap`           |
|`imCLM`           |ℂ →L[ℝ] ℝ    |Imaginary part function as a `ContinuousLinearMap`      |
|`ofRealCLM`       |ℝ →L[ℝ] ℂ    |Embedding of the reals as a `ContinuousLinearMap`       |
|`ofRealLI`        |ℝ →ₗᵢ[ℝ] ℂ   |Embedding of the reals as a `LinearIsometry`            |
|`conjCLE`         |ℂ ≃L[ℝ] ℂ    |Complex conjugation as a `ContinuousLinearEquiv`        |
|`conjLIE`         |ℂ ≃ₗᵢ[ℝ] ℂ   |Complex conjugation as a `LinearIsometryEquiv`          |

We also register the fact that `ℂ` is an `RCLike` field.

-/


assert_not_exists Absorbs

noncomputable section

namespace Complex
variable {z : ℂ}

open ComplexConjugate Topology Filter

instance : Norm ℂ :=
  ⟨abs⟩

@[simp]
theorem norm_eq_abs (z : ℂ) : ‖z‖ = abs z :=
  rfl

lemma norm_I : ‖I‖ = 1 := abs_I

theorem norm_exp_ofReal_mul_I (t : ℝ) : ‖exp (t * I)‖ = 1 := by
  simp only [norm_eq_abs, abs_exp_ofReal_mul_I]

instance instNormedAddCommGroup : NormedAddCommGroup ℂ :=
  AddGroupNorm.toNormedAddCommGroup
    { abs with
      map_zero' := map_zero abs
      neg' := abs.map_neg
      eq_zero_of_map_eq_zero' := fun _ => abs.eq_zero.1 }

instance : NormedField ℂ where
  dist_eq _ _ := rfl
  norm_mul' := map_mul abs

instance : DenselyNormedField ℂ where
  lt_norm_lt r₁ r₂ h₀ hr :=
    let ⟨x, h⟩ := exists_between hr
    ⟨x, by rwa [norm_eq_abs, abs_ofReal, abs_of_pos (h₀.trans_lt h.1)]⟩

instance {R : Type*} [NormedField R] [NormedAlgebra R ℝ] : NormedAlgebra R ℂ where
  norm_smul_le r x := by
    rw [← algebraMap_smul ℝ r x, real_smul, norm_mul, norm_eq_abs, abs_ofReal, ← Real.norm_eq_abs,
      norm_algebraMap']

variable {E : Type*} [SeminormedAddCommGroup E] [NormedSpace ℂ E]

-- see Note [lower instance priority]
/-- The module structure from `Module.complexToReal` is a normed space. -/
instance (priority := 900) _root_.NormedSpace.complexToReal : NormedSpace ℝ E :=
  NormedSpace.restrictScalars ℝ ℂ E

-- see Note [lower instance priority]
/-- The algebra structure from `Algebra.complexToReal` is a normed algebra. -/
instance (priority := 900) _root_.NormedAlgebra.complexToReal {A : Type*} [SeminormedRing A]
    [NormedAlgebra ℂ A] : NormedAlgebra ℝ A :=
  NormedAlgebra.restrictScalars ℝ ℂ A

@[simp] lemma nnnorm_I : ‖I‖₊ = 1 := by simp [nnnorm]

theorem dist_eq (z w : ℂ) : dist z w = abs (z - w) :=
  rfl

theorem dist_eq_re_im (z w : ℂ) : dist z w = √((z.re - w.re) ^ 2 + (z.im - w.im) ^ 2) := by
  rw [sq, sq]
  rfl

@[simp]
theorem dist_mk (x₁ y₁ x₂ y₂ : ℝ) :
    dist (mk x₁ y₁) (mk x₂ y₂) = √((x₁ - x₂) ^ 2 + (y₁ - y₂) ^ 2) :=
  dist_eq_re_im _ _

theorem dist_of_re_eq {z w : ℂ} (h : z.re = w.re) : dist z w = dist z.im w.im := by
  rw [dist_eq_re_im, h, sub_self, zero_pow two_ne_zero, zero_add, Real.sqrt_sq_eq_abs, Real.dist_eq]

theorem nndist_of_re_eq {z w : ℂ} (h : z.re = w.re) : nndist z w = nndist z.im w.im :=
  NNReal.eq <| dist_of_re_eq h

theorem edist_of_re_eq {z w : ℂ} (h : z.re = w.re) : edist z w = edist z.im w.im := by
  rw [edist_nndist, edist_nndist, nndist_of_re_eq h]

theorem dist_of_im_eq {z w : ℂ} (h : z.im = w.im) : dist z w = dist z.re w.re := by
  rw [dist_eq_re_im, h, sub_self, zero_pow two_ne_zero, add_zero, Real.sqrt_sq_eq_abs, Real.dist_eq]

theorem nndist_of_im_eq {z w : ℂ} (h : z.im = w.im) : nndist z w = nndist z.re w.re :=
  NNReal.eq <| dist_of_im_eq h

theorem edist_of_im_eq {z w : ℂ} (h : z.im = w.im) : edist z w = edist z.re w.re := by
  rw [edist_nndist, edist_nndist, nndist_of_im_eq h]

theorem dist_conj_self (z : ℂ) : dist (conj z) z = 2 * |z.im| := by
  rw [dist_of_re_eq (conj_re z), conj_im, dist_comm, Real.dist_eq, sub_neg_eq_add, ← two_mul,
    _root_.abs_mul, abs_of_pos (zero_lt_two' ℝ)]

theorem nndist_conj_self (z : ℂ) : nndist (conj z) z = 2 * Real.nnabs z.im :=
  NNReal.eq <| by rw [← dist_nndist, NNReal.coe_mul, NNReal.coe_two, Real.coe_nnabs, dist_conj_self]

theorem dist_self_conj (z : ℂ) : dist z (conj z) = 2 * |z.im| := by rw [dist_comm, dist_conj_self]

theorem nndist_self_conj (z : ℂ) : nndist z (conj z) = 2 * Real.nnabs z.im := by
  rw [nndist_comm, nndist_conj_self]

@[simp 1100]
theorem comap_abs_nhds_zero : comap abs (𝓝 0) = 𝓝 0 :=
  comap_norm_nhds_zero

@[simp 1100, norm_cast] lemma norm_real (r : ℝ) : ‖(r : ℂ)‖ = ‖r‖ := abs_ofReal _
@[simp, norm_cast] lemma nnnorm_real (r : ℝ) : ‖(r : ℂ)‖₊ = ‖r‖₊ := by ext; exact norm_real _

@[simp 1100, norm_cast] lemma norm_natCast (n : ℕ) : ‖(n : ℂ)‖ = n := abs_natCast _
@[simp 1100, norm_cast] lemma norm_intCast (n : ℤ) : ‖(n : ℂ)‖ = |(n : ℝ)| := abs_intCast n
@[simp 1100, norm_cast] lemma norm_ratCast (q : ℚ) : ‖(q : ℂ)‖ = |(q : ℝ)| := norm_real _

@[simp 1100, norm_cast] lemma nnnorm_natCast (n : ℕ) : ‖(n : ℂ)‖₊ = n := Subtype.ext <| by simp
@[simp 1100, norm_cast] lemma nnnorm_intCast (n : ℤ) : ‖(n : ℂ)‖₊ = ‖n‖₊ := by
  ext; exact norm_intCast n
@[simp 1100, norm_cast] lemma nnnorm_ratCast (q : ℚ) : ‖(q : ℂ)‖₊ = ‖(q : ℝ)‖₊ := nnnorm_real q

@[simp 1100] lemma norm_ofNat (n : ℕ) [n.AtLeastTwo] :
    ‖(no_index (OfNat.ofNat n) : ℂ)‖ = OfNat.ofNat n := norm_natCast n

@[simp 1100] lemma nnnorm_ofNat (n : ℕ) [n.AtLeastTwo] :
    ‖(no_index (OfNat.ofNat n) : ℂ)‖₊ = OfNat.ofNat n := nnnorm_natCast n

@[deprecated (since := "2024-08-25")] alias norm_nat := norm_natCast
@[deprecated (since := "2024-08-25")] alias norm_int := norm_intCast
@[deprecated (since := "2024-08-25")] alias norm_rat := norm_ratCast
@[deprecated (since := "2024-08-25")] alias nnnorm_nat := nnnorm_natCast
@[deprecated (since := "2024-08-25")] alias nnnorm_int := nnnorm_intCast

@[simp 1100, norm_cast]
lemma norm_nnratCast (q : ℚ≥0) : ‖(q : ℂ)‖ = q := abs_of_nonneg q.cast_nonneg

@[simp 1100, norm_cast]
lemma nnnorm_nnratCast (q : ℚ≥0) : ‖(q : ℂ)‖₊ = q := by simp [nnnorm, -norm_eq_abs]

theorem norm_int_of_nonneg {n : ℤ} (hn : 0 ≤ n) : ‖(n : ℂ)‖ = n := by
  rw [norm_intCast, ← Int.cast_abs, _root_.abs_of_nonneg hn]

lemma normSq_eq_norm_sq (z : ℂ) : normSq z = ‖z‖ ^ 2 := by
  rw [normSq_eq_abs, norm_eq_abs]

@[continuity]
theorem continuous_abs : Continuous abs :=
  continuous_norm

@[continuity]
theorem continuous_normSq : Continuous normSq := by
  simpa [← normSq_eq_abs] using continuous_abs.pow 2


theorem nnnorm_eq_one_of_pow_eq_one {ζ : ℂ} {n : ℕ} (h : ζ ^ n = 1) (hn : n ≠ 0) : ‖ζ‖₊ = 1 :=
  (pow_left_inj zero_le' zero_le' hn).1 <| by rw [← nnnorm_pow, h, nnnorm_one, one_pow]

theorem norm_eq_one_of_pow_eq_one {ζ : ℂ} {n : ℕ} (h : ζ ^ n = 1) (hn : n ≠ 0) : ‖ζ‖ = 1 :=
  congr_arg Subtype.val (nnnorm_eq_one_of_pow_eq_one h hn)

lemma le_of_eq_sum_of_eq_sum_norm {ι : Type*} {a b : ℝ} (f : ι → ℂ) (s : Finset ι) (ha₀ : 0 ≤ a)
    (ha : a = ∑ i ∈ s, f i) (hb : b = ∑ i ∈ s, (‖f i‖ : ℂ)) : a ≤ b := by
  norm_cast at hb; rw [← Complex.abs_of_nonneg ha₀, ha, hb]; exact norm_sum_le s f

theorem equivRealProd_apply_le (z : ℂ) : ‖equivRealProd z‖ ≤ abs z := by
  simp [Prod.norm_def, abs_re_le_abs, abs_im_le_abs]

theorem equivRealProd_apply_le' (z : ℂ) : ‖equivRealProd z‖ ≤ 1 * abs z := by
  simpa using equivRealProd_apply_le z

theorem lipschitz_equivRealProd : LipschitzWith 1 equivRealProd := by
  simpa using AddMonoidHomClass.lipschitz_of_bound equivRealProdLm 1 equivRealProd_apply_le'

theorem antilipschitz_equivRealProd : AntilipschitzWith (NNReal.sqrt 2) equivRealProd :=
  AddMonoidHomClass.antilipschitz_of_bound equivRealProdLm fun z ↦ by
    simpa only [Real.coe_sqrt, NNReal.coe_ofNat] using abs_le_sqrt_two_mul_max z

theorem isUniformEmbedding_equivRealProd : IsUniformEmbedding equivRealProd :=
  antilipschitz_equivRealProd.isUniformEmbedding lipschitz_equivRealProd.uniformContinuous

@[deprecated (since := "2024-10-01")]
alias uniformEmbedding_equivRealProd := isUniformEmbedding_equivRealProd

instance : CompleteSpace ℂ :=
  (completeSpace_congr isUniformEmbedding_equivRealProd).mpr inferInstance

instance instT2Space : T2Space ℂ := TopologicalSpace.t2Space_of_metrizableSpace

/-- The natural `ContinuousLinearEquiv` from `ℂ` to `ℝ × ℝ`. -/
@[simps! (config := { simpRhs := true }) apply symm_apply_re symm_apply_im]
def equivRealProdCLM : ℂ ≃L[ℝ] ℝ × ℝ :=
  equivRealProdLm.toContinuousLinearEquivOfBounds 1 (√2) equivRealProd_apply_le' fun p =>
    abs_le_sqrt_two_mul_max (equivRealProd.symm p)

theorem equivRealProdCLM_symm_apply (p : ℝ × ℝ) :
    Complex.equivRealProdCLM.symm p = p.1 + p.2 * Complex.I := Complex.equivRealProd_symm_apply p

instance : ProperSpace ℂ :=
  (id lipschitz_equivRealProd : LipschitzWith 1 equivRealProdCLM.toHomeomorph).properSpace

/-- The `abs` function on `ℂ` is proper. -/
theorem tendsto_abs_cocompact_atTop : Tendsto abs (cocompact ℂ) atTop :=
  tendsto_norm_cocompact_atTop

/-- The `normSq` function on `ℂ` is proper. -/
theorem tendsto_normSq_cocompact_atTop : Tendsto normSq (cocompact ℂ) atTop := by
  simpa [mul_self_abs]
    using tendsto_abs_cocompact_atTop.atTop_mul_atTop tendsto_abs_cocompact_atTop

open ContinuousLinearMap

/-- Continuous linear map version of the real part function, from `ℂ` to `ℝ`. -/
def reCLM : ℂ →L[ℝ] ℝ :=
  reLm.mkContinuous 1 fun x => by simp [abs_re_le_abs]

@[continuity, fun_prop]
theorem continuous_re : Continuous re :=
  reCLM.continuous

lemma uniformlyContinous_re : UniformContinuous re :=
  reCLM.uniformContinuous

@[simp]
theorem reCLM_coe : (reCLM : ℂ →ₗ[ℝ] ℝ) = reLm :=
  rfl

@[simp]
theorem reCLM_apply (z : ℂ) : (reCLM : ℂ → ℝ) z = z.re :=
  rfl

/-- Continuous linear map version of the imaginary part function, from `ℂ` to `ℝ`. -/
def imCLM : ℂ →L[ℝ] ℝ :=
  imLm.mkContinuous 1 fun x => by simp [abs_im_le_abs]

@[continuity, fun_prop]
theorem continuous_im : Continuous im :=
  imCLM.continuous

lemma uniformlyContinous_im : UniformContinuous im :=
  imCLM.uniformContinuous

@[simp]
theorem imCLM_coe : (imCLM : ℂ →ₗ[ℝ] ℝ) = imLm :=
  rfl

@[simp]
theorem imCLM_apply (z : ℂ) : (imCLM : ℂ → ℝ) z = z.im :=
  rfl

theorem restrictScalars_one_smulRight' (x : E) :
    ContinuousLinearMap.restrictScalars ℝ ((1 : ℂ →L[ℂ] ℂ).smulRight x : ℂ →L[ℂ] E) =
      reCLM.smulRight x + I • imCLM.smulRight x := by
  ext ⟨a, b⟩
  simp [map_add, mk_eq_add_mul_I, mul_smul, smul_comm I b x]

theorem restrictScalars_one_smulRight (x : ℂ) :
    ContinuousLinearMap.restrictScalars ℝ ((1 : ℂ →L[ℂ] ℂ).smulRight x : ℂ →L[ℂ] ℂ) =
    x • (1 : ℂ →L[ℝ] ℂ) := by
  ext1 z
  dsimp
  apply mul_comm

/-- The complex-conjugation function from `ℂ` to itself is an isometric linear equivalence. -/
def conjLIE : ℂ ≃ₗᵢ[ℝ] ℂ :=
  ⟨conjAe.toLinearEquiv, abs_conj⟩

@[simp]
theorem conjLIE_apply (z : ℂ) : conjLIE z = conj z :=
  rfl

@[simp]
theorem conjLIE_symm : conjLIE.symm = conjLIE :=
  rfl

theorem isometry_conj : Isometry (conj : ℂ → ℂ) :=
  conjLIE.isometry

@[simp]
theorem dist_conj_conj (z w : ℂ) : dist (conj z) (conj w) = dist z w :=
  isometry_conj.dist_eq z w

@[simp]
theorem nndist_conj_conj (z w : ℂ) : nndist (conj z) (conj w) = nndist z w :=
  isometry_conj.nndist_eq z w

theorem dist_conj_comm (z w : ℂ) : dist (conj z) w = dist z (conj w) := by
  rw [← dist_conj_conj, conj_conj]

theorem nndist_conj_comm (z w : ℂ) : nndist (conj z) w = nndist z (conj w) :=
  Subtype.ext <| dist_conj_comm _ _

instance : ContinuousStar ℂ :=
  ⟨conjLIE.continuous⟩

@[continuity]
theorem continuous_conj : Continuous (conj : ℂ → ℂ) :=
  continuous_star

/-- The only continuous ring homomorphisms from `ℂ` to `ℂ` are the identity and the complex
conjugation. -/
theorem ringHom_eq_id_or_conj_of_continuous {f : ℂ →+* ℂ} (hf : Continuous f) :
    f = RingHom.id ℂ ∨ f = conj := by
  simpa only [DFunLike.ext_iff] using real_algHom_eq_id_or_conj (AlgHom.mk' f (map_real_smul f hf))

/-- Continuous linear equiv version of the conj function, from `ℂ` to `ℂ`. -/
def conjCLE : ℂ ≃L[ℝ] ℂ :=
  conjLIE

@[simp]
theorem conjCLE_coe : conjCLE.toLinearEquiv = conjAe.toLinearEquiv :=
  rfl

@[simp]
theorem conjCLE_apply (z : ℂ) : conjCLE z = conj z :=
  rfl

/-- Linear isometry version of the canonical embedding of `ℝ` in `ℂ`. -/
def ofRealLI : ℝ →ₗᵢ[ℝ] ℂ :=
  ⟨ofRealAm.toLinearMap, norm_real⟩

theorem isometry_ofReal : Isometry ((↑) : ℝ → ℂ) :=
  ofRealLI.isometry

theorem isUniformEmbedding_ofReal : IsUniformEmbedding ((↑) : ℝ → ℂ) :=
  ofRealLI.isometry.isUniformEmbedding

@[continuity, fun_prop]
theorem continuous_ofReal : Continuous ((↑) : ℝ → ℂ) :=
  ofRealLI.continuous

<<<<<<< HEAD
theorem _root_.Filter.tendsto_ofReal_iff {α : Type*} {l : Filter α} {f : α → ℝ} {x : ℝ} :
    Tendsto (fun x ↦ (f x : ℂ)) l (𝓝 (x : ℂ)) ↔ Tendsto f l (𝓝 x) :=
  isUniformEmbedding_ofReal.toClosedEmbedding.tendsto_nhds_iff.symm
=======
theorem isUniformEmbedding_ofReal : IsUniformEmbedding ((↑) : ℝ → ℂ) :=
  ofRealLI.isometry.isUniformEmbedding

theorem _root_.Filter.tendsto_ofReal_iff {α : Type*} {l : Filter α} {f : α → ℝ} {x : ℝ} :
    Tendsto (fun x ↦ (f x : ℂ)) l (𝓝 (x : ℂ)) ↔ Tendsto f l (𝓝 x) :=
  isUniformEmbedding_ofReal.toIsClosedEmbedding.tendsto_nhds_iff.symm
>>>>>>> 0a0178f5

lemma _root_.Filter.Tendsto.ofReal {α : Type*} {l : Filter α} {f : α → ℝ} {x : ℝ}
    (hf : Tendsto f l (𝓝 x)) : Tendsto (fun x ↦ (f x : ℂ)) l (𝓝 (x : ℂ)) :=
  tendsto_ofReal_iff.mpr hf

/-- The only continuous ring homomorphism from `ℝ` to `ℂ` is the identity. -/
theorem ringHom_eq_ofReal_of_continuous {f : ℝ →+* ℂ} (h : Continuous f) : f = ofRealHom := by
  convert congr_arg AlgHom.toRingHom <| Subsingleton.elim (AlgHom.mk' f <| map_real_smul f h)
    (Algebra.ofId ℝ ℂ)

/-- Continuous linear map version of the canonical embedding of `ℝ` in `ℂ`. -/
def ofRealCLM : ℝ →L[ℝ] ℂ :=
  ofRealLI.toContinuousLinearMap

@[simp]
theorem ofRealCLM_coe : (ofRealCLM : ℝ →ₗ[ℝ] ℂ) = ofRealAm.toLinearMap :=
  rfl

@[simp]
theorem ofRealCLM_apply (x : ℝ) : ofRealCLM x = x :=
  rfl

noncomputable instance : RCLike ℂ where
  re := ⟨⟨Complex.re, Complex.zero_re⟩, Complex.add_re⟩
  im := ⟨⟨Complex.im, Complex.zero_im⟩, Complex.add_im⟩
  I := Complex.I
  I_re_ax := I_re
  I_mul_I_ax := .inr Complex.I_mul_I
  re_add_im_ax := re_add_im
  ofReal_re_ax := ofReal_re
  ofReal_im_ax := ofReal_im
  mul_re_ax := mul_re
  mul_im_ax := mul_im
  conj_re_ax _ := rfl
  conj_im_ax _ := rfl
  conj_I_ax := conj_I
  norm_sq_eq_def_ax z := (normSq_eq_abs z).symm
  mul_im_I_ax _ := mul_one _
  toPartialOrder := Complex.partialOrder
  le_iff_re_im := Iff.rfl

theorem _root_.RCLike.re_eq_complex_re : ⇑(RCLike.re : ℂ →+ ℝ) = Complex.re :=
  rfl

theorem _root_.RCLike.im_eq_complex_im : ⇑(RCLike.im : ℂ →+ ℝ) = Complex.im :=
  rfl

-- TODO: Replace `mul_conj` and `conj_mul` once `norm` has replaced `abs`
lemma mul_conj' (z : ℂ) : z * conj z = ‖z‖ ^ 2 := RCLike.mul_conj z
lemma conj_mul' (z : ℂ) : conj z * z = ‖z‖ ^ 2 := RCLike.conj_mul z

lemma inv_eq_conj (hz : ‖z‖ = 1) : z⁻¹ = conj z := RCLike.inv_eq_conj hz

lemma exists_norm_eq_mul_self (z : ℂ) : ∃ c, ‖c‖ = 1 ∧ ‖z‖ = c * z :=
  RCLike.exists_norm_eq_mul_self _

lemma exists_norm_mul_eq_self (z : ℂ) : ∃ c, ‖c‖ = 1 ∧ c * ‖z‖ = z :=
  RCLike.exists_norm_mul_eq_self _

/-- The natural isomorphism between `𝕜` satisfying `RCLike 𝕜` and `ℂ` when
`RCLike.im RCLike.I = 1`. -/
@[simps]
def _root_.RCLike.complexRingEquiv {𝕜 : Type*} [RCLike 𝕜]
    (h : RCLike.im (RCLike.I : 𝕜) = 1) : 𝕜 ≃+* ℂ where
  toFun x := RCLike.re x + RCLike.im x * I
  invFun x := re x + im x * RCLike.I
  left_inv x := by simp
  right_inv x := by simp [h]
  map_add' x y := by simp only [map_add, ofReal_add]; ring
  map_mul' x y := by
    simp only [RCLike.mul_re, ofReal_sub, ofReal_mul, RCLike.mul_im, ofReal_add]
    ring_nf
    rw [I_sq]
    ring

/-- The natural `ℝ`-linear isometry equivalence between `𝕜` satisfying `RCLike 𝕜` and `ℂ` when
`RCLike.im RCLike.I = 1`. -/
@[simps]
def _root_.RCLike.complexLinearIsometryEquiv {𝕜 : Type*} [RCLike 𝕜]
    (h : RCLike.im (RCLike.I : 𝕜) = 1) : 𝕜 ≃ₗᵢ[ℝ] ℂ where
  map_smul' _ _ := by simp [RCLike.smul_re, RCLike.smul_im, ofReal_mul]; ring
  norm_map' _ := by
    rw [← sq_eq_sq (by positivity) (by positivity), ← normSq_eq_norm_sq, ← RCLike.normSq_eq_def',
      RCLike.normSq_apply]
    simp [normSq_add]
  __ := RCLike.complexRingEquiv h

section ComplexOrder

open ComplexOrder

theorem eq_coe_norm_of_nonneg {z : ℂ} (hz : 0 ≤ z) : z = ↑‖z‖ := by
  lift z to ℝ using hz.2.symm
  rw [norm_eq_abs, abs_ofReal, _root_.abs_of_nonneg (id hz.1 : 0 ≤ z)]

/-- We show that the partial order and the topology on `ℂ` are compatible.
We turn this into an instance scoped to `ComplexOrder`. -/
lemma orderClosedTopology : OrderClosedTopology ℂ where
  isClosed_le' := by
    simp_rw [le_def, Set.setOf_and]
    refine IsClosed.inter (isClosed_le ?_ ?_) (isClosed_eq ?_ ?_) <;> continuity

scoped[ComplexOrder] attribute [instance] Complex.orderClosedTopology

end ComplexOrder

end Complex

namespace RCLike

open ComplexConjugate

local notation "reC" => @RCLike.re ℂ _
local notation "imC" => @RCLike.im ℂ _
local notation "IC" => @RCLike.I ℂ _
local notation "norm_sqC" => @RCLike.normSq ℂ _

@[simp]
theorem re_to_complex {x : ℂ} : reC x = x.re :=
  rfl

@[simp]
theorem im_to_complex {x : ℂ} : imC x = x.im :=
  rfl

@[simp]
theorem I_to_complex : IC = Complex.I :=
  rfl

@[simp]
theorem normSq_to_complex {x : ℂ} : norm_sqC x = Complex.normSq x :=
  rfl

section tsum

variable {α : Type*} (𝕜 : Type*) [RCLike 𝕜]

@[simp]
theorem hasSum_conj {f : α → 𝕜} {x : 𝕜} : HasSum (fun x => conj (f x)) x ↔ HasSum f (conj x) :=
  conjCLE.hasSum

theorem hasSum_conj' {f : α → 𝕜} {x : 𝕜} : HasSum (fun x => conj (f x)) (conj x) ↔ HasSum f x :=
  conjCLE.hasSum'

@[simp]
theorem summable_conj {f : α → 𝕜} : (Summable fun x => conj (f x)) ↔ Summable f :=
  summable_star_iff

variable {𝕜}

theorem conj_tsum (f : α → 𝕜) : conj (∑' a, f a) = ∑' a, conj (f a) :=
  tsum_star

variable (𝕜)

@[simp, norm_cast]
theorem hasSum_ofReal {f : α → ℝ} {x : ℝ} : HasSum (fun x => (f x : 𝕜)) x ↔ HasSum f x :=
  ⟨fun h => by simpa only [RCLike.reCLM_apply, RCLike.ofReal_re] using reCLM.hasSum h,
    ofRealCLM.hasSum⟩

@[simp, norm_cast]
theorem summable_ofReal {f : α → ℝ} : (Summable fun x => (f x : 𝕜)) ↔ Summable f :=
  ⟨fun h => by simpa only [RCLike.reCLM_apply, RCLike.ofReal_re] using reCLM.summable h,
    ofRealCLM.summable⟩

@[norm_cast]
theorem ofReal_tsum (f : α → ℝ) : (↑(∑' a, f a) : 𝕜) = ∑' a, (f a : 𝕜) := by
  by_cases h : Summable f
  · exact ContinuousLinearMap.map_tsum ofRealCLM h
  · rw [tsum_eq_zero_of_not_summable h,
      tsum_eq_zero_of_not_summable ((summable_ofReal _).not.mpr h), ofReal_zero]

theorem hasSum_re {f : α → 𝕜} {x : 𝕜} (h : HasSum f x) : HasSum (fun x => re (f x)) (re x) :=
  reCLM.hasSum h

theorem hasSum_im {f : α → 𝕜} {x : 𝕜} (h : HasSum f x) : HasSum (fun x => im (f x)) (im x) :=
  imCLM.hasSum h

theorem re_tsum {f : α → 𝕜} (h : Summable f) : re (∑' a, f a) = ∑' a, re (f a) :=
  reCLM.map_tsum h

theorem im_tsum {f : α → 𝕜} (h : Summable f) : im (∑' a, f a) = ∑' a, im (f a) :=
  imCLM.map_tsum h

variable {𝕜}

theorem hasSum_iff (f : α → 𝕜) (c : 𝕜) :
    HasSum f c ↔ HasSum (fun x => re (f x)) (re c) ∧ HasSum (fun x => im (f x)) (im c) := by
  refine ⟨fun h => ⟨hasSum_re _ h, hasSum_im _ h⟩, ?_⟩
  rintro ⟨h₁, h₂⟩
  simpa only [re_add_im] using
    ((hasSum_ofReal 𝕜).mpr h₁).add (((hasSum_ofReal 𝕜).mpr h₂).mul_right I)

end tsum

end RCLike

namespace Complex

/-!
We have to repeat the lemmas about `RCLike.re` and `RCLike.im` as they are not syntactic
matches for `Complex.re` and `Complex.im`.

We do not have this problem with `ofReal` and `conj`, although we repeat them anyway for
discoverability and to avoid the need to unify `𝕜`.
-/


section tsum

variable {α : Type*}

open ComplexConjugate

-- Porting note: @[simp] unneeded due to `RCLike.hasSum_conj`
theorem hasSum_conj {f : α → ℂ} {x : ℂ} : HasSum (fun x => conj (f x)) x ↔ HasSum f (conj x) :=
  RCLike.hasSum_conj _

theorem hasSum_conj' {f : α → ℂ} {x : ℂ} : HasSum (fun x => conj (f x)) (conj x) ↔ HasSum f x :=
  RCLike.hasSum_conj' _

-- Porting note: @[simp] unneeded due to `RCLike.summable_conj`
theorem summable_conj {f : α → ℂ} : (Summable fun x => conj (f x)) ↔ Summable f :=
  RCLike.summable_conj _

theorem conj_tsum (f : α → ℂ) : conj (∑' a, f a) = ∑' a, conj (f a) :=
  RCLike.conj_tsum _

@[simp, norm_cast]
theorem hasSum_ofReal {f : α → ℝ} {x : ℝ} : HasSum (fun x => (f x : ℂ)) x ↔ HasSum f x :=
  RCLike.hasSum_ofReal _

@[simp, norm_cast]
theorem summable_ofReal {f : α → ℝ} : (Summable fun x => (f x : ℂ)) ↔ Summable f :=
  RCLike.summable_ofReal _

@[norm_cast]
theorem ofReal_tsum (f : α → ℝ) : (↑(∑' a, f a) : ℂ) = ∑' a, ↑(f a) :=
  RCLike.ofReal_tsum _ _

theorem hasSum_re {f : α → ℂ} {x : ℂ} (h : HasSum f x) : HasSum (fun x => (f x).re) x.re :=
  RCLike.hasSum_re ℂ h

theorem hasSum_im {f : α → ℂ} {x : ℂ} (h : HasSum f x) : HasSum (fun x => (f x).im) x.im :=
  RCLike.hasSum_im ℂ h

theorem re_tsum {f : α → ℂ} (h : Summable f) : (∑' a, f a).re = ∑' a, (f a).re :=
  RCLike.re_tsum _ h

theorem im_tsum {f : α → ℂ} (h : Summable f) : (∑' a, f a).im = ∑' a, (f a).im :=
  RCLike.im_tsum _ h

theorem hasSum_iff (f : α → ℂ) (c : ℂ) :
    HasSum f c ↔ HasSum (fun x => (f x).re) c.re ∧ HasSum (fun x => (f x).im) c.im :=
  RCLike.hasSum_iff _ _

end tsum

section slitPlane

/-!
### Define the "slit plane" `ℂ ∖ ℝ≤0` and provide some API
-/

open scoped ComplexOrder

/-- The *slit plane* is the complex plane with the closed negative real axis removed. -/
def slitPlane : Set ℂ := {z | 0 < z.re ∨ z.im ≠ 0}

lemma mem_slitPlane_iff {z : ℂ} : z ∈ slitPlane ↔ 0 < z.re ∨ z.im ≠ 0 := Set.mem_setOf

lemma slitPlane_eq_union : slitPlane = {z | 0 < z.re} ∪ {z | z.im ≠ 0} := Set.setOf_or.symm

lemma isOpen_slitPlane : IsOpen slitPlane :=
  (isOpen_lt continuous_const continuous_re).union (isOpen_ne_fun continuous_im continuous_const)

@[simp]
lemma ofReal_mem_slitPlane {x : ℝ} : ↑x ∈ slitPlane ↔ 0 < x := by simp [mem_slitPlane_iff]

@[simp]
lemma neg_ofReal_mem_slitPlane {x : ℝ} : -↑x ∈ slitPlane ↔ x < 0 := by
  simpa using ofReal_mem_slitPlane (x := -x)

@[simp] lemma one_mem_slitPlane : 1 ∈ slitPlane := ofReal_mem_slitPlane.2 one_pos

@[simp]
lemma zero_not_mem_slitPlane : 0 ∉ slitPlane := mt ofReal_mem_slitPlane.1 (lt_irrefl _)

@[simp]
lemma natCast_mem_slitPlane {n : ℕ} : ↑n ∈ slitPlane ↔ n ≠ 0 := by
  simpa [pos_iff_ne_zero] using @ofReal_mem_slitPlane n

@[deprecated (since := "2024-04-17")]
alias nat_cast_mem_slitPlane := natCast_mem_slitPlane

@[simp]
lemma ofNat_mem_slitPlane (n : ℕ) [n.AtLeastTwo] : no_index (OfNat.ofNat n) ∈ slitPlane :=
  natCast_mem_slitPlane.2 (NeZero.ne n)

lemma mem_slitPlane_iff_not_le_zero {z : ℂ} : z ∈ slitPlane ↔ ¬z ≤ 0 :=
  mem_slitPlane_iff.trans not_le_zero_iff.symm

protected lemma compl_Iic_zero : (Set.Iic 0)ᶜ = slitPlane := Set.ext fun _ ↦
  mem_slitPlane_iff_not_le_zero.symm

lemma slitPlane_ne_zero {z : ℂ} (hz : z ∈ slitPlane) : z ≠ 0 :=
  ne_of_mem_of_not_mem hz zero_not_mem_slitPlane

/-- The slit plane includes the open unit ball of radius `1` around `1`. -/
lemma ball_one_subset_slitPlane : Metric.ball 1 1 ⊆ slitPlane := fun z hz ↦ .inl <|
  have : -1 < z.re - 1 := neg_lt_of_abs_lt <| (abs_re_le_abs _).trans_lt hz
  by linarith

/-- The slit plane includes the open unit ball of radius `1` around `1`. -/
lemma mem_slitPlane_of_norm_lt_one {z : ℂ} (hz : ‖z‖ < 1) : 1 + z ∈ slitPlane :=
  ball_one_subset_slitPlane <| by simpa

end slitPlane

end Complex<|MERGE_RESOLUTION|>--- conflicted
+++ resolved
@@ -354,25 +354,16 @@
 theorem isometry_ofReal : Isometry ((↑) : ℝ → ℂ) :=
   ofRealLI.isometry
 
-theorem isUniformEmbedding_ofReal : IsUniformEmbedding ((↑) : ℝ → ℂ) :=
-  ofRealLI.isometry.isUniformEmbedding
-
 @[continuity, fun_prop]
 theorem continuous_ofReal : Continuous ((↑) : ℝ → ℂ) :=
   ofRealLI.continuous
 
-<<<<<<< HEAD
-theorem _root_.Filter.tendsto_ofReal_iff {α : Type*} {l : Filter α} {f : α → ℝ} {x : ℝ} :
-    Tendsto (fun x ↦ (f x : ℂ)) l (𝓝 (x : ℂ)) ↔ Tendsto f l (𝓝 x) :=
-  isUniformEmbedding_ofReal.toClosedEmbedding.tendsto_nhds_iff.symm
-=======
 theorem isUniformEmbedding_ofReal : IsUniformEmbedding ((↑) : ℝ → ℂ) :=
   ofRealLI.isometry.isUniformEmbedding
 
 theorem _root_.Filter.tendsto_ofReal_iff {α : Type*} {l : Filter α} {f : α → ℝ} {x : ℝ} :
     Tendsto (fun x ↦ (f x : ℂ)) l (𝓝 (x : ℂ)) ↔ Tendsto f l (𝓝 x) :=
   isUniformEmbedding_ofReal.toIsClosedEmbedding.tendsto_nhds_iff.symm
->>>>>>> 0a0178f5
 
 lemma _root_.Filter.Tendsto.ofReal {α : Type*} {l : Filter α} {f : α → ℝ} {x : ℝ}
     (hf : Tendsto f l (𝓝 x)) : Tendsto (fun x ↦ (f x : ℂ)) l (𝓝 (x : ℂ)) :=
