/-
Copyright (c) 2021 Yury Kudryashov. All rights reserved.
Released under Apache 2.0 license as described in the file LICENSE.
Authors: Yury Kudryashov
-/
import Mathlib.Analysis.BoxIntegral.Basic
import Mathlib.MeasureTheory.Integral.SetIntegral
import Mathlib.Tactic.Generalize

/-!
# McShane integrability vs Bochner integrability

In this file we prove that any Bochner integrable function is McShane integrable (hence, it is
Henstock and `GP` integrable) with the same integral. The proof is based on
[Russel A. Gordon, *The integrals of Lebesgue, Denjoy, Perron, and Henstock*][Gordon55].

We deduce that the same is true for the Riemann integral for continuous functions.

## Tags

integral, McShane integral, Bochner integral
-/


open scoped Classical NNReal ENNReal Topology

universe u v

variable {ι : Type u} {E : Type v} [Fintype ι] [NormedAddCommGroup E] [NormedSpace ℝ E]

open MeasureTheory Metric Set Finset Filter BoxIntegral

namespace BoxIntegral

/-- The indicator function of a measurable set is McShane integrable with respect to any
locally-finite measure. -/
theorem hasIntegralIndicatorConst (l : IntegrationParams) (hl : l.bRiemann = false)
    {s : Set (ι → ℝ)} (hs : MeasurableSet s) (I : Box ι) (y : E) (μ : Measure (ι → ℝ))
    [IsLocallyFiniteMeasure μ] :
    HasIntegral.{u, v, v} I l (s.indicator fun _ => y) μ.toBoxAdditive.toSMul
      ((μ (s ∩ I)).toReal • y) := by
  refine HasIntegral.of_mul ‖y‖ fun ε ε0 => ?_
  lift ε to ℝ≥0 using ε0.le; rw [NNReal.coe_pos] at ε0
  /- First we choose a closed set `F ⊆ s ∩ I.Icc` and an open set `U ⊇ s` such that
    both `(s ∩ I.Icc) \ F` and `U \ s` have measure less than `ε`. -/
  have A : μ (s ∩ Box.Icc I) ≠ ∞ :=
    ((measure_mono Set.inter_subset_right).trans_lt (I.measure_Icc_lt_top μ)).ne
  have B : μ (s ∩ I) ≠ ∞ :=
    ((measure_mono Set.inter_subset_right).trans_lt (I.measure_coe_lt_top μ)).ne
  obtain ⟨F, hFs, hFc, hμF⟩ : ∃ F, F ⊆ s ∩ Box.Icc I ∧ IsClosed F ∧ μ ((s ∩ Box.Icc I) \ F) < ε :=
    (hs.inter I.measurableSet_Icc).exists_isClosed_diff_lt A (ENNReal.coe_pos.2 ε0).ne'
  obtain ⟨U, hsU, hUo, hUt, hμU⟩ :
      ∃ U, s ∩ Box.Icc I ⊆ U ∧ IsOpen U ∧ μ U < ∞ ∧ μ (U \ (s ∩ Box.Icc I)) < ε :=
    (hs.inter I.measurableSet_Icc).exists_isOpen_diff_lt A (ENNReal.coe_pos.2 ε0).ne'
  /- Then we choose `r` so that `closed_ball x (r x) ⊆ U` whenever `x ∈ s ∩ I.Icc` and
    `closed_ball x (r x)` is disjoint with `F` otherwise. -/
  have : ∀ x ∈ s ∩ Box.Icc I, ∃ r : Ioi (0 : ℝ), closedBall x r ⊆ U := fun x hx => by
    rcases nhds_basis_closedBall.mem_iff.1 (hUo.mem_nhds <| hsU hx) with ⟨r, hr₀, hr⟩
    exact ⟨⟨r, hr₀⟩, hr⟩
  choose! rs hrsU using this
  have : ∀ x ∈ Box.Icc I \ s, ∃ r : Ioi (0 : ℝ), closedBall x r ⊆ Fᶜ := fun x hx => by
    obtain ⟨r, hr₀, hr⟩ :=
      nhds_basis_closedBall.mem_iff.1 (hFc.isOpen_compl.mem_nhds fun hx' => hx.2 (hFs hx').1)
    exact ⟨⟨r, hr₀⟩, hr⟩
  choose! rs' hrs'F using this
  set r : (ι → ℝ) → Ioi (0 : ℝ) := s.piecewise rs rs'
  refine ⟨fun _ => r, fun c => l.rCond_of_bRiemann_eq_false hl, fun c π hπ hπp => ?_⟩; rw [mul_comm]
  /- Then the union of boxes `J ∈ π` such that `π.tag ∈ s` includes `F` and is included by `U`,
    hence its measure is `ε`-close to the measure of `s`. -/
  dsimp [integralSum]
  simp only [mem_closedBall, dist_eq_norm, ← indicator_const_smul_apply,
    sum_indicator_eq_sum_filter, ← sum_smul, ← sub_smul, norm_smul, Real.norm_eq_abs, ←
    Prepartition.filter_boxes, ← Prepartition.measure_iUnion_toReal]
  gcongr
  set t := (π.filter (π.tag · ∈ s)).iUnion
  change abs ((μ t).toReal - (μ (s ∩ I)).toReal) ≤ ε
  have htU : t ⊆ U ∩ I := by
    simp only [t, TaggedPrepartition.iUnion_def, iUnion_subset_iff, TaggedPrepartition.mem_filter,
      and_imp]
    refine fun J hJ hJs x hx => ⟨hrsU _ ⟨hJs, π.tag_mem_Icc J⟩ ?_, π.le_of_mem' J hJ hx⟩
    simpa only [r, s.piecewise_eq_of_mem _ _ hJs] using hπ.1 J hJ (Box.coe_subset_Icc hx)
  refine abs_sub_le_iff.2 ⟨?_, ?_⟩
  · refine (ENNReal.le_toReal_sub B).trans (ENNReal.toReal_le_coe_of_le_coe ?_)
    refine (tsub_le_tsub (measure_mono htU) le_rfl).trans (le_measure_diff.trans ?_)
    refine (measure_mono fun x hx => ?_).trans hμU.le
    exact ⟨hx.1.1, fun hx' => hx.2 ⟨hx'.1, hx.1.2⟩⟩
  · have hμt : μ t ≠ ∞ := ((measure_mono (htU.trans inter_subset_left)).trans_lt hUt).ne
    refine (ENNReal.le_toReal_sub hμt).trans (ENNReal.toReal_le_coe_of_le_coe ?_)
    refine le_measure_diff.trans ((measure_mono ?_).trans hμF.le)
    rintro x ⟨⟨hxs, hxI⟩, hxt⟩
    refine ⟨⟨hxs, Box.coe_subset_Icc hxI⟩, fun hxF => hxt ?_⟩
    simp only [t, TaggedPrepartition.iUnion_def, TaggedPrepartition.mem_filter, Set.mem_iUnion]
    rcases hπp x hxI with ⟨J, hJπ, hxJ⟩
    refine ⟨J, ⟨hJπ, ?_⟩, hxJ⟩
    contrapose hxF
    refine hrs'F _ ⟨π.tag_mem_Icc J, hxF⟩ ?_
    simpa only [r, s.piecewise_eq_of_not_mem _ _ hxF] using hπ.1 J hJπ (Box.coe_subset_Icc hxJ)

/-- If `f` is a.e. equal to zero on a rectangular box, then it has McShane integral zero on this
box. -/
theorem HasIntegral.of_aeEq_zero {l : IntegrationParams} {I : Box ι} {f : (ι → ℝ) → E}
    {μ : Measure (ι → ℝ)} [IsLocallyFiniteMeasure μ] (hf : f =ᵐ[μ.restrict I] 0)
    (hl : l.bRiemann = false) : HasIntegral.{u, v, v} I l f μ.toBoxAdditive.toSMul 0 := by
  /- Each set `{x | n < ‖f x‖ ≤ n + 1}`, `n : ℕ`, has measure zero. We cover it by an open set of
    measure less than `ε / 2 ^ n / (n + 1)`. Then the norm of the integral sum is less than `ε`. -/
  refine hasIntegral_iff.2 fun ε ε0 => ?_
  lift ε to ℝ≥0 using ε0.lt.le; rw [gt_iff_lt, NNReal.coe_pos] at ε0
  rcases NNReal.exists_pos_sum_of_countable ε0.ne' ℕ with ⟨δ, δ0, c, hδc, hcε⟩
  haveI := Fact.mk (I.measure_coe_lt_top μ)
  change μ.restrict I {x | f x ≠ 0} = 0 at hf
  set N : (ι → ℝ) → ℕ := fun x => ⌈‖f x‖⌉₊
  have N0 : ∀ {x}, N x = 0 ↔ f x = 0 := by simp [N]
  have : ∀ n, ∃ U, N ⁻¹' {n} ⊆ U ∧ IsOpen U ∧ μ.restrict I U < δ n / n := fun n ↦ by
    refine (N ⁻¹' {n}).exists_isOpen_lt_of_lt _ ?_
    cases' n with n
    · simpa [ENNReal.div_zero (ENNReal.coe_pos.2 (δ0 _)).ne'] using measure_lt_top (μ.restrict I) _
    · refine (measure_mono_null ?_ hf).le.trans_lt ?_
      · exact fun x hxN hxf => n.succ_ne_zero ((Eq.symm hxN).trans <| N0.2 hxf)
      · simp [(δ0 _).ne']
  choose U hNU hUo hμU using this
  have : ∀ x, ∃ r : Ioi (0 : ℝ), closedBall x r ⊆ U (N x) := fun x => by
    obtain ⟨r, hr₀, hr⟩ := nhds_basis_closedBall.mem_iff.1 ((hUo _).mem_nhds (hNU _ rfl))
    exact ⟨⟨r, hr₀⟩, hr⟩
  choose r hrU using this
  refine ⟨fun _ => r, fun c => l.rCond_of_bRiemann_eq_false hl, fun c π hπ _ => ?_⟩
  rw [dist_eq_norm, sub_zero, ← integralSum_fiberwise fun J => N (π.tag J)]
  refine le_trans ?_ (NNReal.coe_lt_coe.2 hcε).le
  refine (norm_sum_le_of_le _ ?_).trans
    (sum_le_hasSum _ (fun n _ => (δ n).2) (NNReal.hasSum_coe.2 hδc))
  rintro n -
  dsimp [integralSum]
  have : ∀ J ∈ π.filter fun J => N (π.tag J) = n,
      ‖(μ ↑J).toReal • f (π.tag J)‖ ≤ (μ J).toReal * n := fun J hJ ↦ by
    rw [TaggedPrepartition.mem_filter] at hJ
    rw [norm_smul, Real.norm_eq_abs, abs_of_nonneg ENNReal.toReal_nonneg]
    gcongr
    exact hJ.2 ▸ Nat.le_ceil _
  refine (norm_sum_le_of_le _ this).trans ?_; clear this
  rw [← sum_mul, ← Prepartition.measure_iUnion_toReal]
  let m := μ (π.filter fun J => N (π.tag J) = n).iUnion
  show m.toReal * ↑n ≤ ↑(δ n)
  have : m < δ n / n := by
    simp only [Measure.restrict_apply (hUo _).measurableSet] at hμU
<<<<<<< HEAD
    refine' (measure_mono _).trans_lt (hμU _)
=======
    refine (measure_mono ?_).trans_lt (hμU _)
>>>>>>> 59de845a
    simp only [Set.subset_def, TaggedPrepartition.mem_iUnion, TaggedPrepartition.mem_filter]
    rintro x ⟨J, ⟨hJ, rfl⟩, hx⟩
    exact ⟨hrU _ (hπ.1 _ hJ (Box.coe_subset_Icc hx)), π.le_of_mem' J hJ hx⟩
  clear_value m
  lift m to ℝ≥0 using ne_top_of_lt this
<<<<<<< HEAD
  rw [ENNReal.coe_toReal, ← NNReal.coe_nat_cast, ← NNReal.coe_mul, NNReal.coe_le_coe, ←
=======
  rw [ENNReal.coe_toReal, ← NNReal.coe_natCast, ← NNReal.coe_mul, NNReal.coe_le_coe, ←
>>>>>>> 59de845a
    ENNReal.coe_le_coe, ENNReal.coe_mul, ENNReal.coe_natCast, mul_comm]
  exact (mul_le_mul_left' this.le _).trans ENNReal.mul_div_le

/-- If `f` has integral `y` on a box `I` with respect to a locally finite measure `μ` and `g` is
a.e. equal to `f` on `I`, then `g` has the same integral on `I`.  -/
theorem HasIntegral.congr_ae {l : IntegrationParams} {I : Box ι} {y : E} {f g : (ι → ℝ) → E}
    {μ : Measure (ι → ℝ)} [IsLocallyFiniteMeasure μ]
    (hf : HasIntegral.{u, v, v} I l f μ.toBoxAdditive.toSMul y) (hfg : f =ᵐ[μ.restrict I] g)
    (hl : l.bRiemann = false) : HasIntegral.{u, v, v} I l g μ.toBoxAdditive.toSMul y := by
  have : g - f =ᵐ[μ.restrict I] 0 := hfg.mono fun x hx => sub_eq_zero.2 hx.symm
  simpa using hf.add (HasIntegral.of_aeEq_zero this hl)

end BoxIntegral

namespace MeasureTheory

namespace SimpleFunc

/-- A simple function is McShane integrable w.r.t. any locally finite measure. -/
theorem hasBoxIntegral (f : SimpleFunc (ι → ℝ) E) (μ : Measure (ι → ℝ)) [IsLocallyFiniteMeasure μ]
    (I : Box ι) (l : IntegrationParams) (hl : l.bRiemann = false) :
    HasIntegral.{u, v, v} I l f μ.toBoxAdditive.toSMul (f.integral (μ.restrict I)) := by
  induction' f using MeasureTheory.SimpleFunc.induction with y s hs f g _ hfi hgi
  · simpa only [Measure.restrict_apply hs, const_zero, integral_piecewise_zero, integral_const,
      Measure.restrict_apply, MeasurableSet.univ, Set.univ_inter] using
      BoxIntegral.hasIntegralIndicatorConst l hl hs I y μ
  · borelize E; haveI := Fact.mk (I.measure_coe_lt_top μ)
    rw [integral_add]
    exacts [hfi.add hgi, integrable_iff.2 fun _ _ => measure_lt_top _ _,
      integrable_iff.2 fun _ _ => measure_lt_top _ _]

/-- For a simple function, its McShane (or Henstock, or `⊥`) box integral is equal to its
integral in the sense of `MeasureTheory.SimpleFunc.integral`. -/
theorem box_integral_eq_integral (f : SimpleFunc (ι → ℝ) E) (μ : Measure (ι → ℝ))
    [IsLocallyFiniteMeasure μ] (I : Box ι) (l : IntegrationParams) (hl : l.bRiemann = false) :
    BoxIntegral.integral.{u, v, v} I l f μ.toBoxAdditive.toSMul = f.integral (μ.restrict I) :=
  (f.hasBoxIntegral μ I l hl).integral_eq

end SimpleFunc

open TopologicalSpace

/-- If `f : ℝⁿ → E` is Bochner integrable w.r.t. a locally finite measure `μ` on a rectangular box
`I`, then it is McShane integrable on `I` with the same integral.  -/
theorem IntegrableOn.hasBoxIntegral [CompleteSpace E] {f : (ι → ℝ) → E} {μ : Measure (ι → ℝ)}
    [IsLocallyFiniteMeasure μ] {I : Box ι} (hf : IntegrableOn f I μ) (l : IntegrationParams)
    (hl : l.bRiemann = false) :
    HasIntegral.{u, v, v} I l f μ.toBoxAdditive.toSMul (∫ x in I, f x ∂μ) := by
  borelize E
  -- First we replace an `ae_strongly_measurable` function by a measurable one.
  rcases hf.aestronglyMeasurable with ⟨g, hg, hfg⟩
  haveI : SeparableSpace (range g ∪ {0} : Set E) := hg.separableSpace_range_union_singleton
  rw [integral_congr_ae hfg]; have hgi : IntegrableOn g I μ := (integrable_congr hfg).1 hf
  refine BoxIntegral.HasIntegral.congr_ae ?_ hfg.symm hl
  clear! f
  /- Now consider the sequence of simple functions
    `SimpleFunc.approxOn g hg.measurable (range g ∪ {0}) 0 (by simp)`
    approximating `g`. Recall some properties of this sequence. -/
  set f : ℕ → SimpleFunc (ι → ℝ) E :=
    SimpleFunc.approxOn g hg.measurable (range g ∪ {0}) 0 (by simp)
  have hfi : ∀ n, IntegrableOn (f n) I μ :=
    SimpleFunc.integrable_approxOn_range hg.measurable hgi
  have hfi' := fun n => ((f n).hasBoxIntegral μ I l hl).integrable
  have hfg_mono : ∀ (x) {m n}, m ≤ n → ‖f n x - g x‖ ≤ ‖f m x - g x‖ := by
    intro x m n hmn
    rw [← dist_eq_norm, ← dist_eq_norm, dist_nndist, dist_nndist, NNReal.coe_le_coe, ←
      ENNReal.coe_le_coe, ← edist_nndist, ← edist_nndist]
    exact SimpleFunc.edist_approxOn_mono hg.measurable _ x hmn
  /- Now consider `ε > 0`. We need to find `r` such that for any tagged partition subordinate
    to `r`, the integral sum is `(μ I + 1 + 1) * ε`-close to the Bochner integral. -/
  refine HasIntegral.of_mul ((μ I).toReal + 1 + 1) fun ε ε0 => ?_
  lift ε to ℝ≥0 using ε0.le; rw [NNReal.coe_pos] at ε0; have ε0' := ENNReal.coe_pos.2 ε0
  -- Choose `N` such that the integral of `‖f N x - g x‖` is less than or equal to `ε`.
  obtain ⟨N₀, hN₀⟩ : ∃ N : ℕ, ∫ x in I, ‖f N x - g x‖ ∂μ ≤ ε := by
    have : Tendsto (fun n => ∫⁻ x in I, ‖f n x - g x‖₊ ∂μ) atTop (𝓝 0) :=
      SimpleFunc.tendsto_approxOn_range_L1_nnnorm hg.measurable hgi
    refine (this.eventually (ge_mem_nhds ε0')).exists.imp fun N hN => ?_
    exact integral_coe_le_of_lintegral_coe_le hN
  -- For each `x`, we choose `Nx x ≥ N₀` such that `dist (f Nx x) (g x) ≤ ε`.
  have : ∀ x, ∃ N₁, N₀ ≤ N₁ ∧ dist (f N₁ x) (g x) ≤ ε := fun x ↦ by
    have : Tendsto (f · x) atTop (𝓝 <| g x) :=
      SimpleFunc.tendsto_approxOn hg.measurable _ (subset_closure (by simp))
    exact ((eventually_ge_atTop N₀).and <| this <| closedBall_mem_nhds _ ε0).exists
  choose Nx hNx hNxε using this
  -- We also choose a convergent series with `∑' i : ℕ, δ i < ε`.
  rcases NNReal.exists_pos_sum_of_countable ε0.ne' ℕ with ⟨δ, δ0, c, hδc, hcε⟩
  /- Since each simple function `fᵢ` is integrable, there exists `rᵢ : ℝⁿ → (0, ∞)` such that
    the integral sum of `f` over any tagged prepartition is `δᵢ`-close to the sum of integrals
    of `fᵢ` over the boxes of this prepartition. For each `x`, we choose `r (Nx x)` as the radius
    at `x`. -/
  set r : ℝ≥0 → (ι → ℝ) → Ioi (0 : ℝ) := fun c x => (hfi' <| Nx x).convergenceR (δ <| Nx x) c x
  refine ⟨r, fun c => l.rCond_of_bRiemann_eq_false hl, fun c π hπ hπp => ?_⟩
  /- Now we prove the estimate in 3 "jumps": first we replace `g x` in the formula for the
    integral sum by `f (Nx x)`; then we replace each `μ J • f (Nx (π.tag J)) (π.tag J)`
    by the Bochner integral of `f (Nx (π.tag J)) x` over `J`, then we jump to the Bochner
    integral of `g`. -/
  refine (dist_triangle4 _ (∑ J ∈ π.boxes, (μ J).toReal • f (Nx <| π.tag J) (π.tag J))
    (∑ J ∈ π.boxes, ∫ x in J, f (Nx <| π.tag J) x ∂μ) _).trans ?_
  rw [add_mul, add_mul, one_mul]
  refine add_le_add_three ?_ ?_ ?_
  · /- Since each `f (Nx <| π.tag J)` is `ε`-close to `g (π.tag J)`, replacing the latter with
        the former in the formula for the integral sum changes the sum at most by `μ I * ε`. -/
    rw [← hπp.iUnion_eq, π.measure_iUnion_toReal, sum_mul, integralSum]
    refine dist_sum_sum_le_of_le _ fun J _ => ?_; dsimp
    rw [dist_eq_norm, ← smul_sub, norm_smul, Real.norm_eq_abs, abs_of_nonneg ENNReal.toReal_nonneg]
    gcongr
    rw [← dist_eq_norm']; exact hNxε _
  · /- We group the terms of both sums by the values of `Nx (π.tag J)`.
        For each `N`, the sum of Bochner integrals over the boxes is equal
        to the sum of box integrals, and the sum of box integrals is `δᵢ`-close
        to the corresponding integral sum due to the Henstock-Sacks inequality. -/
    rw [← π.sum_fiberwise fun J => Nx (π.tag J), ← π.sum_fiberwise fun J => Nx (π.tag J)]
    refine le_trans ?_ (NNReal.coe_lt_coe.2 hcε).le
    refine
      (dist_sum_sum_le_of_le _ fun n hn => ?_).trans
        (sum_le_hasSum _ (fun n _ => (δ n).2) (NNReal.hasSum_coe.2 hδc))
    have hNxn : ∀ J ∈ π.filter fun J => Nx (π.tag J) = n, Nx (π.tag J) = n := fun J hJ =>
      (π.mem_filter.1 hJ).2
    have hrn : ∀ J ∈ π.filter fun J => Nx (π.tag J) = n,
        r c (π.tag J) = (hfi' n).convergenceR (δ n) c (π.tag J) := fun J hJ ↦ by
      obtain rfl := hNxn J hJ
      rfl
    have :
        l.MemBaseSet I c ((hfi' n).convergenceR (δ n) c) (π.filter fun J => Nx (π.tag J) = n) :=
      (hπ.filter _).mono' _ le_rfl le_rfl fun J hJ => (hrn J hJ).le
    convert (hfi' n).dist_integralSum_sum_integral_le_of_memBaseSet (δ0 _) this using 2
    · refine sum_congr rfl fun J hJ => ?_
      simp [hNxn J hJ]
    · refine sum_congr rfl fun J hJ => ?_
      rw [← SimpleFunc.integral_eq_integral, SimpleFunc.box_integral_eq_integral _ _ _ _ hl,
        hNxn J hJ]
      exact (hfi _).mono_set (Prepartition.le_of_mem _ hJ)
  · /-  For the last jump, we use the fact that the distance between `f (Nx x) x` and `g x` is less
        than or equal to the distance between `f N₀ x` and `g x` and the integral of
        `‖f N₀ x - g x‖` is less than or equal to `ε`. -/
    refine le_trans ?_ hN₀
    have hfi : ∀ (n), ∀ J ∈ π, IntegrableOn (f n) (↑J) μ := fun n J hJ =>
      (hfi n).mono_set (π.le_of_mem' J hJ)
    have hgi : ∀ J ∈ π, IntegrableOn g (↑J) μ := fun J hJ => hgi.mono_set (π.le_of_mem' J hJ)
    have hfgi : ∀ (n), ∀ J ∈ π, IntegrableOn (fun x => ‖f n x - g x‖) J μ := fun n J hJ =>
      ((hfi n J hJ).sub (hgi J hJ)).norm
    rw [← hπp.iUnion_eq, Prepartition.iUnion_def',
      integral_finset_biUnion π.boxes (fun J _ => J.measurableSet_coe) π.pairwiseDisjoint hgi,
      integral_finset_biUnion π.boxes (fun J _ => J.measurableSet_coe) π.pairwiseDisjoint (hfgi _)]
    refine dist_sum_sum_le_of_le _ fun J hJ => ?_
    rw [dist_eq_norm, ← integral_sub (hfi _ J hJ) (hgi J hJ)]
    refine norm_integral_le_of_norm_le (hfgi _ J hJ) (eventually_of_forall fun x => ?_)
    exact hfg_mono x (hNx (π.tag J))

/-- If `f : ℝⁿ → E` is continuous on a rectangular box `I`, then it is Box integrable on `I`
w.r.t. a locally finite measure `μ` with the same integral. -/
theorem ContinuousOn.hasBoxIntegral [CompleteSpace E] {f : (ι → ℝ) → E} (μ : Measure (ι → ℝ))
    [IsLocallyFiniteMeasure μ] {I : Box ι} (hc : ContinuousOn f (Box.Icc I))
    (l : IntegrationParams) :
    HasIntegral.{u, v, v} I l f μ.toBoxAdditive.toSMul (∫ x in I, f x ∂μ) := by
  obtain ⟨y, hy⟩ := BoxIntegral.integrable_of_continuousOn l hc μ
  convert hy
  have : IntegrableOn f I μ :=
    IntegrableOn.mono_set (hc.integrableOn_compact I.isCompact_Icc) Box.coe_subset_Icc
  exact HasIntegral.unique (IntegrableOn.hasBoxIntegral this ⊥ rfl) (HasIntegral.mono hy bot_le)

/-- If `f : ℝⁿ → E` is a.e. continuous and bounded on a rectangular box `I`, then it is Box
    integrable on `I` w.r.t. a locally finite measure `μ` with the same integral. -/
theorem AEContinuous.hasBoxIntegral [CompleteSpace E] {f : (ι → ℝ) → E} (μ : Measure (ι → ℝ))
    [IsLocallyFiniteMeasure μ] {I : Box ι} (hb : ∃ C : ℝ, ∀ x ∈ Box.Icc I, ‖f x‖ ≤ C)
    (hc : ∀ᵐ x ∂μ, ContinuousAt f x) (l : IntegrationParams) :
    HasIntegral.{u, v, v} I l f μ.toBoxAdditive.toSMul (∫ x in I, f x ∂μ) := by
  obtain ⟨y, hy⟩ := integrable_of_bounded_and_ae_continuous l hb μ hc
  convert hy
  refine HasIntegral.unique (IntegrableOn.hasBoxIntegral ?_ ⊥ rfl) (HasIntegral.mono hy bot_le)
  constructor
  · let v := {x : (ι → ℝ) | ContinuousAt f x}
    have : AEStronglyMeasurable f (μ.restrict v) :=
      (ContinuousAt.continuousOn fun _ h ↦ h).aestronglyMeasurable (measurableSet_of_continuousAt f)
    refine this.mono_measure (Measure.le_iff.2 fun s hs ↦ ?_)
    repeat rw [μ.restrict_apply hs]
    apply le_of_le_of_eq <| μ.mono s.inter_subset_left
    refine measure_eq_measure_of_null_diff s.inter_subset_left ?_ |>.symm
    rw [diff_self_inter, Set.diff_eq]
    refine (le_antisymm (zero_le (μ (s ∩ vᶜ))) ?_).symm
    exact le_trans (μ.mono s.inter_subset_right) (nonpos_iff_eq_zero.2 hc)
  · have : IsFiniteMeasure (μ.restrict (Box.Icc I)) :=
      { measure_univ_lt_top := by simp [I.isCompact_Icc.measure_lt_top (μ := μ)] }
    have : IsFiniteMeasure (μ.restrict I) :=
      isFiniteMeasure_of_le (μ.restrict (Box.Icc I))
                            (μ.restrict_mono Box.coe_subset_Icc (le_refl μ))
    obtain ⟨C, hC⟩ := hb
    refine hasFiniteIntegral_of_bounded (C := C) (Filter.eventually_iff_exists_mem.2 ?_)
    use I, self_mem_ae_restrict I.measurableSet_coe, fun y hy ↦ hC y (I.coe_subset_Icc hy)

end MeasureTheory<|MERGE_RESOLUTION|>--- conflicted
+++ resolved
@@ -141,21 +141,13 @@
   show m.toReal * ↑n ≤ ↑(δ n)
   have : m < δ n / n := by
     simp only [Measure.restrict_apply (hUo _).measurableSet] at hμU
-<<<<<<< HEAD
-    refine' (measure_mono _).trans_lt (hμU _)
-=======
     refine (measure_mono ?_).trans_lt (hμU _)
->>>>>>> 59de845a
     simp only [Set.subset_def, TaggedPrepartition.mem_iUnion, TaggedPrepartition.mem_filter]
     rintro x ⟨J, ⟨hJ, rfl⟩, hx⟩
     exact ⟨hrU _ (hπ.1 _ hJ (Box.coe_subset_Icc hx)), π.le_of_mem' J hJ hx⟩
   clear_value m
   lift m to ℝ≥0 using ne_top_of_lt this
-<<<<<<< HEAD
-  rw [ENNReal.coe_toReal, ← NNReal.coe_nat_cast, ← NNReal.coe_mul, NNReal.coe_le_coe, ←
-=======
   rw [ENNReal.coe_toReal, ← NNReal.coe_natCast, ← NNReal.coe_mul, NNReal.coe_le_coe, ←
->>>>>>> 59de845a
     ENNReal.coe_le_coe, ENNReal.coe_mul, ENNReal.coe_natCast, mul_comm]
   exact (mul_le_mul_left' this.le _).trans ENNReal.mul_div_le
 
