--- conflicted
+++ resolved
@@ -120,10 +120,7 @@
 
 variable [CStarRing A]
 
-<<<<<<< HEAD
 include hp₁ in
-=======
->>>>>>> faf7c200
 open Unitization NonUnitalStarAlgHom in
 theorem RCLike.nonUnitalContinuousFunctionalCalculus :
     NonUnitalContinuousFunctionalCalculus 𝕜 (p : A → Prop) where
