--- conflicted
+++ resolved
@@ -83,13 +83,8 @@
 
 /-- Create an `Array` of examples using `x`. The size is controlled
 by the size parameter of `Gen`. -/
-<<<<<<< HEAD
 def arrayOf (x : Gen m α) : Gen m (Array α) := do
-  let sz ← choose Nat 0 (←getSize) (Nat.zero_le _)
-=======
-def arrayOf (x : Gen α) : Gen (Array α) := do
-  let ⟨sz⟩ ← (ULiftable.up <| do choose Nat 0 (←getSize) (Nat.zero_le _) : Gen (ULift ℕ))
->>>>>>> 625a3a62
+  let ⟨sz⟩ ← (ULiftable.up <| do choose Nat 0 (←getSize) (Nat.zero_le _) : Gen m (ULift ℕ))
   let mut res := #[]
   for _ in [0:sz] do
     res := res.push (← x)
@@ -101,32 +96,18 @@
   arrayOf x >>= pure ∘ Array.toList
 
 /-- Given a list of example generators, choose one to create an example. -/
-<<<<<<< HEAD
 def oneOf (xs : Array (Gen m α)) (pos : 0 < xs.size := by decide) : Gen m α := do
-  let ⟨x, _, h2⟩ ← chooseNatLt 0 xs.size pos
+  let ⟨x, _, h2⟩ ← ULiftable.up <| chooseNatLt 0 xs.size pos
   xs.get ⟨x, h2⟩
 
 /-- Given a list of examples, choose one to create an example. -/
 def elements (xs : List α) (pos : 0 < xs.length) : Gen m α := do
-  let ⟨x, _, h2⟩ ← chooseNatLt 0 xs.length pos
-=======
-def oneOf (xs : Array (Gen α)) (pos : 0 < xs.size := by decide) : Gen α := do
-  let ⟨x, _, h2⟩ ← ULiftable.up <| chooseNatLt 0 xs.size pos
-  xs.get ⟨x, h2⟩
-
-/-- Given a list of examples, choose one to create an example. -/
-def elements (xs : List α) (pos : 0 < xs.length) : Gen α := do
   let ⟨x, _, h2⟩ ← ULiftable.up <| chooseNatLt 0 xs.length pos
->>>>>>> 625a3a62
   pure $ xs.get ⟨x, h2⟩
 
 open List in
 /-- Generate a random permutation of a given list. -/
-<<<<<<< HEAD
 def permutationOf : (xs : List α) → Gen m { ys // ys ~ xs }
-=======
-def permutationOf : (xs : List α) → Gen { ys // xs ~ ys }
->>>>>>> 625a3a62
   | [] => pure ⟨[], Perm.nil⟩
   | x::xs => do
     let ⟨ys, h1⟩ ← permutationOf xs
@@ -134,15 +115,10 @@
     pure ⟨insertNth n x ys, Perm.trans (Perm.cons _ h1) (perm_insertNth _ _ h3).symm⟩
 
 /-- Given two generators produces a tuple consisting out of the result of both -/
-<<<<<<< HEAD
 def prodOf {α β : Type u} (x : Gen m α) (y : Gen m β) : Gen m (α × β) := do
-  pure (←x, ←y)
-=======
-def prodOf {α : Type u} {β : Type v} (x : Gen α) (y : Gen β) : Gen (α × β) := do
-  let ⟨a⟩ ← (ULiftable.up x : Gen (ULift.{max u v} α))
-  let ⟨b⟩ ← (ULiftable.up y : Gen (ULift.{max u v} β))
+  let ⟨a⟩ ← (ULiftable.up x : Gen m (ULift.{max u v} α))
+  let ⟨b⟩ ← (ULiftable.up y : Gen m (ULift.{max u v} β))
   pure (a, b)
->>>>>>> 625a3a62
 
 end Gen
 
