/-
Copyright (c) 2022 Violeta Hernández Palacios. All rights reserved.
Released under Apache 2.0 license as described in the file LICENSE.
Authors: Violeta Hernández Palacios
-/
import Mathlib.SetTheory.Ordinal.Enum
import Mathlib.Tactic.TFAE
import Mathlib.Topology.Order.Monotone

/-!
### Topology of ordinals

We prove some miscellaneous results involving the order topology of ordinals.

### Main results

* `Ordinal.isClosed_iff_iSup` / `Ordinal.isClosed_iff_bsup`: A set of ordinals is closed iff it's
  closed under suprema.
* `Ordinal.isNormal_iff_strictMono_and_continuous`: A characterization of normal ordinal
  functions.
* `Ordinal.enumOrd_isNormal_iff_isClosed`: The function enumerating the ordinals of a set is
  normal iff the set is closed.
-/


noncomputable section

universe u v

open Cardinal Order Topology

namespace Ordinal

variable {s : Set Ordinal.{u}} {a : Ordinal.{u}}

instance : TopologicalSpace Ordinal.{u} := Preorder.topology Ordinal.{u}
instance : OrderTopology Ordinal.{u} := ⟨rfl⟩

theorem isOpen_singleton_iff : IsOpen ({a} : Set Ordinal) ↔ ¬IsLimit a := by
  refine ⟨fun h ⟨h₀, hsucc⟩ => ?_, fun ha => ?_⟩
  · obtain ⟨b, c, hbc, hbc'⟩ :=
      (mem_nhds_iff_exists_Ioo_subset' ⟨0, Ordinal.pos_iff_ne_zero.2 h₀⟩ ⟨_, lt_succ a⟩).1
        (h.mem_nhds rfl)
    have hba := hsucc b hbc.1
    exact hba.ne (hbc' ⟨lt_succ b, hba.trans hbc.2⟩)
  · rcases zero_or_succ_or_limit a with (rfl | ⟨b, rfl⟩ | ha')
    · rw [← bot_eq_zero, ← Set.Iic_bot, ← Iio_succ]
      exact isOpen_Iio
    · rw [← Set.Icc_self, Icc_succ_left, ← Ioo_succ_right]
      exact isOpen_Ioo
    · exact (ha ha').elim

-- Porting note (https://github.com/leanprover-community/mathlib4/issues/11215): TODO: generalize to a `SuccOrder`
theorem nhds_right' (a : Ordinal) : 𝓝[>] a = ⊥ := (covBy_succ a).nhdsWithin_Ioi

-- todo: generalize to a `SuccOrder`
theorem nhds_left'_eq_nhds_ne (a : Ordinal) : 𝓝[<] a = 𝓝[≠] a := by
  rw [← nhds_left'_sup_nhds_right', nhds_right', sup_bot_eq]

-- todo: generalize to a `SuccOrder`
theorem nhds_left_eq_nhds (a : Ordinal) : 𝓝[≤] a = 𝓝 a := by
  rw [← nhds_left_sup_nhds_right', nhds_right', sup_bot_eq]

-- todo: generalize to a `SuccOrder`
theorem nhdsBasis_Ioc (h : a ≠ 0) : (𝓝 a).HasBasis (· < a) (Set.Ioc · a) :=
  nhds_left_eq_nhds a ▸ nhdsWithin_Iic_basis' ⟨0, h.bot_lt⟩

-- todo: generalize to a `SuccOrder`
theorem nhds_eq_pure : 𝓝 a = pure a ↔ ¬IsLimit a :=
  (isOpen_singleton_iff_nhds_eq_pure _).symm.trans isOpen_singleton_iff

-- todo: generalize `Ordinal.IsLimit` and this lemma to a `SuccOrder`
theorem isOpen_iff : IsOpen s ↔ ∀ o ∈ s, IsLimit o → ∃ a < o, Set.Ioo a o ⊆ s := by
  refine isOpen_iff_mem_nhds.trans <| forall₂_congr fun o ho => ?_
  by_cases ho' : IsLimit o
  · simp only [(nhdsBasis_Ioc ho'.1).mem_iff, ho', true_implies]
    refine exists_congr fun a => and_congr_right fun ha => ?_
    simp only [← Set.Ioo_insert_right ha, Set.insert_subset_iff, ho, true_and]
  · simp [nhds_eq_pure.2 ho', ho, ho']

open List Set in
theorem mem_closure_tfae (a : Ordinal.{u}) (s : Set Ordinal) :
    TFAE [a ∈ closure s,
      a ∈ closure (s ∩ Iic a),
      (s ∩ Iic a).Nonempty ∧ sSup (s ∩ Iic a) = a,
      ∃ t, t ⊆ s ∧ t.Nonempty ∧ BddAbove t ∧ sSup t = a,
      ∃ (o : Ordinal.{u}), o ≠ 0 ∧ ∃ (f : ∀ x < o, Ordinal),
        (∀ x hx, f x hx ∈ s) ∧ bsup.{u, u} o f = a,
      ∃ (ι : Type u), Nonempty ι ∧ ∃ f : ι → Ordinal, (∀ i, f i ∈ s) ∧ ⨆ i, f i = a] := by
<<<<<<< HEAD
  tfae_have 1 → 2
  · simp only [mem_closure_iff_nhdsWithin_neBot, inter_comm s, nhdsWithin_inter', nhds_left_eq_nhds]
=======
  tfae_have 1 → 2 := by
    simp only [mem_closure_iff_nhdsWithin_neBot, inter_comm s, nhdsWithin_inter', nhds_left_eq_nhds]
>>>>>>> d0df76bd
    exact id
  tfae_have 2 → 3
  | h => by
    rcases (s ∩ Iic a).eq_empty_or_nonempty with he | hne
    · simp [he] at h
    · refine ⟨hne, (isLUB_of_mem_closure ?_ h).csSup_eq hne⟩
      exact fun x hx => hx.2
  tfae_have 3 → 4
  | h => ⟨_, inter_subset_left, h.1, bddAbove_Iic.mono inter_subset_right, h.2⟩
  tfae_have 4 → 5 := by
    rintro ⟨t, hts, hne, hbdd, rfl⟩
    have hlub : IsLUB t (sSup t) := isLUB_csSup hne hbdd
    let ⟨y, hyt⟩ := hne
    classical
      refine ⟨succ (sSup t), succ_ne_zero _, fun x _ => if x ∈ t then x else y, fun x _ => ?_, ?_⟩
      · simp only
        split_ifs with h <;> exact hts ‹_›
      · refine le_antisymm (bsup_le fun x _ => ?_) (csSup_le hne fun x hx => ?_)
        · split_ifs <;> exact hlub.1 ‹_›
        · refine (if_pos hx).symm.trans_le (le_bsup _ _ <| (hlub.1 hx).trans_lt (lt_succ _))
<<<<<<< HEAD
  tfae_have 5 → 6
  · rintro ⟨o, h₀, f, hfs, rfl⟩
    exact ⟨_, toType_nonempty_iff_ne_zero.2 h₀, familyOfBFamily o f, fun _ => hfs _ _, rfl⟩
  tfae_have 6 → 1
  · rintro ⟨ι, hne, f, hfs, rfl⟩
=======
  tfae_have 5 → 6 := by
    rintro ⟨o, h₀, f, hfs, rfl⟩
    exact ⟨_, toType_nonempty_iff_ne_zero.2 h₀, familyOfBFamily o f, fun _ => hfs _ _, rfl⟩
  tfae_have 6 → 1 := by
    rintro ⟨ι, hne, f, hfs, rfl⟩
>>>>>>> d0df76bd
    exact closure_mono (range_subset_iff.2 hfs) <| csSup_mem_closure (range_nonempty f)
      (bddAbove_range.{u, u} f)
  tfae_finish

theorem mem_closure_iff_iSup :
    a ∈ closure s ↔
      ∃ (ι : Type u) (_ : Nonempty ι) (f : ι → Ordinal), (∀ i, f i ∈ s) ∧ ⨆ i, f i = a := by
  apply ((mem_closure_tfae a s).out 0 5).trans
  simp_rw [exists_prop]

set_option linter.deprecated false in
@[deprecated mem_closure_iff_iSup (since := "2024-08-27")]
theorem mem_closure_iff_sup :
    a ∈ closure s ↔
      ∃ (ι : Type u) (_ : Nonempty ι) (f : ι → Ordinal), (∀ i, f i ∈ s) ∧ sup f = a :=
  mem_closure_iff_iSup

theorem mem_iff_iSup_of_isClosed (hs : IsClosed s) :
    a ∈ s ↔ ∃ (ι : Type u) (_hι : Nonempty ι) (f : ι → Ordinal),
      (∀ i, f i ∈ s) ∧ ⨆ i, f i = a := by
  rw [← mem_closure_iff_iSup, hs.closure_eq]

set_option linter.deprecated false in
@[deprecated mem_iff_iSup_of_isClosed (since := "2024-08-27")]
theorem mem_closed_iff_sup (hs : IsClosed s) :
    a ∈ s ↔ ∃ (ι : Type u) (_hι : Nonempty ι) (f : ι → Ordinal),
      (∀ i, f i ∈ s) ∧ sup f = a :=
  mem_iff_iSup_of_isClosed hs

theorem mem_closure_iff_bsup :
    a ∈ closure s ↔
      ∃ (o : Ordinal) (_ho : o ≠ 0) (f : ∀ a < o, Ordinal),
        (∀ i hi, f i hi ∈ s) ∧ bsup.{u, u} o f = a := by
  apply ((mem_closure_tfae a s).out 0 4).trans
  simp_rw [exists_prop]

theorem mem_closed_iff_bsup (hs : IsClosed s) :
    a ∈ s ↔
      ∃ (o : Ordinal) (_ho : o ≠ 0) (f : ∀ a < o, Ordinal),
        (∀ i hi, f i hi ∈ s) ∧ bsup.{u, u} o f = a := by
  rw [← mem_closure_iff_bsup, hs.closure_eq]

theorem isClosed_iff_iSup :
    IsClosed s ↔
      ∀ {ι : Type u}, Nonempty ι → ∀ f : ι → Ordinal, (∀ i, f i ∈ s) → ⨆ i, f i ∈ s := by
  use fun hs ι hι f hf => (mem_iff_iSup_of_isClosed hs).2 ⟨ι, hι, f, hf, rfl⟩
  rw [← closure_subset_iff_isClosed]
  intro h x hx
  rcases mem_closure_iff_iSup.1 hx with ⟨ι, hι, f, hf, rfl⟩
  exact h hι f hf

set_option linter.deprecated false in
@[deprecated mem_iff_iSup_of_isClosed (since := "2024-08-27")]
theorem isClosed_iff_sup :
    IsClosed s ↔
      ∀ {ι : Type u}, Nonempty ι → ∀ f : ι → Ordinal, (∀ i, f i ∈ s) → ⨆ i, f i ∈ s := by
  use fun hs ι hι f hf => (mem_closed_iff_sup hs).2 ⟨ι, hι, f, hf, rfl⟩
  rw [← closure_subset_iff_isClosed]
  intro h x hx
  rcases mem_closure_iff_sup.1 hx with ⟨ι, hι, f, hf, rfl⟩
  exact h hι f hf

theorem isClosed_iff_bsup :
    IsClosed s ↔
      ∀ {o : Ordinal}, o ≠ 0 → ∀ f : ∀ a < o, Ordinal,
        (∀ i hi, f i hi ∈ s) → bsup.{u, u} o f ∈ s := by
  rw [isClosed_iff_iSup]
  refine ⟨fun H o ho f hf => H (toType_nonempty_iff_ne_zero.2 ho) _ ?_, fun H ι hι f hf => ?_⟩
  · exact fun i => hf _ _
  · rw [← Ordinal.sup, ← bsup_eq_sup]
    apply H (type_ne_zero_iff_nonempty.2 hι)
    exact fun i hi => hf _

theorem isLimit_of_mem_frontier (ha : a ∈ frontier s) : IsLimit a := by
  simp only [frontier_eq_closure_inter_closure, Set.mem_inter_iff, mem_closure_iff] at ha
  by_contra h
  rw [← isOpen_singleton_iff] at h
  rcases ha.1 _ h rfl with ⟨b, hb, hb'⟩
  rcases ha.2 _ h rfl with ⟨c, hc, hc'⟩
  rw [Set.mem_singleton_iff] at *
  subst hb; subst hc
  exact hc' hb'

theorem isNormal_iff_strictMono_and_continuous (f : Ordinal.{u} → Ordinal.{u}) :
    IsNormal f ↔ StrictMono f ∧ Continuous f := by
  refine ⟨fun h => ⟨h.strictMono, ?_⟩, ?_⟩
  · rw [continuous_def]
    intro s hs
    rw [isOpen_iff] at *
    intro o ho ho'
    rcases hs _ ho (h.isLimit ho') with ⟨a, ha, has⟩
    rw [← IsNormal.bsup_eq.{u, u} h ho', lt_bsup] at ha
    rcases ha with ⟨b, hb, hab⟩
    exact
      ⟨b, hb, fun c hc =>
        Set.mem_preimage.2 (has ⟨hab.trans (h.strictMono hc.1), h.strictMono hc.2⟩)⟩
  · rw [isNormal_iff_strictMono_limit]
    rintro ⟨h, h'⟩
    refine ⟨h, fun o ho a h => ?_⟩
    suffices o ∈ f ⁻¹' Set.Iic a from Set.mem_preimage.1 this
    rw [mem_iff_iSup_of_isClosed (IsClosed.preimage h' (@isClosed_Iic _ _ _ _ a))]
    exact
      ⟨_, toType_nonempty_iff_ne_zero.2 ho.1, typein (· < ·), fun i => h _ (typein_lt_self i),
        sup_typein_limit ho.2⟩

theorem enumOrd_isNormal_iff_isClosed (hs : ¬ BddAbove s) :
    IsNormal (enumOrd s) ↔ IsClosed s := by
  have Hs := enumOrd_strictMono hs
  refine
    ⟨fun h => isClosed_iff_iSup.2 fun {ι} hι f hf => ?_, fun h =>
      (isNormal_iff_strictMono_limit _).2 ⟨Hs, fun a ha o H => ?_⟩⟩
<<<<<<< HEAD
  · let g : ι → Ordinal.{u} := fun i => (enumOrdOrderIso hs).symm ⟨_, hf i⟩
=======
  · let g : ι → Ordinal.{u} := fun i => (enumOrdOrderIso s hs).symm ⟨_, hf i⟩
>>>>>>> d0df76bd
    suffices enumOrd s (⨆ i, g i) = ⨆ i, f i by
      rw [← this]
      exact enumOrd_mem hs _
    rw [IsNormal.map_iSup h g]
    congr
    ext x
    change (enumOrdOrderIso s hs _).val = f x
    rw [OrderIso.apply_symm_apply]
  · rw [isClosed_iff_bsup] at h
    suffices enumOrd s a ≤ bsup.{u, u} a fun b (_ : b < a) => enumOrd s b from
      this.trans (bsup_le H)
    obtain ⟨b, hb⟩ := enumOrd_surjective hs (h ha.1 (fun b _ => enumOrd s b)
      fun b _ => enumOrd_mem hs b)
    rw [← hb]
    apply Hs.monotone
    by_contra! hba
    apply (Hs (lt_succ b)).not_le
    rw [hb]
    exact le_bsup.{u, u} _ _ (ha.2 _ hba)

open Set Filter Set.Notation

/-- An ordinal is an accumulation point of a set of ordinals if it is positive and there
are elements in the set arbitrarily close to the ordinal from below. -/
def IsAcc (o : Ordinal) (S : Set Ordinal) : Prop :=
  AccPt o (𝓟 S)

/-- A set of ordinals is closed below an ordinal if it contains all of
its accumulation points below the ordinal. -/
def IsClosedBelow (S : Set Ordinal) (o : Ordinal) : Prop :=
  IsClosed (Iio o ↓∩ S)

theorem isAcc_iff (o : Ordinal) (S : Set Ordinal) : o.IsAcc S ↔
    o ≠ 0 ∧ ∀ p < o, (S ∩ Ioo p o).Nonempty := by
  dsimp [IsAcc]
  constructor
  · rw [accPt_iff_nhds]
    intro h
    constructor
    · rintro rfl
      obtain ⟨x, hx⟩ := h (Iio 1) (Iio_mem_nhds zero_lt_one)
      exact hx.2 <| lt_one_iff_zero.mp hx.1.1
    · intro p plt
      obtain ⟨x, hx⟩ := h (Ioo p (o + 1)) <| Ioo_mem_nhds plt (lt_succ o)
      use x
      refine ⟨hx.1.2, ⟨hx.1.1.1, lt_of_le_of_ne ?_ hx.2⟩⟩
      have := hx.1.1.2
      rwa [← succ_eq_add_one, lt_succ_iff] at this
  · rw [accPt_iff_nhds]
    intro h u umem
    obtain ⟨l, hl⟩ := exists_Ioc_subset_of_mem_nhds umem ⟨0, Ordinal.pos_iff_ne_zero.mpr h.1⟩
    obtain ⟨x, hx⟩ := h.2 l hl.1
    use x
    exact ⟨⟨hl.2 ⟨hx.2.1, hx.2.2.le⟩, hx.1⟩, hx.2.2.ne⟩

theorem IsAcc.forall_lt {o : Ordinal} {S : Set Ordinal} (h : o.IsAcc S) :
    ∀ p < o, (S ∩ Ioo p o).Nonempty := ((isAcc_iff _ _).mp h).2

theorem IsAcc.pos {o : Ordinal} {S : Set Ordinal} (h : o.IsAcc S) :
    0 < o := Ordinal.pos_iff_ne_zero.mpr ((isAcc_iff _ _).mp h).1

theorem IsAcc.isLimit {o : Ordinal} {S : Set Ordinal} (h : o.IsAcc S) : IsLimit o := by
  rw [isAcc_iff] at h
  refine isLimit_of_not_succ_of_ne_zero (fun ⟨x, hx⟩ ↦ ?_) h.1
  rcases h.2 x (lt_of_lt_of_le (lt_succ x) hx.symm.le) with ⟨p, hp⟩
  exact (hx.symm ▸ (succ_le_iff.mpr hp.2.1)).not_lt hp.2.2

theorem IsAcc.mono {o : Ordinal} {S T : Set Ordinal} (h : S ⊆ T) (ho : o.IsAcc S) :
    o.IsAcc T := by
  rw [isAcc_iff] at *
  exact ⟨ho.1, fun p plto ↦ (ho.2 p plto).casesOn fun s hs ↦ ⟨s, h hs.1, hs.2⟩⟩

theorem IsAcc.inter_Ioo_nonempty {o : Ordinal} {S : Set Ordinal} (hS : o.IsAcc S)
    {p : Ordinal} (hp : p < o) : (S ∩ Ioo p o).Nonempty := hS.forall_lt p hp

-- todo: prove this for a general linear `SuccOrder`.
theorem accPt_subtype {p o : Ordinal} (S : Set Ordinal) (hpo : p < o) :
    AccPt p (𝓟 S) ↔ AccPt ⟨p, hpo⟩ (𝓟 (Iio o ↓∩ S)) := by
  constructor
  · intro h
    have plim : p.IsLimit := IsAcc.isLimit h
    rw [accPt_iff_nhds] at *
    intro u hu
    obtain ⟨l, hl⟩ := exists_Ioc_subset_of_mem_nhds hu ⟨⟨0, plim.pos.trans hpo⟩, plim.pos⟩
    obtain ⟨x, hx⟩ := h (Ioo l (p + 1)) (Ioo_mem_nhds hl.1 (lt_add_one _))
    use ⟨x, lt_of_le_of_lt (lt_succ_iff.mp hx.1.1.2) hpo⟩
    refine ⟨?_, Subtype.coe_ne_coe.mp hx.2⟩
    exact ⟨hl.2 ⟨hx.1.1.1, by exact_mod_cast lt_succ_iff.mp hx.1.1.2⟩, hx.1.2⟩
  · intro h
    rw [accPt_iff_nhds] at *
    intro u hu
    by_cases ho : p + 1 < o
    · have ppos : p ≠ 0 := by
        rintro rfl
        rw [zero_add] at ho
        specialize h (Iio ⟨1, ho⟩) (Iio_mem_nhds (Subtype.mk_lt_mk.mpr zero_lt_one))
        obtain ⟨_, h⟩ := h
        exact h.2 <| Subtype.mk_eq_mk.mpr (lt_one_iff_zero.mp h.1.1)
      have plim : p.IsLimit := by
        contrapose! h
        obtain ⟨q, hq⟩ := ((zero_or_succ_or_limit p).resolve_left ppos).resolve_right h
        use (Ioo ⟨q, ((hq ▸ lt_succ q).trans hpo)⟩ ⟨p + 1, ho⟩)
        constructor
        · exact Ioo_mem_nhds (by simp only [hq, Subtype.mk_lt_mk, lt_succ]) (lt_succ p)
        · intro _ mem
          have aux1 := Subtype.mk_lt_mk.mp mem.1.1
          have aux2 := Subtype.mk_lt_mk.mp mem.1.2
          rw [Subtype.mk_eq_mk]
          rw [hq] at aux2 ⊢
          exact ((succ_le_iff.mpr aux1).antisymm (le_of_lt_succ aux2)).symm
      obtain ⟨l, hl⟩ := exists_Ioc_subset_of_mem_nhds hu ⟨0, plim.pos⟩
      obtain ⟨x, hx⟩ := h (Ioo ⟨l, hl.1.trans hpo⟩ ⟨p + 1, ho⟩) (Ioo_mem_nhds hl.1 (lt_add_one p))
      use x
      exact ⟨⟨hl.2 ⟨hx.1.1.1, lt_succ_iff.mp hx.1.1.2⟩, hx.1.2⟩, fun h ↦ hx.2 (SetCoe.ext h)⟩
    have hp : o = p + 1 := (le_succ_iff_eq_or_le.mp (le_of_not_lt ho)).resolve_right
      (not_le_of_lt hpo)
    have ppos : p ≠ 0 := by
      rintro rfl
      obtain ⟨x, hx⟩ := h Set.univ univ_mem
      have : ↑x < o := x.2
      simp_rw [hp, zero_add, lt_one_iff_zero] at this
      exact hx.2 (SetCoe.ext this)
    obtain ⟨l, hl⟩ := exists_Ioc_subset_of_mem_nhds hu ⟨0, Ordinal.pos_iff_ne_zero.mpr ppos⟩
    obtain ⟨x, hx⟩ := h (Ioi ⟨l, hl.1.trans hpo⟩) (Ioi_mem_nhds hl.1)
    use x
    refine ⟨⟨hl.2 ⟨hx.1.1, ?_⟩, hx.1.2⟩, fun h ↦ hx.2 (SetCoe.ext h)⟩
    rw [← lt_add_one_iff, ← hp]
    exact x.2

theorem isClosedBelow_iff {S : Set Ordinal} {o : Ordinal} : IsClosedBelow S o ↔
    ∀ p < o, IsAcc p S → p ∈ S := by
  dsimp [IsClosedBelow]
  constructor
  · intro h p plto hp
    have : AccPt ⟨p, plto⟩ (𝓟 (Iio o ↓∩ S)) := (accPt_subtype _ _).mp hp
    rw [isClosed_iff_clusterPt] at h
    exact h ⟨p, plto⟩ this.clusterPt
  · intro h
    rw [isClosed_iff_clusterPt]
    intro r hr
    match clusterPt_principal.mp hr with
    | .inl h => exact h
    | .inr h' => exact h r.1 r.2 <| (accPt_subtype _ _).mpr h'

alias ⟨IsClosedBelow.forall_lt, _⟩ := isClosedBelow_iff

theorem IsClosedBelow.sInter {o : Ordinal} {S : Set (Set Ordinal)}
    (h : ∀ C ∈ S, IsClosedBelow C o) : IsClosedBelow (⋂₀ S) o := by
  rw [isClosedBelow_iff]
  intro p plto pAcc C CmemS
  exact (h C CmemS).forall_lt p plto (pAcc.mono (sInter_subset_of_mem CmemS))

theorem IsClosedBelow.iInter {ι : Type u} {f : ι → Set Ordinal} {o : Ordinal}
    (h : ∀ i, IsClosedBelow (f i) o) : IsClosedBelow (⋂ i, f i) o :=
  IsClosedBelow.sInter fun _ ⟨i, hi⟩ ↦ hi ▸ (h i)

end Ordinal<|MERGE_RESOLUTION|>--- conflicted
+++ resolved
@@ -87,13 +87,8 @@
       ∃ (o : Ordinal.{u}), o ≠ 0 ∧ ∃ (f : ∀ x < o, Ordinal),
         (∀ x hx, f x hx ∈ s) ∧ bsup.{u, u} o f = a,
       ∃ (ι : Type u), Nonempty ι ∧ ∃ f : ι → Ordinal, (∀ i, f i ∈ s) ∧ ⨆ i, f i = a] := by
-<<<<<<< HEAD
-  tfae_have 1 → 2
-  · simp only [mem_closure_iff_nhdsWithin_neBot, inter_comm s, nhdsWithin_inter', nhds_left_eq_nhds]
-=======
   tfae_have 1 → 2 := by
     simp only [mem_closure_iff_nhdsWithin_neBot, inter_comm s, nhdsWithin_inter', nhds_left_eq_nhds]
->>>>>>> d0df76bd
     exact id
   tfae_have 2 → 3
   | h => by
@@ -114,19 +109,11 @@
       · refine le_antisymm (bsup_le fun x _ => ?_) (csSup_le hne fun x hx => ?_)
         · split_ifs <;> exact hlub.1 ‹_›
         · refine (if_pos hx).symm.trans_le (le_bsup _ _ <| (hlub.1 hx).trans_lt (lt_succ _))
-<<<<<<< HEAD
-  tfae_have 5 → 6
-  · rintro ⟨o, h₀, f, hfs, rfl⟩
-    exact ⟨_, toType_nonempty_iff_ne_zero.2 h₀, familyOfBFamily o f, fun _ => hfs _ _, rfl⟩
-  tfae_have 6 → 1
-  · rintro ⟨ι, hne, f, hfs, rfl⟩
-=======
   tfae_have 5 → 6 := by
     rintro ⟨o, h₀, f, hfs, rfl⟩
     exact ⟨_, toType_nonempty_iff_ne_zero.2 h₀, familyOfBFamily o f, fun _ => hfs _ _, rfl⟩
   tfae_have 6 → 1 := by
     rintro ⟨ι, hne, f, hfs, rfl⟩
->>>>>>> d0df76bd
     exact closure_mono (range_subset_iff.2 hfs) <| csSup_mem_closure (range_nonempty f)
       (bddAbove_range.{u, u} f)
   tfae_finish
@@ -238,11 +225,7 @@
   refine
     ⟨fun h => isClosed_iff_iSup.2 fun {ι} hι f hf => ?_, fun h =>
       (isNormal_iff_strictMono_limit _).2 ⟨Hs, fun a ha o H => ?_⟩⟩
-<<<<<<< HEAD
-  · let g : ι → Ordinal.{u} := fun i => (enumOrdOrderIso hs).symm ⟨_, hf i⟩
-=======
   · let g : ι → Ordinal.{u} := fun i => (enumOrdOrderIso s hs).symm ⟨_, hf i⟩
->>>>>>> d0df76bd
     suffices enumOrd s (⨆ i, g i) = ⨆ i, f i by
       rw [← this]
       exact enumOrd_mem hs _
