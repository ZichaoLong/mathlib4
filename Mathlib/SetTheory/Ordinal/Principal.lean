--- conflicted
+++ resolved
@@ -210,14 +210,10 @@
 theorem principal_add_omega0 : Principal (· + ·) ω :=
   principal_add_iff_add_left_eq_self.2 fun _ => add_omega0
 
-<<<<<<< HEAD
-theorem add_omega0_opow {a b : Ordinal} (h : a < ω ^ b) : a + ω ^ b = ω ^ b := by
-=======
 @[deprecated (since := "2024-09-30")]
 alias principal_add_omega := principal_add_omega0
 
 theorem add_omega0_opow (h : a < ω ^ b) : a + ω ^ b = ω ^ b := by
->>>>>>> 43621174
   refine le_antisymm ?_ (le_add_left _ a)
   induction' b using limitRecOn with b _ b l IH
   · rw [opow_zero, ← succ_zero, lt_succ_iff, Ordinal.le_zero] at h
@@ -368,14 +364,10 @@
     dsimp only; rw [← natCast_mul]
     apply nat_lt_omega0
 
-<<<<<<< HEAD
-theorem mul_omega0 {a : Ordinal} (a0 : 0 < a) (ha : a < ω) : a * ω = ω :=
-=======
 @[deprecated (since := "2024-09-30")]
 alias principal_mul_omega := principal_mul_omega0
 
 theorem mul_omega0 (a0 : 0 < a) (ha : a < ω) : a * ω = ω :=
->>>>>>> 43621174
   principal_mul_iff_mul_left_eq.1 principal_mul_omega0 a a0 ha
 
 @[deprecated (since := "2024-09-30")]
