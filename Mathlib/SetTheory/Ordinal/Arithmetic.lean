/-
Copyright (c) 2017 Johannes Hölzl. All rights reserved.
Released under Apache 2.0 license as described in the file LICENSE.
Authors: Mario Carneiro, Floris van Doorn, Violeta Hernández Palacios
-/
import Mathlib.SetTheory.Ordinal.Basic
import Mathlib.Data.Nat.SuccPred
import Mathlib.Algebra.GroupWithZero.Divisibility
import Mathlib.SetTheory.Cardinal.UnivLE

/-!
# Ordinal arithmetic

Ordinals have an addition (corresponding to disjoint union) that turns them into an additive
monoid, and a multiplication (corresponding to the lexicographic order on the product) that turns
them into a monoid. One can also define correspondingly a subtraction, a division, a successor
function, a power function and a logarithm function.

We also define limit ordinals and prove the basic induction principle on ordinals separating
successor ordinals and limit ordinals, in `limitRecOn`.

## Main definitions and results

* `o₁ + o₂` is the order on the disjoint union of `o₁` and `o₂` obtained by declaring that
  every element of `o₁` is smaller than every element of `o₂`.
* `o₁ - o₂` is the unique ordinal `o` such that `o₂ + o = o₁`, when `o₂ ≤ o₁`.
* `o₁ * o₂` is the lexicographic order on `o₂ × o₁`.
* `o₁ / o₂` is the ordinal `o` such that `o₁ = o₂ * o + o'` with `o' < o₂`. We also define the
  divisibility predicate, and a modulo operation.
* `Order.succ o = o + 1` is the successor of `o`.
* `pred o` if the predecessor of `o`. If `o` is not a successor, we set `pred o = o`.

We discuss the properties of casts of natural numbers of and of `ω` with respect to these
operations.

Some properties of the operations are also used to discuss general tools on ordinals:

* `IsLimit o`: an ordinal is a limit ordinal if it is neither `0` nor a successor.
* `limitRecOn` is the main induction principle of ordinals: if one can prove a property by
  induction at successor ordinals and at limit ordinals, then it holds for all ordinals.
* `IsNormal`: a function `f : Ordinal → Ordinal` satisfies `IsNormal` if it is strictly increasing
  and order-continuous, i.e., the image `f o` of a limit ordinal `o` is the sup of `f a` for
  `a < o`.
* `sup`, `lsub`: the supremum / least strict upper bound of an indexed family of ordinals in
  `Type u`, as an ordinal in `Type u`.
* `bsup`, `blsub`: the supremum / least strict upper bound of a set of ordinals indexed by ordinals
  less than a given ordinal `o`.

Various other basic arithmetic results are given in `Principal.lean` instead.
-/

assert_not_exists Field
assert_not_exists Module

noncomputable section

open Function Cardinal Set Equiv Order
open scoped Ordinal

universe u v w

namespace Ordinal

variable {α β γ : Type*} {r : α → α → Prop} {s : β → β → Prop} {t : γ → γ → Prop}

/-! ### Further properties of addition on ordinals -/

@[simp]
theorem lift_add (a b : Ordinal.{v}) : lift.{u} (a + b) = lift.{u} a + lift.{u} b :=
  Quotient.inductionOn₂ a b fun ⟨_α, _r, _⟩ ⟨_β, _s, _⟩ =>
    Quotient.sound
      ⟨(RelIso.preimage Equiv.ulift _).trans
          (RelIso.sumLexCongr (RelIso.preimage Equiv.ulift _) (RelIso.preimage Equiv.ulift _)).symm⟩

@[simp]
theorem lift_succ (a : Ordinal.{v}) : lift.{u} (succ a) = succ (lift.{u} a) := by
  rw [← add_one_eq_succ, lift_add, lift_one]
  rfl

instance add_contravariantClass_le :
    ContravariantClass Ordinal.{u} Ordinal.{u} (· + ·) (· ≤ ·) where
  elim c a b := by
    refine inductionOn₃ a b c fun α r _ β s _ γ t _ ⟨f⟩ ↦ ?_
    have H₁ a : f (Sum.inl a) = Sum.inl a := by
      simpa using ((InitialSeg.leAdd t r).trans f).eq (InitialSeg.leAdd t s) a
    have H₂ a : ∃ b, f (Sum.inr a) = Sum.inr b := by
      generalize hx : f (Sum.inr a) = x
      obtain x | x := x
      · rw [← H₁, f.inj] at hx
        contradiction
      · exact ⟨x, rfl⟩
    choose g hg using H₂
    refine (RelEmbedding.ofMonotone g fun _ _ h ↦ ?_).ordinal_type_le
    rwa [← @Sum.lex_inr_inr _ t _ s, ← hg, ← hg, f.map_rel_iff, Sum.lex_inr_inr]

theorem add_left_cancel (a) {b c : Ordinal} : a + b = a + c ↔ b = c := by
  simp only [le_antisymm_iff, add_le_add_iff_left]

private theorem add_lt_add_iff_left' (a) {b c : Ordinal} : a + b < a + c ↔ b < c := by
  rw [← not_le, ← not_le, add_le_add_iff_left]

instance add_covariantClass_lt : CovariantClass Ordinal.{u} Ordinal.{u} (· + ·) (· < ·) :=
  ⟨fun a _b _c ↦ (add_lt_add_iff_left' a).2⟩

instance add_contravariantClass_lt : ContravariantClass Ordinal.{u} Ordinal.{u} (· + ·) (· < ·) :=
  ⟨fun a _b _c ↦ (add_lt_add_iff_left' a).1⟩

instance add_swap_contravariantClass_lt :
    ContravariantClass Ordinal.{u} Ordinal.{u} (swap (· + ·)) (· < ·) :=
  ⟨fun _a _b _c ↦ lt_imp_lt_of_le_imp_le fun h => add_le_add_right h _⟩

theorem add_le_add_iff_right {a b : Ordinal} : ∀ n : ℕ, a + n ≤ b + n ↔ a ≤ b
  | 0 => by simp
  | n + 1 => by
    simp only [natCast_succ, add_succ, add_succ, succ_le_succ_iff, add_le_add_iff_right]

theorem add_right_cancel {a b : Ordinal} (n : ℕ) : a + n = b + n ↔ a = b := by
  simp only [le_antisymm_iff, add_le_add_iff_right]

theorem add_eq_zero_iff {a b : Ordinal} : a + b = 0 ↔ a = 0 ∧ b = 0 :=
  inductionOn₂ a b fun α r _ β s _ => by
    simp_rw [← type_sum_lex, type_eq_zero_iff_isEmpty]
    exact isEmpty_sum

theorem left_eq_zero_of_add_eq_zero {a b : Ordinal} (h : a + b = 0) : a = 0 :=
  (add_eq_zero_iff.1 h).1

theorem right_eq_zero_of_add_eq_zero {a b : Ordinal} (h : a + b = 0) : b = 0 :=
  (add_eq_zero_iff.1 h).2

/-! ### The predecessor of an ordinal -/

open Classical in
/-- The ordinal predecessor of `o` is `o'` if `o = succ o'`,
  and `o` otherwise. -/
def pred (o : Ordinal) : Ordinal :=
  if h : ∃ a, o = succ a then Classical.choose h else o

@[simp]
theorem pred_succ (o) : pred (succ o) = o := by
  have h : ∃ a, succ o = succ a := ⟨_, rfl⟩
  simpa only [pred, dif_pos h] using (succ_injective <| Classical.choose_spec h).symm

theorem pred_le_self (o) : pred o ≤ o := by
  classical
  exact if h : ∃ a, o = succ a then by
    let ⟨a, e⟩ := h
    rw [e, pred_succ]; exact le_succ a
  else by rw [pred, dif_neg h]

theorem pred_eq_iff_not_succ {o} : pred o = o ↔ ¬∃ a, o = succ a :=
  ⟨fun e ⟨a, e'⟩ => by rw [e', pred_succ] at e; exact (lt_succ a).ne e, fun h => dif_neg h⟩

theorem pred_eq_iff_not_succ' {o} : pred o = o ↔ ∀ a, o ≠ succ a := by
  simpa using pred_eq_iff_not_succ

theorem pred_lt_iff_is_succ {o} : pred o < o ↔ ∃ a, o = succ a :=
  Iff.trans (by simp only [le_antisymm_iff, pred_le_self, true_and, not_le])
    (iff_not_comm.1 pred_eq_iff_not_succ).symm

@[simp]
theorem pred_zero : pred 0 = 0 :=
  pred_eq_iff_not_succ'.2 fun a => (succ_ne_zero a).symm

theorem succ_pred_iff_is_succ {o} : succ (pred o) = o ↔ ∃ a, o = succ a :=
  ⟨fun e => ⟨_, e.symm⟩, fun ⟨a, e⟩ => by simp only [e, pred_succ]⟩

theorem succ_lt_of_not_succ {o b : Ordinal} (h : ¬∃ a, o = succ a) : succ b < o ↔ b < o :=
  ⟨(lt_succ b).trans, fun l => lt_of_le_of_ne (succ_le_of_lt l) fun e => h ⟨_, e.symm⟩⟩

theorem lt_pred {a b} : a < pred b ↔ succ a < b := by
  classical
  exact if h : ∃ a, b = succ a then by
    let ⟨c, e⟩ := h
    rw [e, pred_succ, succ_lt_succ_iff]
  else by simp only [pred, dif_neg h, succ_lt_of_not_succ h]

theorem pred_le {a b} : pred a ≤ b ↔ a ≤ succ b :=
  le_iff_le_iff_lt_iff_lt.2 lt_pred

@[simp]
theorem lift_is_succ {o : Ordinal.{v}} : (∃ a, lift.{u} o = succ a) ↔ ∃ a, o = succ a :=
  ⟨fun ⟨a, h⟩ =>
    let ⟨b, e⟩ := mem_range_lift_of_le <| show a ≤ lift.{u} o from le_of_lt <| h.symm ▸ lt_succ a
    ⟨b, (lift_inj.{u,v}).1 <| by rw [h, ← e, lift_succ]⟩,
    fun ⟨a, h⟩ => ⟨lift.{u} a, by simp only [h, lift_succ]⟩⟩

@[simp]
theorem lift_pred (o : Ordinal.{v}) : lift.{u} (pred o) = pred (lift.{u} o) := by
  classical
  exact if h : ∃ a, o = succ a then by cases' h with a e; simp only [e, pred_succ, lift_succ]
  else by rw [pred_eq_iff_not_succ.2 h, pred_eq_iff_not_succ.2 (mt lift_is_succ.1 h)]

/-! ### Limit ordinals -/


/-- A limit ordinal is an ordinal which is not zero and not a successor.

TODO: deprecate this in favor of `Order.IsSuccLimit`. -/
def IsLimit (o : Ordinal) : Prop :=
  o ≠ 0 ∧ ∀ a < o, succ a < o

theorem IsLimit.isSuccPrelimit {o} (h : IsLimit o) : IsSuccPrelimit o :=
  isSuccPrelimit_iff_succ_lt.mpr h.2

@[deprecated IsLimit.isSuccPrelimit (since := "2024-09-05")]
alias IsLimit.isSuccLimit := IsLimit.isSuccPrelimit

theorem IsLimit.succ_lt {o a : Ordinal} (h : IsLimit o) : a < o → succ a < o :=
  h.2 a

theorem isSuccPrelimit_zero : IsSuccPrelimit (0 : Ordinal) := isSuccPrelimit_bot

@[deprecated isSuccPrelimit_zero (since := "2024-09-05")]
alias isSuccLimit_zero := isSuccPrelimit_zero

theorem not_zero_isLimit : ¬IsLimit 0
  | ⟨h, _⟩ => h rfl

theorem not_succ_isLimit (o) : ¬IsLimit (succ o)
  | ⟨_, h⟩ => lt_irrefl _ (h _ (lt_succ o))

theorem not_succ_of_isLimit {o} (h : IsLimit o) : ¬∃ a, o = succ a
  | ⟨a, e⟩ => not_succ_isLimit a (e ▸ h)

theorem succ_lt_of_isLimit {o a : Ordinal} (h : IsLimit o) : succ a < o ↔ a < o :=
  ⟨(lt_succ a).trans, h.2 _⟩

theorem le_succ_of_isLimit {o} (h : IsLimit o) {a} : o ≤ succ a ↔ o ≤ a :=
  le_iff_le_iff_lt_iff_lt.2 <| succ_lt_of_isLimit h

theorem limit_le {o} (h : IsLimit o) {a} : o ≤ a ↔ ∀ x < o, x ≤ a :=
  ⟨fun h _x l => l.le.trans h, fun H =>
    (le_succ_of_isLimit h).1 <| le_of_not_lt fun hn => not_lt_of_le (H _ hn) (lt_succ a)⟩

theorem lt_limit {o} (h : IsLimit o) {a} : a < o ↔ ∃ x < o, a < x := by
  -- Porting note: `bex_def` is required.
  simpa only [not_forall₂, not_le, bex_def] using not_congr (@limit_le _ h a)

@[simp]
theorem lift_isLimit (o : Ordinal.{v}) : IsLimit (lift.{u,v} o) ↔ IsLimit o :=
  and_congr (not_congr <| by simpa only [lift_zero] using @lift_inj o 0)
    ⟨fun H a h => (lift_lt.{u,v}).1 <|
      by simpa only [lift_succ] using H _ (lift_lt.2 h), fun H a h => by
        obtain ⟨a', rfl⟩ := mem_range_lift_of_le h.le
        rw [← lift_succ, lift_lt]
        exact H a' (lift_lt.1 h)⟩

theorem IsLimit.pos {o : Ordinal} (h : IsLimit o) : 0 < o :=
  lt_of_le_of_ne (Ordinal.zero_le _) h.1.symm

theorem IsLimit.one_lt {o : Ordinal} (h : IsLimit o) : 1 < o := by
  simpa only [succ_zero] using h.2 _ h.pos

theorem IsLimit.nat_lt {o : Ordinal} (h : IsLimit o) : ∀ n : ℕ, (n : Ordinal) < o
  | 0 => h.pos
  | n + 1 => h.2 _ (IsLimit.nat_lt h n)

theorem zero_or_succ_or_limit (o : Ordinal) : o = 0 ∨ (∃ a, o = succ a) ∨ IsLimit o := by
  classical
  exact if o0 : o = 0 then Or.inl o0
  else
    if h : ∃ a, o = succ a then Or.inr (Or.inl h)
    else Or.inr <| Or.inr ⟨o0, fun _a => (succ_lt_of_not_succ h).2⟩

<<<<<<< HEAD
=======
-- TODO: this is an iff with `IsSuccPrelimit`
>>>>>>> 8a18755e
theorem IsLimit.sSup_Iio {o : Ordinal} (h : IsLimit o) : sSup (Iio o) = o := by
  apply (csSup_le' (fun a ha ↦ le_of_lt ha)).antisymm
  apply le_of_forall_lt
  intro a ha
  exact (lt_succ a).trans_le (le_csSup bddAbove_Iio (h.succ_lt ha))

theorem IsLimit.iSup_Iio {o : Ordinal} (h : IsLimit o) : ⨆ a : Iio o, a.1 = o := by
  rw [← sSup_eq_iSup', h.sSup_Iio]

/-- Main induction principle of ordinals: if one can prove a property by
  induction at successor ordinals and at limit ordinals, then it holds for all ordinals. -/
@[elab_as_elim]
def limitRecOn {C : Ordinal → Sort*} (o : Ordinal) (H₁ : C 0) (H₂ : ∀ o, C o → C (succ o))
    (H₃ : ∀ o, IsLimit o → (∀ o' < o, C o') → C o) : C o :=
  SuccOrder.prelimitRecOn o (fun o _ ↦ H₂ o) fun o hl ↦
    if h : o = 0 then fun _ ↦ h ▸ H₁ else H₃ o ⟨h, fun _ ↦ hl.succ_lt⟩

@[simp]
theorem limitRecOn_zero {C} (H₁ H₂ H₃) : @limitRecOn C 0 H₁ H₂ H₃ = H₁ := by
  rw [limitRecOn, SuccOrder.prelimitRecOn_of_isSuccPrelimit _ _ isSuccPrelimit_zero, dif_pos rfl]

@[simp]
theorem limitRecOn_succ {C} (o H₁ H₂ H₃) :
    @limitRecOn C (succ o) H₁ H₂ H₃ = H₂ o (@limitRecOn C o H₁ H₂ H₃) := by
  rw [limitRecOn, limitRecOn, SuccOrder.prelimitRecOn_succ]

@[simp]
theorem limitRecOn_limit {C} (o H₁ H₂ H₃ h) :
    @limitRecOn C o H₁ H₂ H₃ = H₃ o h fun x _h => @limitRecOn C x H₁ H₂ H₃ := by
  simp_rw [limitRecOn, SuccOrder.prelimitRecOn_of_isSuccPrelimit _ _ h.isSuccPrelimit, dif_neg h.1]

/-- Bounded recursion on ordinals. Similar to `limitRecOn`, with the assumption `o < l`
  added to all cases. The final term's domain is the ordinals below `l`. -/
@[elab_as_elim]
def boundedLimitRecOn {l : Ordinal} (lLim : l.IsLimit) {C : Iio l → Sort*} (o : Iio l)
    (H₁ : C ⟨0, lLim.pos⟩) (H₂ : (o : Iio l) → C o → C ⟨succ o, lLim.succ_lt o.2⟩)
    (H₃ : (o : Iio l) → IsLimit o → (Π o' < o, C o') → C o) : C o :=
  limitRecOn (C := fun p ↦ (h : p < l) → C ⟨p, h⟩) o.1 (fun _ ↦ H₁)
    (fun o ih h ↦ H₂ ⟨o, _⟩ <| ih <| (lt_succ o).trans h)
    (fun _o ho ih _ ↦ H₃ _ ho fun _o' h ↦ ih _ h _) o.2

@[simp]
theorem boundedLimitRec_zero {l} (lLim : l.IsLimit) {C} (H₁ H₂ H₃) :
    @boundedLimitRecOn l lLim C ⟨0, lLim.pos⟩ H₁ H₂ H₃ = H₁ := by
  rw [boundedLimitRecOn, limitRecOn_zero]

@[simp]
theorem boundedLimitRec_succ {l} (lLim : l.IsLimit) {C} (o H₁ H₂ H₃) :
    @boundedLimitRecOn l lLim C ⟨succ o.1, lLim.succ_lt o.2⟩ H₁ H₂ H₃ = H₂ o
    (@boundedLimitRecOn l lLim C o H₁ H₂ H₃) := by
  rw [boundedLimitRecOn, limitRecOn_succ]
  rfl

theorem boundedLimitRec_limit {l} (lLim : l.IsLimit) {C} (o H₁ H₂ H₃ oLim) :
    @boundedLimitRecOn l lLim C o H₁ H₂ H₃ = H₃ o oLim (fun x _ ↦
    @boundedLimitRecOn l lLim C x H₁ H₂ H₃) := by
  rw [boundedLimitRecOn, limitRecOn_limit]
  rfl

instance orderTopToTypeSucc (o : Ordinal) : OrderTop (succ o).toType :=
  @OrderTop.mk _ _ (Top.mk _) le_enum_succ

theorem enum_succ_eq_top {o : Ordinal} :
    enum (α := (succ o).toType) (· < ·) ⟨o, type_toType _ ▸ lt_succ o⟩ = ⊤ :=
  rfl

theorem has_succ_of_type_succ_lt {α} {r : α → α → Prop} [wo : IsWellOrder α r]
    (h : ∀ a < type r, succ a < type r) (x : α) : ∃ y, r x y := by
  use enum r ⟨succ (typein r x), h _ (typein_lt_type r x)⟩
  convert enum_lt_enum (o₁ := ⟨_, typein_lt_type r x⟩) (o₂ := ⟨_, h _ (typein_lt_type r x)⟩).mpr _
  · rw [enum_typein]
  · rw [Subtype.mk_lt_mk, lt_succ_iff]

theorem toType_noMax_of_succ_lt {o : Ordinal} (ho : ∀ a < o, succ a < o) : NoMaxOrder o.toType :=
  ⟨has_succ_of_type_succ_lt (type_toType _ ▸ ho)⟩

@[deprecated toType_noMax_of_succ_lt (since := "2024-08-26")]
alias out_no_max_of_succ_lt := toType_noMax_of_succ_lt

theorem bounded_singleton {r : α → α → Prop} [IsWellOrder α r] (hr : (type r).IsLimit) (x) :
    Bounded r {x} := by
  refine ⟨enum r ⟨succ (typein r x), hr.2 _ (typein_lt_type r x)⟩, ?_⟩
  intro b hb
  rw [mem_singleton_iff.1 hb]
  nth_rw 1 [← enum_typein r x]
  rw [@enum_lt_enum _ r, Subtype.mk_lt_mk]
  apply lt_succ

@[simp]
theorem typein_ordinal (o : Ordinal.{u}) :
    @typein Ordinal (· < ·) _ o = Ordinal.lift.{u + 1} o := by
  refine Quotient.inductionOn o ?_
  rintro ⟨α, r, wo⟩; apply Quotient.sound
  constructor; refine ((RelIso.preimage Equiv.ulift r).trans (enum r).symm).symm

-- Porting note: `· < ·` requires a type ascription for an `IsWellOrder` instance.
@[deprecated typein_ordinal (since := "2024-09-19")]
theorem type_subrel_lt (o : Ordinal.{u}) :
    type (@Subrel Ordinal (· < ·) { o' : Ordinal | o' < o }) = Ordinal.lift.{u + 1} o :=
  typein_ordinal o

theorem mk_Iio_ordinal (o : Ordinal.{u}) :
    #(Iio o) = Cardinal.lift.{u + 1} o.card := by
  rw [lift_card, ← typein_ordinal]
  rfl

@[deprecated mk_Iio_ordinal (since := "2024-09-19")]
theorem mk_initialSeg (o : Ordinal.{u}) :
    #{ o' : Ordinal | o' < o } = Cardinal.lift.{u + 1} o.card := mk_Iio_ordinal o


/-! ### Normal ordinal functions -/


/-- A normal ordinal function is a strictly increasing function which is
  order-continuous, i.e., the image `f o` of a limit ordinal `o` is the sup of `f a` for
  `a < o`. -/
def IsNormal (f : Ordinal → Ordinal) : Prop :=
  (∀ o, f o < f (succ o)) ∧ ∀ o, IsLimit o → ∀ a, f o ≤ a ↔ ∀ b < o, f b ≤ a

theorem IsNormal.limit_le {f} (H : IsNormal f) :
    ∀ {o}, IsLimit o → ∀ {a}, f o ≤ a ↔ ∀ b < o, f b ≤ a :=
  @H.2

theorem IsNormal.limit_lt {f} (H : IsNormal f) {o} (h : IsLimit o) {a} :
    a < f o ↔ ∃ b < o, a < f b :=
  not_iff_not.1 <| by simpa only [exists_prop, not_exists, not_and, not_lt] using H.2 _ h a

theorem IsNormal.strictMono {f} (H : IsNormal f) : StrictMono f := fun a b =>
  limitRecOn b (Not.elim (not_lt_of_le <| Ordinal.zero_le _))
    (fun _b IH h =>
      (lt_or_eq_of_le (le_of_lt_succ h)).elim (fun h => (IH h).trans (H.1 _)) fun e => e ▸ H.1 _)
    fun _b l _IH h => lt_of_lt_of_le (H.1 a) ((H.2 _ l _).1 le_rfl _ (l.2 _ h))

theorem IsNormal.monotone {f} (H : IsNormal f) : Monotone f :=
  H.strictMono.monotone

theorem isNormal_iff_strictMono_limit (f : Ordinal → Ordinal) :
    IsNormal f ↔ StrictMono f ∧ ∀ o, IsLimit o → ∀ a, (∀ b < o, f b ≤ a) → f o ≤ a :=
  ⟨fun hf => ⟨hf.strictMono, fun a ha c => (hf.2 a ha c).2⟩, fun ⟨hs, hl⟩ =>
    ⟨fun a => hs (lt_succ a), fun a ha c =>
      ⟨fun hac _b hba => ((hs hba).trans_le hac).le, hl a ha c⟩⟩⟩

theorem IsNormal.lt_iff {f} (H : IsNormal f) {a b} : f a < f b ↔ a < b :=
  StrictMono.lt_iff_lt <| H.strictMono

theorem IsNormal.le_iff {f} (H : IsNormal f) {a b} : f a ≤ f b ↔ a ≤ b :=
  le_iff_le_iff_lt_iff_lt.2 H.lt_iff

theorem IsNormal.inj {f} (H : IsNormal f) {a b} : f a = f b ↔ a = b := by
  simp only [le_antisymm_iff, H.le_iff]

theorem IsNormal.id_le {f} (H : IsNormal f) : id ≤ f :=
  H.strictMono.id_le

theorem IsNormal.le_apply {f} (H : IsNormal f) {a} : a ≤ f a :=
  H.strictMono.le_apply

@[deprecated IsNormal.le_apply (since := "2024-09-11")]
theorem IsNormal.self_le {f} (H : IsNormal f) (a) : a ≤ f a :=
  H.strictMono.le_apply

theorem IsNormal.le_iff_eq {f} (H : IsNormal f) {a} : f a ≤ a ↔ f a = a :=
  H.le_apply.le_iff_eq

theorem IsNormal.le_set {f o} (H : IsNormal f) (p : Set Ordinal) (p0 : p.Nonempty) (b)
    (H₂ : ∀ o, b ≤ o ↔ ∀ a ∈ p, a ≤ o) : f b ≤ o ↔ ∀ a ∈ p, f a ≤ o :=
  ⟨fun h _ pa => (H.le_iff.2 ((H₂ _).1 le_rfl _ pa)).trans h, fun h => by
    -- Porting note: `refine'` didn't work well so `induction` is used
    induction b using limitRecOn with
    | H₁ =>
      cases' p0 with x px
      have := Ordinal.le_zero.1 ((H₂ _).1 (Ordinal.zero_le _) _ px)
      rw [this] at px
      exact h _ px
    | H₂ S _ =>
      rcases not_forall₂.1 (mt (H₂ S).2 <| (lt_succ S).not_le) with ⟨a, h₁, h₂⟩
      exact (H.le_iff.2 <| succ_le_of_lt <| not_le.1 h₂).trans (h _ h₁)
    | H₃ S L _ =>
      refine (H.2 _ L _).2 fun a h' => ?_
      rcases not_forall₂.1 (mt (H₂ a).2 h'.not_le) with ⟨b, h₁, h₂⟩
      exact (H.le_iff.2 <| (not_le.1 h₂).le).trans (h _ h₁)⟩

theorem IsNormal.le_set' {f o} (H : IsNormal f) (p : Set α) (p0 : p.Nonempty) (g : α → Ordinal) (b)
    (H₂ : ∀ o, b ≤ o ↔ ∀ a ∈ p, g a ≤ o) : f b ≤ o ↔ ∀ a ∈ p, f (g a) ≤ o := by
  simpa [H₂] using H.le_set (g '' p) (p0.image g) b

theorem IsNormal.refl : IsNormal id :=
  ⟨lt_succ, fun _o l _a => Ordinal.limit_le l⟩

theorem IsNormal.trans {f g} (H₁ : IsNormal f) (H₂ : IsNormal g) : IsNormal (f ∘ g) :=
  ⟨fun _x => H₁.lt_iff.2 (H₂.1 _), fun o l _a =>
    H₁.le_set' (· < o) ⟨0, l.pos⟩ g _ fun _c => H₂.2 _ l _⟩

theorem IsNormal.isLimit {f} (H : IsNormal f) {o} (l : IsLimit o) : IsLimit (f o) :=
  ⟨ne_of_gt <| (Ordinal.zero_le _).trans_lt <| H.lt_iff.2 l.pos, fun _ h =>
    let ⟨_b, h₁, h₂⟩ := (H.limit_lt l).1 h
    (succ_le_of_lt h₂).trans_lt (H.lt_iff.2 h₁)⟩

theorem add_le_of_limit {a b c : Ordinal} (h : IsLimit b) : a + b ≤ c ↔ ∀ b' < b, a + b' ≤ c :=
  ⟨fun h _ l => (add_le_add_left l.le _).trans h, fun H =>
    le_of_not_lt <| by
      -- Porting note: `induction` tactics are required because of the parser bug.
      induction a using inductionOn with
      | H α r =>
        induction b using inductionOn with
        | H β s =>
          intro l
          suffices ∀ x : β, Sum.Lex r s (Sum.inr x) (enum _ ⟨_, l⟩) by
            -- Porting note: `revert` & `intro` is required because `cases'` doesn't replace
            --               `enum _ _ l` in `this`.
            revert this; cases' enum _ ⟨_, l⟩ with x x <;> intro this
            · cases this (enum s ⟨0, h.pos⟩)
            · exact irrefl _ (this _)
          intro x
          rw [← typein_lt_typein (Sum.Lex r s), typein_enum]
          have := H _ (h.2 _ (typein_lt_type s x))
          rw [add_succ, succ_le_iff] at this
          refine
            (RelEmbedding.ofMonotone (fun a => ?_) fun a b => ?_).ordinal_type_le.trans_lt this
          · rcases a with ⟨a | b, h⟩
            · exact Sum.inl a
            · exact Sum.inr ⟨b, by cases h; assumption⟩
          · rcases a with ⟨a | a, h₁⟩ <;> rcases b with ⟨b | b, h₂⟩ <;> cases h₁ <;> cases h₂ <;>
              rintro ⟨⟩ <;> constructor <;> assumption⟩

theorem isNormal_add_right (a : Ordinal) : IsNormal (a + ·) :=
  ⟨fun b => (add_lt_add_iff_left a).2 (lt_succ b), fun _b l _c => add_le_of_limit l⟩

@[deprecated isNormal_add_right (since := "2024-10-11")]
alias add_isNormal := isNormal_add_right

theorem isLimit_add (a) {b} : IsLimit b → IsLimit (a + b) :=
  (isNormal_add_right a).isLimit

@[deprecated isLimit_add (since := "2024-10-11")]
alias add_isLimit := isLimit_add

alias IsLimit.add := add_isLimit

/-! ### Subtraction on ordinals -/


/-- The set in the definition of subtraction is nonempty. -/
private theorem sub_nonempty {a b : Ordinal} : { o | a ≤ b + o }.Nonempty :=
  ⟨a, le_add_left _ _⟩

/-- `a - b` is the unique ordinal satisfying `b + (a - b) = a` when `b ≤ a`. -/
instance sub : Sub Ordinal :=
  ⟨fun a b => sInf { o | a ≤ b + o }⟩

theorem le_add_sub (a b : Ordinal) : a ≤ b + (a - b) :=
  csInf_mem sub_nonempty

theorem sub_le {a b c : Ordinal} : a - b ≤ c ↔ a ≤ b + c :=
  ⟨fun h => (le_add_sub a b).trans (add_le_add_left h _), fun h => csInf_le' h⟩

theorem lt_sub {a b c : Ordinal} : a < b - c ↔ c + a < b :=
  lt_iff_lt_of_le_iff_le sub_le

theorem add_sub_cancel (a b : Ordinal) : a + b - a = b :=
  le_antisymm (sub_le.2 <| le_rfl) ((add_le_add_iff_left a).1 <| le_add_sub _ _)

theorem sub_eq_of_add_eq {a b c : Ordinal} (h : a + b = c) : c - a = b :=
  h ▸ add_sub_cancel _ _

theorem sub_le_self (a b : Ordinal) : a - b ≤ a :=
  sub_le.2 <| le_add_left _ _

protected theorem add_sub_cancel_of_le {a b : Ordinal} (h : b ≤ a) : b + (a - b) = a :=
  (le_add_sub a b).antisymm'
    (by
      rcases zero_or_succ_or_limit (a - b) with (e | ⟨c, e⟩ | l)
      · simp only [e, add_zero, h]
      · rw [e, add_succ, succ_le_iff, ← lt_sub, e]
        exact lt_succ c
      · exact (add_le_of_limit l).2 fun c l => (lt_sub.1 l).le)

theorem le_sub_of_le {a b c : Ordinal} (h : b ≤ a) : c ≤ a - b ↔ b + c ≤ a := by
  rw [← add_le_add_iff_left b, Ordinal.add_sub_cancel_of_le h]

theorem sub_lt_of_le {a b c : Ordinal} (h : b ≤ a) : a - b < c ↔ a < b + c :=
  lt_iff_lt_of_le_iff_le (le_sub_of_le h)

instance existsAddOfLE : ExistsAddOfLE Ordinal :=
  ⟨fun h => ⟨_, (Ordinal.add_sub_cancel_of_le h).symm⟩⟩

@[simp]
theorem sub_zero (a : Ordinal) : a - 0 = a := by simpa only [zero_add] using add_sub_cancel 0 a

@[simp]
theorem zero_sub (a : Ordinal) : 0 - a = 0 := by rw [← Ordinal.le_zero]; apply sub_le_self

@[simp]
theorem sub_self (a : Ordinal) : a - a = 0 := by simpa only [add_zero] using add_sub_cancel a 0

protected theorem sub_eq_zero_iff_le {a b : Ordinal} : a - b = 0 ↔ a ≤ b :=
  ⟨fun h => by simpa only [h, add_zero] using le_add_sub a b, fun h => by
    rwa [← Ordinal.le_zero, sub_le, add_zero]⟩

theorem sub_sub (a b c : Ordinal) : a - b - c = a - (b + c) :=
  eq_of_forall_ge_iff fun d => by rw [sub_le, sub_le, sub_le, add_assoc]

@[simp]
theorem add_sub_add_cancel (a b c : Ordinal) : a + b - (a + c) = b - c := by
  rw [← sub_sub, add_sub_cancel]

theorem isLimit_sub {a b} (l : IsLimit a) (h : b < a) : IsLimit (a - b) :=
  ⟨ne_of_gt <| lt_sub.2 <| by rwa [add_zero], fun c h => by
    rw [lt_sub, add_succ]; exact l.2 _ (lt_sub.1 h)⟩

@[deprecated isLimit_sub (since := "2024-10-11")]
alias sub_isLimit := isLimit_sub

theorem one_add_omega0 : 1 + ω = ω := by
  refine le_antisymm ?_ (le_add_left _ _)
  rw [omega0, ← lift_one.{0}, ← lift_add, lift_le, ← type_unit, ← type_sum_lex]
  refine ⟨RelEmbedding.collapse (RelEmbedding.ofMonotone ?_ ?_)⟩
  · apply Sum.rec
    · exact fun _ => 0
    · exact Nat.succ
  · intro a b
    cases a <;> cases b <;> intro H <;> cases' H with _ _ H _ _ H <;>
      [exact H.elim; exact Nat.succ_pos _; exact Nat.succ_lt_succ H]

@[deprecated (since := "2024-09-30")]
alias one_add_omega := one_add_omega0

@[simp]
theorem one_add_of_omega0_le {o} (h : ω ≤ o) : 1 + o = o := by
  rw [← Ordinal.add_sub_cancel_of_le h, ← add_assoc, one_add_omega0]

@[deprecated (since := "2024-09-30")]
alias one_add_of_omega_le := one_add_of_omega0_le

/-! ### Multiplication of ordinals -/


/-- The multiplication of ordinals `o₁` and `o₂` is the (well founded) lexicographic order on
`o₂ × o₁`. -/
instance monoid : Monoid Ordinal.{u} where
  mul a b :=
    Quotient.liftOn₂ a b
      (fun ⟨α, r, _⟩ ⟨β, s, _⟩ => ⟦⟨β × α, Prod.Lex s r, inferInstance⟩⟧ :
        WellOrder → WellOrder → Ordinal)
      fun ⟨_, _, _⟩ _ _ _ ⟨f⟩ ⟨g⟩ => Quot.sound ⟨RelIso.prodLexCongr g f⟩
  one := 1
  mul_assoc a b c :=
    Quotient.inductionOn₃ a b c fun ⟨α, r, _⟩ ⟨β, s, _⟩ ⟨γ, t, _⟩ =>
      Eq.symm <|
        Quotient.sound
          ⟨⟨prodAssoc _ _ _, @fun a b => by
              rcases a with ⟨⟨a₁, a₂⟩, a₃⟩
              rcases b with ⟨⟨b₁, b₂⟩, b₃⟩
              simp [Prod.lex_def, and_or_left, or_assoc, and_assoc]⟩⟩
  mul_one a :=
    inductionOn a fun α r _ =>
      Quotient.sound
        ⟨⟨punitProd _, @fun a b => by
            rcases a with ⟨⟨⟨⟩⟩, a⟩; rcases b with ⟨⟨⟨⟩⟩, b⟩
            simp only [Prod.lex_def, EmptyRelation, false_or]
            simp only [eq_self_iff_true, true_and]
            rfl⟩⟩
  one_mul a :=
    inductionOn a fun α r _ =>
      Quotient.sound
        ⟨⟨prodPUnit _, @fun a b => by
            rcases a with ⟨a, ⟨⟨⟩⟩⟩; rcases b with ⟨b, ⟨⟨⟩⟩⟩
            simp only [Prod.lex_def, EmptyRelation, and_false, or_false]
            rfl⟩⟩

@[simp]
theorem type_prod_lex {α β : Type u} (r : α → α → Prop) (s : β → β → Prop) [IsWellOrder α r]
    [IsWellOrder β s] : type (Prod.Lex s r) = type r * type s :=
  rfl

private theorem mul_eq_zero' {a b : Ordinal} : a * b = 0 ↔ a = 0 ∨ b = 0 :=
  inductionOn a fun α _ _ =>
    inductionOn b fun β _ _ => by
      simp_rw [← type_prod_lex, type_eq_zero_iff_isEmpty]
      rw [or_comm]
      exact isEmpty_prod

instance monoidWithZero : MonoidWithZero Ordinal :=
  { Ordinal.monoid with
    zero := 0
    mul_zero := fun _a => mul_eq_zero'.2 <| Or.inr rfl
    zero_mul := fun _a => mul_eq_zero'.2 <| Or.inl rfl }

instance noZeroDivisors : NoZeroDivisors Ordinal :=
  ⟨fun {_ _} => mul_eq_zero'.1⟩

@[simp]
theorem lift_mul (a b : Ordinal.{v}) : lift.{u} (a * b) = lift.{u} a * lift.{u} b :=
  Quotient.inductionOn₂ a b fun ⟨_α, _r, _⟩ ⟨_β, _s, _⟩ =>
    Quotient.sound
      ⟨(RelIso.preimage Equiv.ulift _).trans
          (RelIso.prodLexCongr (RelIso.preimage Equiv.ulift _)
              (RelIso.preimage Equiv.ulift _)).symm⟩

@[simp]
theorem card_mul (a b) : card (a * b) = card a * card b :=
  Quotient.inductionOn₂ a b fun ⟨α, _r, _⟩ ⟨β, _s, _⟩ => mul_comm #β #α

instance leftDistribClass : LeftDistribClass Ordinal.{u} :=
  ⟨fun a b c =>
    Quotient.inductionOn₃ a b c fun ⟨α, r, _⟩ ⟨β, s, _⟩ ⟨γ, t, _⟩ =>
      Quotient.sound
        ⟨⟨sumProdDistrib _ _ _, by
          rintro ⟨a₁ | a₁, a₂⟩ ⟨b₁ | b₁, b₂⟩ <;>
            simp only [Prod.lex_def, Sum.lex_inl_inl, Sum.Lex.sep, Sum.lex_inr_inl, Sum.lex_inr_inr,
              sumProdDistrib_apply_left, sumProdDistrib_apply_right, reduceCtorEq] <;>
            -- Porting note: `Sum.inr.inj_iff` is required.
            simp only [Sum.inl.inj_iff, Sum.inr.inj_iff, true_or, false_and, false_or]⟩⟩⟩

theorem mul_succ (a b : Ordinal) : a * succ b = a * b + a :=
  mul_add_one a b

instance mul_covariantClass_le : CovariantClass Ordinal.{u} Ordinal.{u} (· * ·) (· ≤ ·) :=
  ⟨fun c a b =>
    Quotient.inductionOn₃ a b c fun ⟨α, r, _⟩ ⟨β, s, _⟩ ⟨γ, t, _⟩ ⟨f⟩ => by
      refine
        (RelEmbedding.ofMonotone (fun a : α × γ => (f a.1, a.2)) fun a b h => ?_).ordinal_type_le
      cases' h with a₁ b₁ a₂ b₂ h' a b₁ b₂ h'
      · exact Prod.Lex.left _ _ (f.toRelEmbedding.map_rel_iff.2 h')
      · exact Prod.Lex.right _ h'⟩

instance mul_swap_covariantClass_le :
    CovariantClass Ordinal.{u} Ordinal.{u} (swap (· * ·)) (· ≤ ·) :=
  ⟨fun c a b =>
    Quotient.inductionOn₃ a b c fun ⟨α, r, _⟩ ⟨β, s, _⟩ ⟨γ, t, _⟩ ⟨f⟩ => by
      refine
        (RelEmbedding.ofMonotone (fun a : γ × α => (a.1, f a.2)) fun a b h => ?_).ordinal_type_le
      cases' h with a₁ b₁ a₂ b₂ h' a b₁ b₂ h'
      · exact Prod.Lex.left _ _ h'
      · exact Prod.Lex.right _ (f.toRelEmbedding.map_rel_iff.2 h')⟩

theorem le_mul_left (a : Ordinal) {b : Ordinal} (hb : 0 < b) : a ≤ a * b := by
  convert mul_le_mul_left' (one_le_iff_pos.2 hb) a
  rw [mul_one a]

theorem le_mul_right (a : Ordinal) {b : Ordinal} (hb : 0 < b) : a ≤ b * a := by
  convert mul_le_mul_right' (one_le_iff_pos.2 hb) a
  rw [one_mul a]

private theorem mul_le_of_limit_aux {α β r s} [IsWellOrder α r] [IsWellOrder β s] {c}
    (h : IsLimit (type s)) (H : ∀ b' < type s, type r * b' ≤ c) (l : c < type r * type s) :
    False := by
  suffices ∀ a b, Prod.Lex s r (b, a) (enum _ ⟨_, l⟩) by
    cases' enum _ ⟨_, l⟩ with b a
    exact irrefl _ (this _ _)
  intro a b
  rw [← typein_lt_typein (Prod.Lex s r), typein_enum]
  have := H _ (h.2 _ (typein_lt_type s b))
  rw [mul_succ] at this
  have := ((add_lt_add_iff_left _).2 (typein_lt_type _ a)).trans_le this
  refine (RelEmbedding.ofMonotone (fun a => ?_) fun a b => ?_).ordinal_type_le.trans_lt this
  · rcases a with ⟨⟨b', a'⟩, h⟩
    by_cases e : b = b'
    · refine Sum.inr ⟨a', ?_⟩
      subst e
      cases' h with _ _ _ _ h _ _ _ h
      · exact (irrefl _ h).elim
      · exact h
    · refine Sum.inl (⟨b', ?_⟩, a')
      cases' h with _ _ _ _ h _ _ _ h
      · exact h
      · exact (e rfl).elim
  · rcases a with ⟨⟨b₁, a₁⟩, h₁⟩
    rcases b with ⟨⟨b₂, a₂⟩, h₂⟩
    intro h
    by_cases e₁ : b = b₁ <;> by_cases e₂ : b = b₂
    · substs b₁ b₂
      simpa only [subrel_val, Prod.lex_def, @irrefl _ s _ b, true_and, false_or,
        eq_self_iff_true, dif_pos, Sum.lex_inr_inr] using h
    · subst b₁
      simp only [subrel_val, Prod.lex_def, e₂, Prod.lex_def, dif_pos, subrel_val, eq_self_iff_true,
        or_false, dif_neg, not_false_iff, Sum.lex_inr_inl, false_and] at h ⊢
      cases' h₂ with _ _ _ _ h₂_h h₂_h <;> [exact asymm h h₂_h; exact e₂ rfl]
    · simp [e₂, dif_neg e₁, show b₂ ≠ b₁ from e₂ ▸ e₁]
    · simpa only [dif_neg e₁, dif_neg e₂, Prod.lex_def, subrel_val, Subtype.mk_eq_mk,
        Sum.lex_inl_inl] using h

theorem mul_le_of_limit {a b c : Ordinal} (h : IsLimit b) : a * b ≤ c ↔ ∀ b' < b, a * b' ≤ c :=
  ⟨fun h _ l => (mul_le_mul_left' l.le _).trans h, fun H =>
    -- Porting note: `induction` tactics are required because of the parser bug.
    le_of_not_lt <| by
      induction a using inductionOn with
      | H α r =>
        induction b using inductionOn with
        | H β s =>
          exact mul_le_of_limit_aux h H⟩

theorem isNormal_mul_right {a : Ordinal} (h : 0 < a) : IsNormal (a * ·) :=
  -- Porting note(#12129): additional beta reduction needed
  ⟨fun b => by
      beta_reduce
      rw [mul_succ]
      simpa only [add_zero] using (add_lt_add_iff_left (a * b)).2 h,
    fun _ l _ => mul_le_of_limit l⟩

@[deprecated isNormal_mul_right (since := "2024-10-11")]
alias mul_isNormal := isNormal_mul_right

theorem lt_mul_of_limit {a b c : Ordinal} (h : IsLimit c) : a < b * c ↔ ∃ c' < c, a < b * c' := by
  -- Porting note: `bex_def` is required.
  simpa only [not_forall₂, not_le, bex_def] using not_congr (@mul_le_of_limit b c a h)

theorem mul_lt_mul_iff_left {a b c : Ordinal} (a0 : 0 < a) : a * b < a * c ↔ b < c :=
  (isNormal_mul_right a0).lt_iff

theorem mul_le_mul_iff_left {a b c : Ordinal} (a0 : 0 < a) : a * b ≤ a * c ↔ b ≤ c :=
  (isNormal_mul_right a0).le_iff

theorem mul_lt_mul_of_pos_left {a b c : Ordinal} (h : a < b) (c0 : 0 < c) : c * a < c * b :=
  (mul_lt_mul_iff_left c0).2 h

theorem mul_pos {a b : Ordinal} (h₁ : 0 < a) (h₂ : 0 < b) : 0 < a * b := by
  simpa only [mul_zero] using mul_lt_mul_of_pos_left h₂ h₁

theorem mul_ne_zero {a b : Ordinal} : a ≠ 0 → b ≠ 0 → a * b ≠ 0 := by
  simpa only [Ordinal.pos_iff_ne_zero] using mul_pos

theorem le_of_mul_le_mul_left {a b c : Ordinal} (h : c * a ≤ c * b) (h0 : 0 < c) : a ≤ b :=
  le_imp_le_of_lt_imp_lt (fun h' => mul_lt_mul_of_pos_left h' h0) h

theorem mul_right_inj {a b c : Ordinal} (a0 : 0 < a) : a * b = a * c ↔ b = c :=
  (isNormal_mul_right a0).inj

theorem isLimit_mul {a b : Ordinal} (a0 : 0 < a) : IsLimit b → IsLimit (a * b) :=
  (isNormal_mul_right a0).isLimit

@[deprecated isLimit_mul (since := "2024-10-11")]
alias mul_isLimit := isLimit_mul

theorem isLimit_mul_left {a b : Ordinal} (l : IsLimit a) (b0 : 0 < b) : IsLimit (a * b) := by
  rcases zero_or_succ_or_limit b with (rfl | ⟨b, rfl⟩ | lb)
  · exact b0.false.elim
  · rw [mul_succ]
    exact isLimit_add _ l
  · exact isLimit_mul l.pos lb

@[deprecated isLimit_mul_left (since := "2024-10-11")]
alias mul_isLimit_left := isLimit_mul_left

theorem smul_eq_mul : ∀ (n : ℕ) (a : Ordinal), n • a = a * n
  | 0, a => by rw [zero_nsmul, Nat.cast_zero, mul_zero]
  | n + 1, a => by rw [succ_nsmul, Nat.cast_add, mul_add, Nat.cast_one, mul_one, smul_eq_mul n]

/-! ### Division on ordinals -/


/-- The set in the definition of division is nonempty. -/
private theorem div_nonempty {a b : Ordinal} (h : b ≠ 0) : { o | a < b * succ o }.Nonempty :=
  ⟨a, (succ_le_iff (a := a) (b := b * succ a)).1 <| by
    simpa only [succ_zero, one_mul] using
      mul_le_mul_right' (succ_le_of_lt (Ordinal.pos_iff_ne_zero.2 h)) (succ a)⟩

/-- `a / b` is the unique ordinal `o` satisfying `a = b * o + o'` with `o' < b`. -/
instance div : Div Ordinal :=
  ⟨fun a b => if b = 0 then 0 else sInf { o | a < b * succ o }⟩

@[simp]
theorem div_zero (a : Ordinal) : a / 0 = 0 :=
  dif_pos rfl

private theorem div_def (a) {b : Ordinal} (h : b ≠ 0) : a / b = sInf { o | a < b * succ o } :=
  dif_neg h

theorem lt_mul_succ_div (a) {b : Ordinal} (h : b ≠ 0) : a < b * succ (a / b) := by
  rw [div_def a h]; exact csInf_mem (div_nonempty h)

theorem lt_mul_div_add (a) {b : Ordinal} (h : b ≠ 0) : a < b * (a / b) + b := by
  simpa only [mul_succ] using lt_mul_succ_div a h

theorem div_le {a b c : Ordinal} (b0 : b ≠ 0) : a / b ≤ c ↔ a < b * succ c :=
  ⟨fun h => (lt_mul_succ_div a b0).trans_le (mul_le_mul_left' (succ_le_succ_iff.2 h) _), fun h => by
    rw [div_def a b0]; exact csInf_le' h⟩

theorem lt_div {a b c : Ordinal} (h : c ≠ 0) : a < b / c ↔ c * succ a ≤ b := by
  rw [← not_le, div_le h, not_lt]

theorem div_pos {b c : Ordinal} (h : c ≠ 0) : 0 < b / c ↔ c ≤ b := by simp [lt_div h]

theorem le_div {a b c : Ordinal} (c0 : c ≠ 0) : a ≤ b / c ↔ c * a ≤ b := by
  induction a using limitRecOn with
  | H₁ => simp only [mul_zero, Ordinal.zero_le]
  | H₂ _ _ => rw [succ_le_iff, lt_div c0]
  | H₃ _ h₁ h₂ =>
    revert h₁ h₂
    simp (config := { contextual := true }) only [mul_le_of_limit, limit_le, forall_true_iff]

theorem div_lt {a b c : Ordinal} (b0 : b ≠ 0) : a / b < c ↔ a < b * c :=
  lt_iff_lt_of_le_iff_le <| le_div b0

theorem div_le_of_le_mul {a b c : Ordinal} (h : a ≤ b * c) : a / b ≤ c :=
  if b0 : b = 0 then by simp only [b0, div_zero, Ordinal.zero_le]
  else
    (div_le b0).2 <| h.trans_lt <| mul_lt_mul_of_pos_left (lt_succ c) (Ordinal.pos_iff_ne_zero.2 b0)

theorem mul_lt_of_lt_div {a b c : Ordinal} : a < b / c → c * a < b :=
  lt_imp_lt_of_le_imp_le div_le_of_le_mul

@[simp]
theorem zero_div (a : Ordinal) : 0 / a = 0 :=
  Ordinal.le_zero.1 <| div_le_of_le_mul <| Ordinal.zero_le _

theorem mul_div_le (a b : Ordinal) : b * (a / b) ≤ a :=
  if b0 : b = 0 then by simp only [b0, zero_mul, Ordinal.zero_le] else (le_div b0).1 le_rfl

theorem div_le_left {a b : Ordinal} (h : a ≤ b) (c : Ordinal) : a / c ≤ b / c := by
  obtain rfl | hc := eq_or_ne c 0
  · rw [div_zero, div_zero]
  · rw [le_div hc]
    exact (mul_div_le a c).trans h

theorem mul_add_div (a) {b : Ordinal} (b0 : b ≠ 0) (c) : (b * a + c) / b = a + c / b := by
  apply le_antisymm
  · apply (div_le b0).2
    rw [mul_succ, mul_add, add_assoc, add_lt_add_iff_left]
    apply lt_mul_div_add _ b0
  · rw [le_div b0, mul_add, add_le_add_iff_left]
    apply mul_div_le

theorem div_eq_zero_of_lt {a b : Ordinal} (h : a < b) : a / b = 0 := by
  rw [← Ordinal.le_zero, div_le <| Ordinal.pos_iff_ne_zero.1 <| (Ordinal.zero_le _).trans_lt h]
  simpa only [succ_zero, mul_one] using h

@[simp]
theorem mul_div_cancel (a) {b : Ordinal} (b0 : b ≠ 0) : b * a / b = a := by
  simpa only [add_zero, zero_div] using mul_add_div a b0 0

theorem mul_add_div_mul {a c : Ordinal} (hc : c < a) (b d : Ordinal) :
    (a * b + c) / (a * d) = b / d := by
  have ha : a ≠ 0 := ((Ordinal.zero_le c).trans_lt hc).ne'
  obtain rfl | hd := eq_or_ne d 0
  · rw [mul_zero, div_zero, div_zero]
  · have H := mul_ne_zero ha hd
    apply le_antisymm
    · rw [← lt_succ_iff, div_lt H, mul_assoc]
      · apply (add_lt_add_left hc _).trans_le
        rw [← mul_succ]
        apply mul_le_mul_left'
        rw [succ_le_iff]
        exact lt_mul_succ_div b hd
    · rw [le_div H, mul_assoc]
      exact (mul_le_mul_left' (mul_div_le b d) a).trans (le_add_right _ c)

theorem mul_div_mul_cancel {a : Ordinal} (ha : a ≠ 0) (b c) : a * b / (a * c) = b / c := by
  convert mul_add_div_mul (Ordinal.pos_iff_ne_zero.2 ha) b c using 1
  rw [add_zero]

@[simp]
theorem div_one (a : Ordinal) : a / 1 = a := by
  simpa only [one_mul] using mul_div_cancel a Ordinal.one_ne_zero

@[simp]
theorem div_self {a : Ordinal} (h : a ≠ 0) : a / a = 1 := by
  simpa only [mul_one] using mul_div_cancel 1 h

theorem mul_sub (a b c : Ordinal) : a * (b - c) = a * b - a * c :=
  if a0 : a = 0 then by simp only [a0, zero_mul, sub_self]
  else
    eq_of_forall_ge_iff fun d => by rw [sub_le, ← le_div a0, sub_le, ← le_div a0, mul_add_div _ a0]

theorem isLimit_add_iff {a b} : IsLimit (a + b) ↔ IsLimit b ∨ b = 0 ∧ IsLimit a := by
  constructor <;> intro h
  · by_cases h' : b = 0
    · rw [h', add_zero] at h
      right
      exact ⟨h', h⟩
    left
    rw [← add_sub_cancel a b]
    apply isLimit_sub h
    suffices a + 0 < a + b by simpa only [add_zero] using this
    rwa [add_lt_add_iff_left, Ordinal.pos_iff_ne_zero]
  rcases h with (h | ⟨rfl, h⟩)
  · exact isLimit_add a h
  · simpa only [add_zero]

theorem dvd_add_iff : ∀ {a b c : Ordinal}, a ∣ b → (a ∣ b + c ↔ a ∣ c)
  | a, _, c, ⟨b, rfl⟩ =>
    ⟨fun ⟨d, e⟩ => ⟨d - b, by rw [mul_sub, ← e, add_sub_cancel]⟩, fun ⟨d, e⟩ => by
      rw [e, ← mul_add]
      apply dvd_mul_right⟩

theorem div_mul_cancel : ∀ {a b : Ordinal}, a ≠ 0 → a ∣ b → a * (b / a) = b
  | a, _, a0, ⟨b, rfl⟩ => by rw [mul_div_cancel _ a0]

theorem le_of_dvd : ∀ {a b : Ordinal}, b ≠ 0 → a ∣ b → a ≤ b
  -- Porting note: `⟨b, rfl⟩ => by` → `⟨b, e⟩ => by subst e`
  | a, _, b0, ⟨b, e⟩ => by
    subst e
    -- Porting note: `Ne` is required.
    simpa only [mul_one] using
      mul_le_mul_left'
        (one_le_iff_ne_zero.2 fun h : b = 0 => by
          simp only [h, mul_zero, Ne, not_true_eq_false] at b0) a

theorem dvd_antisymm {a b : Ordinal} (h₁ : a ∣ b) (h₂ : b ∣ a) : a = b :=
  if a0 : a = 0 then by subst a; exact (eq_zero_of_zero_dvd h₁).symm
  else
    if b0 : b = 0 then by subst b; exact eq_zero_of_zero_dvd h₂
    else (le_of_dvd b0 h₁).antisymm (le_of_dvd a0 h₂)

instance isAntisymm : IsAntisymm Ordinal (· ∣ ·) :=
  ⟨@dvd_antisymm⟩

/-- `a % b` is the unique ordinal `o'` satisfying
  `a = b * o + o'` with `o' < b`. -/
instance mod : Mod Ordinal :=
  ⟨fun a b => a - b * (a / b)⟩

theorem mod_def (a b : Ordinal) : a % b = a - b * (a / b) :=
  rfl

theorem mod_le (a b : Ordinal) : a % b ≤ a :=
  sub_le_self a _

@[simp]
theorem mod_zero (a : Ordinal) : a % 0 = a := by simp only [mod_def, div_zero, zero_mul, sub_zero]

theorem mod_eq_of_lt {a b : Ordinal} (h : a < b) : a % b = a := by
  simp only [mod_def, div_eq_zero_of_lt h, mul_zero, sub_zero]

@[simp]
theorem zero_mod (b : Ordinal) : 0 % b = 0 := by simp only [mod_def, zero_div, mul_zero, sub_self]

theorem div_add_mod (a b : Ordinal) : b * (a / b) + a % b = a :=
  Ordinal.add_sub_cancel_of_le <| mul_div_le _ _

theorem mod_lt (a) {b : Ordinal} (h : b ≠ 0) : a % b < b :=
  (add_lt_add_iff_left (b * (a / b))).1 <| by rw [div_add_mod]; exact lt_mul_div_add a h

@[simp]
theorem mod_self (a : Ordinal) : a % a = 0 :=
  if a0 : a = 0 then by simp only [a0, zero_mod]
  else by simp only [mod_def, div_self a0, mul_one, sub_self]

@[simp]
theorem mod_one (a : Ordinal) : a % 1 = 0 := by simp only [mod_def, div_one, one_mul, sub_self]

theorem dvd_of_mod_eq_zero {a b : Ordinal} (H : a % b = 0) : b ∣ a :=
  ⟨a / b, by simpa [H] using (div_add_mod a b).symm⟩

theorem mod_eq_zero_of_dvd {a b : Ordinal} (H : b ∣ a) : a % b = 0 := by
  rcases H with ⟨c, rfl⟩
  rcases eq_or_ne b 0 with (rfl | hb)
  · simp
  · simp [mod_def, hb]

theorem dvd_iff_mod_eq_zero {a b : Ordinal} : b ∣ a ↔ a % b = 0 :=
  ⟨mod_eq_zero_of_dvd, dvd_of_mod_eq_zero⟩

@[simp]
theorem mul_add_mod_self (x y z : Ordinal) : (x * y + z) % x = z % x := by
  rcases eq_or_ne x 0 with rfl | hx
  · simp
  · rwa [mod_def, mul_add_div, mul_add, ← sub_sub, add_sub_cancel, mod_def]

@[simp]
theorem mul_mod (x y : Ordinal) : x * y % x = 0 := by
  simpa using mul_add_mod_self x y 0

theorem mul_add_mod_mul {w x : Ordinal} (hw : w < x) (y z : Ordinal) :
    (x * y + w) % (x * z) = x * (y % z) + w := by
  rw [mod_def, mul_add_div_mul hw]
  apply sub_eq_of_add_eq
  rw [← add_assoc, mul_assoc, ← mul_add, div_add_mod]

theorem mul_mod_mul (x y z : Ordinal) : (x * y) % (x * z) = x * (y % z) := by
  obtain rfl | hx := Ordinal.eq_zero_or_pos x
  · simp
  · convert mul_add_mod_mul hx y z using 1 <;>
    rw [add_zero]

theorem mod_mod_of_dvd (a : Ordinal) {b c : Ordinal} (h : c ∣ b) : a % b % c = a % c := by
  nth_rw 2 [← div_add_mod a b]
  rcases h with ⟨d, rfl⟩
  rw [mul_assoc, mul_add_mod_self]

@[simp]
theorem mod_mod (a b : Ordinal) : a % b % b = a % b :=
  mod_mod_of_dvd a dvd_rfl

/-! ### Families of ordinals

There are two kinds of indexed families that naturally arise when dealing with ordinals: those
indexed by some type in the appropriate universe, and those indexed by ordinals less than another.
The following API allows one to convert from one kind of family to the other.

In many cases, this makes it easy to prove claims about one kind of family via the corresponding
claim on the other. -/


/-- Converts a family indexed by a `Type u` to one indexed by an `Ordinal.{u}` using a specified
well-ordering. -/
def bfamilyOfFamily' {ι : Type u} (r : ι → ι → Prop) [IsWellOrder ι r] (f : ι → α) :
    ∀ a < type r, α := fun a ha => f (enum r ⟨a, ha⟩)

/-- Converts a family indexed by a `Type u` to one indexed by an `Ordinal.{u}` using a well-ordering
given by the axiom of choice. -/
def bfamilyOfFamily {ι : Type u} : (ι → α) → ∀ a < type (@WellOrderingRel ι), α :=
  bfamilyOfFamily' WellOrderingRel

/-- Converts a family indexed by an `Ordinal.{u}` to one indexed by a `Type u` using a specified
well-ordering. -/
def familyOfBFamily' {ι : Type u} (r : ι → ι → Prop) [IsWellOrder ι r] {o} (ho : type r = o)
    (f : ∀ a < o, α) : ι → α := fun i =>
  f (typein r i)
    (by
      rw [← ho]
      exact typein_lt_type r i)

/-- Converts a family indexed by an `Ordinal.{u}` to one indexed by a `Type u` using a well-ordering
given by the axiom of choice. -/
def familyOfBFamily (o : Ordinal) (f : ∀ a < o, α) : o.toType → α :=
  familyOfBFamily' (· < ·) (type_toType o) f

@[simp]
theorem bfamilyOfFamily'_typein {ι} (r : ι → ι → Prop) [IsWellOrder ι r] (f : ι → α) (i) :
    bfamilyOfFamily' r f (typein r i) (typein_lt_type r i) = f i := by
  simp only [bfamilyOfFamily', enum_typein]

@[simp]
theorem bfamilyOfFamily_typein {ι} (f : ι → α) (i) :
    bfamilyOfFamily f (typein _ i) (typein_lt_type _ i) = f i :=
  bfamilyOfFamily'_typein _ f i

@[simp, nolint simpNF] -- Porting note (#10959): simp cannot prove this
theorem familyOfBFamily'_enum {ι : Type u} (r : ι → ι → Prop) [IsWellOrder ι r] {o}
    (ho : type r = o) (f : ∀ a < o, α) (i hi) :
    familyOfBFamily' r ho f (enum r ⟨i, by rwa [ho]⟩) = f i hi := by
  simp only [familyOfBFamily', typein_enum]

@[simp, nolint simpNF] -- Porting note (#10959): simp cannot prove this
theorem familyOfBFamily_enum (o : Ordinal) (f : ∀ a < o, α) (i hi) :
    familyOfBFamily o f (enum (α := o.toType) (· < ·) ⟨i, hi.trans_eq (type_toType _).symm⟩)
    = f i hi :=
  familyOfBFamily'_enum _ (type_toType o) f _ _

/-- The range of a family indexed by ordinals. -/
def brange (o : Ordinal) (f : ∀ a < o, α) : Set α :=
  { a | ∃ i hi, f i hi = a }

theorem mem_brange {o : Ordinal} {f : ∀ a < o, α} {a} : a ∈ brange o f ↔ ∃ i hi, f i hi = a :=
  Iff.rfl

theorem mem_brange_self {o} (f : ∀ a < o, α) (i hi) : f i hi ∈ brange o f :=
  ⟨i, hi, rfl⟩

@[simp]
theorem range_familyOfBFamily' {ι : Type u} (r : ι → ι → Prop) [IsWellOrder ι r] {o}
    (ho : type r = o) (f : ∀ a < o, α) : range (familyOfBFamily' r ho f) = brange o f := by
  refine Set.ext fun a => ⟨?_, ?_⟩
  · rintro ⟨b, rfl⟩
    apply mem_brange_self
  · rintro ⟨i, hi, rfl⟩
    exact ⟨_, familyOfBFamily'_enum _ _ _ _ _⟩

@[simp]
theorem range_familyOfBFamily {o} (f : ∀ a < o, α) : range (familyOfBFamily o f) = brange o f :=
  range_familyOfBFamily' _ _ f

@[simp]
theorem brange_bfamilyOfFamily' {ι : Type u} (r : ι → ι → Prop) [IsWellOrder ι r] (f : ι → α) :
    brange _ (bfamilyOfFamily' r f) = range f := by
  refine Set.ext fun a => ⟨?_, ?_⟩
  · rintro ⟨i, hi, rfl⟩
    apply mem_range_self
  · rintro ⟨b, rfl⟩
    exact ⟨_, _, bfamilyOfFamily'_typein _ _ _⟩

@[simp]
theorem brange_bfamilyOfFamily {ι : Type u} (f : ι → α) : brange _ (bfamilyOfFamily f) = range f :=
  brange_bfamilyOfFamily' _ _

@[simp]
theorem brange_const {o : Ordinal} (ho : o ≠ 0) {c : α} : (brange o fun _ _ => c) = {c} := by
  rw [← range_familyOfBFamily]
  exact @Set.range_const _ o.toType (toType_nonempty_iff_ne_zero.2 ho) c

theorem comp_bfamilyOfFamily' {ι : Type u} (r : ι → ι → Prop) [IsWellOrder ι r] (f : ι → α)
    (g : α → β) : (fun i hi => g (bfamilyOfFamily' r f i hi)) = bfamilyOfFamily' r (g ∘ f) :=
  rfl

theorem comp_bfamilyOfFamily {ι : Type u} (f : ι → α) (g : α → β) :
    (fun i hi => g (bfamilyOfFamily f i hi)) = bfamilyOfFamily (g ∘ f) :=
  rfl

theorem comp_familyOfBFamily' {ι : Type u} (r : ι → ι → Prop) [IsWellOrder ι r] {o}
    (ho : type r = o) (f : ∀ a < o, α) (g : α → β) :
    g ∘ familyOfBFamily' r ho f = familyOfBFamily' r ho fun i hi => g (f i hi) :=
  rfl

theorem comp_familyOfBFamily {o} (f : ∀ a < o, α) (g : α → β) :
    g ∘ familyOfBFamily o f = familyOfBFamily o fun i hi => g (f i hi) :=
  rfl

/-! ### Supremum of a family of ordinals -/

/-- The supremum of a family of ordinals -/

@[deprecated iSup (since := "2024-08-27")]
def sup {ι : Type u} (f : ι → Ordinal.{max u v}) : Ordinal.{max u v} :=
  iSup f

set_option linter.deprecated false in
@[deprecated (since := "2024-08-27")]
theorem sSup_eq_sup {ι : Type u} (f : ι → Ordinal.{max u v}) : sSup (Set.range f) = sup.{_, v} f :=
  rfl

/-- The range of an indexed ordinal function, whose outputs live in a higher universe than the
    inputs, is always bounded above. See `Ordinal.lsub` for an explicit bound. -/
theorem bddAbove_range {ι : Type u} (f : ι → Ordinal.{max u v}) : BddAbove (Set.range f) :=
  ⟨(iSup (succ ∘ card ∘ f)).ord, by
    rintro a ⟨i, rfl⟩
    exact le_of_lt (Cardinal.lt_ord.2 ((lt_succ _).trans_le
      (le_ciSup (Cardinal.bddAbove_range.{_, v} _) _)))⟩

theorem bddAbove_of_small (s : Set Ordinal.{u}) [h : Small.{u} s] : BddAbove s := by
  obtain ⟨a, ha⟩ := bddAbove_range (fun x => ((@equivShrink s h).symm x).val)
  use a
  intro b hb
  simpa using ha (mem_range_self (equivShrink s ⟨b, hb⟩))

theorem bddAbove_iff_small {s : Set Ordinal.{u}} : BddAbove s ↔ Small.{u} s :=
  ⟨fun ⟨a, h⟩ => small_subset <| show s ⊆ Iic a from fun _ hx => h hx, fun _ =>
    bddAbove_of_small _⟩

<<<<<<< HEAD
theorem bddAbove_range_comp {ι : Type u} {f : ι → Ordinal.{v}} (hf : BddAbove (range f))
    (g : Ordinal.{v} → Ordinal.{max v w}) : BddAbove (range (g ∘ f)) := by
  rw [range_comp, bddAbove_iff_small]
  rw [bddAbove_iff_small] at hf
  exact small_lift _
=======
theorem bddAbove_image {s : Set Ordinal.{u}} (hf : BddAbove s)
    (f : Ordinal.{u} → Ordinal.{max u v}) : BddAbove (f '' s) := by
  rw [bddAbove_iff_small] at hf ⊢
  exact small_lift _

theorem bddAbove_range_comp {ι : Type u} {f : ι → Ordinal.{v}} (hf : BddAbove (range f))
    (g : Ordinal.{v} → Ordinal.{max v w}) : BddAbove (range (g ∘ f)) := by
  rw [range_comp]
  exact bddAbove_image hf g
>>>>>>> 8a18755e

/-- `le_ciSup` whenever the input type is small in the output universe. This lemma sometimes
fails to infer `f` in simple cases and needs it to be given explicitly. -/
protected theorem le_iSup {ι} (f : ι → Ordinal.{u}) [Small.{u} ι] : ∀ i, f i ≤ iSup f :=
  le_ciSup (bddAbove_of_small _)

set_option linter.deprecated false in
@[deprecated Ordinal.le_iSup (since := "2024-08-27")]
theorem le_sup {ι : Type u} (f : ι → Ordinal.{max u v}) : ∀ i, f i ≤ sup.{_, v} f := fun i =>
  Ordinal.le_iSup f i

/-- `ciSup_le_iff'` whenever the input type is small in the output universe. -/
protected theorem iSup_le_iff {ι} {f : ι → Ordinal.{u}} {a : Ordinal.{u}} [Small.{u} ι] :
    iSup f ≤ a ↔ ∀ i, f i ≤ a :=
  ciSup_le_iff' (bddAbove_of_small _)

set_option linter.deprecated false in
@[deprecated Ordinal.iSup_le_iff (since := "2024-08-27")]
theorem sup_le_iff {ι : Type u} {f : ι → Ordinal.{max u v}} {a} : sup.{_, v} f ≤ a ↔ ∀ i, f i ≤ a :=
  Ordinal.iSup_le_iff

/-- An alias of `ciSup_le'` for discoverability. -/
protected theorem iSup_le {ι} {f : ι → Ordinal} {a} :
    (∀ i, f i ≤ a) → iSup f ≤ a :=
  ciSup_le'

set_option linter.deprecated false in
@[deprecated Ordinal.iSup_le (since := "2024-08-27")]
theorem sup_le {ι : Type u} {f : ι → Ordinal.{max u v}} {a} : (∀ i, f i ≤ a) → sup.{_, v} f ≤ a :=
  Ordinal.iSup_le

/-- `lt_ciSup_iff'` whenever the input type is small in the output universe. -/
protected theorem lt_iSup {ι} {f : ι → Ordinal.{u}} {a : Ordinal.{u}} [Small.{u} ι] :
    a < iSup f ↔ ∃ i, a < f i :=
  lt_ciSup_iff' (bddAbove_of_small _)

set_option linter.deprecated false in
@[deprecated Ordinal.lt_iSup (since := "2024-08-27")]
theorem lt_sup {ι : Type u} {f : ι → Ordinal.{max u v}} {a} : a < sup.{_, v} f ↔ ∃ i, a < f i := by
  simpa only [not_forall, not_le] using not_congr (@sup_le_iff.{_, v} _ f a)

@[deprecated (since := "2024-08-27")]
theorem ne_iSup_iff_lt_iSup {ι : Type u} {f : ι → Ordinal.{max u v}} :
    (∀ i, f i ≠ iSup f) ↔ ∀ i, f i < iSup f :=
  forall_congr' fun i => (Ordinal.le_iSup f i).lt_iff_ne.symm

set_option linter.deprecated false in
@[deprecated ne_iSup_iff_lt_iSup (since := "2024-08-27")]
theorem ne_sup_iff_lt_sup {ι : Type u} {f : ι → Ordinal.{max u v}} :
    (∀ i, f i ≠ sup.{_, v} f) ↔ ∀ i, f i < sup.{_, v} f :=
  ne_iSup_iff_lt_iSup

-- TODO: state in terms of `IsSuccLimit`.
theorem succ_lt_iSup_of_ne_iSup {ι} {f : ι → Ordinal.{u}} [Small.{u} ι]
    (hf : ∀ i, f i ≠ iSup f) {a} (hao : a < iSup f) : succ a < iSup f := by
  by_contra! hoa
  exact hao.not_le (Ordinal.iSup_le fun i => le_of_lt_succ <|
    (lt_of_le_of_ne (Ordinal.le_iSup _ _) (hf i)).trans_le hoa)

set_option linter.deprecated false in
@[deprecated succ_lt_iSup_of_ne_iSup (since := "2024-08-27")]
theorem sup_not_succ_of_ne_sup {ι : Type u} {f : ι → Ordinal.{max u v}}
    (hf : ∀ i, f i ≠ sup.{_, v} f) {a} (hao : a < sup.{_, v} f) : succ a < sup.{_, v} f := by
  by_contra! hoa
  exact
    hao.not_le (sup_le fun i => le_of_lt_succ <| (lt_of_le_of_ne (le_sup _ _) (hf i)).trans_le hoa)

-- TODO: generalize to conditionally complete lattices.
theorem iSup_eq_zero_iff {ι} {f : ι → Ordinal.{u}} [Small.{u} ι] :
    iSup f = 0 ↔ ∀ i, f i = 0 := by
  refine
    ⟨fun h i => ?_, fun h =>
      le_antisymm (Ordinal.iSup_le fun i => Ordinal.le_zero.2 (h i)) (Ordinal.zero_le _)⟩
  rw [← Ordinal.le_zero, ← h]
  exact Ordinal.le_iSup f i

set_option linter.deprecated false in
@[deprecated iSup_eq_zero_iff (since := "2024-08-27")]
theorem sup_eq_zero_iff {ι : Type u} {f : ι → Ordinal.{max u v}} :
    sup.{_, v} f = 0 ↔ ∀ i, f i = 0 := by
  refine
    ⟨fun h i => ?_, fun h =>
      le_antisymm (sup_le fun i => Ordinal.le_zero.2 (h i)) (Ordinal.zero_le _)⟩
  rw [← Ordinal.le_zero, ← h]
  exact le_sup f i

set_option linter.deprecated false in
@[deprecated ciSup_of_empty (since := "2024-08-27")]
theorem sup_empty {ι} [IsEmpty ι] (f : ι → Ordinal) : sup f = 0 :=
  ciSup_of_empty f

set_option linter.deprecated false in
@[deprecated ciSup_const (since := "2024-08-27")]
theorem sup_const {ι} [_hι : Nonempty ι] (o : Ordinal) : (sup fun _ : ι => o) = o :=
  ciSup_const

set_option linter.deprecated false in
@[deprecated ciSup_unique (since := "2024-08-27")]
theorem sup_unique {ι} [Unique ι] (f : ι → Ordinal) : sup f = f default :=
  ciSup_unique

set_option linter.deprecated false in
@[deprecated csSup_le_csSup' (since := "2024-08-27")]
theorem sup_le_of_range_subset {ι ι'} {f : ι → Ordinal} {g : ι' → Ordinal}
    (h : Set.range f ⊆ Set.range g) : sup.{u, max v w} f ≤ sup.{v, max u w} g :=
  csSup_le_csSup' (bddAbove_range.{v, max u w} _) h

-- TODO: generalize or remove
theorem iSup_eq_of_range_eq {ι ι'} {f : ι → Ordinal} {g : ι' → Ordinal}
    (h : Set.range f = Set.range g) : iSup f = iSup g :=
  congr_arg _ h

set_option linter.deprecated false in
@[deprecated iSup_eq_of_range_eq (since := "2024-08-27")]
theorem sup_eq_of_range_eq {ι : Type u} {ι' : Type v}
    {f : ι → Ordinal.{max u v w}} {g : ι' → Ordinal.{max u v w}}
    (h : Set.range f = Set.range g) : sup.{u, max v w} f = sup.{v, max u w} g :=
  Ordinal.iSup_eq_of_range_eq h

-- TODO: generalize to conditionally complete lattices
theorem iSup_sum {α β} (f : α ⊕ β → Ordinal.{u}) [Small.{u} α] [Small.{u} β]:
    iSup f = max (⨆ a, f (Sum.inl a)) (⨆ b, f (Sum.inr b)) := by
  apply (Ordinal.iSup_le _).antisymm (max_le _ _)
  · rintro (i | i)
    · exact le_max_of_le_left (Ordinal.le_iSup (fun x ↦ f (Sum.inl x)) i)
    · exact le_max_of_le_right (Ordinal.le_iSup (fun x ↦ f (Sum.inr x)) i)
  all_goals
    apply csSup_le_csSup' (bddAbove_of_small _)
    rintro i ⟨a, rfl⟩
    apply mem_range_self

set_option linter.deprecated false in
@[deprecated iSup_sum (since := "2024-08-27")]
theorem sup_sum {α : Type u} {β : Type v} (f : α ⊕ β → Ordinal) :
    sup.{max u v, w} f =
      max (sup.{u, max v w} fun a => f (Sum.inl a)) (sup.{v, max u w} fun b => f (Sum.inr b)) := by
  apply (sup_le_iff.2 _).antisymm (max_le_iff.2 ⟨_, _⟩)
  · rintro (i | i)
    · exact le_max_of_le_left (le_sup _ i)
    · exact le_max_of_le_right (le_sup _ i)
  all_goals
    apply sup_le_of_range_subset.{_, max u v, w}
    rintro i ⟨a, rfl⟩
    apply mem_range_self

theorem unbounded_range_of_le_iSup {α β : Type u} (r : α → α → Prop) [IsWellOrder α r] (f : β → α)
    (h : type r ≤ ⨆ i, typein r (f i)) : Unbounded r (range f) :=
  (not_bounded_iff _).1 fun ⟨x, hx⟩ =>
    h.not_lt <| lt_of_le_of_lt
      (Ordinal.iSup_le fun y => ((typein_lt_typein r).2 <| hx _ <| mem_range_self y).le)
      (typein_lt_type r x)

set_option linter.deprecated false in
@[deprecated unbounded_range_of_le_iSup (since := "2024-08-27")]
theorem unbounded_range_of_sup_ge {α β : Type u} (r : α → α → Prop) [IsWellOrder α r] (f : β → α)
    (h : type r ≤ sup.{u, u} (typein r ∘ f)) : Unbounded r (range f) :=
  unbounded_range_of_le_iSup r f h

set_option linter.deprecated false in
@[deprecated (since := "2024-08-27")]
theorem le_sup_shrink_equiv {s : Set Ordinal.{u}} (hs : Small.{u} s) (a) (ha : a ∈ s) :
    a ≤ sup.{u, u} fun x => ((@equivShrink s hs).symm x).val := by
  convert le_sup.{u, u} (fun x => ((@equivShrink s hs).symm x).val) ((@equivShrink s hs) ⟨a, ha⟩)
  rw [symm_apply_apply]

theorem IsNormal.map_iSup_of_bddAbove {f : Ordinal.{u} → Ordinal.{v}} (H : IsNormal f)
    {ι : Type*} (g : ι → Ordinal.{u}) (hg : BddAbove (range g))
    [Nonempty ι] : f (⨆ i, g i) = ⨆ i, f (g i) := eq_of_forall_ge_iff fun a ↦ by
  have := bddAbove_iff_small.mp hg
  have := univLE_of_injective H.strictMono.injective
  have := Small.trans_univLE.{u, v} (range g)
  have hfg : BddAbove (range (f ∘ g)) := bddAbove_iff_small.mpr <| by
    rw [range_comp]
    exact small_image f (range g)
  change _ ↔ ⨆ i, (f ∘ g) i ≤ a
  rw [ciSup_le_iff hfg, H.le_set' _ Set.univ_nonempty g] <;> simp [ciSup_le_iff hg]

theorem IsNormal.map_iSup {f : Ordinal.{u} → Ordinal.{v}} (H : IsNormal f)
    {ι : Type w} (g : ι → Ordinal.{u}) [Small.{u} ι] [Nonempty ι] :
    f (⨆ i, g i) = ⨆ i, f (g i) :=
  H.map_iSup_of_bddAbove g (bddAbove_of_small _)

theorem IsNormal.map_sSup_of_bddAbove {f : Ordinal.{u} → Ordinal.{v}} (H : IsNormal f)
    {s : Set Ordinal.{u}} (hs : BddAbove s) (hn : s.Nonempty) : f (sSup s) = sSup (f '' s) := by
  have := hn.to_subtype
  rw [sSup_eq_iSup', sSup_image', H.map_iSup_of_bddAbove]
  rwa [Subtype.range_coe_subtype, setOf_mem_eq]

theorem IsNormal.map_sSup {f : Ordinal.{u} → Ordinal.{v}} (H : IsNormal f)
    {s : Set Ordinal.{u}} (hn : s.Nonempty) [Small.{u} s] : f (sSup s) = sSup (f '' s) :=
  H.map_sSup_of_bddAbove (bddAbove_of_small s) hn

set_option linter.deprecated false in
@[deprecated IsNormal.map_iSup (since := "2024-08-27")]
theorem IsNormal.sup {f : Ordinal.{max u v} → Ordinal.{max u w}} (H : IsNormal f) {ι : Type u}
    (g : ι → Ordinal.{max u v}) [Nonempty ι] : f (sup.{_, v} g) = sup.{_, w} (f ∘ g) :=
  H.map_iSup g

theorem IsNormal.apply_of_isLimit {f : Ordinal.{u} → Ordinal.{v}} (H : IsNormal f) {o : Ordinal}
    (ho : IsLimit o) : f o = ⨆ a : Iio o, f a := by
  have : Nonempty (Iio o) := ⟨0, ho.pos⟩
  rw [← H.map_iSup, ho.iSup_Iio]

set_option linter.deprecated false in
@[deprecated (since := "2024-08-27")]
theorem sup_eq_sSup {s : Set Ordinal.{u}} (hs : Small.{u} s) :
    (sup.{u, u} fun x => (@equivShrink s hs).symm x) = sSup s :=
  let hs' := bddAbove_iff_small.2 hs
  ((csSup_le_iff' hs').2 (le_sup_shrink_equiv hs)).antisymm'
    (sup_le fun _x => le_csSup hs' (Subtype.mem _))

theorem sSup_ord {s : Set Cardinal.{u}} (hs : BddAbove s) : (sSup s).ord = sSup (ord '' s) :=
  eq_of_forall_ge_iff fun a => by
    rw [csSup_le_iff'
        (bddAbove_iff_small.2 (@small_image _ _ _ s (Cardinal.bddAbove_iff_small.1 hs))),
      ord_le, csSup_le_iff' hs]
    simp [ord_le]

theorem iSup_ord {ι} {f : ι → Cardinal} (hf : BddAbove (range f)) :
    (iSup f).ord = ⨆ i, (f i).ord := by
  unfold iSup
  convert sSup_ord hf
  -- Porting note: `change` is required.
  conv_lhs => change range (ord ∘ f)
  rw [range_comp]

theorem sInf_compl_lt_lift_ord_succ {ι : Type u} (f : ι → Ordinal.{max u v}) :
    sInf (range f)ᶜ < lift.{v} (succ #ι).ord := by
  by_contra! h
  have : Iio (lift.{v} (succ #ι).ord) ⊆ range f := by
    intro o ho
    have := not_mem_of_lt_csInf' (ho.trans_le h)
    rwa [not_mem_compl_iff] at this
  have := mk_le_mk_of_subset this
  rw [mk_Iio_ordinal, ← lift_card, Cardinal.lift_lift, card_ord, Cardinal.lift_succ,
    succ_le_iff, ← Cardinal.lift_id'.{u, max (u + 1) (v + 1)} #_] at this
  exact this.not_le mk_range_le_lift

theorem sInf_compl_lt_ord_succ {ι : Type u} (f : ι → Ordinal.{u}) :
    sInf (range f)ᶜ < (succ #ι).ord :=
  lift_id (succ #ι).ord ▸ sInf_compl_lt_lift_ord_succ f

theorem card_iSup_le_sum_card {ι : Type u} (f : ι → Ordinal.{max u v}) :
    (⨆ i, f i).card ≤ Cardinal.sum (fun i ↦ (f i).card) := by
  have : Cardinal.sum (fun i ↦ (f i).card) = Cardinal.sum (fun i ↦ #(f i).toType) := by simp
  rw [this, ← mk_toType, ← mk_sigma]
  let g : (⨆ i, f i).toType → Σ i, (f i).toType := fun x ↦
    let a := (enumIsoToType _).symm x
    have H := (Ordinal.lt_iSup (f := f) (a := a.1)).1 a.2
    let b := Classical.choose H
    ⟨b, enumIsoToType (f b) ⟨a.1, Classical.choose_spec H⟩⟩
  apply mk_le_of_injective (f := g)
  intro a b h
  simp_rw [g, Sigma.mk.inj_iff] at h
  obtain ⟨h₁, h₂⟩ := h
  suffices ∀ {x y z a b hx hy}, x = y → HEq (enumIsoToType x ⟨↑((enumIsoToType z).symm a), hx⟩)
    (enumIsoToType y ⟨↑((enumIsoToType z).symm b), hy⟩) → a = b from this (congr_arg f h₁) h₂
  intro _ _ _ _ _ _ _ h
  subst h
  simp [← Subtype.eq_iff]

theorem card_iSup_Iio_le_sum_card {o : Ordinal.{u}} (f : Ordinal.{u} → Ordinal.{max u v}) :
    (⨆ a : Iio o, f a).card ≤
    Cardinal.sum (fun i : o.toType ↦ (f ((enumIsoToType _).symm i)).card) := by
  apply le_of_eq_of_le _ (card_iSup_le_sum_card _)
  have := (enumIsoToType o).symm.iSup_comp (g := fun x ↦ f x.1)
  rw [RelIso.coe_fn_toEquiv] at this
  rw [this]

theorem card_iSup_Iio_le_card_mul_iSup {o : Ordinal.{u}} (f : Ordinal.{u} → Ordinal.{max u v}) :
    (⨆ a : Iio o, f a).card ≤ Cardinal.lift.{v} o.card * ⨆ a : Iio o, (f a).card := by
  apply (card_iSup_Iio_le_sum_card f).trans
  convert ← sum_le_iSup_lift _
  · exact mk_toType o
  · exact (enumIsoToType o).symm.iSup_comp (g := fun x ↦ (f x.1).card)

-- TODO: remove `bsup` in favor of `iSup` in a future refactor.

section bsup
set_option linter.deprecated false

private theorem sup_le_sup {ι ι' : Type u} (r : ι → ι → Prop) (r' : ι' → ι' → Prop)
    [IsWellOrder ι r] [IsWellOrder ι' r'] {o} (ho : type r = o) (ho' : type r' = o)
    (f : ∀ a < o, Ordinal.{max u v}) :
    sup.{_, v} (familyOfBFamily' r ho f) ≤ sup.{_, v} (familyOfBFamily' r' ho' f) :=
  sup_le fun i => by
    cases'
      typein_surj r'
        (by
          rw [ho', ← ho]
          exact typein_lt_type r i) with
      j hj
    simp_rw [familyOfBFamily', ← hj]
    apply le_sup

theorem sup_eq_sup {ι ι' : Type u} (r : ι → ι → Prop) (r' : ι' → ι' → Prop) [IsWellOrder ι r]
    [IsWellOrder ι' r'] {o : Ordinal.{u}} (ho : type r = o) (ho' : type r' = o)
    (f : ∀ a < o, Ordinal.{max u v}) :
    sup.{_, v} (familyOfBFamily' r ho f) = sup.{_, v} (familyOfBFamily' r' ho' f) :=
  sup_eq_of_range_eq.{u, u, v} (by simp)

/-- The supremum of a family of ordinals indexed by the set of ordinals less than some
    `o : Ordinal.{u}`. This is a special case of `sup` over the family provided by
    `familyOfBFamily`. -/
def bsup (o : Ordinal.{u}) (f : ∀ a < o, Ordinal.{max u v}) : Ordinal.{max u v} :=
  sup.{_, v} (familyOfBFamily o f)

@[simp]
theorem sup_eq_bsup {o : Ordinal.{u}} (f : ∀ a < o, Ordinal.{max u v}) :
    sup.{_, v} (familyOfBFamily o f) = bsup.{_, v} o f :=
  rfl

@[simp]
theorem sup_eq_bsup' {o : Ordinal.{u}} {ι} (r : ι → ι → Prop) [IsWellOrder ι r] (ho : type r = o)
    (f : ∀ a < o, Ordinal.{max u v}) : sup.{_, v} (familyOfBFamily' r ho f) = bsup.{_, v} o f :=
  sup_eq_sup r _ ho _ f

@[simp, nolint simpNF] -- Porting note (#10959): simp cannot prove this
theorem sSup_eq_bsup {o : Ordinal.{u}} (f : ∀ a < o, Ordinal.{max u v}) :
    sSup (brange o f) = bsup.{_, v} o f := by
  congr
  rw [range_familyOfBFamily]

@[simp]
theorem bsup_eq_sup' {ι : Type u} (r : ι → ι → Prop) [IsWellOrder ι r] (f : ι → Ordinal.{max u v}) :
    bsup.{_, v} _ (bfamilyOfFamily' r f) = sup.{_, v} f := by
  simp (config := { unfoldPartialApp := true }) only [← sup_eq_bsup' r, enum_typein,
    familyOfBFamily', bfamilyOfFamily']

theorem bsup_eq_bsup {ι : Type u} (r r' : ι → ι → Prop) [IsWellOrder ι r] [IsWellOrder ι r']
    (f : ι → Ordinal.{max u v}) :
    bsup.{_, v} _ (bfamilyOfFamily' r f) = bsup.{_, v} _ (bfamilyOfFamily' r' f) := by
  rw [bsup_eq_sup', bsup_eq_sup']

@[simp]
theorem bsup_eq_sup {ι : Type u} (f : ι → Ordinal.{max u v}) :
    bsup.{_, v} _ (bfamilyOfFamily f) = sup.{_, v} f :=
  bsup_eq_sup' _ f

@[congr]
theorem bsup_congr {o₁ o₂ : Ordinal.{u}} (f : ∀ a < o₁, Ordinal.{max u v}) (ho : o₁ = o₂) :
    bsup.{_, v} o₁ f = bsup.{_, v} o₂ fun a h => f a (h.trans_eq ho.symm) := by
  subst ho
  -- Porting note: `rfl` is required.
  rfl

theorem bsup_le_iff {o f a} : bsup.{u, v} o f ≤ a ↔ ∀ i h, f i h ≤ a :=
  sup_le_iff.trans
    ⟨fun h i hi => by
      rw [← familyOfBFamily_enum o f]
      exact h _, fun h _ => h _ _⟩

theorem bsup_le {o : Ordinal} {f : ∀ b < o, Ordinal} {a} :
    (∀ i h, f i h ≤ a) → bsup.{u, v} o f ≤ a :=
  bsup_le_iff.2

theorem le_bsup {o} (f : ∀ a < o, Ordinal) (i h) : f i h ≤ bsup o f :=
  bsup_le_iff.1 le_rfl _ _

theorem lt_bsup {o : Ordinal.{u}} (f : ∀ a < o, Ordinal.{max u v}) {a} :
    a < bsup.{_, v} o f ↔ ∃ i hi, a < f i hi := by
  simpa only [not_forall, not_le] using not_congr (@bsup_le_iff.{_, v} _ f a)

theorem IsNormal.bsup {f : Ordinal.{max u v} → Ordinal.{max u w}} (H : IsNormal f)
    {o : Ordinal.{u}} :
    ∀ (g : ∀ a < o, Ordinal), o ≠ 0 → f (bsup.{_, v} o g) = bsup.{_, w} o fun a h => f (g a h) :=
  inductionOn o fun α r _ g h => by
    haveI := type_ne_zero_iff_nonempty.1 h
    rw [← sup_eq_bsup' r, IsNormal.sup.{_, v, w} H, ← sup_eq_bsup' r] <;> rfl

theorem lt_bsup_of_ne_bsup {o : Ordinal.{u}} {f : ∀ a < o, Ordinal.{max u v}} :
    (∀ i h, f i h ≠ bsup.{_, v} o f) ↔ ∀ i h, f i h < bsup.{_, v} o f :=
  ⟨fun hf _ _ => lt_of_le_of_ne (le_bsup _ _ _) (hf _ _), fun hf _ _ => ne_of_lt (hf _ _)⟩

theorem bsup_not_succ_of_ne_bsup {o : Ordinal.{u}} {f : ∀ a < o, Ordinal.{max u v}}
    (hf : ∀ {i : Ordinal} (h : i < o), f i h ≠ bsup.{_, v} o f) (a) :
    a < bsup.{_, v} o f → succ a < bsup.{_, v} o f := by
  rw [← sup_eq_bsup] at *
  exact sup_not_succ_of_ne_sup fun i => hf _

@[simp]
theorem bsup_eq_zero_iff {o} {f : ∀ a < o, Ordinal} : bsup o f = 0 ↔ ∀ i hi, f i hi = 0 := by
  refine
    ⟨fun h i hi => ?_, fun h =>
      le_antisymm (bsup_le fun i hi => Ordinal.le_zero.2 (h i hi)) (Ordinal.zero_le _)⟩
  rw [← Ordinal.le_zero, ← h]
  exact le_bsup f i hi

theorem lt_bsup_of_limit {o : Ordinal} {f : ∀ a < o, Ordinal}
    (hf : ∀ {a a'} (ha : a < o) (ha' : a' < o), a < a' → f a ha < f a' ha')
    (ho : ∀ a < o, succ a < o) (i h) : f i h < bsup o f :=
  (hf _ _ <| lt_succ i).trans_le (le_bsup f (succ i) <| ho _ h)

theorem bsup_succ_of_mono {o : Ordinal} {f : ∀ a < succ o, Ordinal}
    (hf : ∀ {i j} (hi hj), i ≤ j → f i hi ≤ f j hj) : bsup _ f = f o (lt_succ o) :=
  le_antisymm (bsup_le fun _i hi => hf _ _ <| le_of_lt_succ hi) (le_bsup _ _ _)

@[simp]
theorem bsup_zero (f : ∀ a < (0 : Ordinal), Ordinal) : bsup 0 f = 0 :=
  bsup_eq_zero_iff.2 fun i hi => (Ordinal.not_lt_zero i hi).elim

theorem bsup_const {o : Ordinal.{u}} (ho : o ≠ 0) (a : Ordinal.{max u v}) :
    (bsup.{_, v} o fun _ _ => a) = a :=
  le_antisymm (bsup_le fun _ _ => le_rfl) (le_bsup _ 0 (Ordinal.pos_iff_ne_zero.2 ho))

@[simp]
theorem bsup_one (f : ∀ a < (1 : Ordinal), Ordinal) : bsup 1 f = f 0 zero_lt_one := by
  simp_rw [← sup_eq_bsup, sup_unique, familyOfBFamily, familyOfBFamily', typein_one_toType]

theorem bsup_le_of_brange_subset {o o'} {f : ∀ a < o, Ordinal} {g : ∀ a < o', Ordinal}
    (h : brange o f ⊆ brange o' g) : bsup.{u, max v w} o f ≤ bsup.{v, max u w} o' g :=
  bsup_le fun i hi => by
    obtain ⟨j, hj, hj'⟩ := h ⟨i, hi, rfl⟩
    rw [← hj']
    apply le_bsup

theorem bsup_eq_of_brange_eq {o o'} {f : ∀ a < o, Ordinal} {g : ∀ a < o', Ordinal}
    (h : brange o f = brange o' g) : bsup.{u, max v w} o f = bsup.{v, max u w} o' g :=
  (bsup_le_of_brange_subset.{u, v, w} h.le).antisymm (bsup_le_of_brange_subset.{v, u, w} h.ge)

theorem iSup_eq_bsup {o} {f : ∀ a < o, Ordinal} : ⨆ a : {a // a < o}, f a.1 a.2 = bsup o f := by
  simp_rw [bsup, sup, iSup, range_familyOfBFamily, brange, range, Subtype.exists]

end bsup

-- TODO: bring the lsub API in line with the sSup / iSup API, or deprecate it altogether.

section lsub
set_option linter.deprecated false

/-- The least strict upper bound of a family of ordinals. -/
def lsub {ι} (f : ι → Ordinal) : Ordinal :=
  sup (succ ∘ f)

@[simp]
theorem sup_eq_lsub {ι : Type u} (f : ι → Ordinal.{max u v}) :
    sup.{_, v} (succ ∘ f) = lsub.{_, v} f :=
  rfl

theorem lsub_le_iff {ι : Type u} {f : ι → Ordinal.{max u v}} {a} :
    lsub.{_, v} f ≤ a ↔ ∀ i, f i < a := by
  convert sup_le_iff.{_, v} (f := succ ∘ f) (a := a) using 2
  -- Porting note: `comp_apply` is required.
  simp only [comp_apply, succ_le_iff]

theorem lsub_le {ι} {f : ι → Ordinal} {a} : (∀ i, f i < a) → lsub f ≤ a :=
  lsub_le_iff.2

theorem lt_lsub {ι} (f : ι → Ordinal) (i) : f i < lsub f :=
  succ_le_iff.1 (le_sup _ i)

theorem lt_lsub_iff {ι : Type u} {f : ι → Ordinal.{max u v}} {a} :
    a < lsub.{_, v} f ↔ ∃ i, a ≤ f i := by
  simpa only [not_forall, not_lt, not_le] using not_congr (@lsub_le_iff.{_, v} _ f a)

theorem sup_le_lsub {ι : Type u} (f : ι → Ordinal.{max u v}) : sup.{_, v} f ≤ lsub.{_, v} f :=
  sup_le fun i => (lt_lsub f i).le

theorem lsub_le_sup_succ {ι : Type u} (f : ι → Ordinal.{max u v}) :
    lsub.{_, v} f ≤ succ (sup.{_, v} f) :=
  lsub_le fun i => lt_succ_iff.2 (le_sup f i)

theorem sup_eq_lsub_or_sup_succ_eq_lsub {ι : Type u} (f : ι → Ordinal.{max u v}) :
    sup.{_, v} f = lsub.{_, v} f ∨ succ (sup.{_, v} f) = lsub.{_, v} f := by
  cases' eq_or_lt_of_le (sup_le_lsub.{_, v} f) with h h
  · exact Or.inl h
  · exact Or.inr ((succ_le_of_lt h).antisymm (lsub_le_sup_succ f))

theorem sup_succ_le_lsub {ι : Type u} (f : ι → Ordinal.{max u v}) :
    succ (sup.{_, v} f) ≤ lsub.{_, v} f ↔ ∃ i, f i = sup.{_, v} f := by
  refine ⟨fun h => ?_, ?_⟩
  · by_contra! hf
    exact (succ_le_iff.1 h).ne ((sup_le_lsub f).antisymm (lsub_le (ne_sup_iff_lt_sup.1 hf)))
  rintro ⟨_, hf⟩
  rw [succ_le_iff, ← hf]
  exact lt_lsub _ _

theorem sup_succ_eq_lsub {ι : Type u} (f : ι → Ordinal.{max u v}) :
    succ (sup.{_, v} f) = lsub.{_, v} f ↔ ∃ i, f i = sup.{_, v} f :=
  (lsub_le_sup_succ f).le_iff_eq.symm.trans (sup_succ_le_lsub f)

theorem sup_eq_lsub_iff_succ {ι : Type u} (f : ι → Ordinal.{max u v}) :
    sup.{_, v} f = lsub.{_, v} f ↔ ∀ a < lsub.{_, v} f, succ a < lsub.{_, v} f := by
  refine ⟨fun h => ?_, fun hf => le_antisymm (sup_le_lsub f) (lsub_le fun i => ?_)⟩
  · rw [← h]
    exact fun a => sup_not_succ_of_ne_sup fun i => (lsub_le_iff.1 (le_of_eq h.symm) i).ne
  by_contra! hle
  have heq := (sup_succ_eq_lsub f).2 ⟨i, le_antisymm (le_sup _ _) hle⟩
  have :=
    hf _
      (by
        rw [← heq]
        exact lt_succ (sup f))
  rw [heq] at this
  exact this.false

theorem sup_eq_lsub_iff_lt_sup {ι : Type u} (f : ι → Ordinal.{max u v}) :
    sup.{_, v} f = lsub.{_, v} f ↔ ∀ i, f i < sup.{_, v} f :=
  ⟨fun h i => by
    rw [h]
    apply lt_lsub, fun h => le_antisymm (sup_le_lsub f) (lsub_le h)⟩

@[simp]
theorem lsub_empty {ι} [h : IsEmpty ι] (f : ι → Ordinal) : lsub f = 0 := by
  rw [← Ordinal.le_zero, lsub_le_iff]
  exact h.elim

theorem lsub_pos {ι : Type u} [h : Nonempty ι] (f : ι → Ordinal.{max u v}) : 0 < lsub.{_, v} f :=
  h.elim fun i => (Ordinal.zero_le _).trans_lt (lt_lsub f i)

@[simp]
theorem lsub_eq_zero_iff {ι : Type u} (f : ι → Ordinal.{max u v}) :
    lsub.{_, v} f = 0 ↔ IsEmpty ι := by
  refine ⟨fun h => ⟨fun i => ?_⟩, fun h => @lsub_empty _ h _⟩
  have := @lsub_pos.{_, v} _ ⟨i⟩ f
  rw [h] at this
  exact this.false

@[simp]
theorem lsub_const {ι} [Nonempty ι] (o : Ordinal) : (lsub fun _ : ι => o) = succ o :=
  sup_const (succ o)

@[simp]
theorem lsub_unique {ι} [Unique ι] (f : ι → Ordinal) : lsub f = succ (f default) :=
  sup_unique _

theorem lsub_le_of_range_subset {ι ι'} {f : ι → Ordinal} {g : ι' → Ordinal}
    (h : Set.range f ⊆ Set.range g) : lsub.{u, max v w} f ≤ lsub.{v, max u w} g :=
  sup_le_of_range_subset.{u, v, w} (by convert Set.image_subset succ h <;> apply Set.range_comp)

theorem lsub_eq_of_range_eq {ι ι'} {f : ι → Ordinal} {g : ι' → Ordinal}
    (h : Set.range f = Set.range g) : lsub.{u, max v w} f = lsub.{v, max u w} g :=
  (lsub_le_of_range_subset.{u, v, w} h.le).antisymm (lsub_le_of_range_subset.{v, u, w} h.ge)

@[simp]
theorem lsub_sum {α : Type u} {β : Type v} (f : α ⊕ β → Ordinal) :
    lsub.{max u v, w} f =
      max (lsub.{u, max v w} fun a => f (Sum.inl a)) (lsub.{v, max u w} fun b => f (Sum.inr b)) :=
  sup_sum _

theorem lsub_not_mem_range {ι : Type u} (f : ι → Ordinal.{max u v}) :
    lsub.{_, v} f ∉ Set.range f := fun ⟨i, h⟩ =>
  h.not_lt (lt_lsub f i)

theorem nonempty_compl_range {ι : Type u} (f : ι → Ordinal.{max u v}) : (Set.range f)ᶜ.Nonempty :=
  ⟨_, lsub_not_mem_range.{_, v} f⟩

@[simp]
theorem lsub_typein (o : Ordinal) : lsub.{u, u} (typein (α := o.toType) (· < ·)) = o :=
  (lsub_le.{u, u} typein_lt_self).antisymm
    (by
      by_contra! h
      -- Porting note: `nth_rw` → `conv_rhs` & `rw`
      conv_rhs at h => rw [← type_lt o]
      simpa [typein_enum] using lt_lsub.{u, u} (typein (· < ·)) (enum (· < ·) ⟨_, h⟩))

theorem sup_typein_limit {o : Ordinal} (ho : ∀ a, a < o → succ a < o) :
    sup.{u, u} (typein ((· < ·) : o.toType → o.toType → Prop)) = o := by
  -- Porting note: `rwa` → `rw` & `assumption`
  rw [(sup_eq_lsub_iff_succ.{u, u} (typein (· < ·))).2] <;> rw [lsub_typein o]; assumption

@[simp]
theorem sup_typein_succ {o : Ordinal} :
    sup.{u, u} (typein ((· < ·) : (succ o).toType → (succ o).toType → Prop)) = o := by
  cases'
    sup_eq_lsub_or_sup_succ_eq_lsub.{u, u}
      (typein ((· < ·) : (succ o).toType → (succ o).toType → Prop)) with
    h h
  · rw [sup_eq_lsub_iff_succ] at h
    simp only [lsub_typein] at h
    exact (h o (lt_succ o)).false.elim
  rw [← succ_eq_succ_iff, h]
  apply lsub_typein

end lsub

-- TODO: either deprecate this in favor of `lsub` when its universes are generalized, or deprecate
-- both of them at once.

section blsub
set_option linter.deprecated false

/-- The least strict upper bound of a family of ordinals indexed by the set of ordinals less than
    some `o : Ordinal.{u}`.

    This is to `lsub` as `bsup` is to `sup`. -/
def blsub (o : Ordinal.{u}) (f : ∀ a < o, Ordinal.{max u v}) : Ordinal.{max u v} :=
  bsup.{_, v} o fun a ha => succ (f a ha)

@[simp]
theorem bsup_eq_blsub (o : Ordinal.{u}) (f : ∀ a < o, Ordinal.{max u v}) :
    (bsup.{_, v} o fun a ha => succ (f a ha)) = blsub.{_, v} o f :=
  rfl

theorem lsub_eq_blsub' {ι : Type u} (r : ι → ι → Prop) [IsWellOrder ι r] {o} (ho : type r = o)
    (f : ∀ a < o, Ordinal.{max u v}) : lsub.{_, v} (familyOfBFamily' r ho f) = blsub.{_, v} o f :=
  sup_eq_bsup'.{_, v} r ho fun a ha => succ (f a ha)

theorem lsub_eq_lsub {ι ι' : Type u} (r : ι → ι → Prop) (r' : ι' → ι' → Prop) [IsWellOrder ι r]
    [IsWellOrder ι' r'] {o} (ho : type r = o) (ho' : type r' = o)
    (f : ∀ a < o, Ordinal.{max u v}) :
    lsub.{_, v} (familyOfBFamily' r ho f) = lsub.{_, v} (familyOfBFamily' r' ho' f) := by
  rw [lsub_eq_blsub', lsub_eq_blsub']

@[simp]
theorem lsub_eq_blsub {o : Ordinal.{u}} (f : ∀ a < o, Ordinal.{max u v}) :
    lsub.{_, v} (familyOfBFamily o f) = blsub.{_, v} o f :=
  lsub_eq_blsub' _ _ _

@[simp]
theorem blsub_eq_lsub' {ι : Type u} (r : ι → ι → Prop) [IsWellOrder ι r]
    (f : ι → Ordinal.{max u v}) : blsub.{_, v} _ (bfamilyOfFamily' r f) = lsub.{_, v} f :=
  bsup_eq_sup'.{_, v} r (succ ∘ f)

theorem blsub_eq_blsub {ι : Type u} (r r' : ι → ι → Prop) [IsWellOrder ι r] [IsWellOrder ι r']
    (f : ι → Ordinal.{max u v}) :
    blsub.{_, v} _ (bfamilyOfFamily' r f) = blsub.{_, v} _ (bfamilyOfFamily' r' f) := by
  rw [blsub_eq_lsub', blsub_eq_lsub']

@[simp]
theorem blsub_eq_lsub {ι : Type u} (f : ι → Ordinal.{max u v}) :
    blsub.{_, v} _ (bfamilyOfFamily f) = lsub.{_, v} f :=
  blsub_eq_lsub' _ _

@[congr]
theorem blsub_congr {o₁ o₂ : Ordinal.{u}} (f : ∀ a < o₁, Ordinal.{max u v}) (ho : o₁ = o₂) :
    blsub.{_, v} o₁ f = blsub.{_, v} o₂ fun a h => f a (h.trans_eq ho.symm) := by
  subst ho
  -- Porting note: `rfl` is required.
  rfl

theorem blsub_le_iff {o : Ordinal.{u}} {f : ∀ a < o, Ordinal.{max u v}} {a} :
    blsub.{_, v} o f ≤ a ↔ ∀ i h, f i h < a := by
  convert bsup_le_iff.{_, v} (f := fun a ha => succ (f a ha)) (a := a) using 2
  simp_rw [succ_le_iff]

theorem blsub_le {o : Ordinal} {f : ∀ b < o, Ordinal} {a} : (∀ i h, f i h < a) → blsub o f ≤ a :=
  blsub_le_iff.2

theorem lt_blsub {o} (f : ∀ a < o, Ordinal) (i h) : f i h < blsub o f :=
  blsub_le_iff.1 le_rfl _ _

theorem lt_blsub_iff {o : Ordinal.{u}} {f : ∀ b < o, Ordinal.{max u v}} {a} :
    a < blsub.{_, v} o f ↔ ∃ i hi, a ≤ f i hi := by
  simpa only [not_forall, not_lt, not_le] using not_congr (@blsub_le_iff.{_, v} _ f a)

theorem bsup_le_blsub {o : Ordinal.{u}} (f : ∀ a < o, Ordinal.{max u v}) :
    bsup.{_, v} o f ≤ blsub.{_, v} o f :=
  bsup_le fun i h => (lt_blsub f i h).le

theorem blsub_le_bsup_succ {o : Ordinal.{u}} (f : ∀ a < o, Ordinal.{max u v}) :
    blsub.{_, v} o f ≤ succ (bsup.{_, v} o f) :=
  blsub_le fun i h => lt_succ_iff.2 (le_bsup f i h)

theorem bsup_eq_blsub_or_succ_bsup_eq_blsub {o : Ordinal.{u}} (f : ∀ a < o, Ordinal.{max u v}) :
    bsup.{_, v} o f = blsub.{_, v} o f ∨ succ (bsup.{_, v} o f) = blsub.{_, v} o f := by
  rw [← sup_eq_bsup, ← lsub_eq_blsub]
  exact sup_eq_lsub_or_sup_succ_eq_lsub _

theorem bsup_succ_le_blsub {o : Ordinal.{u}} (f : ∀ a < o, Ordinal.{max u v}) :
    succ (bsup.{_, v} o f) ≤ blsub.{_, v} o f ↔ ∃ i hi, f i hi = bsup.{_, v} o f := by
  refine ⟨fun h => ?_, ?_⟩
  · by_contra! hf
    exact
      ne_of_lt (succ_le_iff.1 h)
        (le_antisymm (bsup_le_blsub f) (blsub_le (lt_bsup_of_ne_bsup.1 hf)))
  rintro ⟨_, _, hf⟩
  rw [succ_le_iff, ← hf]
  exact lt_blsub _ _ _

theorem bsup_succ_eq_blsub {o : Ordinal.{u}} (f : ∀ a < o, Ordinal.{max u v}) :
    succ (bsup.{_, v} o f) = blsub.{_, v} o f ↔ ∃ i hi, f i hi = bsup.{_, v} o f :=
  (blsub_le_bsup_succ f).le_iff_eq.symm.trans (bsup_succ_le_blsub f)

theorem bsup_eq_blsub_iff_succ {o : Ordinal.{u}} (f : ∀ a < o, Ordinal.{max u v}) :
    bsup.{_, v} o f = blsub.{_, v} o f ↔ ∀ a < blsub.{_, v} o f, succ a < blsub.{_, v} o f := by
  rw [← sup_eq_bsup, ← lsub_eq_blsub]
  apply sup_eq_lsub_iff_succ

theorem bsup_eq_blsub_iff_lt_bsup {o : Ordinal.{u}} (f : ∀ a < o, Ordinal.{max u v}) :
    bsup.{_, v} o f = blsub.{_, v} o f ↔ ∀ i hi, f i hi < bsup.{_, v} o f :=
  ⟨fun h i => by
    rw [h]
    apply lt_blsub, fun h => le_antisymm (bsup_le_blsub f) (blsub_le h)⟩

theorem bsup_eq_blsub_of_lt_succ_limit {o : Ordinal.{u}} (ho : IsLimit o)
    {f : ∀ a < o, Ordinal.{max u v}} (hf : ∀ a ha, f a ha < f (succ a) (ho.2 a ha)) :
    bsup.{_, v} o f = blsub.{_, v} o f := by
  rw [bsup_eq_blsub_iff_lt_bsup]
  exact fun i hi => (hf i hi).trans_le (le_bsup f _ _)

theorem blsub_succ_of_mono {o : Ordinal.{u}} {f : ∀ a < succ o, Ordinal.{max u v}}
    (hf : ∀ {i j} (hi hj), i ≤ j → f i hi ≤ f j hj) : blsub.{_, v} _ f = succ (f o (lt_succ o)) :=
  bsup_succ_of_mono fun {_ _} hi hj h => succ_le_succ (hf hi hj h)

@[simp]
theorem blsub_eq_zero_iff {o} {f : ∀ a < o, Ordinal} : blsub o f = 0 ↔ o = 0 := by
  rw [← lsub_eq_blsub, lsub_eq_zero_iff]
  exact toType_empty_iff_eq_zero

-- Porting note: `rwa` → `rw`
@[simp]
theorem blsub_zero (f : ∀ a < (0 : Ordinal), Ordinal) : blsub 0 f = 0 := by rw [blsub_eq_zero_iff]

theorem blsub_pos {o : Ordinal} (ho : 0 < o) (f : ∀ a < o, Ordinal) : 0 < blsub o f :=
  (Ordinal.zero_le _).trans_lt (lt_blsub f 0 ho)

theorem blsub_type {α : Type u} (r : α → α → Prop) [IsWellOrder α r]
    (f : ∀ a < type r, Ordinal.{max u v}) :
    blsub.{_, v} (type r) f = lsub.{_, v} fun a => f (typein r a) (typein_lt_type _ _) :=
  eq_of_forall_ge_iff fun o => by
    rw [blsub_le_iff, lsub_le_iff]
    exact ⟨fun H b => H _ _, fun H i h => by simpa only [typein_enum] using H (enum r ⟨i, h⟩)⟩

theorem blsub_const {o : Ordinal} (ho : o ≠ 0) (a : Ordinal) :
    (blsub.{u, v} o fun _ _ => a) = succ a :=
  bsup_const.{u, v} ho (succ a)

@[simp]
theorem blsub_one (f : ∀ a < (1 : Ordinal), Ordinal) : blsub 1 f = succ (f 0 zero_lt_one) :=
  bsup_one _

@[simp]
theorem blsub_id : ∀ o, (blsub.{u, u} o fun x _ => x) = o :=
  lsub_typein

theorem bsup_id_limit {o : Ordinal} : (∀ a < o, succ a < o) → (bsup.{u, u} o fun x _ => x) = o :=
  sup_typein_limit

@[simp]
theorem bsup_id_succ (o) : (bsup.{u, u} (succ o) fun x _ => x) = o :=
  sup_typein_succ

theorem blsub_le_of_brange_subset {o o'} {f : ∀ a < o, Ordinal} {g : ∀ a < o', Ordinal}
    (h : brange o f ⊆ brange o' g) : blsub.{u, max v w} o f ≤ blsub.{v, max u w} o' g :=
  bsup_le_of_brange_subset.{u, v, w} fun a ⟨b, hb, hb'⟩ => by
    obtain ⟨c, hc, hc'⟩ := h ⟨b, hb, rfl⟩
    simp_rw [← hc'] at hb'
    exact ⟨c, hc, hb'⟩

theorem blsub_eq_of_brange_eq {o o'} {f : ∀ a < o, Ordinal} {g : ∀ a < o', Ordinal}
    (h : { o | ∃ i hi, f i hi = o } = { o | ∃ i hi, g i hi = o }) :
    blsub.{u, max v w} o f = blsub.{v, max u w} o' g :=
  (blsub_le_of_brange_subset.{u, v, w} h.le).antisymm (blsub_le_of_brange_subset.{v, u, w} h.ge)

theorem bsup_comp {o o' : Ordinal.{max u v}} {f : ∀ a < o, Ordinal.{max u v w}}
    (hf : ∀ {i j} (hi) (hj), i ≤ j → f i hi ≤ f j hj) {g : ∀ a < o', Ordinal.{max u v}}
    (hg : blsub.{_, u} o' g = o) :
    (bsup.{_, w} o' fun a ha => f (g a ha) (by rw [← hg]; apply lt_blsub)) = bsup.{_, w} o f := by
  apply le_antisymm <;> refine bsup_le fun i hi => ?_
  · apply le_bsup
  · rw [← hg, lt_blsub_iff] at hi
    rcases hi with ⟨j, hj, hj'⟩
    exact (hf _ _ hj').trans (le_bsup _ _ _)

theorem blsub_comp {o o' : Ordinal.{max u v}} {f : ∀ a < o, Ordinal.{max u v w}}
    (hf : ∀ {i j} (hi) (hj), i ≤ j → f i hi ≤ f j hj) {g : ∀ a < o', Ordinal.{max u v}}
    (hg : blsub.{_, u} o' g = o) :
    (blsub.{_, w} o' fun a ha => f (g a ha) (by rw [← hg]; apply lt_blsub)) = blsub.{_, w} o f :=
  @bsup_comp.{u, v, w} o _ (fun a ha => succ (f a ha))
    (fun {_ _} _ _ h => succ_le_succ_iff.2 (hf _ _ h)) g hg

theorem IsNormal.bsup_eq {f : Ordinal.{u} → Ordinal.{max u v}} (H : IsNormal f) {o : Ordinal.{u}}
    (h : IsLimit o) : (Ordinal.bsup.{_, v} o fun x _ => f x) = f o := by
  rw [← IsNormal.bsup.{u, u, v} H (fun x _ => x) h.1, bsup_id_limit h.2]

theorem IsNormal.blsub_eq {f : Ordinal.{u} → Ordinal.{max u v}} (H : IsNormal f) {o : Ordinal.{u}}
    (h : IsLimit o) : (blsub.{_, v} o fun x _ => f x) = f o := by
  rw [← IsNormal.bsup_eq.{u, v} H h, bsup_eq_blsub_of_lt_succ_limit h]
  exact fun a _ => H.1 a

theorem isNormal_iff_lt_succ_and_bsup_eq {f : Ordinal.{u} → Ordinal.{max u v}} :
    IsNormal f ↔ (∀ a, f a < f (succ a)) ∧ ∀ o, IsLimit o → (bsup.{_, v} o fun x _ => f x) = f o :=
  ⟨fun h => ⟨h.1, @IsNormal.bsup_eq f h⟩, fun ⟨h₁, h₂⟩ =>
    ⟨h₁, fun o ho a => by
      rw [← h₂ o ho]
      exact bsup_le_iff⟩⟩

theorem isNormal_iff_lt_succ_and_blsub_eq {f : Ordinal.{u} → Ordinal.{max u v}} :
    IsNormal f ↔ (∀ a, f a < f (succ a)) ∧
      ∀ o, IsLimit o → (blsub.{_, v} o fun x _ => f x) = f o := by
  rw [isNormal_iff_lt_succ_and_bsup_eq.{u, v}, and_congr_right_iff]
  intro h
  constructor <;> intro H o ho <;> have := H o ho <;>
    rwa [← bsup_eq_blsub_of_lt_succ_limit ho fun a _ => h a] at *

theorem IsNormal.eq_iff_zero_and_succ {f g : Ordinal.{u} → Ordinal.{u}} (hf : IsNormal f)
    (hg : IsNormal g) : f = g ↔ f 0 = g 0 ∧ ∀ a, f a = g a → f (succ a) = g (succ a) :=
  ⟨fun h => by simp [h], fun ⟨h₁, h₂⟩ =>
    funext fun a => by
      induction a using limitRecOn with
      | H₁ => solve_by_elim
      | H₂ => solve_by_elim
      | H₃ _ ho H =>
        rw [← IsNormal.bsup_eq.{u, u} hf ho, ← IsNormal.bsup_eq.{u, u} hg ho]
        congr
        ext b hb
        exact H b hb⟩

/-- A two-argument version of `Ordinal.blsub`.

Deprecated. If you need this value explicitly, write it in terms of `iSup`. If you just want an
upper bound for the image of `op`, use that `Iio a ×ˢ Iio b` is a small set. -/
@[deprecated (since := "2024-10-11")]
def blsub₂ (o₁ o₂ : Ordinal) (op : {a : Ordinal} → (a < o₁) → {b : Ordinal} → (b < o₂) → Ordinal) :
    Ordinal :=
  lsub (fun x : o₁.toType × o₂.toType => op (typein_lt_self x.1) (typein_lt_self x.2))

@[deprecated (since := "2024-10-11")]
theorem lt_blsub₂ {o₁ o₂ : Ordinal}
    (op : {a : Ordinal} → (a < o₁) → {b : Ordinal} → (b < o₂) → Ordinal) {a b : Ordinal}
    (ha : a < o₁) (hb : b < o₂) : op ha hb < blsub₂ o₁ o₂ op := by
  convert lt_lsub _ (Prod.mk (enum (· < ·) ⟨a, by rwa [type_lt]⟩)
    (enum (· < ·) ⟨b, by rwa [type_lt]⟩))
  simp only [typein_enum]

end blsub

section mex
set_option linter.deprecated false

/-! ### Minimum excluded ordinals -/


/-- The minimum excluded ordinal in a family of ordinals. -/
@[deprecated "use sInf sᶜ instead" (since := "2024-09-20")]
def mex {ι : Type u} (f : ι → Ordinal.{max u v}) : Ordinal :=
  sInf (Set.range f)ᶜ

@[deprecated (since := "2024-09-20")]
theorem mex_not_mem_range {ι : Type u} (f : ι → Ordinal.{max u v}) : mex.{_, v} f ∉ Set.range f :=
  csInf_mem (nonempty_compl_range.{_, v} f)

@[deprecated (since := "2024-09-20")]
theorem le_mex_of_forall {ι : Type u} {f : ι → Ordinal.{max u v}} {a : Ordinal}
    (H : ∀ b < a, ∃ i, f i = b) : a ≤ mex.{_, v} f := by
  by_contra! h
  exact mex_not_mem_range f (H _ h)

@[deprecated (since := "2024-09-20")]
theorem ne_mex {ι : Type u} (f : ι → Ordinal.{max u v}) : ∀ i, f i ≠ mex.{_, v} f := by
  simpa using mex_not_mem_range.{_, v} f

@[deprecated (since := "2024-09-20")]
theorem mex_le_of_ne {ι} {f : ι → Ordinal} {a} (ha : ∀ i, f i ≠ a) : mex f ≤ a :=
  csInf_le' (by simp [ha])

@[deprecated (since := "2024-09-20")]
theorem exists_of_lt_mex {ι} {f : ι → Ordinal} {a} (ha : a < mex f) : ∃ i, f i = a := by
  by_contra! ha'
  exact ha.not_le (mex_le_of_ne ha')

@[deprecated (since := "2024-09-20")]
theorem mex_le_lsub {ι : Type u} (f : ι → Ordinal.{max u v}) : mex.{_, v} f ≤ lsub.{_, v} f :=
  csInf_le' (lsub_not_mem_range f)

@[deprecated (since := "2024-09-20")]
theorem mex_monotone {α β : Type u} {f : α → Ordinal.{max u v}} {g : β → Ordinal.{max u v}}
    (h : Set.range f ⊆ Set.range g) : mex.{_, v} f ≤ mex.{_, v} g := by
  refine mex_le_of_ne fun i hi => ?_
  cases' h ⟨i, rfl⟩ with j hj
  rw [← hj] at hi
  exact ne_mex g j hi

@[deprecated sInf_compl_lt_ord_succ (since := "2024-09-20")]
theorem mex_lt_ord_succ_mk {ι : Type u} (f : ι → Ordinal.{u}) :
    mex.{_, u} f < (succ #ι).ord := by
  by_contra! h
  apply (lt_succ #ι).not_le
  have H := fun a => exists_of_lt_mex ((typein_lt_self a).trans_le h)
  let g : (succ #ι).ord.toType → ι := fun a => Classical.choose (H a)
  have hg : Injective g := fun a b h' => by
    have Hf : ∀ x, f (g x) =
        typein ((· < ·) : (succ #ι).ord.toType → (succ #ι).ord.toType → Prop) x :=
      fun a => Classical.choose_spec (H a)
    apply_fun f at h'
    rwa [Hf, Hf, typein_inj] at h'
  convert Cardinal.mk_le_of_injective hg
  rw [Cardinal.mk_ord_toType (succ #ι)]

/-- The minimum excluded ordinal of a family of ordinals indexed by the set of ordinals less than
    some `o : Ordinal.{u}`. This is a special case of `mex` over the family provided by
    `familyOfBFamily`.

    This is to `mex` as `bsup` is to `sup`. -/
@[deprecated "use sInf sᶜ instead" (since := "2024-09-20")]
def bmex (o : Ordinal) (f : ∀ a < o, Ordinal) : Ordinal :=
  mex (familyOfBFamily o f)

@[deprecated (since := "2024-09-20")]
theorem bmex_not_mem_brange {o : Ordinal} (f : ∀ a < o, Ordinal) : bmex o f ∉ brange o f := by
  rw [← range_familyOfBFamily]
  apply mex_not_mem_range

@[deprecated (since := "2024-09-20")]
theorem le_bmex_of_forall {o : Ordinal} (f : ∀ a < o, Ordinal) {a : Ordinal}
    (H : ∀ b < a, ∃ i hi, f i hi = b) : a ≤ bmex o f := by
  by_contra! h
  exact bmex_not_mem_brange f (H _ h)

@[deprecated (since := "2024-09-20")]
theorem ne_bmex {o : Ordinal.{u}} (f : ∀ a < o, Ordinal.{max u v}) {i} (hi) :
    f i hi ≠ bmex.{_, v} o f := by
  convert (config := {transparency := .default})
    ne_mex.{_, v} (familyOfBFamily o f) (enum (α := o.toType) (· < ·) ⟨i, by rwa [type_lt]⟩) using 2
  -- Porting note: `familyOfBFamily_enum` → `typein_enum`
  rw [typein_enum]

@[deprecated (since := "2024-09-20")]
theorem bmex_le_of_ne {o : Ordinal} {f : ∀ a < o, Ordinal} {a} (ha : ∀ i hi, f i hi ≠ a) :
    bmex o f ≤ a :=
  mex_le_of_ne fun _i => ha _ _

@[deprecated (since := "2024-09-20")]
theorem exists_of_lt_bmex {o : Ordinal} {f : ∀ a < o, Ordinal} {a} (ha : a < bmex o f) :
    ∃ i hi, f i hi = a := by
  cases' exists_of_lt_mex ha with i hi
  exact ⟨_, typein_lt_self i, hi⟩

@[deprecated (since := "2024-09-20")]
theorem bmex_le_blsub {o : Ordinal.{u}} (f : ∀ a < o, Ordinal.{max u v}) :
    bmex.{_, v} o f ≤ blsub.{_, v} o f :=
  mex_le_lsub _

@[deprecated (since := "2024-09-20")]
theorem bmex_monotone {o o' : Ordinal.{u}}
    {f : ∀ a < o, Ordinal.{max u v}} {g : ∀ a < o', Ordinal.{max u v}}
    (h : brange o f ⊆ brange o' g) : bmex.{_, v} o f ≤ bmex.{_, v} o' g :=
  mex_monotone (by rwa [range_familyOfBFamily, range_familyOfBFamily])

@[deprecated sInf_compl_lt_ord_succ (since := "2024-09-20")]
theorem bmex_lt_ord_succ_card {o : Ordinal.{u}} (f : ∀ a < o, Ordinal.{u}) :
    bmex.{_, u} o f < (succ o.card).ord := by
  rw [← mk_toType]
  exact mex_lt_ord_succ_mk (familyOfBFamily o f)

end mex

end Ordinal

/-! ### Results about injectivity and surjectivity -/


theorem not_surjective_of_ordinal {α : Type u} (f : α → Ordinal.{u}) : ¬Surjective f := fun h =>
  Ordinal.lsub_not_mem_range.{u, u} f (h _)

theorem not_injective_of_ordinal {α : Type u} (f : Ordinal.{u} → α) : ¬Injective f := fun h =>
  not_surjective_of_ordinal _ (invFun_surjective h)

theorem not_surjective_of_ordinal_of_small {α : Type v} [Small.{u} α] (f : α → Ordinal.{u}) :
    ¬Surjective f := fun h => not_surjective_of_ordinal _ (h.comp (equivShrink _).symm.surjective)

theorem not_injective_of_ordinal_of_small {α : Type v} [Small.{u} α] (f : Ordinal.{u} → α) :
    ¬Injective f := fun h => not_injective_of_ordinal _ ((equivShrink _).injective.comp h)

/-- The type of ordinals in universe `u` is not `Small.{u}`. This is the type-theoretic analog of
the Burali-Forti paradox. -/
theorem not_small_ordinal : ¬Small.{u} Ordinal.{max u v} := fun h =>
  @not_injective_of_ordinal_of_small _ h _ fun _a _b => Ordinal.lift_inj.{v, u}.1

theorem Ordinal.not_bddAbove_compl_of_small (s : Set Ordinal.{u}) [hs : Small.{u} s] :
    ¬BddAbove sᶜ := by
  rw [bddAbove_iff_small]
  intro h
  have := small_union s sᶜ
  rw [union_compl_self, small_univ_iff] at this
  exact not_small_ordinal this

/-! ### Casting naturals into ordinals, compatibility with operations -/


namespace Ordinal

instance instCharZero : CharZero Ordinal := by
  refine ⟨fun a b h ↦ ?_⟩
  rwa [← Cardinal.ord_nat, ← Cardinal.ord_nat, Cardinal.ord_inj, Nat.cast_inj] at h

@[simp]
theorem one_add_natCast (m : ℕ) : 1 + (m : Ordinal) = succ m := by
  rw [← Nat.cast_one, ← Nat.cast_add, add_comm]
  rfl

@[deprecated (since := "2024-04-17")]
alias one_add_nat_cast := one_add_natCast

-- See note [no_index around OfNat.ofNat]
@[simp]
theorem one_add_ofNat (m : ℕ) [m.AtLeastTwo] :
    1 + (no_index (OfNat.ofNat m : Ordinal)) = Order.succ (OfNat.ofNat m : Ordinal) :=
  one_add_natCast m

@[simp, norm_cast]
theorem natCast_mul (m : ℕ) : ∀ n : ℕ, ((m * n : ℕ) : Ordinal) = m * n
  | 0 => by simp
  | n + 1 => by rw [Nat.mul_succ, Nat.cast_add, natCast_mul m n, Nat.cast_succ, mul_add_one]

@[deprecated (since := "2024-04-17")]
alias nat_cast_mul := natCast_mul

@[deprecated Nat.cast_le (since := "2024-10-17")]
theorem natCast_le {m n : ℕ} : (m : Ordinal) ≤ n ↔ m ≤ n := Nat.cast_le

@[deprecated (since := "2024-04-17")]
alias nat_cast_le := natCast_le

@[deprecated Nat.cast_inj (since := "2024-10-17")]
theorem natCast_inj {m n : ℕ} : (m : Ordinal) = n ↔ m = n := Nat.cast_inj

@[deprecated (since := "2024-04-17")]
alias nat_cast_inj := natCast_inj

@[deprecated Nat.cast_lt (since := "2024-10-17")]
theorem natCast_lt {m n : ℕ} : (m : Ordinal) < n ↔ m < n := Nat.cast_lt

@[deprecated (since := "2024-04-17")]
alias nat_cast_lt := natCast_lt

@[deprecated Nat.cast_eq_zero (since := "2024-10-17")]
theorem natCast_eq_zero {n : ℕ} : (n : Ordinal) = 0 ↔ n = 0 := Nat.cast_eq_zero

@[deprecated (since := "2024-04-17")]
alias nat_cast_eq_zero := natCast_eq_zero

@[deprecated Nat.cast_ne_zero (since := "2024-10-17")]
theorem natCast_ne_zero {n : ℕ} : (n : Ordinal) ≠ 0 ↔ n ≠ 0 := Nat.cast_ne_zero

@[deprecated (since := "2024-04-17")]
alias nat_cast_ne_zero := natCast_ne_zero

@[deprecated Nat.cast_pos' (since := "2024-10-17")]
theorem natCast_pos {n : ℕ} : (0 : Ordinal) < n ↔ 0 < n := Nat.cast_pos'

@[deprecated (since := "2024-04-17")]
alias nat_cast_pos := natCast_pos

@[simp, norm_cast]
theorem natCast_sub (m n : ℕ) : ((m - n : ℕ) : Ordinal) = m - n := by
  rcases le_total m n with h | h
  · rw [tsub_eq_zero_iff_le.2 h, Ordinal.sub_eq_zero_iff_le.2 (Nat.cast_le.2 h)]
    rfl
  · apply (add_left_cancel n).1
    rw [← Nat.cast_add, add_tsub_cancel_of_le h, Ordinal.add_sub_cancel_of_le (Nat.cast_le.2 h)]

@[deprecated (since := "2024-04-17")]
alias nat_cast_sub := natCast_sub

@[simp, norm_cast]
theorem natCast_div (m n : ℕ) : ((m / n : ℕ) : Ordinal) = m / n := by
  rcases eq_or_ne n 0 with (rfl | hn)
  · simp
  · have hn' : (n : Ordinal) ≠ 0 := Nat.cast_ne_zero.2 hn
    apply le_antisymm
    · rw [le_div hn', ← natCast_mul, Nat.cast_le, mul_comm]
      apply Nat.div_mul_le_self
    · rw [div_le hn', ← add_one_eq_succ, ← Nat.cast_succ, ← natCast_mul, Nat.cast_lt, mul_comm,
        ← Nat.div_lt_iff_lt_mul (Nat.pos_of_ne_zero hn)]
      apply Nat.lt_succ_self

@[deprecated (since := "2024-04-17")]
alias nat_cast_div := natCast_div

@[simp, norm_cast]
theorem natCast_mod (m n : ℕ) : ((m % n : ℕ) : Ordinal) = m % n := by
  rw [← add_left_cancel, div_add_mod, ← natCast_div, ← natCast_mul, ← Nat.cast_add,
    Nat.div_add_mod]

@[deprecated (since := "2024-04-17")]
alias nat_cast_mod := natCast_mod

@[simp]
theorem lift_natCast : ∀ n : ℕ, lift.{u, v} n = n
  | 0 => by simp
  | n + 1 => by simp [lift_natCast n]

@[deprecated (since := "2024-04-17")]
alias lift_nat_cast := lift_natCast

-- See note [no_index around OfNat.ofNat]
@[simp]
theorem lift_ofNat (n : ℕ) [n.AtLeastTwo] :
    lift.{u, v} (no_index (OfNat.ofNat n)) = OfNat.ofNat n :=
  lift_natCast n

end Ordinal

/-! ### Properties of ω -/


namespace Cardinal

open Ordinal

@[simp]
theorem add_one_of_aleph0_le {c} (h : ℵ₀ ≤ c) : c + 1 = c := by
  rw [add_comm, ← card_ord c, ← card_one, ← card_add, one_add_of_omega0_le]
  rwa [← ord_aleph0, ord_le_ord]

end Cardinal

namespace Ordinal

theorem lt_add_of_limit {a b c : Ordinal.{u}} (h : IsLimit c) :
    a < b + c ↔ ∃ c' < c, a < b + c' := by
  -- Porting note: `bex_def` is required.
  rw [← IsNormal.bsup_eq.{u, u} (isNormal_add_right b) h, lt_bsup, bex_def]

theorem lt_omega0 {o : Ordinal} : o < ω ↔ ∃ n : ℕ, o = n := by
  simp_rw [← Cardinal.ord_aleph0, Cardinal.lt_ord, lt_aleph0, card_eq_nat]

@[deprecated (since := "2024-09-30")]
alias lt_omega := lt_omega0

theorem nat_lt_omega0 (n : ℕ) : ↑n < ω :=
  lt_omega0.2 ⟨_, rfl⟩

@[deprecated (since := "2024-09-30")]
alias nat_lt_omega := nat_lt_omega0

theorem eq_nat_or_omega0_le (o : Ordinal) : (∃ n : ℕ, o = n) ∨ ω ≤ o := by
  obtain ho | ho := lt_or_le o ω
  · exact Or.inl <| lt_omega0.1 ho
  · exact Or.inr ho

theorem omega0_pos : 0 < ω :=
  nat_lt_omega0 0

@[deprecated (since := "2024-09-30")]
theorem omega_pos : 0 < ω :=
  nat_lt_omega0 0

theorem omega0_ne_zero : ω ≠ 0 :=
  omega0_pos.ne'

@[deprecated (since := "2024-09-30")]
alias omega_ne_zero := omega0_ne_zero

theorem one_lt_omega0 : 1 < ω := by simpa only [Nat.cast_one] using nat_lt_omega0 1

@[deprecated (since := "2024-09-30")]
alias one_lt_omega := one_lt_omega0

theorem isLimit_omega0 : IsLimit ω :=
  ⟨omega0_ne_zero, fun o h => by
    let ⟨n, e⟩ := lt_omega0.1 h
    rw [e]; exact nat_lt_omega0 (n + 1)⟩

@[deprecated (since := "2024-10-14")]
alias omega0_isLimit := isLimit_omega0

@[deprecated (since := "2024-09-30")]
alias omega_isLimit := isLimit_omega0

theorem omega0_le {o : Ordinal} : ω ≤ o ↔ ∀ n : ℕ, ↑n ≤ o :=
  ⟨fun h n => (nat_lt_omega0 _).le.trans h, fun H =>
    le_of_forall_lt fun a h => by
      let ⟨n, e⟩ := lt_omega0.1 h
      rw [e, ← succ_le_iff]; exact H (n + 1)⟩

@[deprecated (since := "2024-09-30")]
alias omega_le := omega0_le

@[simp]
theorem iSup_natCast : iSup Nat.cast = ω :=
  (Ordinal.iSup_le fun n => (nat_lt_omega0 n).le).antisymm <| omega0_le.2 <| Ordinal.le_iSup _

set_option linter.deprecated false in
@[deprecated iSup_natCast (since := "2024-04-17")]
theorem sup_natCast : sup Nat.cast = ω :=
  iSup_natCast

@[deprecated (since := "2024-04-17")]
alias sup_nat_cast := sup_natCast

theorem nat_lt_limit {o} (h : IsLimit o) : ∀ n : ℕ, ↑n < o
  | 0 => lt_of_le_of_ne (Ordinal.zero_le o) h.1.symm
  | n + 1 => h.2 _ (nat_lt_limit h n)

theorem omega0_le_of_isLimit {o} (h : IsLimit o) : ω ≤ o :=
  omega0_le.2 fun n => le_of_lt <| nat_lt_limit h n

@[deprecated (since := "2024-09-30")]
alias omega_le_of_isLimit := omega0_le_of_isLimit

theorem isLimit_iff_omega0_dvd {a : Ordinal} : IsLimit a ↔ a ≠ 0 ∧ ω ∣ a := by
  refine ⟨fun l => ⟨l.1, ⟨a / ω, le_antisymm ?_ (mul_div_le _ _)⟩⟩, fun h => ?_⟩
  · refine (limit_le l).2 fun x hx => le_of_lt ?_
    rw [← div_lt omega0_ne_zero, ← succ_le_iff, le_div omega0_ne_zero, mul_succ,
      add_le_of_limit isLimit_omega0]
    intro b hb
    rcases lt_omega0.1 hb with ⟨n, rfl⟩
    exact
      (add_le_add_right (mul_div_le _ _) _).trans
        (lt_sub.1 <| nat_lt_limit (isLimit_sub l hx) _).le
  · rcases h with ⟨a0, b, rfl⟩
    refine isLimit_mul_left isLimit_omega0 (Ordinal.pos_iff_ne_zero.2 <| mt ?_ a0)
    intro e
    simp only [e, mul_zero]

@[deprecated (since := "2024-09-30")]
alias isLimit_iff_omega_dvd := isLimit_iff_omega0_dvd

theorem add_mul_limit_aux {a b c : Ordinal} (ba : b + a = a) (l : IsLimit c)
    (IH : ∀ c' < c, (a + b) * succ c' = a * succ c' + b) : (a + b) * c = a * c :=
  le_antisymm
    ((mul_le_of_limit l).2 fun c' h => by
      apply (mul_le_mul_left' (le_succ c') _).trans
      rw [IH _ h]
      apply (add_le_add_left _ _).trans
      · rw [← mul_succ]
        exact mul_le_mul_left' (succ_le_of_lt <| l.2 _ h) _
      · rw [← ba]
        exact le_add_right _ _)
    (mul_le_mul_right' (le_add_right _ _) _)

theorem add_mul_succ {a b : Ordinal} (c) (ba : b + a = a) : (a + b) * succ c = a * succ c + b := by
  induction c using limitRecOn with
  | H₁ => simp only [succ_zero, mul_one]
  | H₂ c IH =>
    rw [mul_succ, IH, ← add_assoc, add_assoc _ b, ba, ← mul_succ]
  | H₃ c l IH =>
    -- Porting note: Unused.
    -- have := add_mul_limit_aux ba l IH
    rw [mul_succ, add_mul_limit_aux ba l IH, mul_succ, add_assoc]

theorem add_mul_limit {a b c : Ordinal} (ba : b + a = a) (l : IsLimit c) : (a + b) * c = a * c :=
  add_mul_limit_aux ba l fun c' _ => add_mul_succ c' ba

theorem add_le_of_forall_add_lt {a b c : Ordinal} (hb : 0 < b) (h : ∀ d < b, a + d < c) :
    a + b ≤ c := by
  have H : a + (c - a) = c :=
    Ordinal.add_sub_cancel_of_le
      (by
        rw [← add_zero a]
        exact (h _ hb).le)
  rw [← H]
  apply add_le_add_left _ a
  by_contra! hb
  exact (h _ hb).ne H

theorem IsNormal.apply_omega0 {f : Ordinal.{u} → Ordinal.{v}} (hf : IsNormal f) :
    ⨆ n : ℕ, f n = f ω := by rw [← iSup_natCast, hf.map_iSup]

@[deprecated (since := "2024-09-30")]
alias IsNormal.apply_omega := IsNormal.apply_omega0

@[simp]
theorem iSup_add_nat (o : Ordinal) : ⨆ n : ℕ, o + n = o + ω :=
  (isNormal_add_right o).apply_omega0

set_option linter.deprecated false in
@[deprecated iSup_add_nat (since := "2024-08-27")]
theorem sup_add_nat (o : Ordinal) : (sup fun n : ℕ => o + n) = o + ω :=
  (isNormal_add_right o).apply_omega0

@[simp]
theorem iSup_mul_nat (o : Ordinal) : ⨆ n : ℕ, o * n = o * ω := by
  rcases eq_zero_or_pos o with (rfl | ho)
  · rw [zero_mul]
    exact iSup_eq_zero_iff.2 fun n => zero_mul (n : Ordinal)
  · exact (isNormal_mul_right ho).apply_omega0

set_option linter.deprecated false in
@[deprecated iSup_add_nat (since := "2024-08-27")]
theorem sup_mul_nat (o : Ordinal) : (sup fun n : ℕ => o * n) = o * ω := by
  rcases eq_zero_or_pos o with (rfl | ho)
  · rw [zero_mul]
    exact sup_eq_zero_iff.2 fun n => zero_mul (n : Ordinal)
  · exact (mul_isNormal ho).apply_omega0

end Ordinal

namespace Cardinal

open Ordinal

theorem isLimit_ord {c} (co : ℵ₀ ≤ c) : (ord c).IsLimit := by
  refine ⟨fun h => aleph0_ne_zero ?_, fun a => lt_imp_lt_of_le_imp_le fun h => ?_⟩
  · rw [← Ordinal.le_zero, ord_le] at h
    simpa only [card_zero, nonpos_iff_eq_zero] using co.trans h
  · rw [ord_le] at h ⊢
    rwa [← @add_one_of_aleph0_le (card a), ← card_succ]
    rw [← ord_le, ← le_succ_of_isLimit, ord_le]
    · exact co.trans h
    · rw [ord_aleph0]
      exact Ordinal.isLimit_omega0

@[deprecated (since := "2024-10-14")]
alias ord_isLimit := isLimit_ord

theorem noMaxOrder {c} (h : ℵ₀ ≤ c) : NoMaxOrder c.ord.toType :=
  toType_noMax_of_succ_lt (isLimit_ord h).2

end Cardinal

set_option linter.style.longFile 2600<|MERGE_RESOLUTION|>--- conflicted
+++ resolved
@@ -263,10 +263,7 @@
     if h : ∃ a, o = succ a then Or.inr (Or.inl h)
     else Or.inr <| Or.inr ⟨o0, fun _a => (succ_lt_of_not_succ h).2⟩
 
-<<<<<<< HEAD
-=======
 -- TODO: this is an iff with `IsSuccPrelimit`
->>>>>>> 8a18755e
 theorem IsLimit.sSup_Iio {o : Ordinal} (h : IsLimit o) : sSup (Iio o) = o := by
   apply (csSup_le' (fun a ha ↦ le_of_lt ha)).antisymm
   apply le_of_forall_lt
@@ -1197,13 +1194,6 @@
   ⟨fun ⟨a, h⟩ => small_subset <| show s ⊆ Iic a from fun _ hx => h hx, fun _ =>
     bddAbove_of_small _⟩
 
-<<<<<<< HEAD
-theorem bddAbove_range_comp {ι : Type u} {f : ι → Ordinal.{v}} (hf : BddAbove (range f))
-    (g : Ordinal.{v} → Ordinal.{max v w}) : BddAbove (range (g ∘ f)) := by
-  rw [range_comp, bddAbove_iff_small]
-  rw [bddAbove_iff_small] at hf
-  exact small_lift _
-=======
 theorem bddAbove_image {s : Set Ordinal.{u}} (hf : BddAbove s)
     (f : Ordinal.{u} → Ordinal.{max u v}) : BddAbove (f '' s) := by
   rw [bddAbove_iff_small] at hf ⊢
@@ -1213,7 +1203,6 @@
     (g : Ordinal.{v} → Ordinal.{max v w}) : BddAbove (range (g ∘ f)) := by
   rw [range_comp]
   exact bddAbove_image hf g
->>>>>>> 8a18755e
 
 /-- `le_ciSup` whenever the input type is small in the output universe. This lemma sometimes
 fails to infer `f` in simple cases and needs it to be given explicitly. -/
