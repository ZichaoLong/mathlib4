--- conflicted
+++ resolved
@@ -104,15 +104,10 @@
     obtain ⟨r, hr⟩ := r.moveRight_symm j
     rw [← lt_congr hl.equiv hr.equiv]
     apply ox.left_lt_right
-<<<<<<< HEAD
   · obtain ⟨l, hl⟩ := r.moveLeft_symm i
     exact IHl _ hl (ox.moveLeft _)
   · obtain ⟨r, hr⟩ := r.moveRight_symm j
     exact IHr _ hr (ox.moveRight _)
-=======
-  · exact IHl _ (r.moveLeftSymm i) (ox.moveLeft _)
-  · exact IHr _ (r.moveRightSymm j) (ox.moveRight _)
->>>>>>> 4ff819fd
 
 /-- Identity preserve being numeric. -/
 theorem Identical.numeric_congr {x y : PGame.{u}} (r : x ≡ y) : Numeric x ↔ Numeric y :=
