/-
Copyright (c) 2022 Violeta Hernández Palacios. All rights reserved.
Released under Apache 2.0 license as described in the file LICENSE.
Authors: Violeta Hernández Palacios
-/
import Mathlib.Algebra.Order.Hom.Monoid
import Mathlib.SetTheory.Game.Basic
import Mathlib.SetTheory.Ordinal.NaturalOps

/-!
# Ordinals as games

We define the canonical map `Ordinal → SetTheory.PGame`, where every ordinal is mapped to the
game whose left set consists of all previous ordinals.

The map to surreals is defined in `Ordinal.toSurreal`.

# Main declarations

- `Ordinal.toPGame`: The canonical map between ordinals and pre-games.
- `Ordinal.toPGameEmbedding`: The order embedding version of the previous map.
-/


universe u

open SetTheory PGame

open scoped NaturalOps PGame

namespace Ordinal

/-- Converts an ordinal into the corresponding pre-game. -/
noncomputable def toPGame (o : Ordinal.{u}) : PGame.{u} :=
  ⟨o.toType, PEmpty, fun x => ((enumIsoToType o).symm x).val.toPGame, PEmpty.elim⟩
termination_by o
decreasing_by exact ((enumIsoToType o).symm x).prop

theorem toPGame_def (o : Ordinal) : o.toPGame =
    ⟨o.toType, PEmpty, fun x => ((enumIsoToType o).symm x).val.toPGame, PEmpty.elim⟩ := by
  rw [toPGame]

@[simp]
theorem toPGame_leftMoves (o : Ordinal) : o.toPGame.LeftMoves = o.toType := by
  rw [toPGame, LeftMoves]

@[simp]
theorem toPGame_rightMoves (o : Ordinal) : o.toPGame.RightMoves = PEmpty := by
  rw [toPGame, RightMoves]

instance isEmpty_zero_toPGame_leftMoves : IsEmpty (toPGame 0).LeftMoves := by
  rw [toPGame_leftMoves]; infer_instance

instance isEmpty_toPGame_rightMoves (o : Ordinal) : IsEmpty o.toPGame.RightMoves := by
  rw [toPGame_rightMoves]; infer_instance

/-- Converts an ordinal less than `o` into a move for the `PGame` corresponding to `o`, and vice
versa. -/
noncomputable def toLeftMovesToPGame {o : Ordinal} : Set.Iio o ≃ o.toPGame.LeftMoves :=
  (enumIsoToType o).toEquiv.trans (Equiv.cast (toPGame_leftMoves o).symm)

@[simp]
theorem toLeftMovesToPGame_symm_lt {o : Ordinal} (i : o.toPGame.LeftMoves) :
    ↑(toLeftMovesToPGame.symm i) < o :=
  (toLeftMovesToPGame.symm i).prop

@[nolint unusedHavesSuffices]
theorem toPGame_moveLeft_hEq {o : Ordinal} :
    HEq o.toPGame.moveLeft fun x : o.toType => ((enumIsoToType o).symm x).val.toPGame := by
  rw [toPGame]
  rfl

@[simp]
theorem toPGame_moveLeft' {o : Ordinal} (i) :
    o.toPGame.moveLeft i = (toLeftMovesToPGame.symm i).val.toPGame :=
  (congr_heq toPGame_moveLeft_hEq.symm (cast_heq _ i)).symm

theorem toPGame_moveLeft {o : Ordinal} (i) :
    o.toPGame.moveLeft (toLeftMovesToPGame i) = i.val.toPGame := by simp

/-- `0.toPGame` has the same moves as `0`. -/
noncomputable def zeroToPGameRelabelling : toPGame 0 ≡r 0 :=
  Relabelling.isEmpty _

theorem toPGame_zero : toPGame 0 ≈ 0 :=
  zeroToPGameRelabelling.equiv

noncomputable instance uniqueOneToPGameLeftMoves : Unique (toPGame 1).LeftMoves :=
  (Equiv.cast <| toPGame_leftMoves 1).unique

@[simp]
theorem one_toPGame_leftMoves_default_eq :
    (default : (toPGame 1).LeftMoves) = @toLeftMovesToPGame 1 ⟨0, Set.mem_Iio.mpr zero_lt_one⟩ :=
  rfl

@[simp]
theorem to_leftMoves_one_toPGame_symm (i) :
    (@toLeftMovesToPGame 1).symm i = ⟨0, Set.mem_Iio.mpr zero_lt_one⟩ := by
  simp [eq_iff_true_of_subsingleton]

theorem one_toPGame_moveLeft (x) : (toPGame 1).moveLeft x = toPGame 0 := by simp

/-- `1.toPGame` has the same moves as `1`. -/
noncomputable def oneToPGameRelabelling : toPGame 1 ≡r 1 :=
  ⟨Equiv.equivOfUnique _ _, Equiv.equivOfIsEmpty _ _, fun i => by
    simpa using zeroToPGameRelabelling, isEmptyElim⟩

theorem toPGame_one : toPGame 1 ≈ 1 :=
  oneToPGameRelabelling.equiv

theorem toPGame_lf {a b : Ordinal} (h : a < b) : a.toPGame ⧏ b.toPGame := by
  convert moveLeft_lf (toLeftMovesToPGame ⟨a, h⟩); rw [toPGame_moveLeft]

theorem toPGame_le {a b : Ordinal} (h : a ≤ b) : a.toPGame ≤ b.toPGame := by
  refine le_iff_forall_lf.2 ⟨fun i => ?_, isEmptyElim⟩
  rw [toPGame_moveLeft']
  exact toPGame_lf ((toLeftMovesToPGame_symm_lt i).trans_le h)

theorem toPGame_lt {a b : Ordinal} (h : a < b) : a.toPGame < b.toPGame :=
  ⟨toPGame_le h.le, toPGame_lf h⟩

theorem toPGame_nonneg (a : Ordinal) : 0 ≤ a.toPGame :=
  zeroToPGameRelabelling.ge.trans <| toPGame_le <| Ordinal.zero_le a

@[simp]
theorem toPGame_lf_iff {a b : Ordinal} : a.toPGame ⧏ b.toPGame ↔ a < b :=
  ⟨by contrapose; rw [not_lt, not_lf]; exact toPGame_le, toPGame_lf⟩

@[simp]
theorem toPGame_le_iff {a b : Ordinal} : a.toPGame ≤ b.toPGame ↔ a ≤ b :=
  ⟨by contrapose; rw [not_le, PGame.not_le]; exact toPGame_lf, toPGame_le⟩

@[simp]
theorem toPGame_lt_iff {a b : Ordinal} : a.toPGame < b.toPGame ↔ a < b :=
  ⟨by contrapose; rw [not_lt]; exact fun h => not_lt_of_le (toPGame_le h), toPGame_lt⟩

@[simp]
theorem toPGame_equiv_iff {a b : Ordinal} : (a.toPGame ≈ b.toPGame) ↔ a = b := by
  -- Porting note: was `rw [PGame.Equiv]`
  change _ ≤_ ∧ _ ≤ _ ↔ _
  rw [le_antisymm_iff, toPGame_le_iff, toPGame_le_iff]

theorem toPGame_injective : Function.Injective Ordinal.toPGame := fun _ _ h =>
  toPGame_equiv_iff.1 <| equiv_of_eq h

@[simp]
theorem toPGame_eq_iff {a b : Ordinal} : a.toPGame = b.toPGame ↔ a = b :=
  toPGame_injective.eq_iff

/-- The order embedding version of `toPGame`. -/
@[simps]
noncomputable def toPGameEmbedding : Ordinal.{u} ↪o PGame.{u} where
  toFun := Ordinal.toPGame
  inj' := toPGame_injective
  map_rel_iff' := @toPGame_le_iff

/-- Converts an ordinal into the corresponding game. -/
noncomputable def toGame : Ordinal.{u} ↪o Game.{u} where
  toFun o := ⟦o.toPGame⟧
  inj' a b := by simp
  map_rel_iff' := @toPGame_le_iff

theorem toGame_def (o : Ordinal) : toGame o = ⟦o.toPGame⟧ := rfl

@[simp] theorem toGame_zero : toGame 0 = 0 :=
  game_eq toPGame_zero

@[simp] theorem toGame_one : toGame 1 = 1 :=
  game_eq toPGame_one

theorem toGame_injective : Function.Injective toGame :=
  fun _ _ h => toPGame_equiv_iff.1 (equiv_iff_game_eq.2 h)

@[simp]
theorem toGame_lf_iff {a b : Ordinal} : Game.LF (toGame a) (toGame b) ↔ a < b :=
  toPGame_lf_iff

theorem toGame_le_iff {a b : Ordinal} : toGame a ≤ toGame b ↔ a ≤ b :=
  toPGame_le_iff

theorem toGame_lt_iff {a b : Ordinal} : toGame a < toGame b ↔ a < b :=
  toPGame_lt_iff

theorem toGame_eq_iff {a b : Ordinal} : toGame a = toGame b ↔ a = b :=
  toGame_injective.eq_iff

/-- The natural addition of ordinals corresponds to their sum as games. -/
theorem toPGame_nadd (a b : Ordinal.{u}) : (a ♯ b).toPGame ≈ a.toPGame + b.toPGame := by
  refine ⟨le_of_forall_lf (fun i => ?_) isEmptyElim, le_of_forall_lf (fun i => ?_) isEmptyElim⟩
  · rw [toPGame_moveLeft']
    rcases lt_nadd_iff.1 (toLeftMovesToPGame_symm_lt i) with (⟨c, hc, hc'⟩ | ⟨c, hc, hc'⟩) <;>
    rw [← toPGame_le_iff, le_congr_right (toPGame_nadd _ _)] at hc' <;>
    apply lf_of_le_of_lf hc'
    · apply add_lf_add_right
      rwa [toPGame_lf_iff]
    · apply add_lf_add_left
      rwa [toPGame_lf_iff]
  · apply leftMoves_add_cases i <;>
    intro i <;>
    let wf := toLeftMovesToPGame_symm_lt i <;>
    (try rw [add_moveLeft_inl]) <;>
    (try rw [add_moveLeft_inr]) <;>
    rw [toPGame_moveLeft', ← lf_congr_left (toPGame_nadd _ _), toPGame_lf_iff]
    · exact nadd_lt_nadd_right wf _
    · exact nadd_lt_nadd_left wf _
termination_by (a, b)

theorem toGame_nadd (a b : Ordinal) : toGame (a ♯ b) = toGame a + toGame b :=
  Quot.sound (toPGame_nadd a b)

/-- The natural multiplication of ordinals corresponds to their product as pre-games. -/
theorem toPGame_nmul (a b : Ordinal.{u}) : (a ⨳ b).toPGame ≈ a.toPGame * b.toPGame := by
  refine ⟨le_of_forall_lf (fun i => ?_) isEmptyElim, le_of_forall_lf (fun i => ?_) isEmptyElim⟩
  · rw [toPGame_moveLeft']
    rcases lt_nmul_iff.1 (toLeftMovesToPGame_symm_lt i) with ⟨c, hc, d, hd, h⟩
    rw [← toPGame_le_iff, le_iff_game_le, ← toGame_def, ← toGame_def,
      toGame_nadd _ _, toGame_nadd _ _, ← le_sub_iff_add_le] at h
    refine lf_of_le_of_lf h <| (lf_congr_left ?_).1 <| moveLeft_lf <| toLeftMovesMul <| Sum.inl
      ⟨toLeftMovesToPGame ⟨c, hc⟩, toLeftMovesToPGame ⟨d, hd⟩⟩
    simp only [mul_moveLeft_inl, toPGame_moveLeft', Equiv.symm_apply_apply, equiv_iff_game_eq,
      quot_sub, quot_add]
    repeat rw [← game_eq (toPGame_nmul _ _)]
    rfl
  · apply leftMoves_mul_cases i _ isEmptyElim
    intro i j
    rw [mul_moveLeft_inl, toPGame_moveLeft', toPGame_moveLeft', lf_iff_game_lf,
      quot_sub, quot_add, ← Game.not_le, le_sub_iff_add_le]
    repeat rw [← game_eq (toPGame_nmul _ _)]
    repeat rw [← toGame_def]
    repeat rw [← toGame_nadd]
    apply toPGame_lf (nmul_nadd_lt _ _) <;>
    exact toLeftMovesToPGame_symm_lt _
termination_by (a, b)

theorem toGame_nmul (a b : Ordinal) : toGame (a ⨳ b) = ⟦a.toPGame * b.toPGame⟧ :=
  Quot.sound (toPGame_nmul a b)

<<<<<<< HEAD
@[simp]
theorem toGame_natCast : ∀ n : ℕ, toGame n = n
  | 0 => Quot.sound (zeroToPGameRelabelling).equiv
  | n + 1 => by
    rw [Nat.cast_add, ← nadd_nat, toGame_nadd, toGame_natCast, Nat.cast_one, toGame_one]
    rfl

theorem toPGame_natCast (n : ℕ) : toPGame n ≈ n := by
  rw [PGame.equiv_iff_game_eq, ← toGame_def, toGame_natCast, quot_natCast]

end Ordinal

namespace NatOrdinal

/-- Casts an ordinal with natural operations into its corresponding `PGame`. -/
noncomputable def toPGame : NatOrdinal.{u} ↪o PGame.{u} where
  toFun x := x.toOrdinal.toPGame
  inj' := Ordinal.toPGame_injective
  map_rel_iff' := @Ordinal.toPGame_le_iff

@[simp]
theorem toPGame_lf_iff (a b : NatOrdinal) : toPGame a ⧏ toPGame b ↔ a < b :=
  Ordinal.toPGame_lf_iff

theorem toPGame_le_iff (a b : NatOrdinal) : toPGame a ≤ toPGame b ↔ a ≤ b :=
  Ordinal.toPGame_le_iff

theorem toPGame_lt_iff (a b : NatOrdinal) : toPGame a < toPGame b ↔ a < b :=
  Ordinal.toPGame_lt_iff

@[simp]
theorem toPGame_equiv_iff (a b : NatOrdinal) : toPGame a ≈ toPGame b ↔ a = b :=
  Ordinal.toPGame_equiv_iff

theorem toPGame_eq_iff (a b : NatOrdinal) : toPGame a = toPGame b ↔ a = b :=
  Ordinal.toPGame_eq_iff

theorem toPGame_injective : Function.Injective toPGame :=
  Ordinal.toPGame_injective

/-- Casts an ordinal with natural operations into its corresponding `Game`. -/
noncomputable def toGame : NatOrdinal.{u} →+o Game.{u} where
  toFun x := Ordinal.toGame <| NatOrdinal.toOrdinal x
  map_zero' := Ordinal.toGame_zero
  map_add' := Ordinal.toGame_nadd
  monotone' _ _ := @Ordinal.toGame_le_iff.2

@[simp]
theorem toGame_lf_iff (a b : NatOrdinal) : Game.LF (toGame a) (toGame b) ↔ a < b :=
  Ordinal.toPGame_lf_iff

@[simp]
theorem toGame_le_iff (a b : NatOrdinal) : toGame a ≤ toGame b ↔ a ≤ b :=
  Ordinal.toPGame_le_iff

@[simp]
theorem toGame_lt_iff (a b : NatOrdinal) : toGame a < toGame b ↔ a < b :=
  Ordinal.toPGame_lt_iff

@[simp]
theorem toGame_eq_iff (a b : NatOrdinal) : toGame a = toGame b ↔ a = b :=
  Ordinal.toGame_eq_iff

theorem toGame_zero : toGame 0 = 0 :=
  Ordinal.toGame_zero

@[simp]
theorem toGame_one : toGame 1 = 1 :=
  Ordinal.toGame_one

@[simp]
theorem toGame_natCast : ∀ n : ℕ, toGame n = n :=
  map_natCast' _ toGame_one

theorem toGame_add : ∀ a b : NatOrdinal, toGame (a + b) = toGame a + toGame b :=
  map_add _

end NatOrdinal
=======
@[simp, norm_cast]
theorem toGame_natCast : ∀ n : ℕ, toGame n = n
  | 0 => Quot.sound (zeroToPGameRelabelling).equiv
  | n + 1 => by
    have : toGame 1 = 1 := Quot.sound oneToPGameRelabelling.equiv
    rw [Nat.cast_add, ← nadd_nat, toGame_nadd, toGame_natCast, Nat.cast_one, this]
    rfl

theorem toPGame_natCast (n : ℕ) : toPGame n ≈ n := by
  rw [PGame.equiv_iff_game_eq, ← toGame, toGame_natCast, quot_natCast]

end Ordinal
>>>>>>> 6be3e571
<|MERGE_RESOLUTION|>--- conflicted
+++ resolved
@@ -235,86 +235,6 @@
 theorem toGame_nmul (a b : Ordinal) : toGame (a ⨳ b) = ⟦a.toPGame * b.toPGame⟧ :=
   Quot.sound (toPGame_nmul a b)
 
-<<<<<<< HEAD
-@[simp]
-theorem toGame_natCast : ∀ n : ℕ, toGame n = n
-  | 0 => Quot.sound (zeroToPGameRelabelling).equiv
-  | n + 1 => by
-    rw [Nat.cast_add, ← nadd_nat, toGame_nadd, toGame_natCast, Nat.cast_one, toGame_one]
-    rfl
-
-theorem toPGame_natCast (n : ℕ) : toPGame n ≈ n := by
-  rw [PGame.equiv_iff_game_eq, ← toGame_def, toGame_natCast, quot_natCast]
-
-end Ordinal
-
-namespace NatOrdinal
-
-/-- Casts an ordinal with natural operations into its corresponding `PGame`. -/
-noncomputable def toPGame : NatOrdinal.{u} ↪o PGame.{u} where
-  toFun x := x.toOrdinal.toPGame
-  inj' := Ordinal.toPGame_injective
-  map_rel_iff' := @Ordinal.toPGame_le_iff
-
-@[simp]
-theorem toPGame_lf_iff (a b : NatOrdinal) : toPGame a ⧏ toPGame b ↔ a < b :=
-  Ordinal.toPGame_lf_iff
-
-theorem toPGame_le_iff (a b : NatOrdinal) : toPGame a ≤ toPGame b ↔ a ≤ b :=
-  Ordinal.toPGame_le_iff
-
-theorem toPGame_lt_iff (a b : NatOrdinal) : toPGame a < toPGame b ↔ a < b :=
-  Ordinal.toPGame_lt_iff
-
-@[simp]
-theorem toPGame_equiv_iff (a b : NatOrdinal) : toPGame a ≈ toPGame b ↔ a = b :=
-  Ordinal.toPGame_equiv_iff
-
-theorem toPGame_eq_iff (a b : NatOrdinal) : toPGame a = toPGame b ↔ a = b :=
-  Ordinal.toPGame_eq_iff
-
-theorem toPGame_injective : Function.Injective toPGame :=
-  Ordinal.toPGame_injective
-
-/-- Casts an ordinal with natural operations into its corresponding `Game`. -/
-noncomputable def toGame : NatOrdinal.{u} →+o Game.{u} where
-  toFun x := Ordinal.toGame <| NatOrdinal.toOrdinal x
-  map_zero' := Ordinal.toGame_zero
-  map_add' := Ordinal.toGame_nadd
-  monotone' _ _ := @Ordinal.toGame_le_iff.2
-
-@[simp]
-theorem toGame_lf_iff (a b : NatOrdinal) : Game.LF (toGame a) (toGame b) ↔ a < b :=
-  Ordinal.toPGame_lf_iff
-
-@[simp]
-theorem toGame_le_iff (a b : NatOrdinal) : toGame a ≤ toGame b ↔ a ≤ b :=
-  Ordinal.toPGame_le_iff
-
-@[simp]
-theorem toGame_lt_iff (a b : NatOrdinal) : toGame a < toGame b ↔ a < b :=
-  Ordinal.toPGame_lt_iff
-
-@[simp]
-theorem toGame_eq_iff (a b : NatOrdinal) : toGame a = toGame b ↔ a = b :=
-  Ordinal.toGame_eq_iff
-
-theorem toGame_zero : toGame 0 = 0 :=
-  Ordinal.toGame_zero
-
-@[simp]
-theorem toGame_one : toGame 1 = 1 :=
-  Ordinal.toGame_one
-
-@[simp]
-theorem toGame_natCast : ∀ n : ℕ, toGame n = n :=
-  map_natCast' _ toGame_one
-
-theorem toGame_add : ∀ a b : NatOrdinal, toGame (a + b) = toGame a + toGame b :=
-  map_add _
-
-end NatOrdinal
-=======
 @[simp, norm_cast]
 theorem toGame_natCast : ∀ n : ℕ, toGame n = n
   | 0 => Quot.sound (zeroToPGameRelabelling).equiv
@@ -327,4 +247,70 @@
   rw [PGame.equiv_iff_game_eq, ← toGame, toGame_natCast, quot_natCast]
 
 end Ordinal
->>>>>>> 6be3e571
+
+namespace NatOrdinal
+
+/-- Casts an ordinal with natural operations into its corresponding `PGame`. -/
+noncomputable def toPGame : NatOrdinal.{u} ↪o PGame.{u} where
+  toFun x := x.toOrdinal.toPGame
+  inj' := Ordinal.toPGame_injective
+  map_rel_iff' := @Ordinal.toPGame_le_iff
+
+@[simp]
+theorem toPGame_lf_iff (a b : NatOrdinal) : toPGame a ⧏ toPGame b ↔ a < b :=
+  Ordinal.toPGame_lf_iff
+
+theorem toPGame_le_iff (a b : NatOrdinal) : toPGame a ≤ toPGame b ↔ a ≤ b :=
+  Ordinal.toPGame_le_iff
+
+theorem toPGame_lt_iff (a b : NatOrdinal) : toPGame a < toPGame b ↔ a < b :=
+  Ordinal.toPGame_lt_iff
+
+@[simp]
+theorem toPGame_equiv_iff (a b : NatOrdinal) : toPGame a ≈ toPGame b ↔ a = b :=
+  Ordinal.toPGame_equiv_iff
+
+theorem toPGame_eq_iff (a b : NatOrdinal) : toPGame a = toPGame b ↔ a = b :=
+  Ordinal.toPGame_eq_iff
+
+theorem toPGame_injective : Function.Injective toPGame :=
+  Ordinal.toPGame_injective
+
+/-- Casts an ordinal with natural operations into its corresponding `Game`. -/
+noncomputable def toGame : NatOrdinal.{u} →+o Game.{u} where
+  toFun x := Ordinal.toGame <| NatOrdinal.toOrdinal x
+  map_zero' := Ordinal.toGame_zero
+  map_add' := Ordinal.toGame_nadd
+  monotone' _ _ := @Ordinal.toGame_le_iff.2
+
+@[simp]
+theorem toGame_lf_iff (a b : NatOrdinal) : Game.LF (toGame a) (toGame b) ↔ a < b :=
+  Ordinal.toPGame_lf_iff
+
+@[simp]
+theorem toGame_le_iff (a b : NatOrdinal) : toGame a ≤ toGame b ↔ a ≤ b :=
+  Ordinal.toPGame_le_iff
+
+@[simp]
+theorem toGame_lt_iff (a b : NatOrdinal) : toGame a < toGame b ↔ a < b :=
+  Ordinal.toPGame_lt_iff
+
+@[simp]
+theorem toGame_eq_iff (a b : NatOrdinal) : toGame a = toGame b ↔ a = b :=
+  Ordinal.toGame_eq_iff
+
+theorem toGame_zero : toGame 0 = 0 :=
+  Ordinal.toGame_zero
+
+@[simp]
+theorem toGame_one : toGame 1 = 1 :=
+  Ordinal.toGame_one
+
+@[simp]
+theorem toGame_natCast : ∀ n : ℕ, toGame n = n :=
+  map_natCast' _ toGame_one
+
+theorem toGame_add : ∀ a b : NatOrdinal, toGame (a + b) = toGame a + toGame b :=
+  map_add _
+
+end NatOrdinal