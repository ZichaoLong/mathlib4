--- conflicted
+++ resolved
@@ -386,28 +386,8 @@
         (PGame.add_comm _ _)).sub (PGame.mul_comm _ _))
   termination_by (x, y)
 
-<<<<<<< HEAD
 theorem quot_mul_comm (x y : PGame.{u}) : (⟦x * y⟧ : Game) = ⟦y * x⟧ :=
   Quot.sound (x.mul_comm y).equiv
-#align pgame.quot_mul_comm SetTheory.PGame.quot_mul_comm
-=======
-/-- `x * y` and `y * x` have the same moves. -/
-def mulCommRelabelling (x y : PGame.{u}) : x * y ≡r y * x :=
-  match x, y with
-  | ⟨xl, xr, xL, xR⟩, ⟨yl, yr, yL, yR⟩ => by
-    refine ⟨Equiv.sumCongr (Equiv.prodComm _ _) (Equiv.prodComm _ _),
-      (Equiv.sumComm _ _).trans (Equiv.sumCongr (Equiv.prodComm _ _) (Equiv.prodComm _ _)), ?_, ?_⟩
-      <;>
-    rintro (⟨i, j⟩ | ⟨i, j⟩) <;>
-    { dsimp
-      exact ((addCommRelabelling _ _).trans <|
-        (mulCommRelabelling _ _).addCongr (mulCommRelabelling _ _)).subCongr
-        (mulCommRelabelling _ _) }
-  termination_by (x, y)
-
-theorem quot_mul_comm (x y : PGame.{u}) : (⟦x * y⟧ : Game) = ⟦y * x⟧ :=
-  Quot.sound (mulCommRelabelling x y).equiv
->>>>>>> 4ff819fd
 
 /-- `x * y` is equivalent to `y * x`. -/
 theorem mul_comm_equiv (x y : PGame) : x * y ≈ y * x :=
@@ -430,20 +410,9 @@
 /-- `x * 0` has exactly the same moves as `0`. -/
 protected lemma mul_zero (x : PGame) : x * 0 ≡ 0 := identical_zero _
 
-<<<<<<< HEAD
 /-- `x * 0` is equivalent to `0`. -/
 theorem mul_zero_equiv (x : PGame) : x * 0 ≈ 0 :=
   x.mul_zero.equiv
-#align pgame.mul_zero_equiv SetTheory.PGame.mul_zero_equiv
-=======
-/-- `x * 0` has exactly the same moves as `0`. -/
-def mulZeroRelabelling (x : PGame) : x * 0 ≡r 0 :=
-  Relabelling.isEmpty _
-
-/-- `x * 0` is equivalent to `0`. -/
-theorem mul_zero_equiv (x : PGame) : x * 0 ≈ 0 :=
-  (mulZeroRelabelling x).equiv
->>>>>>> 4ff819fd
 
 @[simp]
 theorem quot_mul_zero (x : PGame) : (⟦x * 0⟧ : Game) = ⟦0⟧ :=
@@ -452,47 +421,14 @@
 /-- `0 * x` has exactly the same moves as `0`. -/
 protected lemma zero_mul (x : PGame) : 0 * x ≡ 0 := identical_zero _
 
-<<<<<<< HEAD
 /-- `0 * x` is equivalent to `0`. -/
 theorem zero_mul_equiv (x : PGame) : 0 * x ≈ 0 :=
   x.zero_mul.equiv
-#align pgame.zero_mul_equiv SetTheory.PGame.zero_mul_equiv
-=======
-/-- `0 * x` has exactly the same moves as `0`. -/
-def zeroMulRelabelling (x : PGame) : 0 * x ≡r 0 :=
-  Relabelling.isEmpty _
-
-/-- `0 * x` is equivalent to `0`. -/
-theorem zero_mul_equiv (x : PGame) : 0 * x ≈ 0 :=
-  (zeroMulRelabelling x).equiv
->>>>>>> 4ff819fd
 
 @[simp]
 theorem quot_zero_mul (x : PGame) : (⟦0 * x⟧ : Game) = ⟦0⟧ :=
   @Quotient.sound _ _ (0 * x) _ x.zero_mul_equiv
 
-<<<<<<< HEAD
-=======
-/-- `-x * y` and `-(x * y)` have the same moves. -/
-def negMulRelabelling (x y : PGame.{u}) : -x * y ≡r -(x * y) :=
-  match x, y with
-  | ⟨xl, xr, xL, xR⟩, ⟨yl, yr, yL, yR⟩ => by
-      refine ⟨Equiv.sumComm _ _, Equiv.sumComm _ _, ?_, ?_⟩ <;>
-      rintro (⟨i, j⟩ | ⟨i, j⟩) <;>
-      · dsimp
-        apply ((negAddRelabelling _ _).trans _).symm
-        apply ((negAddRelabelling _ _).trans (Relabelling.addCongr _ _)).subCongr
-        -- Porting note: we used to just do `<;> exact (negMulRelabelling _ _).symm` from here.
-        · exact (negMulRelabelling _ _).symm
-        · exact (negMulRelabelling _ _).symm
-        -- Porting note: not sure what has gone wrong here.
-        -- The goal is hideous here, and the `exact` doesn't work,
-        -- but if we just `change` it to look like the mathlib3 goal then we're fine!?
-        change -(mk xl xr xL xR * _) ≡r _
-        exact (negMulRelabelling _ _).symm
-  termination_by (x, y)
-
->>>>>>> 4ff819fd
 /-- `x * -y` and `-(x * y)` have the same moves. -/
 lemma mul_neg (x y : PGame) : x * -y = -(x * y) :=
   match x, y with
@@ -528,25 +464,11 @@
 
 @[simp]
 theorem quot_neg_mul (x y : PGame) : (⟦-x * y⟧ : Game) = -⟦x * y⟧ :=
-<<<<<<< HEAD
   Quot.sound (x.neg_mul y).equiv
-#align pgame.quot_neg_mul SetTheory.PGame.quot_neg_mul
 
 @[simp]
 theorem quot_mul_neg (x y : PGame) : ⟦x * -y⟧ = (-⟦x * y⟧ : Game) :=
   Quot.sound (x.mul_neg y ▸ Setoid.refl _) -- Porting note: was `of_eq (x.mul_neg y)`
-#align pgame.quot_mul_neg SetTheory.PGame.quot_mul_neg
-=======
-  Quot.sound (negMulRelabelling x y).equiv
-
-/-- `x * -y` and `-(x * y)` have the same moves. -/
-def mulNegRelabelling (x y : PGame) : x * -y ≡r -(x * y) :=
-  (mulCommRelabelling x _).trans <| (negMulRelabelling _ x).trans (mulCommRelabelling y x).negCongr
-
-@[simp]
-theorem quot_mul_neg (x y : PGame) : ⟦x * -y⟧ = (-⟦x * y⟧ : Game) :=
-  Quot.sound (mulNegRelabelling x y).equiv
->>>>>>> 4ff819fd
 
 theorem quot_neg_mul_neg (x y : PGame) : ⟦-x * -y⟧ = (⟦x * y⟧ : Game) := by simp
 
@@ -669,26 +591,6 @@
   change (⟦(y + -z) * x⟧ : Game) = ⟦y * x⟧ + -⟦z * x⟧
   rw [quot_right_distrib, quot_neg_mul]
 
-<<<<<<< HEAD
-=======
-/-- `x * 1` has the same moves as `x`. -/
-def mulOneRelabelling : ∀ x : PGame.{u}, x * 1 ≡r x
-  | ⟨xl, xr, xL, xR⟩ => by
-    -- Porting note: the next four lines were just `unfold has_one.one,`
-    show _ * One.one ≡r _
-    unfold One.one
-    unfold instOnePGame
-    change mk _ _ _ _ * mk _ _ _ _ ≡r _
-    refine ⟨(Equiv.sumEmpty _ _).trans (Equiv.prodPUnit _),
-      (Equiv.emptySum _ _).trans (Equiv.prodPUnit _), ?_, ?_⟩ <;>
-    (try rintro (⟨i, ⟨⟩⟩ | ⟨i, ⟨⟩⟩)) <;>
-    { dsimp
-      apply (Relabelling.subCongr (Relabelling.refl _) (mulZeroRelabelling _)).trans
-      rw [sub_zero_eq_add_zero]
-      exact (addZeroRelabelling _).trans <|
-        (((mulOneRelabelling _).addCongr (mulZeroRelabelling _)).trans <| addZeroRelabelling _) }
-
->>>>>>> 4ff819fd
 /-- `1 * x` has the same moves as `x`. -/
 protected lemma one_mul : ∀ (x : PGame), 1 * x ≡ x
   | ⟨xl, xr, xL, xR⟩ => by
@@ -703,31 +605,15 @@
 
 @[simp]
 theorem quot_mul_one (x : PGame) : (⟦x * 1⟧ : Game) = ⟦x⟧ :=
-<<<<<<< HEAD
   Quot.sound x.mul_one.equiv
-#align pgame.quot_mul_one SetTheory.PGame.quot_mul_one
-=======
-  Quot.sound <| PGame.Relabelling.equiv <| mulOneRelabelling x
->>>>>>> 4ff819fd
 
 /-- `x * 1` is equivalent to `x`. -/
 theorem mul_one_equiv (x : PGame) : x * 1 ≈ x :=
   Quotient.exact <| quot_mul_one x
 
-<<<<<<< HEAD
 @[simp]
 theorem quot_one_mul (x : PGame) : (⟦1 * x⟧ : Game) = ⟦x⟧ :=
   Quot.sound x.one_mul.equiv
-#align pgame.quot_one_mul SetTheory.PGame.quot_one_mul
-=======
-/-- `1 * x` has the same moves as `x`. -/
-def oneMulRelabelling (x : PGame) : 1 * x ≡r x :=
-  (mulCommRelabelling 1 x).trans <| mulOneRelabelling x
-
-@[simp]
-theorem quot_one_mul (x : PGame) : (⟦1 * x⟧ : Game) = ⟦x⟧ :=
-  Quot.sound <| PGame.Relabelling.equiv <| oneMulRelabelling x
->>>>>>> 4ff819fd
 
 /-- `1 * x` is equivalent to `x`. -/
 theorem one_mul_equiv (x : PGame) : 1 * x ≈ x :=
@@ -1011,26 +897,6 @@
     convert lf_mk _ _ InvTy.zero
     rfl
 
-<<<<<<< HEAD
-theorem inv'_zero_equiv : inv' 0 ≈ 1 :=
-  inv'_zero.equiv
-#align pgame.inv'_zero_equiv SetTheory.PGame.inv'_zero_equiv
-=======
-/-- `inv' 0` has exactly the same moves as `1`. -/
-def inv'Zero : inv' 0 ≡r 1 := by
-  change mk _ _ _ _ ≡r 1
-  refine ⟨?_, ?_, fun i => ?_, IsEmpty.elim ?_⟩
-  · apply Equiv.equivPUnit (InvTy _ _ _)
-  · apply Equiv.equivPEmpty (InvTy _ _ _)
-  · -- Porting note: had to add `rfl`, because `simp` only uses the built-in `rfl`.
-    simp; rfl
-  · dsimp
-    infer_instance
-
-theorem inv'_zero_equiv : inv' 0 ≈ 1 :=
-  inv'Zero.equiv
->>>>>>> 4ff819fd
-
 /-- `inv' 1` has exactly the same moves as `1`. -/
 lemma inv'_one : inv' 1 ≡ 1 := by
   rw [Identical.ext_iff]
@@ -1038,27 +904,8 @@
   · simp [memₗ_def, inv']
   · simp [memᵣ_def, inv']
 
-<<<<<<< HEAD
 theorem inv'_one_equiv : inv' 1 ≈ 1 :=
   inv'_one.equiv
-#align pgame.inv'_one_equiv SetTheory.PGame.inv'_one_equiv
-=======
-/-- `inv' 1` has exactly the same moves as `1`. -/
-def inv'One : inv' 1 ≡r (1 : PGame.{u}) := by
-  change Relabelling (mk _ _ _ _) 1
-  have : IsEmpty { _i : PUnit.{u + 1} // (0 : PGame.{u}) < 0 } := by
-    rw [lt_self_iff_false]
-    infer_instance
-  refine ⟨?_, ?_, fun i => ?_, IsEmpty.elim ?_⟩ <;> dsimp
-  · apply Equiv.equivPUnit
-  · apply Equiv.equivOfIsEmpty
-  · -- Porting note: had to add `rfl`, because `simp` only uses the built-in `rfl`.
-    simp; rfl
-  · infer_instance
-
-theorem inv'_one_equiv : inv' 1 ≈ 1 :=
-  inv'One.equiv
->>>>>>> 4ff819fd
 
 /-- The inverse of a pre-game in terms of the inverse on positive pre-games. -/
 noncomputable instance : Inv PGame :=
@@ -1084,19 +931,8 @@
   rw [inv_eq_of_pos PGame.zero_lt_one]
   exact inv'_one
 
-<<<<<<< HEAD
 theorem inv_one_equiv : (1⁻¹ : PGame) ≈ 1 :=
   inv_one.equiv
-#align pgame.inv_one_equiv SetTheory.PGame.inv_one_equiv
-=======
-/-- `1⁻¹` has exactly the same moves as `1`. -/
-def invOne : 1⁻¹ ≡r 1 := by
-  rw [inv_eq_of_pos PGame.zero_lt_one]
-  exact inv'One
-
-theorem inv_one_equiv : (1⁻¹ : PGame) ≈ 1 :=
-  invOne.equiv
->>>>>>> 4ff819fd
 
 end PGame
 
