/-
Copyright (c) 2018 Mario Carneiro. All rights reserved.
Released under Apache 2.0 license as described in the file LICENSE.
Authors: Mario Carneiro
-/
import Mathlib.Data.Set.Lattice
import Mathlib.Logic.Small.Basic
import Mathlib.Logic.Function.OfArity
import Mathlib.Order.WellFounded

/-!
# A model of ZFC

In this file, we model Zermelo-Fraenkel set theory (+ Choice) using Lean's underlying type theory.
We do this in four main steps:
* Define pre-sets inductively.
* Define extensional equivalence on pre-sets and give it a `setoid` instance.
* Define ZFC sets by quotienting pre-sets by extensional equivalence.
* Define classes as sets of ZFC sets.
Then the rest is usual set theory.

## The model

* `PSet`: Pre-set. A pre-set is inductively defined by its indexing type and its members, which are
  themselves pre-sets.
* `ZFSet`: ZFC set. Defined as `PSet` quotiented by `PSet.Equiv`, the extensional equivalence.
* `Class`: Class. Defined as `Set ZFSet`.
* `ZFSet.choice`: Axiom of choice. Proved from Lean's axiom of choice.

## Other definitions

* `PSet.Type`: Underlying type of a pre-set.
* `PSet.Func`: Underlying family of pre-sets of a pre-set.
* `PSet.Equiv`: Extensional equivalence of pre-sets. Defined inductively.
* `PSet.omega`, `ZFSet.omega`: The von Neumann ordinal `ω` as a `PSet`, as a `Set`.
* `PSet.Arity.Equiv`: Extensional equivalence of `n`-ary `PSet`-valued functions. Extension of
  `PSet.Equiv`.
* `PSet.Resp`: Collection of `n`-ary `PSet`-valued functions that respect extensional equivalence.
* `PSet.eval`: Turns a `PSet`-valued function that respect extensional equivalence into a
  `ZFSet`-valued function.
* `Classical.allDefinable`: All functions are classically definable.
* `ZFSet.IsFunc` : Predicate that a ZFC set is a subset of `x × y` that can be considered as a ZFC
  function `x → y`. That is, each member of `x` is related by the ZFC set to exactly one member of
  `y`.
* `ZFSet.funs`: ZFC set of ZFC functions `x → y`.
* `ZFSet.Hereditarily p x`: Predicate that every set in the transitive closure of `x` has property
  `p`.
* `Class.iota`: Definite description operator.

## Notes

To avoid confusion between the Lean `Set` and the ZFC `Set`, docstrings in this file refer to them
respectively as "`Set`" and "ZFC set".

## TODO

Prove `ZFSet.mapDefinableAux` computably.
-/


universe u v

open Function (OfArity)

/-- The type of pre-sets in universe `u`. A pre-set
  is a family of pre-sets indexed by a type in `Type u`.
  The ZFC universe is defined as a quotient of this
  to ensure extensionality. -/
inductive PSet : Type (u + 1)
  | mk (α : Type u) (A : α → PSet) : PSet

namespace PSet

/-- The underlying type of a pre-set -/
def «Type» : PSet → Type u
  | ⟨α, _⟩ => α

/-- The underlying pre-set family of a pre-set -/
def Func : ∀ x : PSet, x.Type → PSet
  | ⟨_, A⟩ => A

@[simp]
theorem mk_type (α A) : «Type» ⟨α, A⟩ = α :=
  rfl

@[simp]
theorem mk_func (α A) : Func ⟨α, A⟩ = A :=
  rfl

@[simp]
theorem eta : ∀ x : PSet, mk x.Type x.Func = x
  | ⟨_, _⟩ => rfl

/-- Two pre-sets are extensionally equivalent if every element of the first family is extensionally
equivalent to some element of the second family and vice-versa. -/
def Equiv : PSet → PSet → Prop
  | ⟨_, A⟩, ⟨_, B⟩ => (∀ a, ∃ b, Equiv (A a) (B b)) ∧ (∀ b, ∃ a, Equiv (A a) (B b))

theorem equiv_iff :
    ∀ {x y : PSet},
      Equiv x y ↔ (∀ i, ∃ j, Equiv (x.Func i) (y.Func j)) ∧ ∀ j, ∃ i, Equiv (x.Func i) (y.Func j)
  | ⟨_, _⟩, ⟨_, _⟩ => Iff.rfl

theorem Equiv.exists_left {x y : PSet} (h : Equiv x y) : ∀ i, ∃ j, Equiv (x.Func i) (y.Func j) :=
  (equiv_iff.1 h).1

theorem Equiv.exists_right {x y : PSet} (h : Equiv x y) : ∀ j, ∃ i, Equiv (x.Func i) (y.Func j) :=
  (equiv_iff.1 h).2

@[refl]
protected theorem Equiv.refl : ∀ x, Equiv x x
  | ⟨_, _⟩ => ⟨fun a => ⟨a, Equiv.refl _⟩, fun a => ⟨a, Equiv.refl _⟩⟩

protected theorem Equiv.rfl {x} : Equiv x x :=
  Equiv.refl x

protected theorem Equiv.euc : ∀ {x y z}, Equiv x y → Equiv z y → Equiv x z
  | ⟨_, _⟩, ⟨_, _⟩, ⟨_, _⟩, ⟨αβ, βα⟩, ⟨γβ, βγ⟩ =>
    ⟨ fun a =>
        let ⟨b, ab⟩ := αβ a
        let ⟨c, bc⟩ := βγ b
        ⟨c, Equiv.euc ab bc⟩,
      fun c =>
        let ⟨b, cb⟩ := γβ c
        let ⟨a, ba⟩ := βα b
        ⟨a, Equiv.euc ba cb⟩ ⟩

@[symm]
protected theorem Equiv.symm {x y} : Equiv x y → Equiv y x :=
  (Equiv.refl y).euc

protected theorem Equiv.comm {x y} : Equiv x y ↔ Equiv y x :=
  ⟨Equiv.symm, Equiv.symm⟩

@[trans]
protected theorem Equiv.trans {x y z} (h1 : Equiv x y) (h2 : Equiv y z) : Equiv x z :=
  h1.euc h2.symm

protected theorem equiv_of_isEmpty (x y : PSet) [IsEmpty x.Type] [IsEmpty y.Type] : Equiv x y :=
  equiv_iff.2 <| by simp

instance setoid : Setoid PSet :=
  ⟨PSet.Equiv, Equiv.refl, Equiv.symm, Equiv.trans⟩

instance : IsEquiv PSet Equiv where
  refl := .refl
  symm _ _ := .symm
  trans _ _ _ := .trans

/-- A pre-set is a subset of another pre-set if every element of the first family is extensionally
equivalent to some element of the second family. -/
protected def Subset (x y : PSet) : Prop :=
  ∀ a, ∃ b, Equiv (x.Func a) (y.Func b)

instance : HasSubset PSet :=
  ⟨PSet.Subset⟩

instance : IsRefl PSet (· ⊆ ·) :=
  ⟨fun _ a => ⟨a, Equiv.refl _⟩⟩

instance : IsTrans PSet (· ⊆ ·) :=
  ⟨fun x y z hxy hyz a => by
    cases' hxy a with b hb
    cases' hyz b with c hc
    exact ⟨c, hb.trans hc⟩⟩

theorem Equiv.ext : ∀ x y : PSet, Equiv x y ↔ x ⊆ y ∧ y ⊆ x
  | ⟨_, _⟩, ⟨_, _⟩ =>
    ⟨fun ⟨αβ, βα⟩ =>
      ⟨αβ, fun b =>
        let ⟨a, h⟩ := βα b
        ⟨a, Equiv.symm h⟩⟩,
      fun ⟨αβ, βα⟩ =>
      ⟨αβ, fun b =>
        let ⟨a, h⟩ := βα b
        ⟨a, Equiv.symm h⟩⟩⟩

theorem Subset.congr_left : ∀ {x y z : PSet}, Equiv x y → (x ⊆ z ↔ y ⊆ z)
  | ⟨_, _⟩, ⟨_, _⟩, ⟨_, _⟩, ⟨αβ, βα⟩ =>
    ⟨fun αγ b =>
      let ⟨a, ba⟩ := βα b
      let ⟨c, ac⟩ := αγ a
      ⟨c, (Equiv.symm ba).trans ac⟩,
      fun βγ a =>
      let ⟨b, ab⟩ := αβ a
      let ⟨c, bc⟩ := βγ b
      ⟨c, Equiv.trans ab bc⟩⟩

theorem Subset.congr_right : ∀ {x y z : PSet}, Equiv x y → (z ⊆ x ↔ z ⊆ y)
  | ⟨_, _⟩, ⟨_, _⟩, ⟨_, _⟩, ⟨αβ, βα⟩ =>
    ⟨fun γα c =>
      let ⟨a, ca⟩ := γα c
      let ⟨b, ab⟩ := αβ a
      ⟨b, ca.trans ab⟩,
      fun γβ c =>
      let ⟨b, cb⟩ := γβ c
      let ⟨a, ab⟩ := βα b
      ⟨a, cb.trans (Equiv.symm ab)⟩⟩

/-- `x ∈ y` as pre-sets if `x` is extensionally equivalent to a member of the family `y`. -/
protected def Mem (y x : PSet.{u}) : Prop :=
  ∃ b, Equiv x (y.Func b)

instance : Membership PSet PSet :=
  ⟨PSet.Mem⟩

theorem Mem.mk {α : Type u} (A : α → PSet) (a : α) : A a ∈ mk α A :=
  ⟨a, Equiv.refl (A a)⟩

theorem func_mem (x : PSet) (i : x.Type) : x.Func i ∈ x := by
  cases x
  apply Mem.mk

theorem Mem.ext : ∀ {x y : PSet.{u}}, (∀ w : PSet.{u}, w ∈ x ↔ w ∈ y) → Equiv x y
  | ⟨_, A⟩, ⟨_, B⟩, h =>
    ⟨fun a => (h (A a)).1 (Mem.mk A a), fun b =>
      let ⟨a, ha⟩ := (h (B b)).2 (Mem.mk B b)
      ⟨a, ha.symm⟩⟩

theorem Mem.congr_right : ∀ {x y : PSet.{u}}, Equiv x y → ∀ {w : PSet.{u}}, w ∈ x ↔ w ∈ y
  | ⟨_, _⟩, ⟨_, _⟩, ⟨αβ, βα⟩, _ =>
    ⟨fun ⟨a, ha⟩ =>
      let ⟨b, hb⟩ := αβ a
      ⟨b, ha.trans hb⟩,
      fun ⟨b, hb⟩ =>
      let ⟨a, ha⟩ := βα b
      ⟨a, hb.euc ha⟩⟩

theorem equiv_iff_mem {x y : PSet.{u}} : Equiv x y ↔ ∀ {w : PSet.{u}}, w ∈ x ↔ w ∈ y :=
  ⟨Mem.congr_right,
    match x, y with
    | ⟨_, A⟩, ⟨_, B⟩ => fun h =>
      ⟨fun a => h.1 (Mem.mk A a), fun b =>
        let ⟨a, h⟩ := h.2 (Mem.mk B b)
        ⟨a, h.symm⟩⟩⟩

theorem Mem.congr_left : ∀ {x y : PSet.{u}}, Equiv x y → ∀ {w : PSet.{u}}, x ∈ w ↔ y ∈ w
  | _, _, h, ⟨_, _⟩ => ⟨fun ⟨a, ha⟩ => ⟨a, h.symm.trans ha⟩, fun ⟨a, ha⟩ => ⟨a, h.trans ha⟩⟩

theorem mem_of_subset {x y z : PSet} : x ⊆ y → z ∈ x → z ∈ y
  | h₁, ⟨a, h₂⟩ => (h₁ a).elim fun b h₃ => ⟨b, h₂.trans h₃⟩

theorem subset_iff {x y : PSet} : x ⊆ y ↔ ∀ ⦃z⦄, z ∈ x → z ∈ y :=
  ⟨fun h _ => mem_of_subset h, fun h a => h (Mem.mk _ a)⟩

private theorem mem_wf_aux : ∀ {x y : PSet.{u}}, Equiv x y → Acc (· ∈ ·) y
  | ⟨α, A⟩, ⟨β, B⟩, H =>
    ⟨_, by
      rintro ⟨γ, C⟩ ⟨b, hc⟩
      cases' H.exists_right b with a ha
      have H := ha.trans hc.symm
      rw [mk_func] at H
      exact mem_wf_aux H⟩

theorem mem_wf : @WellFounded PSet (· ∈ ·) :=
  ⟨fun x => mem_wf_aux <| Equiv.refl x⟩

instance : WellFoundedRelation PSet :=
  ⟨_, mem_wf⟩

instance : IsAsymm PSet (· ∈ ·) :=
  mem_wf.isAsymm

instance : IsIrrefl PSet (· ∈ ·) :=
  mem_wf.isIrrefl

theorem mem_asymm {x y : PSet} : x ∈ y → y ∉ x :=
  asymm (r := (· ∈ ·))

theorem mem_irrefl (x : PSet) : x ∉ x :=
  irrefl (r := (· ∈ ·)) x

/-- Convert a pre-set to a `Set` of pre-sets. -/
def toSet (u : PSet.{u}) : Set PSet.{u} :=
  { x | x ∈ u }

@[simp]
theorem mem_toSet (a u : PSet.{u}) : a ∈ u.toSet ↔ a ∈ u :=
  Iff.rfl

/-- A nonempty set is one that contains some element. -/
protected def Nonempty (u : PSet) : Prop :=
  u.toSet.Nonempty

theorem nonempty_def (u : PSet) : u.Nonempty ↔ ∃ x, x ∈ u :=
  Iff.rfl

theorem nonempty_of_mem {x u : PSet} (h : x ∈ u) : u.Nonempty :=
  ⟨x, h⟩

@[simp]
theorem nonempty_toSet_iff {u : PSet} : u.toSet.Nonempty ↔ u.Nonempty :=
  Iff.rfl

theorem nonempty_type_iff_nonempty {x : PSet} : Nonempty x.Type ↔ PSet.Nonempty x :=
  ⟨fun ⟨i⟩ => ⟨_, func_mem _ i⟩, fun ⟨_, j, _⟩ => ⟨j⟩⟩

theorem nonempty_of_nonempty_type (x : PSet) [h : Nonempty x.Type] : PSet.Nonempty x :=
  nonempty_type_iff_nonempty.1 h

/-- Two pre-sets are equivalent iff they have the same members. -/
theorem Equiv.eq {x y : PSet} : Equiv x y ↔ toSet x = toSet y :=
  equiv_iff_mem.trans Set.ext_iff.symm

instance : Coe PSet (Set PSet) :=
  ⟨toSet⟩

/-- The empty pre-set -/
protected def empty : PSet :=
  ⟨_, PEmpty.elim⟩

instance : EmptyCollection PSet :=
  ⟨PSet.empty⟩

instance : Inhabited PSet :=
  ⟨∅⟩

instance : IsEmpty («Type» ∅) :=
  ⟨PEmpty.elim⟩

@[simp]
theorem not_mem_empty (x : PSet.{u}) : x ∉ (∅ : PSet.{u}) :=
  IsEmpty.exists_iff.1

@[simp]
theorem toSet_empty : toSet ∅ = ∅ := by simp [toSet]

@[simp]
theorem empty_subset (x : PSet.{u}) : (∅ : PSet) ⊆ x := fun x => x.elim

@[simp]
theorem not_nonempty_empty : ¬PSet.Nonempty ∅ := by simp [PSet.Nonempty]

protected theorem equiv_empty (x : PSet) [IsEmpty x.Type] : Equiv x ∅ :=
  PSet.equiv_of_isEmpty x _

/-- Insert an element into a pre-set -/
protected def insert (x y : PSet) : PSet :=
  ⟨Option y.Type, fun o => Option.casesOn o x y.Func⟩

instance : Insert PSet PSet :=
  ⟨PSet.insert⟩

instance : Singleton PSet PSet :=
  ⟨fun s => insert s ∅⟩

instance : LawfulSingleton PSet PSet :=
  ⟨fun _ => rfl⟩

instance (x y : PSet) : Inhabited (insert x y).Type :=
  inferInstanceAs (Inhabited <| Option y.Type)

@[simp]
theorem mem_insert_iff : ∀ {x y z : PSet.{u}}, x ∈ insert y z ↔ Equiv x y ∨ x ∈ z
  | x, y, ⟨α, A⟩ =>
    show (x ∈ PSet.mk (Option α) fun o => Option.rec y A o) ↔ Equiv x y ∨ x ∈ PSet.mk α A from
      ⟨fun m =>
        match m with
        | ⟨some a, ha⟩ => Or.inr ⟨a, ha⟩
        | ⟨none, h⟩ => Or.inl h,
        fun m =>
        match m with
        | Or.inr ⟨a, ha⟩ => ⟨some a, ha⟩
        | Or.inl h => ⟨none, h⟩⟩

theorem mem_insert (x y : PSet) : x ∈ insert x y :=
  mem_insert_iff.2 <| Or.inl Equiv.rfl

theorem mem_insert_of_mem {y z : PSet} (x) (h : z ∈ y) : z ∈ insert x y :=
  mem_insert_iff.2 <| Or.inr h

@[simp]
theorem mem_singleton {x y : PSet} : x ∈ ({y} : PSet) ↔ Equiv x y :=
  mem_insert_iff.trans
    ⟨fun o => Or.rec (fun h => h) (fun n => absurd n (not_mem_empty _)) o, Or.inl⟩

theorem mem_pair {x y z : PSet} : x ∈ ({y, z} : PSet) ↔ Equiv x y ∨ Equiv x z := by
  simp

/-- The n-th von Neumann ordinal -/
def ofNat : ℕ → PSet
  | 0 => ∅
  | n + 1 => insert (ofNat n) (ofNat n)

/-- The von Neumann ordinal ω -/
def omega : PSet :=
  ⟨ULift ℕ, fun n => ofNat n.down⟩

/-- The pre-set separation operation `{x ∈ a | p x}` -/
protected def sep (p : PSet → Prop) (x : PSet) : PSet :=
  ⟨{ a // p (x.Func a) }, fun y => x.Func y.1⟩

instance : Sep PSet PSet :=
  ⟨PSet.sep⟩

theorem mem_sep {p : PSet → Prop} (H : ∀ x y, Equiv x y → p x → p y) :
    ∀ {x y : PSet}, y ∈ PSet.sep p x ↔ y ∈ x ∧ p y
  | ⟨_, _⟩, _ =>
    ⟨fun ⟨⟨a, pa⟩, h⟩ => ⟨⟨a, h⟩, H _ _ h.symm pa⟩, fun ⟨⟨a, h⟩, pa⟩ =>
      ⟨⟨a, H _ _ h pa⟩, h⟩⟩

/-- The pre-set powerset operator -/
def powerset (x : PSet) : PSet :=
  ⟨Set x.Type, fun p => ⟨{ a // p a }, fun y => x.Func y.1⟩⟩

@[simp]
theorem mem_powerset : ∀ {x y : PSet}, y ∈ powerset x ↔ y ⊆ x
  | ⟨_, A⟩, ⟨_, B⟩ =>
    ⟨fun ⟨_, e⟩ => (Subset.congr_left e).2 fun ⟨a, _⟩ => ⟨a, Equiv.refl (A a)⟩, fun βα =>
      ⟨{ a | ∃ b, Equiv (B b) (A a) }, fun b =>
        let ⟨a, ba⟩ := βα b
        ⟨⟨a, b, ba⟩, ba⟩,
        fun ⟨_, b, ba⟩ => ⟨b, ba⟩⟩⟩

/-- The pre-set union operator -/
def sUnion (a : PSet) : PSet :=
  ⟨Σx, (a.Func x).Type, fun ⟨x, y⟩ => (a.Func x).Func y⟩

@[inherit_doc]
prefix:110 "⋃₀ " => sUnion

@[simp]
theorem mem_sUnion : ∀ {x y : PSet.{u}}, y ∈ ⋃₀ x ↔ ∃ z ∈ x, y ∈ z
  | ⟨α, A⟩, y =>
    ⟨fun ⟨⟨a, c⟩, (e : Equiv y ((A a).Func c))⟩ =>
      have : Func (A a) c ∈ mk (A a).Type (A a).Func := Mem.mk (A a).Func c
      ⟨_, Mem.mk _ _, (Mem.congr_left e).2 (by rwa [eta] at this)⟩,
      fun ⟨⟨β, B⟩, ⟨a, (e : Equiv (mk β B) (A a))⟩, ⟨b, yb⟩⟩ => by
      rw [← eta (A a)] at e
      exact
        let ⟨βt, _⟩ := e
        let ⟨c, bc⟩ := βt b
        ⟨⟨a, c⟩, yb.trans bc⟩⟩

@[simp]
theorem toSet_sUnion (x : PSet.{u}) : (⋃₀ x).toSet = ⋃₀ (toSet '' x.toSet) := by
  ext
  simp

/-- The image of a function from pre-sets to pre-sets. -/
def image (f : PSet.{u} → PSet.{u}) (x : PSet.{u}) : PSet :=
  ⟨x.Type, f ∘ x.Func⟩

-- Porting note: H arguments made explicit.
theorem mem_image {f : PSet.{u} → PSet.{u}} (H : ∀ x y, Equiv x y → Equiv (f x) (f y)) :
    ∀ {x y : PSet.{u}}, y ∈ image f x ↔ ∃ z ∈ x, Equiv y (f z)
  | ⟨_, A⟩, _ =>
    ⟨fun ⟨a, ya⟩ => ⟨A a, Mem.mk A a, ya⟩, fun ⟨_, ⟨a, za⟩, yz⟩ => ⟨a, yz.trans <| H _ _ za⟩⟩

/-- Universe lift operation -/
protected def Lift : PSet.{u} → PSet.{max u v}
  | ⟨α, A⟩ => ⟨ULift.{v, u} α, fun ⟨x⟩ => PSet.Lift (A x)⟩

-- intended to be used with explicit universe parameters
/-- Embedding of one universe in another -/
@[nolint checkUnivs]
def embed : PSet.{max (u + 1) v} :=
  ⟨ULift.{v, u + 1} PSet, fun ⟨x⟩ => PSet.Lift.{u, max (u + 1) v} x⟩

theorem lift_mem_embed : ∀ x : PSet.{u}, PSet.Lift.{u, max (u + 1) v} x ∈ embed.{u, v} := fun x =>
  ⟨⟨x⟩, Equiv.rfl⟩

/-- Function equivalence is defined so that `f ~ g` iff `∀ x y, x ~ y → f x ~ g y`. This extends to
equivalence of `n`-ary functions. -/
def Arity.Equiv : ∀ {n}, OfArity PSet.{u} PSet.{u} n → OfArity PSet.{u} PSet.{u} n → Prop
  | 0, a, b => PSet.Equiv a b
  | _ + 1, a, b => ∀ x y : PSet, PSet.Equiv x y → Arity.Equiv (a x) (b y)

theorem Arity.equiv_const {a : PSet.{u}} :
    ∀ n, Arity.Equiv (OfArity.const PSet.{u} a n) (OfArity.const PSet.{u} a n)
  | 0 => Equiv.rfl
  | _ + 1 => fun _ _ _ => Arity.equiv_const _

/-- `resp n` is the collection of n-ary functions on `PSet` that respect
  equivalence, i.e. when the inputs are equivalent the output is as well. -/
def Resp (n) :=
  { x : OfArity PSet.{u} PSet.{u} n // Arity.Equiv x x }

instance Resp.inhabited {n} : Inhabited (Resp n) :=
  ⟨⟨OfArity.const _ default _, Arity.equiv_const _⟩⟩

/-- The `n`-ary image of a `(n + 1)`-ary function respecting equivalence as a function respecting
equivalence. -/
def Resp.f {n} (f : Resp (n + 1)) (x : PSet) : Resp n :=
  ⟨f.1 x, f.2 _ _ <| Equiv.refl x⟩

/-- Function equivalence for functions respecting equivalence. See `PSet.Arity.Equiv`. -/
def Resp.Equiv {n} (a b : Resp n) : Prop :=
  Arity.Equiv a.1 b.1

@[refl]
protected theorem Resp.Equiv.refl {n} (a : Resp n) : Resp.Equiv a a :=
  a.2

protected theorem Resp.Equiv.euc :
    ∀ {n} {a b c : Resp n}, Resp.Equiv a b → Resp.Equiv c b → Resp.Equiv a c
  | 0, _, _, _, hab, hcb => PSet.Equiv.euc hab hcb
  | n + 1, a, b, c, hab, hcb => fun x y h =>
    @Resp.Equiv.euc n (a.f x) (b.f y) (c.f y) (hab _ _ h) (hcb _ _ <| PSet.Equiv.refl y)

@[symm]
protected theorem Resp.Equiv.symm {n} {a b : Resp n} : Resp.Equiv a b → Resp.Equiv b a :=
  (Resp.Equiv.refl b).euc

@[trans]
protected theorem Resp.Equiv.trans {n} {x y z : Resp n} (h1 : Resp.Equiv x y)
    (h2 : Resp.Equiv y z) : Resp.Equiv x z :=
  h1.euc h2.symm

instance Resp.setoid {n} : Setoid (Resp n) :=
  ⟨Resp.Equiv, Resp.Equiv.refl, Resp.Equiv.symm, Resp.Equiv.trans⟩

end PSet

/-- The ZFC universe of sets consists of the type of pre-sets,
  quotiented by extensional equivalence. -/
def ZFSet : Type (u + 1) :=
  Quotient PSet.setoid.{u}

namespace PSet

namespace Resp

/-- Helper function for `PSet.eval`. -/
def evalAux :
    ∀ {n},
      { f : Resp n → OfArity ZFSet.{u} ZFSet.{u} n // ∀ a b : Resp n, Resp.Equiv a b → f a = f b }
  | 0 => ⟨fun a => Quotient.mk _ a.1, fun _ _ h => Quotient.sound h⟩
  | n + 1 =>
    let F : Resp (n + 1) → OfArity ZFSet ZFSet (n + 1) := fun a =>
      @Quotient.lift _ _ PSet.setoid (fun x => evalAux.1 (a.f x)) fun _ _ h =>
        evalAux.2 _ _ (a.2 _ _ h)
    ⟨F, fun b c h =>
      funext <|
        (@Quotient.ind _ _ fun q => F b q = F c q) fun z =>
          evalAux.2 (Resp.f b z) (Resp.f c z) (h _ _ (PSet.Equiv.refl z))⟩

/-- An equivalence-respecting function yields an n-ary ZFC set function. -/
def eval (n) : Resp n → OfArity ZFSet.{u} ZFSet.{u} n :=
  evalAux.1

theorem eval_val {n f x} :
    (@eval (n + 1) f : ZFSet → OfArity ZFSet ZFSet n) (Quotient.mk _ x) = eval n (Resp.f f x) :=
  rfl

end Resp

/-- A set function is "definable" if it is the image of some n-ary pre-set
  function. This isn't exactly definability, but is useful as a sufficient
  condition for functions that have a computable image. -/
class inductive Definable (n) : OfArity ZFSet.{u} ZFSet.{u} n → Type (u + 1)
  | mk (f) : Definable n (Resp.eval n f)

attribute [instance] Definable.mk

/-- The evaluation of a function respecting equivalence is definable, by that same function. -/
def Definable.EqMk {n} (f) :
    ∀ {s : OfArity ZFSet.{u} ZFSet.{u} n} (_ : Resp.eval _ f = s), Definable n s
  | _, rfl => ⟨f⟩

/-- Turns a definable function into a function that respects equivalence. -/
def Definable.Resp {n} : ∀ (s : OfArity ZFSet.{u} ZFSet.{u} n) [Definable n s], Resp n
  | _, ⟨f⟩ => f

theorem Definable.eq {n} :
    ∀ (s : OfArity ZFSet.{u} ZFSet.{u} n) [H : Definable n s], (@Definable.Resp n s H).eval _ = s
  | _, ⟨_⟩ => rfl

end PSet

namespace Classical

open PSet

/-- All functions are classically definable. -/
noncomputable def allDefinable : ∀ {n} (F : OfArity ZFSet ZFSet n), Definable n F
  | 0, F =>
    let p := @Quotient.exists_rep PSet _ F
    @Definable.EqMk 0 ⟨choose p, Equiv.rfl⟩ _ (choose_spec p)
  | n + 1, (F : OfArity ZFSet ZFSet (n + 1)) => by
    have I : (x : ZFSet) → Definable n (F x) := fun x => allDefinable (F x)
    refine @Definable.EqMk (n + 1)
      ⟨fun x : PSet => (@Definable.Resp _ _ (I (Quotient.mk _ x))).1, ?_⟩ _ ?_
    · dsimp [Arity.Equiv]
      intro x y h
      rw [@Quotient.sound PSet _ _ _ h]
      exact (Definable.Resp (F (Quotient.mk _ y))).2
    refine funext fun q => Quotient.inductionOn q fun x => ?_
    simp_rw [Resp.eval_val, Resp.f]
    exact @Definable.eq _ (F (Quotient.mk _ x)) (I (Quotient.mk _ x))

end Classical

namespace ZFSet

open PSet

/-- Turns a pre-set into a ZFC set. -/
@[deprecated (since := "2024-09-04")]
def mk : PSet → ZFSet :=
  Quotient.mk''

instance : QuotLike ZFSet PSet PSet.Equiv where
instance : QuotLike.HasQuot ZFSet PSet PSet.Equiv where

@[simp]
theorem mk_eq (x : PSet) : @Eq ZFSet (Quotient.mk _ x) ⟦x⟧ :=
  rfl

@[simp]
theorem mk_out : ∀ x : ZFSet, ⟦x.out⟧ = x :=
  QuotLike.mkQ_out

theorem eq {x y : PSet} : ⟦x⟧' = ⟦y⟧' ↔ Equiv x y :=
  QuotLike.eq

theorem sound {x y : PSet} (h : PSet.Equiv x y) : ⟦x⟧' = ⟦y⟧' :=
  QuotLike.sound h

theorem exact {x y : PSet} : ⟦x⟧' = ⟦y⟧' → PSet.Equiv x y :=
  QuotLike.exact

@[simp]
theorem eval_mk {n f x} :
    (@Resp.eval (n + 1) f : ZFSet → OfArity ZFSet ZFSet n) ⟦x : PSet⟧' = Resp.eval n (Resp.f f x) :=
  rfl

/-- The membership relation for ZFC sets is inherited from the membership relation for pre-sets. -/
protected def Mem : ZFSet → ZFSet → Prop :=
<<<<<<< HEAD
  QuotLike.lift₂ PSet.Mem fun _ _ _ _ hx hy =>
=======
  Quotient.lift₂ (· ∈ ·) fun _ _ _ _ hx hy =>
>>>>>>> 5063953f
    propext ((Mem.congr_left hx).trans (Mem.congr_right hy))

instance : Membership ZFSet ZFSet where
  mem t s := ZFSet.Mem s t

@[simp]
theorem mk_mem_iff {x y : PSet} : ⟦x⟧' ∈ ⟦y⟧' ↔ x ∈ y :=
  Iff.rfl

/-- Convert a ZFC set into a `Set` of ZFC sets -/
def toSet (u : ZFSet.{u}) : Set ZFSet.{u} :=
  { x | x ∈ u }

@[simp]
theorem mem_toSet (a u : ZFSet.{u}) : a ∈ u.toSet ↔ a ∈ u :=
  Iff.rfl

instance small_toSet (x : ZFSet.{u}) : Small.{u} x.toSet :=
  QuotLike.inductionOn x fun a => by
    let f : a.Type → ⟦a⟧'.toSet := fun i => ⟨⟦a.Func i⟧, func_mem a i⟩
    suffices Function.Surjective f by exact small_of_surjective this
    rintro ⟨y, hb⟩
    induction y using QuotLike.inductionOn
    cases' hb with i h
    exact ⟨i, Subtype.coe_injective (QuotLike.sound h.symm)⟩

/-- A nonempty set is one that contains some element. -/
protected def Nonempty (u : ZFSet) : Prop :=
  u.toSet.Nonempty

theorem nonempty_def (u : ZFSet) : u.Nonempty ↔ ∃ x, x ∈ u :=
  Iff.rfl

theorem nonempty_of_mem {x u : ZFSet} (h : x ∈ u) : u.Nonempty :=
  ⟨x, h⟩

@[simp]
theorem nonempty_toSet_iff {u : ZFSet} : u.toSet.Nonempty ↔ u.Nonempty :=
  Iff.rfl

/-- `x ⊆ y` as ZFC sets means that all members of `x` are members of `y`. -/
protected def Subset (x y : ZFSet.{u}) :=
  ∀ ⦃z⦄, z ∈ x → z ∈ y

instance hasSubset : HasSubset ZFSet :=
  ⟨ZFSet.Subset⟩

theorem subset_def {x y : ZFSet.{u}} : x ⊆ y ↔ ∀ ⦃z⦄, z ∈ x → z ∈ y :=
  Iff.rfl

instance : IsRefl ZFSet (· ⊆ ·) :=
  ⟨fun _ _ => id⟩

instance : IsTrans ZFSet (· ⊆ ·) :=
  ⟨fun _ _ _ hxy hyz _ ha => hyz (hxy ha)⟩

@[simp]
theorem subset_iff : ∀ {x y : PSet}, ⟦x⟧' ⊆ ⟦y⟧' ↔ x ⊆ y
  | ⟨_, A⟩, ⟨_, _⟩ =>
    ⟨fun h a => @h ⟦A a⟧ (Mem.mk A a), fun h z =>
      QuotLike.inductionOn z fun _ ⟨a, za⟩ =>
        let ⟨b, ab⟩ := h a
        ⟨b, za.trans ab⟩⟩

@[simp]
theorem toSet_subset_iff {x y : ZFSet} : x.toSet ⊆ y.toSet ↔ x ⊆ y := by
  simp [subset_def, Set.subset_def]

@[ext]
theorem ext {x y : ZFSet.{u}} : (∀ z : ZFSet.{u}, z ∈ x ↔ z ∈ y) → x = y :=
  QuotLike.inductionOn₂ x y fun _ _ h => QuotLike.sound (Mem.ext fun w => h ⟦w⟧)

theorem toSet_injective : Function.Injective toSet := fun _ _ h => ext <| Set.ext_iff.1 h

@[simp]
theorem toSet_inj {x y : ZFSet} : x.toSet = y.toSet ↔ x = y :=
  toSet_injective.eq_iff

instance : IsAntisymm ZFSet (· ⊆ ·) :=
  ⟨fun _ _ hab hba => ext fun c => ⟨@hab c, @hba c⟩⟩

/-- The empty ZFC set -/
protected def empty : ZFSet :=
  ⟦∅⟧

instance : EmptyCollection ZFSet :=
  ⟨ZFSet.empty⟩

instance : Inhabited ZFSet :=
  ⟨∅⟩

@[simp]
theorem not_mem_empty (x) : x ∉ (∅ : ZFSet.{u}) :=
  QuotLike.inductionOn x PSet.not_mem_empty

@[simp]
theorem toSet_empty : toSet ∅ = ∅ := by simp [toSet]

@[simp]
theorem empty_subset (x : ZFSet.{u}) : (∅ : ZFSet) ⊆ x :=
  QuotLike.inductionOn x fun y => subset_iff.2 <| PSet.empty_subset y

@[simp]
theorem not_nonempty_empty : ¬ZFSet.Nonempty ∅ := by simp [ZFSet.Nonempty]

@[simp]
theorem nonempty_mk_iff {x : PSet} : ⟦x⟧'.Nonempty ↔ x.Nonempty := by
  refine ⟨?_, fun ⟨a, h⟩ => ⟨⟦a⟧, h⟩⟩
  rintro ⟨a, h⟩
  induction a using QuotLike.inductionOn
  exact ⟨_, h⟩

theorem eq_empty (x : ZFSet.{u}) : x = ∅ ↔ ∀ y : ZFSet.{u}, y ∉ x := by
  simp [ZFSet.ext_iff]

theorem eq_empty_or_nonempty (u : ZFSet) : u = ∅ ∨ u.Nonempty := by
  rw [eq_empty, ← not_exists]
  apply em'

/-- `Insert x y` is the set `{x} ∪ y` -/
protected def Insert : ZFSet → ZFSet → ZFSet :=
  Resp.eval 2
    ⟨PSet.insert, fun _ _ uv ⟨_, _⟩ ⟨_, _⟩ ⟨αβ, βα⟩ =>
      ⟨fun o =>
        match o with
        | some a =>
          let ⟨b, hb⟩ := αβ a
          ⟨some b, hb⟩
        | none => ⟨none, uv⟩,
        fun o =>
        match o with
        | some b =>
          let ⟨a, ha⟩ := βα b
          ⟨some a, ha⟩
        | none => ⟨none, uv⟩⟩⟩

instance : Insert ZFSet ZFSet :=
  ⟨ZFSet.Insert⟩

instance : Singleton ZFSet ZFSet :=
  ⟨fun x => insert x ∅⟩

instance : LawfulSingleton ZFSet ZFSet :=
  ⟨fun _ => rfl⟩

@[simp]
theorem mem_insert_iff {x y z : ZFSet.{u}} : x ∈ insert y z ↔ x = y ∨ x ∈ z :=
  QuotLike.inductionOn₃ x y z fun _ _ _ => PSet.mem_insert_iff.trans (or_congr_left eq.symm)

theorem mem_insert (x y : ZFSet) : x ∈ insert x y :=
  mem_insert_iff.2 <| Or.inl rfl

theorem mem_insert_of_mem {y z : ZFSet} (x) (h : z ∈ y) : z ∈ insert x y :=
  mem_insert_iff.2 <| Or.inr h

@[simp]
theorem toSet_insert (x y : ZFSet) : (insert x y).toSet = insert x y.toSet := by
  ext
  simp

@[simp]
theorem mem_singleton {x y : ZFSet.{u}} : x ∈ @singleton ZFSet.{u} ZFSet.{u} _ y ↔ x = y :=
  QuotLike.inductionOn₂ x y fun _ _ => PSet.mem_singleton.trans eq.symm

@[simp]
theorem toSet_singleton (x : ZFSet) : ({x} : ZFSet).toSet = {x} := by
  ext
  simp

theorem insert_nonempty (u v : ZFSet) : (insert u v).Nonempty :=
  ⟨u, mem_insert u v⟩

theorem singleton_nonempty (u : ZFSet) : ZFSet.Nonempty {u} :=
  insert_nonempty u ∅

theorem mem_pair {x y z : ZFSet.{u}} : x ∈ ({y, z} : ZFSet) ↔ x = y ∨ x = z := by
  simp

/-- `omega` is the first infinite von Neumann ordinal -/
def omega : ZFSet :=
  ⟦PSet.omega⟧

@[simp]
theorem omega_zero : ∅ ∈ omega :=
  ⟨⟨0⟩, Equiv.rfl⟩

@[simp]
theorem omega_succ {n} : n ∈ omega.{u} → insert n n ∈ omega.{u} :=
  Quotient.inductionOn n fun x ⟨⟨n⟩, h⟩ =>
    ⟨⟨n + 1⟩,
      ZFSet.exact <|
        show insert ⟦x⟧ ⟦x⟧ = insert ⟦ofNat n⟧ ⟦ofNat n⟧ by
          rw [ZFSet.sound h]
          rfl⟩

/-- `{x ∈ a | p x}` is the set of elements in `a` satisfying `p` -/
protected def sep (p : ZFSet → Prop) : ZFSet → ZFSet :=
  Resp.eval 1
    ⟨PSet.sep fun y => p ⟦y⟧, fun ⟨α, A⟩ ⟨β, B⟩ ⟨αβ, βα⟩ =>
      ⟨fun ⟨a, pa⟩ =>
        let ⟨b, hb⟩ := αβ a
        ⟨⟨b, by simpa only [mk_func, ← ZFSet.sound hb]⟩, hb⟩,
        fun ⟨b, pb⟩ =>
        let ⟨a, ha⟩ := βα b
        ⟨⟨a, by simpa only [mk_func, ZFSet.sound ha]⟩, ha⟩⟩⟩

-- Porting note: the { x | p x } notation appears to be disabled in Lean 4.
instance : Sep ZFSet ZFSet :=
  ⟨ZFSet.sep⟩

@[simp]
theorem mem_sep {p : ZFSet.{u} → Prop} {x y : ZFSet.{u}} :
    y ∈ ZFSet.sep p x ↔ y ∈ x ∧ p y :=
  Quotient.inductionOn₂ x y fun _ _ =>
    PSet.mem_sep (p := p ∘ mkQ) fun _ _ h => (Quotient.sound h).subst

@[simp]
theorem toSet_sep (a : ZFSet) (p : ZFSet → Prop) :
    (ZFSet.sep p a).toSet = { x ∈ a.toSet | p x } := by
  ext
  simp

/-- The powerset operation, the collection of subsets of a ZFC set -/
def powerset : ZFSet → ZFSet :=
  Resp.eval 1
    ⟨PSet.powerset, fun ⟨_, A⟩ ⟨_, B⟩ ⟨αβ, βα⟩ =>
      ⟨fun p =>
        ⟨{ b | ∃ a, p a ∧ Equiv (A a) (B b) }, fun ⟨a, pa⟩ =>
          let ⟨b, ab⟩ := αβ a
          ⟨⟨b, a, pa, ab⟩, ab⟩,
          fun ⟨_, a, pa, ab⟩ => ⟨⟨a, pa⟩, ab⟩⟩,
        fun q =>
        ⟨{ a | ∃ b, q b ∧ Equiv (A a) (B b) }, fun ⟨_, b, qb, ab⟩ => ⟨⟨b, qb⟩, ab⟩, fun ⟨b, qb⟩ =>
          let ⟨a, ab⟩ := βα b
          ⟨⟨a, b, qb, ab⟩, ab⟩⟩⟩⟩

@[simp]
theorem mem_powerset {x y : ZFSet.{u}} : y ∈ powerset x ↔ y ⊆ x :=
  Quotient.inductionOn₂ x y fun _ _ => PSet.mem_powerset.trans subset_iff.symm

theorem sUnion_lem {α β : Type u} (A : α → PSet) (B : β → PSet) (αβ : ∀ a, ∃ b, Equiv (A a) (B b)) :
    ∀ a, ∃ b, Equiv ((sUnion ⟨α, A⟩).Func a) ((sUnion ⟨β, B⟩).Func b)
  | ⟨a, c⟩ => by
    let ⟨b, hb⟩ := αβ a
    induction' ea : A a with γ Γ
    induction' eb : B b with δ Δ
    rw [ea, eb] at hb
    cases' hb with γδ δγ
    let c : (A a).Type := c
    let ⟨d, hd⟩ := γδ (by rwa [ea] at c)
    use ⟨b, Eq.ndrec d (Eq.symm eb)⟩
    change PSet.Equiv ((A a).Func c) ((B b).Func (Eq.ndrec d eb.symm))
    match A a, B b, ea, eb, c, d, hd with
    | _, _, rfl, rfl, _, _, hd => exact hd

/-- The union operator, the collection of elements of elements of a ZFC set -/
def sUnion : ZFSet → ZFSet :=
  Resp.eval 1
    ⟨PSet.sUnion, fun ⟨_, A⟩ ⟨_, B⟩ ⟨αβ, βα⟩ =>
      ⟨sUnion_lem A B αβ, fun a =>
        Exists.elim
          (sUnion_lem B A (fun b => Exists.elim (βα b) fun c hc => ⟨c, PSet.Equiv.symm hc⟩) a)
          fun b hb => ⟨b, PSet.Equiv.symm hb⟩⟩⟩

@[inherit_doc]
prefix:110 "⋃₀ " => ZFSet.sUnion

/-- The intersection operator, the collection of elements in all of the elements of a ZFC set. We
special-case `⋂₀ ∅ = ∅`. -/
noncomputable def sInter (x : ZFSet) : ZFSet := by
   classical exact if h : x.Nonempty then ZFSet.sep (fun y => ∀ z ∈ x, y ∈ z) h.some else ∅

@[inherit_doc]
prefix:110 "⋂₀ " => ZFSet.sInter

@[simp]
theorem mem_sUnion {x y : ZFSet.{u}} : y ∈ ⋃₀ x ↔ ∃ z ∈ x, y ∈ z :=
  Quotient.inductionOn₂ x y fun _ _ => PSet.mem_sUnion.trans
    ⟨fun ⟨z, h⟩ => ⟨⟦z⟧, h⟩, fun ⟨z, h⟩ => Quotient.inductionOn z (fun z h => ⟨z, h⟩) h⟩

theorem mem_sInter {x y : ZFSet} (h : x.Nonempty) : y ∈ ⋂₀ x ↔ ∀ z ∈ x, y ∈ z := by
  rw [sInter, dif_pos h]
  simp only [mem_toSet, mem_sep, and_iff_right_iff_imp]
  exact fun H => H _ h.some_mem

@[simp]
theorem sUnion_empty : ⋃₀ (∅ : ZFSet.{u}) = ∅ := by
  ext
  simp

@[simp]
theorem sInter_empty : ⋂₀ (∅ : ZFSet) = ∅ := dif_neg <| by simp

theorem mem_of_mem_sInter {x y z : ZFSet} (hy : y ∈ ⋂₀ x) (hz : z ∈ x) : y ∈ z := by
  rcases eq_empty_or_nonempty x with (rfl | hx)
  · exact (not_mem_empty z hz).elim
  · exact (mem_sInter hx).1 hy z hz

theorem mem_sUnion_of_mem {x y z : ZFSet} (hy : y ∈ z) (hz : z ∈ x) : y ∈ ⋃₀ x :=
  mem_sUnion.2 ⟨z, hz, hy⟩

theorem not_mem_sInter_of_not_mem {x y z : ZFSet} (hy : ¬y ∈ z) (hz : z ∈ x) : ¬y ∈ ⋂₀ x :=
  fun hx => hy <| mem_of_mem_sInter hx hz

@[simp]
theorem sUnion_singleton {x : ZFSet.{u}} : ⋃₀ ({x} : ZFSet) = x :=
  ext fun y => by simp_rw [mem_sUnion, mem_singleton, exists_eq_left]

@[simp]
theorem sInter_singleton {x : ZFSet.{u}} : ⋂₀ ({x} : ZFSet) = x :=
  ext fun y => by simp_rw [mem_sInter (singleton_nonempty x), mem_singleton, forall_eq]

@[simp]
theorem toSet_sUnion (x : ZFSet.{u}) : (⋃₀ x).toSet = ⋃₀ (toSet '' x.toSet) := by
  ext
  simp

theorem toSet_sInter {x : ZFSet.{u}} (h : x.Nonempty) : (⋂₀ x).toSet = ⋂₀ (toSet '' x.toSet) := by
  ext
  simp [mem_sInter h]

theorem singleton_injective : Function.Injective (@singleton ZFSet ZFSet _) := fun x y H => by
  let this := congr_arg sUnion H
  rwa [sUnion_singleton, sUnion_singleton] at this

@[simp]
theorem singleton_inj {x y : ZFSet} : ({x} : ZFSet) = {y} ↔ x = y :=
  singleton_injective.eq_iff

/-- The binary union operation -/
protected def union (x y : ZFSet.{u}) : ZFSet.{u} :=
  ⋃₀ {x, y}

/-- The binary intersection operation -/
protected def inter (x y : ZFSet.{u}) : ZFSet.{u} :=
  ZFSet.sep (fun z => z ∈ y) x -- { z ∈ x | z ∈ y }

/-- The set difference operation -/
protected def diff (x y : ZFSet.{u}) : ZFSet.{u} :=
  ZFSet.sep (fun z => z ∉ y) x -- { z ∈ x | z ∉ y }

instance : Union ZFSet :=
  ⟨ZFSet.union⟩

instance : Inter ZFSet :=
  ⟨ZFSet.inter⟩

instance : SDiff ZFSet :=
  ⟨ZFSet.diff⟩

@[simp]
theorem toSet_union (x y : ZFSet.{u}) : (x ∪ y).toSet = x.toSet ∪ y.toSet := by
  change (⋃₀ {x, y}).toSet = _
  simp

@[simp]
theorem toSet_inter (x y : ZFSet.{u}) : (x ∩ y).toSet = x.toSet ∩ y.toSet := by
  change (ZFSet.sep (fun z => z ∈ y) x).toSet = _
  ext
  simp

@[simp]
theorem toSet_sdiff (x y : ZFSet.{u}) : (x \ y).toSet = x.toSet \ y.toSet := by
  change (ZFSet.sep (fun z => z ∉ y) x).toSet = _
  ext
  simp

@[simp]
theorem mem_union {x y z : ZFSet.{u}} : z ∈ x ∪ y ↔ z ∈ x ∨ z ∈ y := by
  rw [← mem_toSet]
  simp

@[simp]
theorem mem_inter {x y z : ZFSet.{u}} : z ∈ x ∩ y ↔ z ∈ x ∧ z ∈ y :=
  @mem_sep (fun z : ZFSet.{u} => z ∈ y) x z

@[simp]
theorem mem_diff {x y z : ZFSet.{u}} : z ∈ x \ y ↔ z ∈ x ∧ z ∉ y :=
  @mem_sep (fun z : ZFSet.{u} => z ∉ y) x z

@[simp]
theorem sUnion_pair {x y : ZFSet.{u}} : ⋃₀ ({x, y} : ZFSet.{u}) = x ∪ y :=
  rfl

theorem mem_wf : @WellFounded ZFSet (· ∈ ·) :=
  (wellFounded_lift₂_iff (H := fun a b c d hx hy =>
    propext ((@Mem.congr_left a c hx).trans (@Mem.congr_right b d hy _)))).mpr PSet.mem_wf

/-- Induction on the `∈` relation. -/
@[elab_as_elim]
theorem inductionOn {p : ZFSet → Prop} (x) (h : ∀ x, (∀ y ∈ x, p y) → p x) : p x :=
  mem_wf.induction x h

instance : WellFoundedRelation ZFSet :=
  ⟨_, mem_wf⟩

instance : IsAsymm ZFSet (· ∈ ·) :=
  mem_wf.isAsymm

-- Porting note: this can't be inferred automatically for some reason.
instance : IsIrrefl ZFSet (· ∈ ·) :=
  mem_wf.isIrrefl

theorem mem_asymm {x y : ZFSet} : x ∈ y → y ∉ x :=
  asymm (r := (· ∈ ·))

theorem mem_irrefl (x : ZFSet) : x ∉ x :=
  irrefl (r := (· ∈ ·)) x

theorem regularity (x : ZFSet.{u}) (h : x ≠ ∅) : ∃ y ∈ x, x ∩ y = ∅ :=
  by_contradiction fun ne =>
    h <| (eq_empty x).2 fun y =>
      @inductionOn (fun z => z ∉ x) y fun z IH zx =>
        ne ⟨z, zx, (eq_empty _).2 fun w wxz =>
          let ⟨wx, wz⟩ := mem_inter.1 wxz
          IH w wz wx⟩

/-- The image of a (definable) ZFC set function -/
def image (f : ZFSet → ZFSet) [Definable 1 f] : ZFSet → ZFSet :=
  let ⟨r, hr⟩ := @Definable.Resp 1 f _
  Resp.eval 1
    ⟨PSet.image r, fun _ _ e =>
      Mem.ext fun _ =>
        (mem_image hr).trans <|
          Iff.trans
              ⟨fun ⟨w, h1, h2⟩ => ⟨w, (Mem.congr_right e).1 h1, h2⟩, fun ⟨w, h1, h2⟩ =>
                ⟨w, (Mem.congr_right e).2 h1, h2⟩⟩ <|
            (mem_image hr).symm⟩

theorem image.mk :
    ∀ (f : ZFSet.{u} → ZFSet.{u}) [H : Definable 1 f] (x) {y} (_ : y ∈ x), f y ∈ @image f H x
  | _, ⟨F⟩, x, y => Quotient.inductionOn₂ x y fun ⟨_, _⟩ _ ⟨a, ya⟩ => ⟨a, F.2 _ _ ya⟩

@[simp]
theorem mem_image :
    ∀ {f : ZFSet.{u} → ZFSet.{u}} [H : Definable 1 f] {x y : ZFSet.{u}},
      y ∈ @image f H x ↔ ∃ z ∈ x, f z = y
  | _, ⟨_⟩, x, y =>
    Quotient.inductionOn₂ x y fun ⟨_, A⟩ _ =>
      ⟨fun ⟨a, ya⟩ => ⟨⟦A a⟧, Mem.mk A a, Eq.symm <| Quotient.sound ya⟩, fun ⟨_, hz, e⟩ =>
        e ▸ image.mk _ _ hz⟩

@[simp]
theorem toSet_image (f : ZFSet → ZFSet) [H : Definable 1 f] (x : ZFSet) :
    (image f x).toSet = f '' x.toSet := by
  ext
  simp

/-- The range of an indexed family of sets. The universes allow for a more general index type
  without manual use of `ULift`. -/
noncomputable def range {α : Type u} (f : α → ZFSet.{max u v}) : ZFSet.{max u v} :=
  ⟦⟨ULift.{v} α, Quotient.out ∘ f ∘ ULift.down⟩⟧

@[simp]
theorem mem_range {α : Type u} {f : α → ZFSet.{max u v}} {x : ZFSet.{max u v}} :
    x ∈ range.{u, v} f ↔ x ∈ Set.range f :=
  Quotient.inductionOn x fun y => by
    constructor
    · rintro ⟨z, hz⟩
      exact ⟨z.down, Quotient.eq_mk_iff_out.2 hz.symm⟩
    · rintro ⟨z, hz⟩
      use ULift.up z
      simpa [hz] using PSet.Equiv.symm (Quotient.mk_out y)

@[simp]
theorem toSet_range {α : Type u} (f : α → ZFSet.{max u v}) :
    (range.{u, v} f).toSet = Set.range f := by
  ext
  simp

/-- Kuratowski ordered pair -/
def pair (x y : ZFSet.{u}) : ZFSet.{u} :=
  {{x}, {x, y}}

@[simp]
theorem toSet_pair (x y : ZFSet.{u}) : (pair x y).toSet = {{x}, {x, y}} := by simp [pair]

/-- A subset of pairs `{(a, b) ∈ x × y | p a b}` -/
def pairSep (p : ZFSet.{u} → ZFSet.{u} → Prop) (x y : ZFSet.{u}) : ZFSet.{u} :=
  ZFSet.sep (fun z => ∃ a ∈ x, ∃ b ∈ y, z = pair a b ∧ p a b) (powerset (powerset (x ∪ y)))

@[simp]
theorem mem_pairSep {p} {x y z : ZFSet.{u}} :
    z ∈ pairSep p x y ↔ ∃ a ∈ x, ∃ b ∈ y, z = pair a b ∧ p a b := by
  refine mem_sep.trans ⟨And.right, fun e => ⟨?_, e⟩⟩
  rcases e with ⟨a, ax, b, bY, rfl, pab⟩
  simp only [mem_powerset, subset_def, mem_union, pair, mem_pair]
  rintro u (rfl | rfl) v <;> simp only [mem_singleton, mem_pair]
  · rintro rfl
    exact Or.inl ax
  · rintro (rfl | rfl) <;> [left; right] <;> assumption

theorem pair_injective : Function.Injective2 pair := fun x x' y y' H => by
  have ae := ZFSet.ext_iff.1 H
  simp only [pair, mem_pair] at ae
  obtain rfl : x = x' := by
    cases' (ae {x}).1 (by simp) with h h
    · exact singleton_injective h
    · have m : x' ∈ ({x} : ZFSet) := by simp [h]
      rw [mem_singleton.mp m]
  have he : x = y → y = y' := by
    rintro rfl
    cases' (ae {x, y'}).2 (by simp only [eq_self_iff_true, or_true]) with xy'x xy'xx
    · rw [eq_comm, ← mem_singleton, ← xy'x, mem_pair]
      exact Or.inr rfl
    · simpa [eq_comm] using (ZFSet.ext_iff.1 xy'xx y').1 (by simp)
  obtain xyx | xyy' := (ae {x, y}).1 (by simp)
  · obtain rfl := mem_singleton.mp ((ZFSet.ext_iff.1 xyx y).1 <| by simp)
    simp [he rfl]
  · obtain rfl | yy' := mem_pair.mp ((ZFSet.ext_iff.1 xyy' y).1 <| by simp)
    · simp [he rfl]
    · simp [yy']

@[simp]
theorem pair_inj {x y x' y' : ZFSet} : pair x y = pair x' y' ↔ x = x' ∧ y = y' :=
  pair_injective.eq_iff

/-- The cartesian product, `{(a, b) | a ∈ x, b ∈ y}` -/
def prod : ZFSet.{u} → ZFSet.{u} → ZFSet.{u} :=
  pairSep fun _ _ => True

@[simp]
theorem mem_prod {x y z : ZFSet.{u}} : z ∈ prod x y ↔ ∃ a ∈ x, ∃ b ∈ y, z = pair a b := by
  simp [prod]

theorem pair_mem_prod {x y a b : ZFSet.{u}} : pair a b ∈ prod x y ↔ a ∈ x ∧ b ∈ y := by
  simp

/-- `isFunc x y f` is the assertion that `f` is a subset of `x × y` which relates to each element
of `x` a unique element of `y`, so that we can consider `f` as a ZFC function `x → y`. -/
def IsFunc (x y f : ZFSet.{u}) : Prop :=
  f ⊆ prod x y ∧ ∀ z : ZFSet.{u}, z ∈ x → ∃! w, pair z w ∈ f

/-- `funs x y` is `y ^ x`, the set of all set functions `x → y` -/
def funs (x y : ZFSet.{u}) : ZFSet.{u} :=
  ZFSet.sep (IsFunc x y) (powerset (prod x y))

@[simp]
theorem mem_funs {x y f : ZFSet.{u}} : f ∈ funs x y ↔ IsFunc x y f := by simp [funs, IsFunc]

-- TODO(Mario): Prove this computably
/- Porting note: the `Definable` argument in `mapDefinableAux` is unused, though the TODO remark
   suggests it shouldn't be. -/
@[nolint unusedArguments]
noncomputable instance mapDefinableAux (f : ZFSet → ZFSet) [Definable 1 f] :
    Definable 1 fun (y : ZFSet) => pair y (f y) :=
  @Classical.allDefinable 1 _

/-- Graph of a function: `map f x` is the ZFC function which maps `a ∈ x` to `f a` -/
noncomputable def map (f : ZFSet → ZFSet) [Definable 1 f] : ZFSet → ZFSet :=
  image fun y => pair y (f y)

@[simp]
theorem mem_map {f : ZFSet → ZFSet} [Definable 1 f] {x y : ZFSet} :
    y ∈ map f x ↔ ∃ z ∈ x, pair z (f z) = y :=
  mem_image

theorem map_unique {f : ZFSet.{u} → ZFSet.{u}} [H : Definable 1 f] {x z : ZFSet.{u}}
    (zx : z ∈ x) : ∃! w, pair z w ∈ map f x :=
  ⟨f z, image.mk _ _ zx, fun y yx => by
    let ⟨w, _, we⟩ := mem_image.1 yx
    let ⟨wz, fy⟩ := pair_injective we
    rw [← fy, wz]⟩

@[simp]
theorem map_isFunc {f : ZFSet → ZFSet} [Definable 1 f] {x y : ZFSet} :
    IsFunc x y (map f x) ↔ ∀ z ∈ x, f z ∈ y :=
  ⟨fun ⟨ss, h⟩ z zx =>
    let ⟨_, t1, t2⟩ := h z zx
    (t2 (f z) (image.mk _ _ zx)).symm ▸ (pair_mem_prod.1 (ss t1)).right,
    fun h =>
    ⟨fun _ yx =>
      let ⟨z, zx, ze⟩ := mem_image.1 yx
      ze ▸ pair_mem_prod.2 ⟨zx, h z zx⟩,
      fun _ => map_unique⟩⟩

/-- Given a predicate `p` on ZFC sets. `Hereditarily p x` means that `x` has property `p` and the
members of `x` are all `Hereditarily p`. -/
def Hereditarily (p : ZFSet → Prop) (x : ZFSet) : Prop :=
  p x ∧ ∀ y ∈ x, Hereditarily p y
termination_by x

section Hereditarily

variable {p : ZFSet.{u} → Prop} {x y : ZFSet.{u}}

theorem hereditarily_iff : Hereditarily p x ↔ p x ∧ ∀ y ∈ x, Hereditarily p y := by
  rw [← Hereditarily]

alias ⟨Hereditarily.def, _⟩ := hereditarily_iff

theorem Hereditarily.self (h : x.Hereditarily p) : p x :=
  h.def.1

theorem Hereditarily.mem (h : x.Hereditarily p) (hy : y ∈ x) : y.Hereditarily p :=
  h.def.2 _ hy

theorem Hereditarily.empty : Hereditarily p x → p ∅ := by
  apply @ZFSet.inductionOn _ x
  intro y IH h
  rcases ZFSet.eq_empty_or_nonempty y with (rfl | ⟨a, ha⟩)
  · exact h.self
  · exact IH a ha (h.mem ha)

end Hereditarily

end ZFSet

/-- The collection of all classes.
We define `Class` as `Set ZFSet`, as this allows us to get many instances automatically. However, in
practice, we treat it as (the definitionally equal) `ZFSet → Prop`. This means, the preferred way to
state that `x : ZFSet` belongs to `A : Class` is to write `A x`. -/
def Class :=
  Set ZFSet deriving HasSubset, EmptyCollection, Nonempty, Union, Inter, HasCompl, SDiff

instance : Insert ZFSet Class :=
  ⟨Set.insert⟩

namespace Class

-- Porting note: this is no longer an automatically derived instance.
/-- `{x ∈ A | p x}` is the class of elements in `A` satisfying `p` -/
protected def sep (p : ZFSet → Prop) (A : Class) : Class :=
  {y | A y ∧ p y}

@[ext]
theorem ext {x y : Class.{u}} : (∀ z : ZFSet.{u}, x z ↔ y z) → x = y :=
  Set.ext

/-- Coerce a ZFC set into a class -/
@[coe]
def ofSet (x : ZFSet.{u}) : Class.{u} :=
  { y | y ∈ x }

instance : Coe ZFSet Class :=
  ⟨ofSet⟩

/-- The universal class -/
def univ : Class :=
  Set.univ

/-- Assert that `A` is a ZFC set satisfying `B` -/
def ToSet (B : Class.{u}) (A : Class.{u}) : Prop :=
  ∃ x : ZFSet, ↑x = A ∧ B x

/-- `A ∈ B` if `A` is a ZFC set which satisfies `B` -/
protected def Mem (B A : Class.{u}) : Prop :=
  ToSet.{u} B A

instance : Membership Class Class :=
  ⟨Class.Mem⟩

theorem mem_def (A B : Class.{u}) : A ∈ B ↔ ∃ x : ZFSet, ↑x = A ∧ B x :=
  Iff.rfl

@[simp]
theorem not_mem_empty (x : Class.{u}) : x ∉ (∅ : Class.{u}) := fun ⟨_, _, h⟩ => h

@[simp]
theorem not_empty_hom (x : ZFSet.{u}) : ¬(∅ : Class.{u}) x :=
  id

@[simp]
theorem mem_univ {A : Class.{u}} : A ∈ univ.{u} ↔ ∃ x : ZFSet.{u}, ↑x = A :=
  exists_congr fun _ => iff_of_eq (and_true _)

@[simp]
theorem mem_univ_hom (x : ZFSet.{u}) : univ.{u} x :=
  trivial

theorem eq_univ_iff_forall {A : Class.{u}} : A = univ ↔ ∀ x : ZFSet, A x :=
  Set.eq_univ_iff_forall

theorem eq_univ_of_forall {A : Class.{u}} : (∀ x : ZFSet, A x) → A = univ :=
  Set.eq_univ_of_forall

theorem mem_wf : @WellFounded Class.{u} (· ∈ ·) :=
  ⟨by
    have H : ∀ x : ZFSet.{u}, @Acc Class.{u} (· ∈ ·) ↑x := by
      refine fun a => ZFSet.inductionOn a fun x IH => ⟨_, ?_⟩
      rintro A ⟨z, rfl, hz⟩
      exact IH z hz
    refine fun A => ⟨A, ?_⟩
    rintro B ⟨x, rfl, _⟩
    exact H x⟩

instance : WellFoundedRelation Class :=
  ⟨_, mem_wf⟩

instance : IsAsymm Class (· ∈ ·) :=
  mem_wf.isAsymm

-- Porting note: this can't be inferred automatically for some reason.
instance : IsIrrefl Class (· ∈ ·) :=
  mem_wf.isIrrefl

theorem mem_asymm {x y : Class} : x ∈ y → y ∉ x :=
  asymm (r := (· ∈ ·))

theorem mem_irrefl (x : Class) : x ∉ x :=
  irrefl (r := (· ∈ ·)) x

/-- **There is no universal set.**
This is stated as `univ ∉ univ`, meaning that `univ` (the class of all sets) is proper (does not
belong to the class of all sets). -/
theorem univ_not_mem_univ : univ ∉ univ :=
  mem_irrefl _

/-- Convert a conglomerate (a collection of classes) into a class -/
def congToClass (x : Set Class.{u}) : Class.{u} :=
  { y | ↑y ∈ x }

@[simp]
theorem congToClass_empty : congToClass ∅ = ∅ := by
  ext z
  simp only [congToClass, not_empty_hom, iff_false]
  exact Set.not_mem_empty z

/-- Convert a class into a conglomerate (a collection of classes) -/
def classToCong (x : Class.{u}) : Set Class.{u} :=
  { y | y ∈ x }

@[simp]
theorem classToCong_empty : classToCong ∅ = ∅ := by
  ext
  simp [classToCong]

/-- The power class of a class is the class of all subclasses that are ZFC sets -/
def powerset (x : Class) : Class :=
  congToClass (Set.powerset x)

/-- The union of a class is the class of all members of ZFC sets in the class -/
def sUnion (x : Class) : Class :=
  ⋃₀ classToCong x

@[inherit_doc]
prefix:110 "⋃₀ " => Class.sUnion

/-- The intersection of a class is the class of all members of ZFC sets in the class -/
def sInter (x : Class) : Class :=
  ⋂₀ classToCong x

@[inherit_doc]
prefix:110 "⋂₀ " => Class.sInter

theorem ofSet.inj {x y : ZFSet.{u}} (h : (x : Class.{u}) = y) : x = y :=
  ZFSet.ext fun z => by
    change (x : Class.{u}) z ↔ (y : Class.{u}) z
    rw [h]

@[simp]
theorem toSet_of_ZFSet (A : Class.{u}) (x : ZFSet.{u}) : ToSet A x ↔ A x :=
  ⟨fun ⟨y, yx, py⟩ => by rwa [ofSet.inj yx] at py, fun px => ⟨x, rfl, px⟩⟩

@[simp, norm_cast]
theorem coe_mem {x : ZFSet.{u}} {A : Class.{u}} : ↑x ∈ A ↔ A x :=
  toSet_of_ZFSet _ _

@[simp]
theorem coe_apply {x y : ZFSet.{u}} : (y : Class.{u}) x ↔ x ∈ y :=
  Iff.rfl

@[simp, norm_cast]
theorem coe_subset (x y : ZFSet.{u}) : (x : Class.{u}) ⊆ y ↔ x ⊆ y :=
  Iff.rfl

@[simp, norm_cast]
theorem coe_sep (p : Class.{u}) (x : ZFSet.{u}) :
    (ZFSet.sep p x : Class) = { y ∈ x | p y } :=
  ext fun _ => ZFSet.mem_sep

@[simp, norm_cast]
theorem coe_empty : ↑(∅ : ZFSet.{u}) = (∅ : Class.{u}) :=
  ext fun y => iff_false _ ▸ ZFSet.not_mem_empty y

@[simp, norm_cast]
theorem coe_insert (x y : ZFSet.{u}) : ↑(insert x y) = @insert ZFSet.{u} Class.{u} _ x y :=
  ext fun _ => ZFSet.mem_insert_iff

@[simp, norm_cast]
theorem coe_union (x y : ZFSet.{u}) : ↑(x ∪ y) = (x : Class.{u}) ∪ y :=
  ext fun _ => ZFSet.mem_union

@[simp, norm_cast]
theorem coe_inter (x y : ZFSet.{u}) : ↑(x ∩ y) = (x : Class.{u}) ∩ y :=
  ext fun _ => ZFSet.mem_inter

@[simp, norm_cast]
theorem coe_diff (x y : ZFSet.{u}) : ↑(x \ y) = (x : Class.{u}) \ y :=
  ext fun _ => ZFSet.mem_diff

@[simp, norm_cast]
theorem coe_powerset (x : ZFSet.{u}) : ↑x.powerset = powerset.{u} x :=
  ext fun _ => ZFSet.mem_powerset

@[simp]
theorem powerset_apply {A : Class.{u}} {x : ZFSet.{u}} : powerset A x ↔ ↑x ⊆ A :=
  Iff.rfl

@[simp]
theorem sUnion_apply {x : Class} {y : ZFSet} : (⋃₀ x) y ↔ ∃ z : ZFSet, x z ∧ y ∈ z := by
  constructor
  · rintro ⟨-, ⟨z, rfl, hxz⟩, hyz⟩
    exact ⟨z, hxz, hyz⟩
  · exact fun ⟨z, hxz, hyz⟩ => ⟨_, coe_mem.2 hxz, hyz⟩

@[simp, norm_cast]
theorem coe_sUnion (x : ZFSet.{u}) : ↑(⋃₀ x : ZFSet) = ⋃₀ (x : Class.{u}) :=
  ext fun y =>
    ZFSet.mem_sUnion.trans (sUnion_apply.trans <| by rfl).symm

@[simp]
theorem mem_sUnion {x y : Class.{u}} : y ∈ ⋃₀ x ↔ ∃ z, z ∈ x ∧ y ∈ z := by
  constructor
  · rintro ⟨w, rfl, z, hzx, hwz⟩
    exact ⟨z, hzx, coe_mem.2 hwz⟩
  · rintro ⟨w, hwx, z, rfl, hwz⟩
    exact ⟨z, rfl, w, hwx, hwz⟩

theorem sInter_apply {x : Class.{u}} {y : ZFSet.{u}} : (⋂₀ x) y ↔ ∀ z : ZFSet.{u}, x z → y ∈ z := by
  refine ⟨fun hxy z hxz => hxy _ ⟨z, rfl, hxz⟩, ?_⟩
  rintro H - ⟨z, rfl, hxz⟩
  exact H _ hxz

@[simp, norm_cast]
theorem coe_sInter {x : ZFSet.{u}} (h : x.Nonempty) : ↑(⋂₀ x : ZFSet) = ⋂₀ (x : Class.{u}) :=
  Set.ext fun _ => (ZFSet.mem_sInter h).trans sInter_apply.symm

theorem mem_of_mem_sInter {x y z : Class} (hy : y ∈ ⋂₀ x) (hz : z ∈ x) : y ∈ z := by
  obtain ⟨w, rfl, hw⟩ := hy
  exact coe_mem.2 (hw z hz)

theorem mem_sInter {x y : Class.{u}} (h : x.Nonempty) : y ∈ ⋂₀ x ↔ ∀ z, z ∈ x → y ∈ z := by
  refine ⟨fun hy z => mem_of_mem_sInter hy, fun H => ?_⟩
  simp_rw [mem_def, sInter_apply]
  obtain ⟨z, hz⟩ := h
  obtain ⟨y, rfl, _⟩ := H z (coe_mem.2 hz)
  refine ⟨y, rfl, fun w hxw => ?_⟩
  simpa only [coe_mem, coe_apply] using H w (coe_mem.2 hxw)

@[simp]
theorem sUnion_empty : ⋃₀ (∅ : Class.{u}) = (∅ : Class.{u}) := by
  ext
  simp

@[simp]
theorem sInter_empty : ⋂₀ (∅ : Class.{u}) = univ := by
  rw [sInter, classToCong_empty, Set.sInter_empty, univ]

/-- An induction principle for sets. If every subset of a class is a member, then the class is
  universal. -/
theorem eq_univ_of_powerset_subset {A : Class} (hA : powerset A ⊆ A) : A = univ :=
  eq_univ_of_forall
    (by
      by_contra! hnA
      exact
        WellFounded.min_mem ZFSet.mem_wf _ hnA
          (hA fun x hx =>
            Classical.not_not.1 fun hB =>
              WellFounded.not_lt_min ZFSet.mem_wf _ hnA hB <| coe_apply.1 hx))

/-- The definite description operator, which is `{x}` if `{y | A y} = {x}` and `∅` otherwise. -/
def iota (A : Class) : Class :=
  ⋃₀ { x | ∀ y, A y ↔ y = x }

theorem iota_val (A : Class) (x : ZFSet) (H : ∀ y, A y ↔ y = x) : iota A = ↑x :=
  ext fun y =>
    ⟨fun ⟨_, ⟨x', rfl, h⟩, yx'⟩ => by rwa [← (H x').1 <| (h x').2 rfl], fun yx =>
      ⟨_, ⟨x, rfl, H⟩, yx⟩⟩

/-- Unlike the other set constructors, the `iota` definite descriptor
  is a set for any set input, but not constructively so, so there is no
  associated `Class → Set` function. -/
theorem iota_ex (A) : iota.{u} A ∈ univ.{u} :=
  mem_univ.2 <|
    Or.elim (Classical.em <| ∃ x, ∀ y, A y ↔ y = x) (fun ⟨x, h⟩ => ⟨x, Eq.symm <| iota_val A x h⟩)
      fun hn =>
      ⟨∅, ext fun _ => coe_empty.symm ▸ ⟨False.rec, fun ⟨_, ⟨x, rfl, H⟩, _⟩ => hn ⟨x, H⟩⟩⟩

/-- Function value -/
def fval (F A : Class.{u}) : Class.{u} :=
  iota fun y => ToSet (fun x => F (ZFSet.pair x y)) A

@[inherit_doc]
infixl:100 " ′ " => fval

theorem fval_ex (F A : Class.{u}) : F ′ A ∈ univ.{u} :=
  iota_ex _

end Class

namespace ZFSet

@[simp]
theorem map_fval {f : ZFSet.{u} → ZFSet.{u}} [H : PSet.Definable 1 f] {x y : ZFSet.{u}}
    (h : y ∈ x) : (ZFSet.map f x ′ y : Class.{u}) = f y :=
  Class.iota_val _ _ fun z => by
    rw [Class.toSet_of_ZFSet, Class.coe_apply, mem_map]
    exact
      ⟨fun ⟨w, _, pr⟩ => by
        let ⟨wy, fw⟩ := ZFSet.pair_injective pr
        rw [← fw, wy], fun e => by
        subst e
        exact ⟨_, h, rfl⟩⟩

variable (x : ZFSet.{u})

/-- A choice function on the class of nonempty ZFC sets. -/
noncomputable def choice : ZFSet :=
  @map (fun y => Classical.epsilon fun z => z ∈ y) (Classical.allDefinable _) x

theorem choice_mem_aux (h : ∅ ∉ x) (y : ZFSet.{u}) (yx : y ∈ x) :
    (Classical.epsilon fun z : ZFSet.{u} => z ∈ y) ∈ y :=
  (@Classical.epsilon_spec _ fun z : ZFSet.{u} => z ∈ y) <|
    by_contradiction fun n => h <| by rwa [← (eq_empty y).2 fun z zx => n ⟨z, zx⟩]

theorem choice_isFunc (h : ∅ ∉ x) : IsFunc x (⋃₀ x) (choice x) :=
  (@map_isFunc _ (Classical.allDefinable _) _ _).2 fun y yx =>
    mem_sUnion.2 ⟨y, yx, choice_mem_aux x h y yx⟩

theorem choice_mem (h : ∅ ∉ x) (y : ZFSet.{u}) (yx : y ∈ x) :
    (choice x ′ y : Class.{u}) ∈ (y : Class.{u}) := by
  delta choice
  rw [@map_fval _ (Classical.allDefinable _) x y yx, Class.coe_mem, Class.coe_apply]
  exact choice_mem_aux x h y yx

private lemma toSet_equiv_aux {s : Set ZFSet.{u}} (hs : Small.{u} s) :
  ⟦PSet.mk (Shrink s) fun x ↦ ((equivShrink s).symm x).1.out⟧'.toSet = s := by
    ext x
    rw [mem_toSet, ← mk_out x, mk_mem_iff, mk_out]
    refine ⟨?_, fun xs ↦ ⟨equivShrink s (Subtype.mk x xs), ?_⟩⟩
    · rintro ⟨b, h2⟩
      rw [← ZFSet.eq, ZFSet.mk_out] at h2
      simp [h2]
    · simp [PSet.Equiv.refl]

/-- `ZFSet.toSet` as an equivalence. -/
@[simps apply_coe]
noncomputable def toSet_equiv : ZFSet.{u} ≃ {s : Set ZFSet.{u} // Small.{u, u+1} s} where
  toFun x := ⟨x.toSet, x.small_toSet⟩
  invFun := fun ⟨s, h⟩ ↦ ⟦PSet.mk (Shrink s) fun x ↦ ((equivShrink.{u, u+1} s).symm x).1.out⟧
  left_inv := Function.rightInverse_of_injective_of_leftInverse (by intros x y; simp)
    fun s ↦ Subtype.coe_injective <| toSet_equiv_aux s.2
  right_inv s := Subtype.coe_injective <| toSet_equiv_aux s.2

end ZFSet

set_option linter.style.longFile 1700<|MERGE_RESOLUTION|>--- conflicted
+++ resolved
@@ -627,11 +627,7 @@
 
 /-- The membership relation for ZFC sets is inherited from the membership relation for pre-sets. -/
 protected def Mem : ZFSet → ZFSet → Prop :=
-<<<<<<< HEAD
-  QuotLike.lift₂ PSet.Mem fun _ _ _ _ hx hy =>
-=======
-  Quotient.lift₂ (· ∈ ·) fun _ _ _ _ hx hy =>
->>>>>>> 5063953f
+  QuotLike.lift₂ (· ∈ ·) fun _ _ _ _ hx hy =>
     propext ((Mem.congr_left hx).trans (Mem.congr_right hy))
 
 instance : Membership ZFSet ZFSet where
