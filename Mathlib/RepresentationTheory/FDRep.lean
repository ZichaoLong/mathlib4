/-
Copyright (c) 2022 Scott Morrison. All rights reserved.
Released under Apache 2.0 license as described in the file LICENSE.
Authors: Scott Morrison
-/
import Mathlib.RepresentationTheory.Rep
import Mathlib.Algebra.Category.FGModuleCat.Limits
import Mathlib.CategoryTheory.Preadditive.Schur
import Mathlib.RepresentationTheory.Basic

/-!
# `FDRep k G` is the category of finite dimensional `k`-linear representations of `G`.

If `V : FDRep k G`, there is a coercion that allows you to treat `V` as a type,
and this type comes equipped with `Module k V` and `FiniteDimensional k V` instances.
Also `V.ρ` gives the homomorphism `G →* (V →ₗ[k] V)`.

Conversely, given a homomorphism `ρ : G →* (V →ₗ[k] V)`,
you can construct the bundled representation as `Rep.of ρ`.

We prove Schur's Lemma: the dimension of the `Hom`-space between two irreducible representation is
`0` if they are not isomorphic, and `1` if they are.
This is the content of `finrank_hom_simple_simple`

We verify that `FDRep k G` is a `k`-linear monoidal category, and rigid when `G` is a group.

`FDRep k G` has all finite limits.

## TODO
* Upgrade the right rigid structure to a rigid structure
  (this just needs to be done for `FGModuleCat`).
* `FDRep k G` has all finite colimits.
* `FDRep k G` is abelian.
* `FDRep k G ≌ FGModuleCat (MonoidAlgebra k G)`.

-/

suppress_compilation

universe u

open CategoryTheory

open CategoryTheory.Limits


/-- The category of finite dimensional `k`-linear representations of a monoid `G`. -/
abbrev FDRep (k G : Type u) [Field k] [Monoid G] :=
  Action (FGModuleCat.{u} k) (MonCat.of G)

@[deprecated (since := "2024-07-05")]
alias FdRep := FDRep

namespace FDRep

variable {k G : Type u} [Field k] [Monoid G]

-- Porting note: `@[derive]` didn't work for `FDRep`. Add the 4 instances here.
instance : LargeCategory (FDRep k G) := inferInstance
instance : ConcreteCategory (FDRep k G) := inferInstance
instance : Preadditive (FDRep k G) := inferInstance
instance : HasFiniteLimits (FDRep k G) := inferInstance

instance : Linear k (FDRep k G) := by infer_instance

instance : CoeSort (FDRep k G) (Type u) :=
  ConcreteCategory.hasCoeToSort _

instance (V : FDRep k G) : AddCommGroup V := by
  change AddCommGroup ((forget₂ (FDRep k G) (FGModuleCat k)).obj V).obj; infer_instance

instance (V : FDRep k G) : Module k V := by
  change Module k ((forget₂ (FDRep k G) (FGModuleCat k)).obj V).obj; infer_instance

instance (V : FDRep k G) : FiniteDimensional k V := by
  change FiniteDimensional k ((forget₂ (FDRep k G) (FGModuleCat k)).obj V); infer_instance

/-- All hom spaces are finite dimensional. -/
instance (V W : FDRep k G) : FiniteDimensional k (V ⟶ W) :=
  FiniteDimensional.of_injective ((forget₂ (FDRep k G) (FGModuleCat k)).mapLinearMap k)
    (Functor.map_injective (forget₂ (FDRep k G) (FGModuleCat k)))

/-- The monoid homomorphism corresponding to the action of `G` onto `V : FDRep k G`. -/
def ρ (V : FDRep k G) : G →* V →ₗ[k] V :=
  Action.ρ V

/-- The underlying `LinearEquiv` of an isomorphism of representations. -/
def isoToLinearEquiv {V W : FDRep k G} (i : V ≅ W) : V ≃ₗ[k] W :=
  FGModuleCat.isoToLinearEquiv ((Action.forget (FGModuleCat k) (MonCat.of G)).mapIso i)

theorem Iso.conj_ρ {V W : FDRep k G} (i : V ≅ W) (g : G) :
    W.ρ g = (FDRep.isoToLinearEquiv i).conj (V.ρ g) := by
  -- Porting note: Changed `rw` to `erw`
  erw [FDRep.isoToLinearEquiv, ← FGModuleCat.Iso.conj_eq_conj, Iso.conj_apply]
  rw [Iso.eq_inv_comp ((Action.forget (FGModuleCat k) (MonCat.of G)).mapIso i)]
  exact (i.hom.comm g).symm

/-- Lift an unbundled representation to `FDRep`. -/
@[simps ρ]
def of {V : Type u} [AddCommGroup V] [Module k V] [FiniteDimensional k V]
    (ρ : Representation k G V) : FDRep k G :=
  ⟨FGModuleCat.of k V, ρ⟩

instance : HasForget₂ (FDRep k G) (Rep k G) where
  forget₂ := (forget₂ (FGModuleCat k) (ModuleCat k)).mapAction (MonCat.of G)

<<<<<<< HEAD
theorem forget₂_ρ (V : FDRep k G) : ((forget₂ (FDRep k G) (Rep k G)).obj V).ρ  = V.ρ := by
  rfl
#align fdRep.forget₂_ρ FDRep.forget₂_ρ
=======
theorem forget₂_ρ (V : FDRep k G) : ((forget₂ (FDRep k G) (Rep k G)).obj V).ρ = V.ρ := by
  ext g v; rfl
>>>>>>> 1eae226b

-- Verify that the monoidal structure is available.
example : MonoidalCategory (FDRep k G) := by infer_instance

example : MonoidalPreadditive (FDRep k G) := by infer_instance

example : MonoidalLinear k (FDRep k G) := by infer_instance

open FiniteDimensional

open scoped Classical

-- We need to provide this instance explicitely as otherwise `finrank_hom_simple_simple` gives a
-- deterministic timeout.
instance : HasKernels (FDRep k G) := by infer_instance

/-- Schur's Lemma: the dimension of the `Hom`-space between two irreducible representation is `0` if
they are not isomorphic, and `1` if they are. -/
theorem finrank_hom_simple_simple [IsAlgClosed k] (V W : FDRep k G) [Simple V] [Simple W] :
    finrank k (V ⟶ W) = if Nonempty (V ≅ W) then 1 else 0 :=
  CategoryTheory.finrank_hom_simple_simple k V W

/-- The forgetful functor to `Rep k G` preserves hom-sets and their vector space structure. -/
def forget₂HomLinearEquiv (X Y : FDRep k G) :
    (((forget₂ (FDRep k G) (Rep k G)).obj X) ⟶ ((forget₂ (FDRep k G) (Rep k G)).obj Y)) ≃ₗ[k] X ⟶ Y where
  toFun f := ⟨f.hom, f.comm⟩
  map_add' _ _ := rfl
  map_smul' _ _ := rfl
  invFun f := ⟨_, f.comm⟩
  left_inv _ := by ext; rfl
  right_inv _ := by ext; rfl

end FDRep

namespace FDRep

variable {k G : Type u} [Field k] [Group G]

-- Verify that the right rigid structure is available when the monoid is a group.
noncomputable instance : RightRigidCategory (FDRep k G) := by
  change RightRigidCategory (Action (FGModuleCat k) (Grp.of G)); infer_instance

end FDRep

namespace FDRep

-- The variables in this section are slightly weird, living half in `Representation` and half in
-- `FDRep`. When we have a better API for general monoidal closed and rigid categories and these
-- structures on `FDRep`, we should remove the dependency of statements about `FDRep` on
-- `Representation.linHom` and `Representation.dual`. The isomorphism `dualTensorIsoLinHom`
-- below should then just be obtained from general results about rigid categories.
open Representation

variable {k G V : Type u} [Field k] [Group G]
variable [AddCommGroup V] [Module k V]
variable [FiniteDimensional k V]
variable (ρV : Representation k G V) (W : FDRep k G)

open scoped MonoidalCategory

/-- Auxiliary definition for `FDRep.dualTensorIsoLinHom`. -/
noncomputable def dualTensorIsoLinHomAux :
    (FDRep.of ρV.dual ⊗ W).V ≅ (FDRep.of (linHom ρV W.ρ)).V :=
  -- Porting note: had to make all types explicit arguments
  @LinearEquiv.toFGModuleCatIso k _ (FDRep.of ρV.dual ⊗ W).V (V →ₗ[k] W)
    _ _ _ _ _ _ (dualTensorHomEquiv k V W)

/-- When `V` and `W` are finite dimensional representations of a group `G`, the isomorphism
`dualTensorHomEquiv k V W` of vector spaces induces an isomorphism of representations. -/
noncomputable def dualTensorIsoLinHom : FDRep.of ρV.dual ⊗ W ≅ FDRep.of (linHom ρV W.ρ) := by
  refine Action.mkIso (dualTensorIsoLinHomAux ρV W) ?_
  convert dualTensorHom_comm ρV W.ρ

@[simp]
theorem dualTensorIsoLinHom_hom_hom : (dualTensorIsoLinHom ρV W).hom.hom = dualTensorHom k V W :=
  rfl

end FDRep

noncomputable section equivFullSubcategory

namespace FDRep

variable {k G : Type u} [Field k] [Monoid G] {V W : FDRep k G}

/- TODO: Unify how to phrase lemmas/theorems - Use V or (forget₂ ... V) or V.ρ.asModule? -/
instance forget₂_finiteDimensional : FiniteDimensional k ((forget₂ (FDRep k G) (Rep k G)).obj V) :=
  FGModuleCat.instFiniteCarrier k _

/-- Bundles Rep with a FiniteDimensional into a FDRep. -/
def ofRep (V : Rep k G) [hV : FiniteDimensional k V] : FDRep k G :=
  ⟨⟨V.V, hV⟩, V.ρ⟩

/-- Functor from `FDRep` to the full subcategory of finite dimensional `Rep`. Also see
`equivFiniteDimensional` for an equivalence of category. -/
def toFiniteDimensional :
    FDRep k G ⥤ FullSubcategory (fun V : Rep k G ↦ FiniteDimensional k V) :=
  FullSubcategory.lift _ (forget₂ _ _) inferInstance

/-- Functor from the full subcategory of finite dimensional `Rep` to `FDRep`. Also see
`equivFiniteDimensional` for an equivalence of category. -/
def ofFiniteDimensional :
    FullSubcategory (fun V : Rep k G ↦ FiniteDimensional k V) ⥤ FDRep k G where
  obj := fun ⟨V, _⟩ ↦ FDRep.ofRep V
  map := fun f ↦ ⟨f.hom, f.comm⟩

/-- Equivalence between `FDRep` and the full subcategory of finite dimensional `Rep`. -/
def equivFiniteDimensional :
    FDRep k G ≌ FullSubcategory (fun V : Rep k G ↦ FiniteDimensional k V) where
  functor := toFiniteDimensional
  inverse := ofFiniteDimensional
  unitIso := Iso.refl _
  counitIso := Iso.refl _

end FDRep
end equivFullSubcategory<|MERGE_RESOLUTION|>--- conflicted
+++ resolved
@@ -104,14 +104,10 @@
 instance : HasForget₂ (FDRep k G) (Rep k G) where
   forget₂ := (forget₂ (FGModuleCat k) (ModuleCat k)).mapAction (MonCat.of G)
 
-<<<<<<< HEAD
-theorem forget₂_ρ (V : FDRep k G) : ((forget₂ (FDRep k G) (Rep k G)).obj V).ρ  = V.ρ := by
+theorem forget₂_ρ (V : FDRep k G) : ((forget₂ (FDRep k G) (Rep k G)).obj V).ρ = V.ρ := by
   rfl
+set_option linter.uppercaseLean3 false in
 #align fdRep.forget₂_ρ FDRep.forget₂_ρ
-=======
-theorem forget₂_ρ (V : FDRep k G) : ((forget₂ (FDRep k G) (Rep k G)).obj V).ρ = V.ρ := by
-  ext g v; rfl
->>>>>>> 1eae226b
 
 -- Verify that the monoidal structure is available.
 example : MonoidalCategory (FDRep k G) := by infer_instance
@@ -136,7 +132,8 @@
 
 /-- The forgetful functor to `Rep k G` preserves hom-sets and their vector space structure. -/
 def forget₂HomLinearEquiv (X Y : FDRep k G) :
-    (((forget₂ (FDRep k G) (Rep k G)).obj X) ⟶ ((forget₂ (FDRep k G) (Rep k G)).obj Y)) ≃ₗ[k] X ⟶ Y where
+    (((forget₂ (FDRep k G) (Rep k G)).obj X) ⟶ (forget₂ (FDRep k G) (Rep k G)).obj Y)
+      ≃ₗ[k] X ⟶ Y where
   toFun f := ⟨f.hom, f.comm⟩
   map_add' _ _ := rfl
   map_smul' _ _ := rfl
