--- conflicted
+++ resolved
@@ -48,16 +48,7 @@
 
 namespace ExceptT
 
-<<<<<<< HEAD
-variable {α β ε : Type u} {m : Type u → Type v} (x : ExceptT ε m α)
-
--- Porting note: This is proven by proj reduction in Lean 3.
-@[simp]
-theorem run_mk (x : m (Except ε α)) : ExceptT.run (ExceptT.mk x) = x :=
-  rfl
-=======
 variable {α ε : Type u} {m : Type u → Type v} (x : ExceptT ε m α)
->>>>>>> d0df76bd
 
 attribute [simp] run_bind
 
