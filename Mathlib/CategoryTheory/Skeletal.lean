/-
Copyright (c) 2020 Bhavik Mehta. All rights reserved.
Released under Apache 2.0 license as described in the file LICENSE.
Authors: Bhavik Mehta
-/
import Mathlib.CategoryTheory.Adjunction.Basic
import Mathlib.CategoryTheory.Category.Preorder
import Mathlib.CategoryTheory.IsomorphismClasses
import Mathlib.CategoryTheory.Thin

/-!
# Skeleton of a category

Define skeletal categories as categories in which any two isomorphic objects are equal.

Construct the skeleton of an arbitrary category by taking isomorphism classes, and show it is a
skeleton of the original category.

In addition, construct the skeleton of a thin category as a partial ordering, and (noncomputably)
show it is a skeleton of the original category. The advantage of this special case being handled
separately is that lemmas and definitions about orderings can be used directly, for example for the
subobject lattice. In addition, some of the commutative diagrams about the functors commute
definitionally on the nose which is convenient in practice.
-/


universe v₁ v₂ v₃ u₁ u₂ u₃

namespace CategoryTheory

open Category

variable (C : Type u₁) [Category.{v₁} C]
variable (D : Type u₂) [Category.{v₂} D]
variable {E : Type u₃} [Category.{v₃} E]

/-- A category is skeletal if isomorphic objects are equal. -/
def Skeletal : Prop :=
  ∀ ⦃X Y : C⦄, IsIsomorphic X Y → X = Y

/-- `IsSkeletonOf C D F` says that `F : D ⥤ C` exhibits `D` as a skeletal full subcategory of `C`,
in particular `F` is a (strong) equivalence and `D` is skeletal.
-/
structure IsSkeletonOf (F : D ⥤ C) : Prop where
  /-- The category `D` has isomorphic objects equal -/
  skel : Skeletal D
  /-- The functor `F` is an equivalence -/
  eqv : F.IsEquivalence := by infer_instance

attribute [local instance] isIsomorphicSetoid

variable {C D}

/-- If `C` is thin and skeletal, then any naturally isomorphic functors to `C` are equal. -/
theorem Functor.eq_of_iso {F₁ F₂ : D ⥤ C} [Quiver.IsThin C] (hC : Skeletal C) (hF : F₁ ≅ F₂) :
    F₁ = F₂ :=
  Functor.ext (fun X => hC ⟨hF.app X⟩) fun _ _ _ => Subsingleton.elim _ _

/-- If `C` is thin and skeletal, `D ⥤ C` is skeletal.
`CategoryTheory.functor_thin` shows it is thin also.
-/
theorem functor_skeletal [Quiver.IsThin C] (hC : Skeletal C) : Skeletal (D ⥤ C) := fun _ _ h =>
  h.elim (Functor.eq_of_iso hC)

variable (C D)

/-- Construct the skeleton category as the induced category on the isomorphism classes, and derive
its category structure.
-/
<<<<<<< HEAD
def Skeleton : Type u₁ := InducedCategory (C := Quotient (isIsomorphicSetoid C)) C QuotLike.out

instance : QuotLike (Skeleton C) C IsIsomorphic where
=======
def Skeleton : Type u₁ := InducedCategory (C := Quotient (isIsomorphicSetoid C)) C Quotient.out
>>>>>>> 66f63643

instance [Inhabited C] : Inhabited (Skeleton C) :=
  ⟨⟦default⟧⟩

-- Porting note: previously `Skeleton` used `deriving Category`
noncomputable instance : Category (Skeleton C) := by
  apply InducedCategory.category

/-- The functor from the skeleton of `C` to `C`. -/
@[simps!]
noncomputable def fromSkeleton : Skeleton C ⥤ C :=
  inducedFunctor _

-- Porting note: previously `fromSkeleton` used `deriving Faithful, Full`
noncomputable instance : (fromSkeleton C).Full := by
  apply InducedCategory.full
noncomputable instance : (fromSkeleton C).Faithful := by
  apply InducedCategory.faithful

instance : (fromSkeleton C).EssSurj where
  mem_essImage X := ⟨⟦X⟧, QuotLike.out_mkQ_equiv (Q := Skeleton C) X⟩

-- Porting note: named this instance
noncomputable instance fromSkeleton.isEquivalence : (fromSkeleton C).IsEquivalence where

/-- The equivalence between the skeleton and the category itself. -/
noncomputable def skeletonEquivalence : Skeleton C ≌ C :=
  (fromSkeleton C).asEquivalence

theorem skeleton_skeletal : Skeletal (Skeleton C) := by
  rintro X Y ⟨h⟩
  have : X.out ≈ Y.out := ⟨(fromSkeleton C).mapIso h⟩
  simpa using Quotient.sound this

/-- The `skeleton` of `C` given by choice is a skeleton of `C`. -/
lemma skeleton_isSkeleton : IsSkeletonOf C (Skeleton C) (fromSkeleton C) where
  skel := skeleton_skeletal C
  eqv := fromSkeleton.isEquivalence C

section

variable {C D}

/-- Two categories which are categorically equivalent have skeletons with equivalent objects.
-/
noncomputable def Equivalence.skeletonEquiv (e : C ≌ D) : Skeleton C ≃ Skeleton D :=
  let f := ((skeletonEquivalence C).trans e).trans (skeletonEquivalence D).symm
  { toFun := f.functor.obj
    invFun := f.inverse.obj
    left_inv := fun X => skeleton_skeletal C ⟨(f.unitIso.app X).symm⟩
    right_inv := fun Y => skeleton_skeletal D ⟨f.counitIso.app Y⟩ }

end

/-- Construct the skeleton category by taking the quotient of objects. This construction gives a
preorder with nice definitional properties, but is only really appropriate for thin categories.
If your original category is not thin, you probably want to be using `skeleton` instead of this.
-/
def ThinSkeleton : Type u₁ :=
  Quotient (isIsomorphicSetoid C)

instance : QuotLike (ThinSkeleton C) C IsIsomorphic where
scoped instance : QuotLike.HasQuot (ThinSkeleton C) C IsIsomorphic where

instance inhabitedThinSkeleton [Inhabited C] : Inhabited (ThinSkeleton C) :=
  ⟨⟦default⟧⟩

instance ThinSkeleton.preorder : Preorder (ThinSkeleton C) where
  le :=
    QuotLike.lift₂ (fun X Y => Nonempty (X ⟶ Y))
        (by
          rintro _ _ _ _ ⟨i₁⟩ ⟨i₂⟩
          exact
            propext
              ⟨Nonempty.map fun f => i₁.inv ≫ f ≫ i₂.hom,
                Nonempty.map fun f => i₁.hom ≫ f ≫ i₂.inv⟩)
  le_refl := by
    refine QuotLike.ind fun a => ?_
    exact ⟨𝟙 _⟩
<<<<<<< HEAD
  le_trans a b c := QuotLike.inductionOn₃ a b c fun A B C => Nonempty.map2 (· ≫ ·)
=======
  le_trans a b c := Quotient.inductionOn₃ a b c fun _ _ _ => Nonempty.map2 (· ≫ ·)
>>>>>>> 66f63643

/-- The functor from a category to its thin skeleton. -/
@[simps]
def toThinSkeleton : C ⥤ ThinSkeleton C where
  obj := mkQ
  map f := homOfLE (Nonempty.intro f)

/-!
The constructions here are intended to be used when the category `C` is thin, even though
some of the statements can be shown without this assumption.
-/


namespace ThinSkeleton

/-- The thin skeleton is thin. -/
instance thin : Quiver.IsThin (ThinSkeleton C) := fun _ _ =>
  ⟨by
    rintro ⟨⟨f₁⟩⟩ ⟨⟨_⟩⟩
    rfl⟩

variable {C} {D}

lemma out_mkQ (X : C) : Nonempty (QuotLike.out ⟦X⟧' ≅ X) :=
  QuotLike.out_mkQ_equiv (Q := ThinSkeleton C) X

/-- A functor `C ⥤ D` computably lowers to a functor `ThinSkeleton C ⥤ ThinSkeleton D`. -/
@[simps]
def map (F : C ⥤ D) : ThinSkeleton C ⥤ ThinSkeleton D where
<<<<<<< HEAD
  obj := QuotLike.map F.obj fun X₁ X₂ ⟨hX⟩ => ⟨F.mapIso hX⟩
  map {X} {Y} := QuotLike.recOnSubsingleton₂ X Y fun x y k => homOfLE (k.le.elim fun t => ⟨F.map t⟩)
=======
  obj := Quotient.map F.obj fun _ _ ⟨hX⟩ => ⟨F.mapIso hX⟩
  map {X} {Y} := Quotient.recOnSubsingleton₂ X Y fun _ _ k => homOfLE (k.le.elim fun t => ⟨F.map t⟩)
>>>>>>> 66f63643

theorem comp_toThinSkeleton (F : C ⥤ D) : F ⋙ toThinSkeleton D = toThinSkeleton C ⋙ map F :=
  rfl

/-- Given a natural transformation `F₁ ⟶ F₂`, induce a natural transformation `map F₁ ⟶ map F₂`. -/
def mapNatTrans {F₁ F₂ : C ⥤ D} (k : F₁ ⟶ F₂) : map F₁ ⟶ map F₂ where
  app X := QuotLike.recOnSubsingleton X fun x => ⟨⟨⟨k.app x⟩⟩⟩

/- Porting note: `map₂ObjMap`, `map₂Functor`, and `map₂NatTrans` were all extracted
from the original `map₂` proof. Lean needed an extensive amount explicit type
annotations to figure things out.

It would be better to prove that
`ThinSkeleton (C × D) ≌ ThinSkeleton C × ThinSkeleton D`
which is more immediate from comparing the preorders. Then one could get
`map₂` by currying.
-/
/-- Given a bifunctor, we descend to a function on objects of `ThinSkeleton` -/
def map₂ObjMap (F : C ⥤ D ⥤ E) : ThinSkeleton C → ThinSkeleton D → ThinSkeleton E :=
  QuotLike.map₂ (fun X Y => (F.obj X).obj Y)
    (fun X₁ _ ⟨hX⟩ _ Y₂ ⟨hY⟩ => ⟨(F.obj X₁).mapIso hY ≪≫ (F.mapIso hX).app Y₂⟩)

/-- For each `x : ThinSkeleton C`, we promote `map₂ObjMap F x` to a functor -/
def map₂Functor (F : C ⥤ D ⥤ E) : ThinSkeleton C → ThinSkeleton D ⥤ ThinSkeleton E :=
  fun x =>
    { obj := fun y => map₂ObjMap F x y
<<<<<<< HEAD
      map := fun {y₁} {y₂} => QuotLike.recOnSubsingleton x
        fun X => QuotLike.recOnSubsingleton₂ y₁ y₂ fun Y₁ Y₂ hY =>
=======
      map := fun {y₁} {y₂} => @Quotient.recOnSubsingleton C (isIsomorphicSetoid C)
        (fun x => (y₁ ⟶ y₂) → (map₂ObjMap F x y₁ ⟶ map₂ObjMap F x y₂)) _ x fun X
          => Quotient.recOnSubsingleton₂ y₁ y₂ fun _ _ hY =>
>>>>>>> 66f63643
            homOfLE (hY.le.elim fun g => ⟨(F.obj X).map g⟩) }

/-- This provides natural transformations `map₂Functor F x₁ ⟶ map₂Functor F x₂` given
`x₁ ⟶ x₂` -/
def map₂NatTrans (F : C ⥤ D ⥤ E) : {x₁ x₂ : ThinSkeleton C} → (x₁ ⟶ x₂) →
    (map₂Functor F x₁ ⟶ map₂Functor F x₂) := fun {x₁} {x₂} =>
  QuotLike.recOnSubsingleton₂ x₁ x₂
    (fun X₁ X₂ f => { app := fun y =>
      QuotLike.recOnSubsingleton y fun Y => homOfLE (f.le.elim fun f' => ⟨(F.map f').app Y⟩) })

-- TODO: state the lemmas about what happens when you compose with `toThinSkeleton`
/-- A functor `C ⥤ D ⥤ E` computably lowers to a functor
`ThinSkeleton C ⥤ ThinSkeleton D ⥤ ThinSkeleton E` -/
@[simps]
def map₂ (F : C ⥤ D ⥤ E) : ThinSkeleton C ⥤ ThinSkeleton D ⥤ ThinSkeleton E where
  obj := map₂Functor F
  map := map₂NatTrans F

variable (C)

section

variable [Quiver.IsThin C]

instance toThinSkeleton_faithful : (toThinSkeleton C).Faithful where

/-- Use `QuotLike.out` to create a functor out of the thin skeleton. -/
@[simps]
noncomputable def fromThinSkeleton : ThinSkeleton C ⥤ C where
  obj := QuotLike.out
  map {x} {y} :=
    QuotLike.recOnSubsingleton₂ x y fun X Y f =>
      (Nonempty.some (ThinSkeleton.out_mkQ X)).hom ≫ f.le.some ≫
        (Nonempty.some (ThinSkeleton.out_mkQ Y)).inv

/-- The equivalence between the thin skeleton and the category itself. -/
noncomputable def equivalence : ThinSkeleton C ≌ C where
  functor := fromThinSkeleton C
  inverse := toThinSkeleton C
  counitIso := NatIso.ofComponents fun X => Nonempty.some (ThinSkeleton.out_mkQ X)
  unitIso := NatIso.ofComponents fun x => QuotLike.recOnSubsingleton x fun X =>
    eqToIso (QuotLike.sound ⟨(Nonempty.some (ThinSkeleton.out_mkQ X)).symm⟩)

noncomputable instance fromThinSkeleton_isEquivalence : (fromThinSkeleton C).IsEquivalence :=
  (equivalence C).isEquivalence_functor

variable {C}

theorem equiv_of_both_ways {X Y : C} (f : X ⟶ Y) (g : Y ⟶ X) : X ≈ Y :=
  ⟨iso_of_both_ways f g⟩

instance thinSkeletonPartialOrder : PartialOrder (ThinSkeleton C) :=
  { CategoryTheory.ThinSkeleton.preorder C with
    le_antisymm :=
      QuotLike.ind₂
        (by
          rintro _ _ ⟨f⟩ ⟨g⟩
          apply QuotLike.sound (equiv_of_both_ways f g)) }

theorem skeletal : Skeletal (ThinSkeleton C) := fun X Y =>
  QuotLike.inductionOn₂ X Y fun _ _ h => h.elim fun i => i.1.le.antisymm i.2.le

theorem map_comp_eq (F : E ⥤ D) (G : D ⥤ C) : map (F ⋙ G) = map F ⋙ map G :=
  Functor.eq_of_iso skeletal <|
<<<<<<< HEAD
    NatIso.ofComponents fun X => QuotLike.recOnSubsingleton X fun x => Iso.refl _

theorem map_id_eq : map (𝟭 C) = 𝟭 (ThinSkeleton C) :=
  Functor.eq_of_iso skeletal <|
    NatIso.ofComponents fun X => QuotLike.recOnSubsingleton X fun x => Iso.refl _
=======
    NatIso.ofComponents fun X => Quotient.recOnSubsingleton X fun _ => Iso.refl _

theorem map_id_eq : map (𝟭 C) = 𝟭 (ThinSkeleton C) :=
  Functor.eq_of_iso skeletal <|
    NatIso.ofComponents fun X => Quotient.recOnSubsingleton X fun _ => Iso.refl _
>>>>>>> 66f63643

theorem map_iso_eq {F₁ F₂ : D ⥤ C} (h : F₁ ≅ F₂) : map F₁ = map F₂ :=
  Functor.eq_of_iso skeletal
    { hom := mapNatTrans h.hom
      inv := mapNatTrans h.inv }

/-- `fromThinSkeleton C` exhibits the thin skeleton as a skeleton. -/
lemma thinSkeleton_isSkeleton : IsSkeletonOf C (ThinSkeleton C) (fromThinSkeleton C) where
  skel := skeletal

instance isSkeletonOfInhabited :
    Inhabited (IsSkeletonOf C (ThinSkeleton C) (fromThinSkeleton C)) :=
  ⟨thinSkeleton_isSkeleton⟩

end

variable {C}

/-- An adjunction between thin categories gives an adjunction between their thin skeletons. -/
def lowerAdjunction (R : D ⥤ C) (L : C ⥤ D) (h : L ⊣ R) :
    ThinSkeleton.map L ⊣ ThinSkeleton.map R where
  unit :=
    { app := fun X => QuotLike.recOnSubsingleton X fun x => homOfLE ⟨h.unit.app x⟩ }
  counit :=
    { app := fun X => QuotLike.recOnSubsingleton X fun x => homOfLE ⟨h.counit.app x⟩ }

end ThinSkeleton

open ThinSkeleton

section

variable {C} {α : Type*} [PartialOrder α]

/--
When `e : C ≌ α` is a categorical equivalence from a thin category `C` to some partial order `α`,
the `ThinSkeleton C` is order isomorphic to `α`.
-/
noncomputable def Equivalence.thinSkeletonOrderIso [Quiver.IsThin C] (e : C ≌ α) :
    ThinSkeleton C ≃o α :=
  ((ThinSkeleton.equivalence C).trans e).toOrderIso

end

end CategoryTheory<|MERGE_RESOLUTION|>--- conflicted
+++ resolved
@@ -67,13 +67,9 @@
 /-- Construct the skeleton category as the induced category on the isomorphism classes, and derive
 its category structure.
 -/
-<<<<<<< HEAD
 def Skeleton : Type u₁ := InducedCategory (C := Quotient (isIsomorphicSetoid C)) C QuotLike.out
 
 instance : QuotLike (Skeleton C) C IsIsomorphic where
-=======
-def Skeleton : Type u₁ := InducedCategory (C := Quotient (isIsomorphicSetoid C)) C Quotient.out
->>>>>>> 66f63643
 
 instance [Inhabited C] : Inhabited (Skeleton C) :=
   ⟨⟦default⟧⟩
@@ -153,11 +149,7 @@
   le_refl := by
     refine QuotLike.ind fun a => ?_
     exact ⟨𝟙 _⟩
-<<<<<<< HEAD
-  le_trans a b c := QuotLike.inductionOn₃ a b c fun A B C => Nonempty.map2 (· ≫ ·)
-=======
-  le_trans a b c := Quotient.inductionOn₃ a b c fun _ _ _ => Nonempty.map2 (· ≫ ·)
->>>>>>> 66f63643
+  le_trans a b c := QuotLike.inductionOn₃ a b c fun _ _ _ => Nonempty.map2 (· ≫ ·)
 
 /-- The functor from a category to its thin skeleton. -/
 @[simps]
@@ -187,13 +179,8 @@
 /-- A functor `C ⥤ D` computably lowers to a functor `ThinSkeleton C ⥤ ThinSkeleton D`. -/
 @[simps]
 def map (F : C ⥤ D) : ThinSkeleton C ⥤ ThinSkeleton D where
-<<<<<<< HEAD
-  obj := QuotLike.map F.obj fun X₁ X₂ ⟨hX⟩ => ⟨F.mapIso hX⟩
-  map {X} {Y} := QuotLike.recOnSubsingleton₂ X Y fun x y k => homOfLE (k.le.elim fun t => ⟨F.map t⟩)
-=======
-  obj := Quotient.map F.obj fun _ _ ⟨hX⟩ => ⟨F.mapIso hX⟩
-  map {X} {Y} := Quotient.recOnSubsingleton₂ X Y fun _ _ k => homOfLE (k.le.elim fun t => ⟨F.map t⟩)
->>>>>>> 66f63643
+  obj := QuotLike.map F.obj fun _ _ ⟨hX⟩ => ⟨F.mapIso hX⟩
+  map {X} {Y} := QuotLike.recOnSubsingleton₂ X Y fun _ _ k => homOfLE (k.le.elim fun t => ⟨F.map t⟩)
 
 theorem comp_toThinSkeleton (F : C ⥤ D) : F ⋙ toThinSkeleton D = toThinSkeleton C ⋙ map F :=
   rfl
@@ -220,14 +207,8 @@
 def map₂Functor (F : C ⥤ D ⥤ E) : ThinSkeleton C → ThinSkeleton D ⥤ ThinSkeleton E :=
   fun x =>
     { obj := fun y => map₂ObjMap F x y
-<<<<<<< HEAD
       map := fun {y₁} {y₂} => QuotLike.recOnSubsingleton x
-        fun X => QuotLike.recOnSubsingleton₂ y₁ y₂ fun Y₁ Y₂ hY =>
-=======
-      map := fun {y₁} {y₂} => @Quotient.recOnSubsingleton C (isIsomorphicSetoid C)
-        (fun x => (y₁ ⟶ y₂) → (map₂ObjMap F x y₁ ⟶ map₂ObjMap F x y₂)) _ x fun X
-          => Quotient.recOnSubsingleton₂ y₁ y₂ fun _ _ hY =>
->>>>>>> 66f63643
+        fun X => QuotLike.recOnSubsingleton₂ y₁ y₂ fun _ _ hY =>
             homOfLE (hY.le.elim fun g => ⟨(F.obj X).map g⟩) }
 
 /-- This provides natural transformations `map₂Functor F x₁ ⟶ map₂Functor F x₂` given
@@ -292,19 +273,11 @@
 
 theorem map_comp_eq (F : E ⥤ D) (G : D ⥤ C) : map (F ⋙ G) = map F ⋙ map G :=
   Functor.eq_of_iso skeletal <|
-<<<<<<< HEAD
-    NatIso.ofComponents fun X => QuotLike.recOnSubsingleton X fun x => Iso.refl _
+    NatIso.ofComponents fun X => QuotLike.recOnSubsingleton X fun _ => Iso.refl _
 
 theorem map_id_eq : map (𝟭 C) = 𝟭 (ThinSkeleton C) :=
   Functor.eq_of_iso skeletal <|
-    NatIso.ofComponents fun X => QuotLike.recOnSubsingleton X fun x => Iso.refl _
-=======
-    NatIso.ofComponents fun X => Quotient.recOnSubsingleton X fun _ => Iso.refl _
-
-theorem map_id_eq : map (𝟭 C) = 𝟭 (ThinSkeleton C) :=
-  Functor.eq_of_iso skeletal <|
-    NatIso.ofComponents fun X => Quotient.recOnSubsingleton X fun _ => Iso.refl _
->>>>>>> 66f63643
+    NatIso.ofComponents fun X => QuotLike.recOnSubsingleton X fun _ => Iso.refl _
 
 theorem map_iso_eq {F₁ F₂ : D ⥤ C} (h : F₁ ≅ F₂) : map F₁ = map F₂ :=
   Functor.eq_of_iso skeletal
