/-
Copyright (c) 2019 Scott Morrison. All rights reserved.
Released under Apache 2.0 license as described in the file LICENSE.
Authors: Scott Morrison, Dagur Asgeirsson
-/
import Mathlib.CategoryTheory.Adjunction.Basic
import Mathlib.CategoryTheory.MorphismProperty.Basic
import Mathlib.CategoryTheory.Yoneda

#align_import category_theory.adjunction.fully_faithful from "leanprover-community/mathlib"@"9e7c80f638149bfb3504ba8ff48dfdbfc949fb1a"

/-!
# Adjoints of fully faithful functors

A left adjoint is
* faithful, if and only if the unit is a monomorphism
* full, if and only if the unit is a split epimorphism
* fully faithful, if and only if the unit is an isomorphism

<<<<<<< HEAD
=======
A right adjoint is
* faithful, if and only if the counit is an epimorphism
* full, if and only if the counit is a split monomorphism
* fully faithful, if and only if the counit is an isomorphism

This is Lemma 4.5.13 in Riehl's *Category Theory in Context* [riehl2017].
See also https://stacks.math.columbia.edu/tag/07RB for the statements about fully faithful functors.

In the file `Mathlib.CategoryTheory.Monad.Adjunction`, we prove that in fact, if there exists an
isomorphism `L ⋙ R ≅ 𝟭 C`, then the unit is an isomorphism, and similarly for the counit.
>>>>>>> 6ac3b779
-/


open CategoryTheory

namespace CategoryTheory.Adjunction

universe v₁ v₂ u₁ u₂

open Category

open Opposite

variable {C : Type u₁} [Category.{v₁} C]
variable {D : Type u₂} [Category.{v₂} D]
variable {L : C ⥤ D} {R : D ⥤ C} (h : L ⊣ R)

<<<<<<< HEAD
/-- If the left adjoint is faithful, then each component of the unit is an monomorphism.

See Lemma 4.5.13 from [Riehl][riehl2017] -/
=======
/-- If the left adjoint is faithful, then each component of the unit is an monomorphism. -/
>>>>>>> 6ac3b779
instance unit_mono_of_L_faithful [L.Faithful] (X : C) : Mono (h.unit.app X) where
  right_cancellation {Y} f g hfg := by
    apply L.map_injective
    apply (h.homEquiv Y (L.obj X)).injective
    simpa using hfg

<<<<<<< HEAD
/-- If the left adjoint is full, then each component of the unit is a split epimorphism.

See Lemma 4.5.13 from [Riehl][riehl2017] -/
=======
/-- If the left adjoint is full, then each component of the unit is a split epimorphism.-/
>>>>>>> 6ac3b779
noncomputable def unitSplitEpiOfLFull [L.Full] (X : C) : SplitEpi (h.unit.app X) where
  section_ := L.preimage (h.counit.app (L.obj X))
  id := by simp [← h.unit_naturality (L.preimage (h.counit.app (L.obj X)))]

<<<<<<< HEAD
/-- If the right adjoint is full, then each component of the counit is a split monomorphism.

See Lemma 4.5.13 from [Riehl][riehl2017] -/
instance unit_isSplitEpi_of_L_full [L.Full] (X : C) : IsSplitEpi (h.unit.app X) :=
  ⟨⟨h.unitSplitEpiOfLFull X⟩⟩

/-- If the left adjoint is fully faithful, then the unit is an isomorphism.

See Lemma 4.5.13 from [Riehl][riehl2017] -/
=======
/-- If the right adjoint is full, then each component of the counit is a split monomorphism. -/
instance unit_isSplitEpi_of_L_full [L.Full] (X : C) : IsSplitEpi (h.unit.app X) :=
  ⟨⟨h.unitSplitEpiOfLFull X⟩⟩

/-- If the left adjoint is fully faithful, then the unit is an isomorphism. -/
>>>>>>> 6ac3b779
instance unit_isIso_of_L_fully_faithful [L.Full] [L.Faithful] : IsIso (Adjunction.unit h) := by
  have : ∀ X, IsIso (h.unit.app X) := fun X ↦ isIso_of_mono_of_isSplitEpi _
  apply NatIso.isIso_of_isIso_app
set_option linter.uppercaseLean3 false in
#align category_theory.unit_is_iso_of_L_fully_faithful CategoryTheory.Adjunction.unit_isIso_of_L_fully_faithful

<<<<<<< HEAD
/-- If the right adjoint is faithful, then each component of the counit is an epimorphism.

See Lemma 4.5.13 from [Riehl][riehl2017] -/
=======
/-- If the right adjoint is faithful, then each component of the counit is an epimorphism.-/
>>>>>>> 6ac3b779
instance counit_epi_of_R_faithful [R.Faithful] (X : D) : Epi (h.counit.app X) where
  left_cancellation {Y} f g hfg := by
    apply R.map_injective
    apply (h.homEquiv (R.obj X) Y).symm.injective
    simpa using hfg

<<<<<<< HEAD
/-- If the right adjoint is full, then each component of the counit is a split monomorphism.

See Lemma 4.5.13 from [Riehl][riehl2017] -/
=======
/-- If the right adjoint is full, then each component of the counit is a split monomorphism. -/
>>>>>>> 6ac3b779
noncomputable def counitSplitMonoOfRFull [R.Full] (X : D) : SplitMono (h.counit.app X) where
  retraction := R.preimage (h.unit.app (R.obj X))
  id := by simp [← h.counit_naturality (R.preimage (h.unit.app (R.obj X)))]

<<<<<<< HEAD
/-- If the right adjoint is full, then each component of the counit is a split monomorphism.

See Lemma 4.5.13 from [Riehl][riehl2017] -/
instance counit_isSplitMono_of_R_full [R.Full] (X : D) : IsSplitMono (h.counit.app X) :=
  ⟨⟨h.counitSplitMonoOfRFull X⟩⟩

/-- If the right adjoint is fully faithful, then the counit is an isomorphism.

See Lemma 4.5.13 from [Riehl][riehl2017] -/
=======
/-- If the right adjoint is full, then each component of the counit is a split monomorphism. -/
instance counit_isSplitMono_of_R_full [R.Full] (X : D) : IsSplitMono (h.counit.app X) :=
  ⟨⟨h.counitSplitMonoOfRFull X⟩⟩

/-- If the right adjoint is fully faithful, then the counit is an isomorphism. -/
>>>>>>> 6ac3b779
instance counit_isIso_of_R_fully_faithful [R.Full] [R.Faithful] : IsIso (Adjunction.counit h) := by
  have : ∀ X, IsIso (h.counit.app X) := fun X ↦ isIso_of_epi_of_isSplitMono _
  apply NatIso.isIso_of_isIso_app
set_option linter.uppercaseLean3 false in
#align category_theory.counit_is_iso_of_R_fully_faithful CategoryTheory.Adjunction.counit_isIso_of_R_fully_faithful

/-- If the unit of an adjunction is an isomorphism, then its inverse on the image of L is given
by L whiskered with the counit. -/
@[simp]
theorem inv_map_unit {X : C} [IsIso (h.unit.app X)] :
    inv (L.map (h.unit.app X)) = h.counit.app (L.obj X) :=
  IsIso.inv_eq_of_hom_inv_id (h.left_triangle_components X)
#align category_theory.inv_map_unit CategoryTheory.Adjunction.inv_map_unit

/-- If the unit is an isomorphism, bundle one has an isomorphism `L ⋙ R ⋙ L ≅ L`. -/
@[simps!]
noncomputable def whiskerLeftLCounitIsoOfIsIsoUnit [IsIso h.unit] : L ⋙ R ⋙ L ≅ L :=
  (L.associator R L).symm ≪≫ isoWhiskerRight (asIso h.unit).symm L ≪≫ Functor.leftUnitor _
set_option linter.uppercaseLean3 false in
#align category_theory.whisker_left_L_counit_iso_of_is_iso_unit CategoryTheory.Adjunction.whiskerLeftLCounitIsoOfIsIsoUnit

/-- If the counit of an adjunction is an isomorphism, then its inverse on the image of R is given
by R whiskered with the unit. -/
@[simp]
theorem inv_counit_map {X : D} [IsIso (h.counit.app X)] :
    inv (R.map (h.counit.app X)) = h.unit.app (R.obj X) :=
  IsIso.inv_eq_of_inv_hom_id (h.right_triangle_components X)
#align category_theory.inv_counit_map CategoryTheory.Adjunction.inv_counit_map

/-- If the counit of an is an isomorphism, one has an isomorphism `(R ⋙ L ⋙ R) ≅ R`. -/
@[simps!]
noncomputable def whiskerLeftRUnitIsoOfIsIsoCounit [IsIso h.counit] : R ⋙ L ⋙ R ≅ R :=
  (R.associator L R).symm ≪≫ isoWhiskerRight (asIso h.counit) R ≪≫ Functor.leftUnitor _
set_option linter.uppercaseLean3 false in
#align category_theory.whisker_left_R_unit_iso_of_is_iso_counit CategoryTheory.Adjunction.whiskerLeftRUnitIsoOfIsIsoCounit

<<<<<<< HEAD
/-- If each component the unit is a monomorphism, then the left adjoint is faithful.

See Lemma 4.5.13 from [Riehl][riehl2017] -/
=======
/-- If each component the unit is a monomorphism, then the left adjoint is faithful. -/
>>>>>>> 6ac3b779
lemma faithful_L_of_mono_unit_app [∀ X, Mono (h.unit.app X)] : L.Faithful where
  map_injective {X Y f g} hfg := by
    apply Mono.right_cancellation (f := h.unit.app Y)
    apply (h.homEquiv X (L.obj Y)).symm.injective
    simpa using hfg

<<<<<<< HEAD
/-- If each component the unit is a split epimorphism, then the left adjoint is full.

See Lemma 4.5.13 from [Riehl][riehl2017] -/
lemma full_L_of_isSplitEpi_unit_app [∀ X, IsSplitEpi (h.unit.app X)] : L.Full where
  map_surjective {X Y} f := by
    use ((h.homEquiv X (L.obj Y)) f ≫ section_ (h.unit.app Y))
    have h' : L.map (section_ (h.unit.app Y)) ≫ L.map (h.unit.app Y) = 𝟙 _ :=
      by simp [← Functor.map_comp]
=======
/-- If each component the unit is a split epimorphism, then the left adjoint is full. -/
lemma full_L_of_isSplitEpi_unit_app [∀ X, IsSplitEpi (h.unit.app X)] : L.Full where
  map_surjective {X Y} f := by
    use ((h.homEquiv X (L.obj Y)) f ≫ section_ (h.unit.app Y))
    have h' : L.map (section_ (h.unit.app Y)) ≫ L.map (h.unit.app Y) = 𝟙 _ := by
      simp [← Functor.map_comp]
>>>>>>> 6ac3b779
    have : L.map (section_ (h.unit.app Y)) = h.counit.app (L.obj Y) := by
      rw [← comp_id (L.map (section_ (h.unit.app Y)))]
      simp only [Functor.comp_obj, Functor.id_obj, comp_id,
        ← h.left_triangle_components Y, ← assoc, h', id_comp]
    simp [this]

<<<<<<< HEAD
/-- If the unit is an isomorphism, then the left adjoint is fully faithful.

See Lemma 4.5.13 from [Riehl][riehl2017] -/
noncomputable def fullyFaithfulLOfIsIsoUnit [IsIso h.unit] : L.FullyFaithful where
  preimage {X Y} f := h.homEquiv _ (L.obj Y) f ≫ inv (h.unit.app Y)

/-- If each component the counit is an epimorphism, then the right adjoint is faithful.

See Lemma 4.5.13 from [Riehl][riehl2017] -/
=======
/-- If the unit is an isomorphism, then the left adjoint is fully faithful. -/
noncomputable def fullyFaithfulLOfIsIsoUnit [IsIso h.unit] : L.FullyFaithful where
  preimage {X Y} f := h.homEquiv _ (L.obj Y) f ≫ inv (h.unit.app Y)

/-- If each component the counit is an epimorphism, then the right adjoint is faithful. -/
>>>>>>> 6ac3b779
lemma faithful_R_of_epi_counit_app [∀ X, Epi (h.counit.app X)] : R.Faithful where
  map_injective {X Y f g} hfg := by
    apply Epi.left_cancellation (f := h.counit.app X)
    apply (h.homEquiv (R.obj X) Y).injective
    simpa using hfg

<<<<<<< HEAD
/-- If each component the counit is a split monomorphism, then the right adjoint is full.

See Lemma 4.5.13 from [Riehl][riehl2017] -/
lemma full_R_of_isSplitMono_counit_app [∀ X, IsSplitMono (h.counit.app X)] : R.Full where
  map_surjective {X Y} f := by
    use (retraction (h.counit.app X) ≫ (h.homEquiv (R.obj X) Y).symm f)
    have h' : R.map (h.counit.app X) ≫ R.map (retraction (h.counit.app X)) = 𝟙 _ :=
      by simp [← Functor.map_comp]
=======
/-- If each component the counit is a split monomorphism, then the right adjoint is full. -/
lemma full_R_of_isSplitMono_counit_app [∀ X, IsSplitMono (h.counit.app X)] : R.Full where
  map_surjective {X Y} f := by
    use (retraction (h.counit.app X) ≫ (h.homEquiv (R.obj X) Y).symm f)
    have h' : R.map (h.counit.app X) ≫ R.map (retraction (h.counit.app X)) = 𝟙 _ := by
      simp [← Functor.map_comp]
>>>>>>> 6ac3b779
    have : R.map (retraction (h.counit.app X)) = h.unit.app (R.obj X) := by
      rw [← id_comp (R.map (retraction (h.counit.app X)))]
      simp only [Functor.id_obj, Functor.comp_obj, id_comp,
        ← h.right_triangle_components X, assoc, h', comp_id]
    simp [this]

<<<<<<< HEAD
/-- If the counit is an isomorphism, then the right adjoint is fully faithful.

See Lemma 4.5.13 from [Riehl][riehl2017] -/
=======
/-- If the counit is an isomorphism, then the right adjoint is fully faithful. -/
>>>>>>> 6ac3b779
noncomputable def fullyFaithfulROfIsIsoCounit [IsIso h.counit] : R.FullyFaithful where
  preimage {X Y} f := inv (h.counit.app X) ≫ (h.homEquiv (R.obj X) Y).symm f

instance whiskerLeft_counit_iso_of_L_fully_faithful [L.Full] [L.Faithful] :
    IsIso (whiskerLeft L h.counit) := by
  have := h.left_triangle
  rw [← IsIso.eq_inv_comp] at this
  rw [this]
  infer_instance
set_option linter.uppercaseLean3 false in
#align category_theory.whisker_left_counit_iso_of_L_fully_faithful CategoryTheory.Adjunction.whiskerLeft_counit_iso_of_L_fully_faithful

instance whiskerRight_counit_iso_of_L_fully_faithful [L.Full] [L.Faithful] :
    IsIso (whiskerRight h.counit R) := by
  have := h.right_triangle
  rw [← IsIso.eq_inv_comp] at this
  rw [this]
  infer_instance
set_option linter.uppercaseLean3 false in
#align category_theory.whisker_right_counit_iso_of_L_fully_faithful CategoryTheory.Adjunction.whiskerRight_counit_iso_of_L_fully_faithful

instance whiskerLeft_unit_iso_of_R_fully_faithful [R.Full] [R.Faithful] :
    IsIso (whiskerLeft R h.unit) := by
  have := h.right_triangle
  rw [← IsIso.eq_comp_inv] at this
  rw [this]
  infer_instance
set_option linter.uppercaseLean3 false in
#align category_theory.whisker_left_unit_iso_of_R_fully_faithful CategoryTheory.Adjunction.whiskerLeft_unit_iso_of_R_fully_faithful

instance whiskerRight_unit_iso_of_R_fully_faithful [R.Full] [R.Faithful] :
    IsIso (whiskerRight h.unit L) := by
  have := h.left_triangle
  rw [← IsIso.eq_comp_inv] at this
  rw [this]
  infer_instance
set_option linter.uppercaseLean3 false in
#align category_theory.whisker_right_unit_iso_of_R_fully_faithful CategoryTheory.Adjunction.whiskerRight_unit_iso_of_R_fully_faithful

instance [L.Faithful] [L.Full] {Y : C} : IsIso (h.counit.app (L.obj Y)) :=
  isIso_of_hom_comp_eq_id _ (h.left_triangle_components Y)

instance [L.Faithful] [L.Full] {Y : D} : IsIso (R.map (h.counit.app Y)) :=
  isIso_of_hom_comp_eq_id _ (h.right_triangle_components Y)

lemma isIso_counit_app_iff_mem_essImage [L.Faithful] [L.Full] {X : D} :
    IsIso (h.counit.app X) ↔ X ∈ L.essImage := by
  constructor
  · intro
    exact ⟨R.obj X, ⟨asIso (h.counit.app X)⟩⟩
  · rintro ⟨_, ⟨i⟩⟩
    rw [NatTrans.isIso_app_iff_of_iso _ i.symm]
    infer_instance

lemma mem_essImage_of_counit_isIso (A : D)
    [IsIso (h.counit.app A)] : A ∈ L.essImage :=
  ⟨R.obj A, ⟨asIso (h.counit.app A)⟩⟩

lemma isIso_counit_app_of_iso [L.Faithful] [L.Full] {X : D} {Y : C} (e : X ≅ L.obj Y) :
    IsIso (h.counit.app X) :=
  (isIso_counit_app_iff_mem_essImage h).mpr ⟨Y, ⟨e.symm⟩⟩

instance [R.Faithful] [R.Full] {Y : D} : IsIso (h.unit.app (R.obj Y)) :=
  isIso_of_comp_hom_eq_id _ (h.right_triangle_components Y)

instance [R.Faithful] [R.Full] {X : C} : IsIso (L.map (h.unit.app X)) :=
  isIso_of_comp_hom_eq_id _ (h.left_triangle_components X)

lemma isIso_unit_app_iff_mem_essImage [R.Faithful] [R.Full] {Y : C} :
    IsIso (h.unit.app Y) ↔ Y ∈ R.essImage := by
  constructor
  · intro
    exact ⟨L.obj Y, ⟨(asIso (h.unit.app Y)).symm⟩⟩
  · rintro ⟨_, ⟨i⟩⟩
    rw [NatTrans.isIso_app_iff_of_iso _ i.symm]
    infer_instance

/-- If `η_A` is an isomorphism, then `A` is in the essential image of `i`. -/
theorem mem_essImage_of_unit_isIso (A : C)
    [IsIso (h.unit.app A)] : A ∈ R.essImage :=
  ⟨L.obj A, ⟨(asIso (h.unit.app A)).symm⟩⟩
#align category_theory.mem_ess_image_of_unit_is_iso CategoryTheory.Adjunction.mem_essImage_of_unit_isIso

@[deprecated (since := "2024-06-19")] alias _root_.CategoryTheory.mem_essImage_of_unit_isIso :=
  mem_essImage_of_unit_isIso

lemma isIso_unit_app_of_iso [R.Faithful] [R.Full] {X : D} {Y : C} (e : Y ≅ R.obj X) :
    IsIso (h.unit.app Y) :=
  (isIso_unit_app_iff_mem_essImage h).mpr ⟨X, ⟨e.symm⟩⟩

instance [R.IsEquivalence] : IsIso h.unit := by
  have := fun Y => isIso_unit_app_of_iso h (R.objObjPreimageIso Y).symm
  apply NatIso.isIso_of_isIso_app

instance [L.IsEquivalence] : IsIso h.counit := by
  have := fun X => isIso_counit_app_of_iso h (L.objObjPreimageIso X).symm
  apply NatIso.isIso_of_isIso_app

lemma isEquivalence_left_of_isEquivalence_right [R.IsEquivalence] : L.IsEquivalence :=
  h.toEquivalence.isEquivalence_functor

lemma isEquivalence_right_of_isEquivalence_left [L.IsEquivalence] : R.IsEquivalence :=
  h.toEquivalence.isEquivalence_inverse

instance [L.IsEquivalence] : IsIso h.unit := by
  have := h.isEquivalence_right_of_isEquivalence_left
  infer_instance

instance [R.IsEquivalence] : IsIso h.counit := by
  have := h.isEquivalence_left_of_isEquivalence_right
  infer_instance

end CategoryTheory.Adjunction<|MERGE_RESOLUTION|>--- conflicted
+++ resolved
@@ -17,8 +17,6 @@
 * full, if and only if the unit is a split epimorphism
 * fully faithful, if and only if the unit is an isomorphism
 
-<<<<<<< HEAD
-=======
 A right adjoint is
 * faithful, if and only if the counit is an epimorphism
 * full, if and only if the counit is a split monomorphism
@@ -29,7 +27,6 @@
 
 In the file `Mathlib.CategoryTheory.Monad.Adjunction`, we prove that in fact, if there exists an
 isomorphism `L ⋙ R ≅ 𝟭 C`, then the unit is an isomorphism, and similarly for the counit.
->>>>>>> 6ac3b779
 -/
 
 
@@ -47,94 +44,46 @@
 variable {D : Type u₂} [Category.{v₂} D]
 variable {L : C ⥤ D} {R : D ⥤ C} (h : L ⊣ R)
 
-<<<<<<< HEAD
-/-- If the left adjoint is faithful, then each component of the unit is an monomorphism.
-
-See Lemma 4.5.13 from [Riehl][riehl2017] -/
-=======
 /-- If the left adjoint is faithful, then each component of the unit is an monomorphism. -/
->>>>>>> 6ac3b779
 instance unit_mono_of_L_faithful [L.Faithful] (X : C) : Mono (h.unit.app X) where
   right_cancellation {Y} f g hfg := by
     apply L.map_injective
     apply (h.homEquiv Y (L.obj X)).injective
     simpa using hfg
 
-<<<<<<< HEAD
-/-- If the left adjoint is full, then each component of the unit is a split epimorphism.
-
-See Lemma 4.5.13 from [Riehl][riehl2017] -/
-=======
 /-- If the left adjoint is full, then each component of the unit is a split epimorphism.-/
->>>>>>> 6ac3b779
 noncomputable def unitSplitEpiOfLFull [L.Full] (X : C) : SplitEpi (h.unit.app X) where
   section_ := L.preimage (h.counit.app (L.obj X))
   id := by simp [← h.unit_naturality (L.preimage (h.counit.app (L.obj X)))]
 
-<<<<<<< HEAD
-/-- If the right adjoint is full, then each component of the counit is a split monomorphism.
-
-See Lemma 4.5.13 from [Riehl][riehl2017] -/
-instance unit_isSplitEpi_of_L_full [L.Full] (X : C) : IsSplitEpi (h.unit.app X) :=
-  ⟨⟨h.unitSplitEpiOfLFull X⟩⟩
-
-/-- If the left adjoint is fully faithful, then the unit is an isomorphism.
-
-See Lemma 4.5.13 from [Riehl][riehl2017] -/
-=======
 /-- If the right adjoint is full, then each component of the counit is a split monomorphism. -/
 instance unit_isSplitEpi_of_L_full [L.Full] (X : C) : IsSplitEpi (h.unit.app X) :=
   ⟨⟨h.unitSplitEpiOfLFull X⟩⟩
 
 /-- If the left adjoint is fully faithful, then the unit is an isomorphism. -/
->>>>>>> 6ac3b779
 instance unit_isIso_of_L_fully_faithful [L.Full] [L.Faithful] : IsIso (Adjunction.unit h) := by
   have : ∀ X, IsIso (h.unit.app X) := fun X ↦ isIso_of_mono_of_isSplitEpi _
   apply NatIso.isIso_of_isIso_app
 set_option linter.uppercaseLean3 false in
 #align category_theory.unit_is_iso_of_L_fully_faithful CategoryTheory.Adjunction.unit_isIso_of_L_fully_faithful
 
-<<<<<<< HEAD
-/-- If the right adjoint is faithful, then each component of the counit is an epimorphism.
-
-See Lemma 4.5.13 from [Riehl][riehl2017] -/
-=======
 /-- If the right adjoint is faithful, then each component of the counit is an epimorphism.-/
->>>>>>> 6ac3b779
 instance counit_epi_of_R_faithful [R.Faithful] (X : D) : Epi (h.counit.app X) where
   left_cancellation {Y} f g hfg := by
     apply R.map_injective
     apply (h.homEquiv (R.obj X) Y).symm.injective
     simpa using hfg
 
-<<<<<<< HEAD
-/-- If the right adjoint is full, then each component of the counit is a split monomorphism.
-
-See Lemma 4.5.13 from [Riehl][riehl2017] -/
-=======
 /-- If the right adjoint is full, then each component of the counit is a split monomorphism. -/
->>>>>>> 6ac3b779
 noncomputable def counitSplitMonoOfRFull [R.Full] (X : D) : SplitMono (h.counit.app X) where
   retraction := R.preimage (h.unit.app (R.obj X))
   id := by simp [← h.counit_naturality (R.preimage (h.unit.app (R.obj X)))]
 
-<<<<<<< HEAD
-/-- If the right adjoint is full, then each component of the counit is a split monomorphism.
-
-See Lemma 4.5.13 from [Riehl][riehl2017] -/
-instance counit_isSplitMono_of_R_full [R.Full] (X : D) : IsSplitMono (h.counit.app X) :=
-  ⟨⟨h.counitSplitMonoOfRFull X⟩⟩
-
-/-- If the right adjoint is fully faithful, then the counit is an isomorphism.
-
-See Lemma 4.5.13 from [Riehl][riehl2017] -/
-=======
 /-- If the right adjoint is full, then each component of the counit is a split monomorphism. -/
 instance counit_isSplitMono_of_R_full [R.Full] (X : D) : IsSplitMono (h.counit.app X) :=
   ⟨⟨h.counitSplitMonoOfRFull X⟩⟩
 
 /-- If the right adjoint is fully faithful, then the counit is an isomorphism. -/
->>>>>>> 6ac3b779
 instance counit_isIso_of_R_fully_faithful [R.Full] [R.Faithful] : IsIso (Adjunction.counit h) := by
   have : ∀ X, IsIso (h.counit.app X) := fun X ↦ isIso_of_epi_of_isSplitMono _
   apply NatIso.isIso_of_isIso_app
@@ -171,95 +120,49 @@
 set_option linter.uppercaseLean3 false in
 #align category_theory.whisker_left_R_unit_iso_of_is_iso_counit CategoryTheory.Adjunction.whiskerLeftRUnitIsoOfIsIsoCounit
 
-<<<<<<< HEAD
-/-- If each component the unit is a monomorphism, then the left adjoint is faithful.
-
-See Lemma 4.5.13 from [Riehl][riehl2017] -/
-=======
 /-- If each component the unit is a monomorphism, then the left adjoint is faithful. -/
->>>>>>> 6ac3b779
 lemma faithful_L_of_mono_unit_app [∀ X, Mono (h.unit.app X)] : L.Faithful where
   map_injective {X Y f g} hfg := by
     apply Mono.right_cancellation (f := h.unit.app Y)
     apply (h.homEquiv X (L.obj Y)).symm.injective
     simpa using hfg
 
-<<<<<<< HEAD
-/-- If each component the unit is a split epimorphism, then the left adjoint is full.
-
-See Lemma 4.5.13 from [Riehl][riehl2017] -/
-lemma full_L_of_isSplitEpi_unit_app [∀ X, IsSplitEpi (h.unit.app X)] : L.Full where
-  map_surjective {X Y} f := by
-    use ((h.homEquiv X (L.obj Y)) f ≫ section_ (h.unit.app Y))
-    have h' : L.map (section_ (h.unit.app Y)) ≫ L.map (h.unit.app Y) = 𝟙 _ :=
-      by simp [← Functor.map_comp]
-=======
 /-- If each component the unit is a split epimorphism, then the left adjoint is full. -/
 lemma full_L_of_isSplitEpi_unit_app [∀ X, IsSplitEpi (h.unit.app X)] : L.Full where
   map_surjective {X Y} f := by
     use ((h.homEquiv X (L.obj Y)) f ≫ section_ (h.unit.app Y))
     have h' : L.map (section_ (h.unit.app Y)) ≫ L.map (h.unit.app Y) = 𝟙 _ := by
       simp [← Functor.map_comp]
->>>>>>> 6ac3b779
     have : L.map (section_ (h.unit.app Y)) = h.counit.app (L.obj Y) := by
       rw [← comp_id (L.map (section_ (h.unit.app Y)))]
       simp only [Functor.comp_obj, Functor.id_obj, comp_id,
         ← h.left_triangle_components Y, ← assoc, h', id_comp]
     simp [this]
 
-<<<<<<< HEAD
-/-- If the unit is an isomorphism, then the left adjoint is fully faithful.
-
-See Lemma 4.5.13 from [Riehl][riehl2017] -/
-noncomputable def fullyFaithfulLOfIsIsoUnit [IsIso h.unit] : L.FullyFaithful where
-  preimage {X Y} f := h.homEquiv _ (L.obj Y) f ≫ inv (h.unit.app Y)
-
-/-- If each component the counit is an epimorphism, then the right adjoint is faithful.
-
-See Lemma 4.5.13 from [Riehl][riehl2017] -/
-=======
 /-- If the unit is an isomorphism, then the left adjoint is fully faithful. -/
 noncomputable def fullyFaithfulLOfIsIsoUnit [IsIso h.unit] : L.FullyFaithful where
   preimage {X Y} f := h.homEquiv _ (L.obj Y) f ≫ inv (h.unit.app Y)
 
 /-- If each component the counit is an epimorphism, then the right adjoint is faithful. -/
->>>>>>> 6ac3b779
 lemma faithful_R_of_epi_counit_app [∀ X, Epi (h.counit.app X)] : R.Faithful where
   map_injective {X Y f g} hfg := by
     apply Epi.left_cancellation (f := h.counit.app X)
     apply (h.homEquiv (R.obj X) Y).injective
     simpa using hfg
 
-<<<<<<< HEAD
-/-- If each component the counit is a split monomorphism, then the right adjoint is full.
-
-See Lemma 4.5.13 from [Riehl][riehl2017] -/
-lemma full_R_of_isSplitMono_counit_app [∀ X, IsSplitMono (h.counit.app X)] : R.Full where
-  map_surjective {X Y} f := by
-    use (retraction (h.counit.app X) ≫ (h.homEquiv (R.obj X) Y).symm f)
-    have h' : R.map (h.counit.app X) ≫ R.map (retraction (h.counit.app X)) = 𝟙 _ :=
-      by simp [← Functor.map_comp]
-=======
 /-- If each component the counit is a split monomorphism, then the right adjoint is full. -/
 lemma full_R_of_isSplitMono_counit_app [∀ X, IsSplitMono (h.counit.app X)] : R.Full where
   map_surjective {X Y} f := by
     use (retraction (h.counit.app X) ≫ (h.homEquiv (R.obj X) Y).symm f)
     have h' : R.map (h.counit.app X) ≫ R.map (retraction (h.counit.app X)) = 𝟙 _ := by
       simp [← Functor.map_comp]
->>>>>>> 6ac3b779
     have : R.map (retraction (h.counit.app X)) = h.unit.app (R.obj X) := by
       rw [← id_comp (R.map (retraction (h.counit.app X)))]
       simp only [Functor.id_obj, Functor.comp_obj, id_comp,
         ← h.right_triangle_components X, assoc, h', comp_id]
     simp [this]
 
-<<<<<<< HEAD
-/-- If the counit is an isomorphism, then the right adjoint is fully faithful.
-
-See Lemma 4.5.13 from [Riehl][riehl2017] -/
-=======
 /-- If the counit is an isomorphism, then the right adjoint is fully faithful. -/
->>>>>>> 6ac3b779
 noncomputable def fullyFaithfulROfIsIsoCounit [IsIso h.counit] : R.FullyFaithful where
   preimage {X Y} f := inv (h.counit.app X) ≫ (h.homEquiv (R.obj X) Y).symm f
 
