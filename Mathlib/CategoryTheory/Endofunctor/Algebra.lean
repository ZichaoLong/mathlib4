--- conflicted
+++ resolved
@@ -1,11 +1,7 @@
 /-
 Copyright (c) 2022 Joseph Hua. All rights reserved.
 Released under Apache 2.0 license as described in the file LICENSE.
-<<<<<<< HEAD
-Authors: Scott Morrison, Bhavik Mehta, Johan Commelin, Reid Barton, Robert Y. Lewis, Joseph Hua
-=======
 Authors: Kim Morrison, Bhavik Mehta, Johan Commelin, Reid Barton, Robert Y. Lewis, Joseph Hua
->>>>>>> d0df76bd
 -/
 import Mathlib.CategoryTheory.Limits.Shapes.IsTerminal
 
