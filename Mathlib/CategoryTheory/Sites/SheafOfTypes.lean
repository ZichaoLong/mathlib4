/-
Copyright (c) 2020 Bhavik Mehta. All rights reserved.
Released under Apache 2.0 license as described in the file LICENSE.
Authors: Bhavik Mehta
-/
import Mathlib.CategoryTheory.Sites.Pretopology
import Mathlib.CategoryTheory.Sites.IsSheafFor

/-!
# Sheaves of types on a Grothendieck topology

Defines the notion of a sheaf of types (usually called a sheaf of sets by mathematicians)
on a category equipped with a Grothendieck topology, as well as a range of equivalent
conditions useful in different situations.

In `Mathlib/CategoryTheory/Sites/IsSheafFor.lean` it is defined what it means for a presheaf to be a
sheaf *for* a particular sieve. Given a Grothendieck topology `J`, `P` is a sheaf if it is a sheaf
for every sieve in the topology. See `IsSheaf`.

In the case where the topology is generated by a basis, it suffices to check `P` is a sheaf for
every presieve in the pretopology. See `isSheaf_pretopology`.

We also provide equivalent conditions to satisfy alternate definitions given in the literature.

* Stacks: In `Equalizer.Presieve.sheaf_condition`, the sheaf condition at a presieve is shown to be
  equivalent to that of https://stacks.math.columbia.edu/tag/00VM (and combined with
  `isSheaf_pretopology`, this shows the notions of `IsSheaf` are exactly equivalent.)

  The condition of https://stacks.math.columbia.edu/tag/00Z8 is virtually identical to the
  statement of `isSheafFor_iff_yonedaSheafCondition` (since the bijection described there carries
  the same information as the unique existence.)

* Maclane-Moerdijk [MM92]: Using `compatible_iff_sieveCompatible`, the definitions of `IsSheaf`
  are equivalent. There are also alternate definitions given:
  - Sheaf for a pretopology (Prop 1): `isSheaf_pretopology` combined with `pullbackCompatible_iff`.
  - Sheaf for a pretopology as equalizer (Prop 1, bis): `Equalizer.Presieve.sheaf_condition`
    combined with the previous.

## References

* [MM92]: *Sheaves in geometry and logic*, Saunders MacLane, and Ieke Moerdijk:
  Chapter III, Section 4.
* [Elephant]: *Sketches of an Elephant*, P. T. Johnstone: C2.1.
* https://stacks.math.columbia.edu/tag/00VL (sheaves on a pretopology or site)
* https://stacks.math.columbia.edu/tag/00ZB (sheaves on a topology)

-/


universe w v u

namespace CategoryTheory

open Opposite CategoryTheory Category Limits Sieve

namespace Presieve

variable {C : Type u} [Category.{v} C]
variable {P : Cᵒᵖ ⥤ Type w}
variable {X : C}
variable (J J₂ : GrothendieckTopology C)

/-- A presheaf is separated for a topology if it is separated for every sieve in the topology. -/
def IsSeparated (P : Cᵒᵖ ⥤ Type w) : Prop :=
  ∀ {X} (S : Sieve X), S ∈ J X → IsSeparatedFor P (S : Presieve X)

/-- A presheaf is a sheaf for a topology if it is a sheaf for every sieve in the topology.

If the given topology is given by a pretopology, `isSheaf_pretopology` shows it suffices to
check the sheaf condition at presieves in the pretopology.
-/
def IsSheaf (P : Cᵒᵖ ⥤ Type w) : Prop :=
  ∀ ⦃X⦄ (S : Sieve X), S ∈ J X → IsSheafFor P (S : Presieve X)

theorem IsSheaf.isSheafFor {P : Cᵒᵖ ⥤ Type w} (hp : IsSheaf J P) (R : Presieve X)
    (hr : generate R ∈ J X) : IsSheafFor P R :=
  (isSheafFor_iff_generate R).2 <| hp _ hr

theorem isSheaf_of_le (P : Cᵒᵖ ⥤ Type w) {J₁ J₂ : GrothendieckTopology C} :
    J₁ ≤ J₂ → IsSheaf J₂ P → IsSheaf J₁ P := fun h t _ S hS => t S (h _ hS)

theorem isSeparated_of_isSheaf (P : Cᵒᵖ ⥤ Type w) (h : IsSheaf J P) : IsSeparated J P :=
  fun S hS => (h S hS).isSeparatedFor

/-- The property of being a sheaf is preserved by isomorphism. -/
theorem isSheaf_iso {P' : Cᵒᵖ ⥤ Type w} (i : P ≅ P') (h : IsSheaf J P) : IsSheaf J P' :=
  fun _ S hS => isSheafFor_iso i (h S hS)

theorem isSheaf_of_yoneda {P : Cᵒᵖ ⥤ Type v}
    (h : ∀ {X} (S : Sieve X), S ∈ J X → YonedaSheafCondition P S) : IsSheaf J P := fun _ _ hS =>
  isSheafFor_iff_yonedaSheafCondition.2 (h _ hS)

/-- For a topology generated by a basis, it suffices to check the sheaf condition on the basis
presieves only.
-/
theorem isSheaf_pretopology [HasPullbacks C] (K : Pretopology C) :
    IsSheaf (K.toGrothendieck C) P ↔ ∀ {X : C} (R : Presieve X), R ∈ K X → IsSheafFor P R := by
  constructor
  · intro PJ X R hR
    rw [isSheafFor_iff_generate]
    apply PJ (Sieve.generate R) ⟨_, hR, le_generate R⟩
  · rintro PK X S ⟨R, hR, RS⟩
    have gRS : ⇑(generate R) ≤ S := by
      apply giGenerate.gc.monotone_u
      rwa [generate_le_iff]
    apply isSheafFor_subsieve P gRS _
    intro Y f
    rw [← pullbackArrows_comm, ← isSheafFor_iff_generate]
    exact PK (pullbackArrows f R) (K.pullbacks f R hR)

/-- Any presheaf is a sheaf for the bottom (trivial) grothendieck topology. -/
theorem isSheaf_bot : IsSheaf (⊥ : GrothendieckTopology C) P := fun X => by
  simp [isSheafFor_top_sieve]

/--
For a presheaf of the form `yoneda.obj W`, a compatible family of elements on a sieve
is the same as a co-cone over the sieve. Constructing a co-cone from a compatible family works for
any presieve, as does constructing a family of elements from a co-cone. Showing compatibility of the
family needs the sieve condition.
Note: This is related to `CategoryTheory.Presheaf.conesEquivSieveCompatibleFamily`
 -/

def compatibleYonedaFamily_toCocone (R : Presieve X) (W : C) (x : FamilyOfElements (yoneda.obj W) R)
    (hx : FamilyOfElements.Compatible x) :
    Cocone (R.diagram) where
  pt := W
  ι :=
    { app := fun f => x f.obj.hom f.property
      naturality := by
        intro g₁ g₂ F
        simp only [Functor.id_obj, Functor.comp_obj, fullSubcategoryInclusion.obj, Over.forget_obj,
          Functor.const_obj_obj, Functor.comp_map, fullSubcategoryInclusion.map, Over.forget_map,
          Functor.const_obj_map, Category.comp_id]
        rw [← Category.id_comp (x g₁.obj.hom g₁.property)]
        apply hx
        simp only [Functor.id_obj, Over.w, Opposite.unop_op, Category.id_comp] }

def yonedaFamilyOfElements_fromCocone (R : Presieve X) (s : Cocone (diagram R)) :
    FamilyOfElements (yoneda.obj s.pt) R :=
  fun _ f hf => s.ι.app ⟨Over.mk f, hf⟩

end Presieve

namespace Sieve
open Presieve

variable {C : Type u} [Category.{v} C]
variable {X : C}

theorem yonedaFamily_fromCocone_compatible (S : Sieve X) (s : Cocone (diagram S.arrows)) :
    FamilyOfElements.Compatible <| yonedaFamilyOfElements_fromCocone S.arrows s := by
  intro Y₁ Y₂ Z g₁ g₂ f₁ f₂ hf₁ hf₂ hgf
  have Hs := s.ι.naturality
  simp only [Functor.id_obj, yoneda_obj_obj, Opposite.unop_op, yoneda_obj_map, Quiver.Hom.unop_op]
  dsimp [yonedaFamilyOfElements_fromCocone]
  have hgf₁ : S.arrows (g₁ ≫ f₁) := by exact Sieve.downward_closed S hf₁ g₁
  have hgf₂ : S.arrows (g₂ ≫ f₂) := by exact Sieve.downward_closed S hf₂ g₂
  let F : (Over.mk (g₁ ≫ f₁) : Over X) ⟶ (Over.mk (g₂ ≫ f₂) : Over X) := Over.homMk (𝟙 Z)
  let F₁ : (Over.mk (g₁ ≫ f₁) : Over X) ⟶ (Over.mk f₁ : Over X) := Over.homMk g₁
  let F₂ : (Over.mk (g₂ ≫ f₂) : Over X) ⟶ (Over.mk f₂ : Over X) := Over.homMk g₂
  have hF := @Hs ⟨Over.mk (g₁ ≫ f₁), hgf₁⟩ ⟨Over.mk (g₂ ≫ f₂), hgf₂⟩ F
  have hF₁ := @Hs ⟨Over.mk (g₁ ≫ f₁), hgf₁⟩ ⟨Over.mk f₁, hf₁⟩ F₁
  have hF₂ := @Hs ⟨Over.mk (g₂ ≫ f₂), hgf₂⟩ ⟨Over.mk f₂, hf₂⟩ F₂
  aesop_cat

/--
The base of a sieve `S` is a colimit of `S` iff all Yoneda-presheaves satisfy
the sheaf condition for `S`.
-/
theorem forallYonedaIsSheaf_iff_colimit (S : Sieve X) :
    (∀ W : C, Presieve.IsSheafFor (yoneda.obj W) (S : Presieve X)) ↔
      Nonempty (IsColimit S.arrows.cocone) := by
  constructor
  · intro H
    refine Nonempty.intro ?_
    exact
    { desc := fun s => H s.pt (yonedaFamilyOfElements_fromCocone S.arrows s)
        (yonedaFamily_fromCocone_compatible S s) |>.choose
      fac := by
        intro s f
        replace H := H s.pt (yonedaFamilyOfElements_fromCocone S.arrows s)
          (yonedaFamily_fromCocone_compatible S s)
        have ht := H.choose_spec.1 f.obj.hom f.property
        aesop_cat
      uniq := by
        intro s Fs HFs
        replace H := H s.pt (yonedaFamilyOfElements_fromCocone S.arrows s)
          (yonedaFamily_fromCocone_compatible S s)
        apply H.choose_spec.2 Fs
        exact fun _ f hf => HFs ⟨Over.mk f, hf⟩ }
  · intro H W x hx
    replace H := Classical.choice H
    let s := compatibleYonedaFamily_toCocone S W x hx
    use H.desc s
    constructor
    · exact fun _ f hf => (H.fac s) ⟨Over.mk f, hf⟩
    · exact fun g hg => H.uniq s g (fun ⟨⟨f, _, hom⟩, hf⟩ => hg hom hf)

end Sieve

variable {C : Type u} [Category.{v} C]
variable (J : GrothendieckTopology C)

/-- The category of sheaves on a grothendieck topology. -/
structure SheafOfTypes (J : GrothendieckTopology C) : Type max u v (w + 1) where
  /-- the underlying presheaf -/
  val : Cᵒᵖ ⥤ Type w
  /-- the condition that the presheaf is a sheaf -/
  cond : Presieve.IsSheaf J val

namespace SheafOfTypes

variable {J}

/-- Morphisms between sheaves of types are just morphisms between the underlying presheaves. -/
@[ext]
structure Hom (X Y : SheafOfTypes J) where
  /-- a morphism between the underlying presheaves -/
  val : X.val ⟶ Y.val

@[simps]
instance : Category (SheafOfTypes J) where
  Hom := Hom
  id _ := ⟨𝟙 _⟩
  comp f g := ⟨f.val ≫ g.val⟩
  id_comp _ := Hom.ext _ _ <| id_comp _
  comp_id _ := Hom.ext _ _ <| comp_id _
  assoc _ _ _ := Hom.ext _ _ <| assoc _ _ _

-- Porting note (#11041): we need to restate the `ext` lemma in terms of the categorical morphism.
-- not just the underlying structure.
-- It would be nice if this boilerplate weren't necessary.
@[ext]
theorem Hom.ext' {X Y : SheafOfTypes J} (f g : X ⟶ Y) (w : f.val = g.val) : f = g :=
  Hom.ext f g w

-- Let's make the inhabited linter happy...
instance (X : SheafOfTypes J) : Inhabited (Hom X X) :=
  ⟨𝟙 X⟩

end SheafOfTypes

/-- The inclusion functor from sheaves to presheaves. -/
@[simps]
def sheafOfTypesToPresheaf : SheafOfTypes J ⥤ Cᵒᵖ ⥤ Type w where
  obj := SheafOfTypes.val
  map f := f.val
  map_id _ := rfl
  map_comp _ _ := rfl

<<<<<<< HEAD
instance : (sheafOfTypesToPresheaf J).Full where preimage f := ⟨f⟩
=======
instance : (sheafOfTypesToPresheaf J).Full where map_surjective f := ⟨⟨f⟩, rfl⟩
>>>>>>> 59de845a

instance : (sheafOfTypesToPresheaf J).Faithful where

/--
The category of sheaves on the bottom (trivial) grothendieck topology is equivalent to the category
of presheaves.
-/
@[simps]
def sheafOfTypesBotEquiv : SheafOfTypes (⊥ : GrothendieckTopology C) ≌ Cᵒᵖ ⥤ Type w where
  functor := sheafOfTypesToPresheaf _
  inverse :=
    { obj := fun P => ⟨P, Presieve.isSheaf_bot⟩
      map := fun f => ⟨f⟩ }
  unitIso := Iso.refl _
  counitIso := Iso.refl _

instance : Inhabited (SheafOfTypes (⊥ : GrothendieckTopology C)) :=
  ⟨sheafOfTypesBotEquiv.inverse.obj ((Functor.const _).obj PUnit)⟩

end CategoryTheory<|MERGE_RESOLUTION|>--- conflicted
+++ resolved
@@ -248,11 +248,7 @@
   map_id _ := rfl
   map_comp _ _ := rfl
 
-<<<<<<< HEAD
-instance : (sheafOfTypesToPresheaf J).Full where preimage f := ⟨f⟩
-=======
 instance : (sheafOfTypesToPresheaf J).Full where map_surjective f := ⟨⟨f⟩, rfl⟩
->>>>>>> 59de845a
 
 instance : (sheafOfTypesToPresheaf J).Faithful where
 
