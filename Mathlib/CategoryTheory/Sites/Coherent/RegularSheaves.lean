--- conflicted
+++ resolved
@@ -44,7 +44,6 @@
 lemma equalizerCondition_w (P : Cᵒᵖ ⥤ D) {X B : C} {π : X ⟶ B} (c : PullbackCone π π) :
     P.map π.op ≫ P.map c.fst.op = P.map π.op ≫ P.map c.snd.op := by
   simp only [← Functor.map_comp, ← op_comp, c.condition]
-<<<<<<< HEAD
 
 /--
 A contravariant functor on `C` satisifies `SingleEqualizerCondition` with respect to a morphism `π`
@@ -58,21 +57,6 @@
 A contravariant functor on `C` satisfies `EqualizerCondition` if it takes kernel pairs of effective
 epimorphisms to equalizer diagrams.
 -/
-=======
-
-/--
-A contravariant functor on `C` satisifies `SingleEqualizerCondition` with respect to a morphism `π`
-if it takes its kernel pair to an equalizer diagram.
--/
-def SingleEqualizerCondition (P : Cᵒᵖ ⥤ D) ⦃X B : C⦄ (π : X ⟶ B) : Prop :=
-  ∀ (c : PullbackCone π π) (_ : IsLimit c),
-    Nonempty (IsLimit (Fork.ofι (P.map π.op) (equalizerCondition_w P c)))
-
-/--
-A contravariant functor on `C` satisfies `EqualizerCondition` if it takes kernel pairs of effective
-epimorphisms to equalizer diagrams.
--/
->>>>>>> 59de845a
 def EqualizerCondition (P : Cᵒᵖ ⥤ D) : Prop :=
   ∀ ⦃X B : C⦄ (π : X ⟶ B) [EffectiveEpi π], SingleEqualizerCondition P π
 
@@ -103,12 +87,7 @@
 theorem EqualizerCondition.bijective_mapToEqualizer_pullback (P : Cᵒᵖ ⥤ Type*)
     (hP : EqualizerCondition P) : ∀ (X B : C) (π : X ⟶ B) [EffectiveEpi π] [HasPullback π π],
     Function.Bijective
-<<<<<<< HEAD
-      (MapToEqualizer P π (pullback.fst (f := π) (g := π)) (pullback.snd (f := π) (g := π))
-        pullback.condition) := by
-=======
       (MapToEqualizer P π (pullback.fst π π) (pullback.snd π π) pullback.condition) := by
->>>>>>> 59de845a
   intro X B π _ _
   specialize hP π _ (pullbackIsPullback π π)
   rw [Types.type_equalizer_iff_unique] at hP
@@ -121,11 +100,7 @@
 
 theorem EqualizerCondition.mk (P : Cᵒᵖ ⥤ Type*)
     (hP : ∀ (X B : C) (π : X ⟶ B) [EffectiveEpi π] [HasPullback π π], Function.Bijective
-<<<<<<< HEAD
-    (MapToEqualizer P π (pullback.fst (f := π) (g := π)) (pullback.snd (f := π) (g := π))
-=======
     (MapToEqualizer P π (pullback.fst π π) (pullback.snd π π)
->>>>>>> 59de845a
     pullback.condition)) : EqualizerCondition P := by
   intro X B π _ c hc
   have : HasPullback π π := ⟨c, hc⟩
@@ -134,13 +109,8 @@
   rw [Function.bijective_iff_existsUnique] at hP
   intro b hb
   have h₁ : ((pullbackIsPullback π π).conePointUniqueUpToIso hc).hom ≫ c.fst =
-<<<<<<< HEAD
-    pullback.fst (f := π) (g := π) := by simp
-  have hb' : P.map (pullback.fst (f := π) (g := π)).op b = P.map pullback.snd.op b := by
-=======
     pullback.fst π π := by simp
   have hb' : P.map (pullback.fst π π).op b = P.map (pullback.snd _ _).op b := by
->>>>>>> 59de845a
     rw [← h₁, op_comp, FunctorToTypes.map_comp_apply, hb]
     simp [← FunctorToTypes.map_comp_apply, ← op_comp]
   obtain ⟨a, ha₁, ha₂⟩ := hP ⟨b, hb'⟩
@@ -149,21 +119,12 @@
   · simpa [MapToEqualizer] using ha₂
 
 lemma equalizerCondition_w' (P : Cᵒᵖ ⥤ Type*) {X B : C} (π : X ⟶ B)
-<<<<<<< HEAD
-    [HasPullback π π] : P.map π.op ≫ P.map (pullback.fst (f := π) (g := π)).op =
-    P.map π.op ≫ P.map (pullback.snd).op := by
-  simp only [← Functor.map_comp, ← op_comp, pullback.condition]
-
-lemma mapToEqualizer_eq_comp (P : Cᵒᵖ ⥤ Type*) {X B : C} (π : X ⟶ B)
-    [HasPullback π π] : MapToEqualizer P π pullback.fst pullback.snd pullback.condition =
-=======
     [HasPullback π π] : P.map π.op ≫ P.map (pullback.fst π π).op =
     P.map π.op ≫ P.map (pullback.snd π π).op := by
   simp only [← Functor.map_comp, ← op_comp, pullback.condition]
 
 lemma mapToEqualizer_eq_comp (P : Cᵒᵖ ⥤ Type*) {X B : C} (π : X ⟶ B) [HasPullback π π] :
     MapToEqualizer P π (pullback.fst π π) (pullback.snd π π) pullback.condition =
->>>>>>> 59de845a
     equalizer.lift (P.map π.op) (equalizerCondition_w' P π) ≫
     (Types.equalizerIso _ _).hom := by
   rw [← Iso.comp_inv_eq (α := Types.equalizerIso _ _)]
