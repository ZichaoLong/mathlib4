--- conflicted
+++ resolved
@@ -189,15 +189,9 @@
   rw [← G.map_preimage (f ≫ g₂ ≫ _)]
   erw [← α.naturality (G.preimage _).op]
   erw [← α.naturality (G.preimage _).op]
-<<<<<<< HEAD
-  refine' congr_fun _ x
-  simp only [Functor.comp_map, ← Category.assoc, Functor.op_map, Quiver.Hom.unop_op,
-    ← ℱ.map_comp, ← op_comp, G.image_preimage]
-=======
   refine congr_fun ?_ x
   simp only [Functor.comp_map, ← Category.assoc, Functor.op_map, Quiver.Hom.unop_op,
     ← ℱ.map_comp, ← op_comp, G.map_preimage]
->>>>>>> 59de845a
   congr 3
   simp [e]
 
