--- conflicted
+++ resolved
@@ -965,9 +965,5 @@
             simp only [asEquivalence_functor, Category.assoc, ← F.map_comp_assoc,
               MonoFactorisation.fac, fun_inv_map, id_obj, Iso.inv_hom_id_app, Category.comp_id,
               Iso.inv_hom_id_app_assoc] }⟩
-<<<<<<< HEAD
-#align category_theory.functor.has_strong_epi_mono_factorisations_imp_of_is_equivalence CategoryTheory.Functor.hasStrongEpiMonoFactorisations_imp_of_isEquivalence
-=======
->>>>>>> 99508fb5
 
 end CategoryTheory.Functor