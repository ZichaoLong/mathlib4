/-
Copyright (c) 2019 Scott Morrison. All rights reserved.
Released under Apache 2.0 license as described in the file LICENSE.
Authors: Scott Morrison
-/
import Mathlib.CategoryTheory.FinCategory.AsType
import Mathlib.CategoryTheory.Limits.Shapes.BinaryProducts
import Mathlib.CategoryTheory.Limits.Shapes.Equalizers
import Mathlib.CategoryTheory.Limits.Shapes.WidePullbacks
import Mathlib.CategoryTheory.Limits.Shapes.Pullback.HasPullback
import Mathlib.Data.Fintype.Option

/-!
# Categories with finite limits.

A typeclass for categories with all finite (co)limits.
-/


universe w' w v' u' v u

noncomputable section

open CategoryTheory

namespace CategoryTheory.Limits

variable (C : Type u) [Category.{v} C]

-- We can't just made this an `abbreviation`
-- because of https://github.com/leanprover-community/lean/issues/429
/-- A category has all finite limits if every functor `J ⥤ C` with a `FinCategory J`
instance and `J : Type` has a limit.

This is often called 'finitely complete'.
-/
class HasFiniteLimits : Prop where
  /-- `C` has all limits over any type `J` whose objects and morphisms lie in the same universe
  and which has `FinType` objects and morphisms -/
  out (J : Type) [𝒥 : SmallCategory J] [@FinCategory J 𝒥] : @HasLimitsOfShape J 𝒥 C _

instance (priority := 100) hasLimitsOfShape_of_hasFiniteLimits (J : Type w) [SmallCategory J]
    [FinCategory J] [HasFiniteLimits C] : HasLimitsOfShape J C := by
  apply @hasLimitsOfShape_of_equivalence _ _ _ _ _ _ (FinCategory.equivAsType J) ?_
  apply HasFiniteLimits.out

lemma hasFiniteLimits_of_hasLimitsOfSize [HasLimitsOfSize.{v', u'} C] :
    HasFiniteLimits C where
  out := fun J hJ hJ' =>
    haveI := hasLimitsOfSizeShrink.{0, 0} C
    let F := @FinCategory.equivAsType J (@FinCategory.fintypeObj J hJ hJ') hJ hJ'
    @hasLimitsOfShape_of_equivalence (@FinCategory.AsType J (@FinCategory.fintypeObj J hJ hJ'))
    (@FinCategory.categoryAsType J (@FinCategory.fintypeObj J hJ hJ') hJ hJ') _ _ J hJ F _

/-- If `C` has all limits, it has finite limits. -/
instance (priority := 100) hasFiniteLimits_of_hasLimits [HasLimits C] : HasFiniteLimits C :=
  hasFiniteLimits_of_hasLimitsOfSize C
<<<<<<< HEAD
#align category_theory.limits.has_finite_limits_of_has_limits CategoryTheory.Limits.hasFiniteLimits_of_hasLimits
=======

instance (priority := 90) hasFiniteLimits_of_hasLimitsOfSize₀ [HasLimitsOfSize.{0, 0} C] :
    HasFiniteLimits C :=
  hasFiniteLimits_of_hasLimitsOfSize C
>>>>>>> 99508fb5

instance (priority := 90) hasFiniteLimits_of_hasLimitsOfSize₀ [HasLimitsOfSize.{0, 0} C] :
    HasFiniteLimits C :=
  hasFiniteLimits_of_hasLimitsOfSize C

/-- We can always derive `HasFiniteLimits C` by providing limits at an
arbitrary universe. -/
theorem hasFiniteLimits_of_hasFiniteLimits_of_size
    (h : ∀ (J : Type w) {𝒥 : SmallCategory J} (_ : @FinCategory J 𝒥), HasLimitsOfShape J C) :
    HasFiniteLimits C where
  out := fun J hJ hhJ => by
    haveI := h (ULiftHom.{w} (ULift.{w} J)) <| @CategoryTheory.finCategoryUlift J hJ hhJ
    have l : @Equivalence J (ULiftHom (ULift J)) hJ
                          (@ULiftHom.category (ULift J) (@uliftCategory J hJ)) :=
      @ULiftHomULiftCategory.equiv J hJ
    apply @hasLimitsOfShape_of_equivalence (ULiftHom (ULift J))
      (@ULiftHom.category (ULift J) (@uliftCategory J hJ)) C _ J hJ
      (@Equivalence.symm J hJ (ULiftHom (ULift J))
      (@ULiftHom.category (ULift J) (@uliftCategory J hJ)) l) _
    /- Porting note: tried to factor out (@instCategoryULiftHom (ULift J) (@uliftCategory J hJ)
    but when doing that would then find the instance and say it was not definitionally equal to
    the provided one (the same thing factored out) -/

/-- A category has all finite colimits if every functor `J ⥤ C` with a `FinCategory J`
instance and `J : Type` has a colimit.

This is often called 'finitely cocomplete'.
-/
class HasFiniteColimits : Prop where
  /-- `C` has all colimits over any type `J` whose objects and morphisms lie in the same universe
  and which has `Fintype` objects and morphisms -/
  out (J : Type) [𝒥 : SmallCategory J] [@FinCategory J 𝒥] : @HasColimitsOfShape J 𝒥 C _

instance (priority := 100) hasColimitsOfShape_of_hasFiniteColimits (J : Type w) [SmallCategory J]
    [FinCategory J] [HasFiniteColimits C] : HasColimitsOfShape J C := by
  refine @hasColimitsOfShape_of_equivalence _ _ _ _ _ _ (FinCategory.equivAsType J) ?_
  apply HasFiniteColimits.out

lemma hasFiniteColimits_of_hasColimitsOfSize [HasColimitsOfSize.{v', u'} C] :
    HasFiniteColimits C where
  out := fun J hJ hJ' =>
    haveI := hasColimitsOfSizeShrink.{0, 0} C
    let F := @FinCategory.equivAsType J (@FinCategory.fintypeObj J hJ hJ') hJ hJ'
    @hasColimitsOfShape_of_equivalence (@FinCategory.AsType J (@FinCategory.fintypeObj J hJ hJ'))
    (@FinCategory.categoryAsType J (@FinCategory.fintypeObj J hJ hJ') hJ hJ') _ _ J hJ F _

instance (priority := 100) hasFiniteColimits_of_hasColimits [HasColimits C] : HasFiniteColimits C :=
  hasFiniteColimits_of_hasColimitsOfSize C

instance (priority := 90) hasFiniteColimits_of_hasColimitsOfSize₀ [HasColimitsOfSize.{0, 0} C] :
    HasFiniteColimits C :=
  hasFiniteColimits_of_hasColimitsOfSize C

/-- We can always derive `HasFiniteColimits C` by providing colimits at an
arbitrary universe. -/
theorem hasFiniteColimits_of_hasFiniteColimits_of_size
    (h : ∀ (J : Type w) {𝒥 : SmallCategory J} (_ : @FinCategory J 𝒥), HasColimitsOfShape J C) :
    HasFiniteColimits C where
  out := fun J hJ hhJ => by
    haveI := h (ULiftHom.{w} (ULift.{w} J)) <| @CategoryTheory.finCategoryUlift J hJ hhJ
    have l : @Equivalence J (ULiftHom (ULift J)) hJ
                           (@ULiftHom.category (ULift J) (@uliftCategory J hJ)) :=
      @ULiftHomULiftCategory.equiv J hJ
    apply @hasColimitsOfShape_of_equivalence (ULiftHom (ULift J))
      (@ULiftHom.category (ULift J) (@uliftCategory J hJ)) C _ J hJ
      (@Equivalence.symm J hJ (ULiftHom (ULift J))
      (@ULiftHom.category (ULift J) (@uliftCategory J hJ)) l) _

section

open WalkingParallelPair WalkingParallelPairHom

instance fintypeWalkingParallelPair : Fintype WalkingParallelPair where
  elems := [WalkingParallelPair.zero, WalkingParallelPair.one].toFinset
  complete x := by cases x <;> simp

-- attribute [local tidy] tactic.case_bash Porting note: no tidy; no case_bash

instance instFintypeWalkingParallelPairHom (j j' : WalkingParallelPair) :
    Fintype (WalkingParallelPairHom j j') where
  elems :=
    WalkingParallelPair.recOn j
      (WalkingParallelPair.recOn j' [WalkingParallelPairHom.id zero].toFinset
        [left, right].toFinset)
      (WalkingParallelPair.recOn j' ∅ [WalkingParallelPairHom.id one].toFinset)
  complete := by
    rintro (_|_) <;> simp
    cases j <;> simp
end

instance : FinCategory WalkingParallelPair where
  fintypeObj := fintypeWalkingParallelPair
  fintypeHom := instFintypeWalkingParallelPairHom -- Porting note: could not be inferred

/-- Equalizers are finite limits, so if `C` has all finite limits, it also has all equalizers -/
example [HasFiniteLimits C] : HasEqualizers C := by infer_instance

/-- Coequalizers are finite colimits, of if `C` has all finite colimits, it also has all
    coequalizers -/
example [HasFiniteColimits C] : HasCoequalizers C := by infer_instance

variable {J : Type v}

-- attribute [local tidy] tactic.case_bash Porting note: no tidy; no case_bash

namespace WidePullbackShape

instance fintypeObj [Fintype J] : Fintype (WidePullbackShape J) :=
  inferInstanceAs <| Fintype (Option _)

instance fintypeHom (j j' : WidePullbackShape J) : Fintype (j ⟶ j') where
  elems := by
    cases' j' with j'
    · cases' j with j
      · exact {Hom.id none}
      · exact {Hom.term j}
    · by_cases h : some j' = j
      · rw [h]
        exact {Hom.id j}
      · exact ∅
  complete := by
    rintro (_|_)
    · cases j <;> simp
    · simp

end WidePullbackShape

namespace WidePushoutShape

instance fintypeObj [Fintype J] : Fintype (WidePushoutShape J) := by
  rw [WidePushoutShape]; infer_instance

instance fintypeHom (j j' : WidePushoutShape J) : Fintype (j ⟶ j') where
  elems := by
    cases' j with j
    · cases' j' with j'
      · exact {Hom.id none}
      · exact {Hom.init j'}
    · by_cases h : some j = j'
      · rw [h]
        exact {Hom.id j'}
      · exact ∅
  complete := by
    rintro (_|_)
    · cases j <;> simp
    · simp

end WidePushoutShape

instance finCategoryWidePullback [Fintype J] : FinCategory (WidePullbackShape J) where
  fintypeHom := WidePullbackShape.fintypeHom

instance finCategoryWidePushout [Fintype J] : FinCategory (WidePushoutShape J) where
  fintypeHom := WidePushoutShape.fintypeHom

-- We can't just made this an `abbreviation`
-- because of https://github.com/leanprover-community/lean/issues/429
/-- `HasFiniteWidePullbacks` represents a choice of wide pullback
for every finite collection of morphisms
-/
class HasFiniteWidePullbacks : Prop where
  /-- `C` has all wide pullbacks any Fintype `J`-/
  out (J : Type) [Finite J] : HasLimitsOfShape (WidePullbackShape J) C

instance hasLimitsOfShape_widePullbackShape (J : Type) [Finite J] [HasFiniteWidePullbacks C] :
    HasLimitsOfShape (WidePullbackShape J) C := by
  haveI := @HasFiniteWidePullbacks.out C _ _ J
  infer_instance

/-- `HasFiniteWidePushouts` represents a choice of wide pushout
for every finite collection of morphisms
-/
class HasFiniteWidePushouts : Prop where
  /-- `C` has all wide pushouts any Fintype `J`-/
  out (J : Type) [Finite J] : HasColimitsOfShape (WidePushoutShape J) C

instance hasColimitsOfShape_widePushoutShape (J : Type) [Finite J] [HasFiniteWidePushouts C] :
    HasColimitsOfShape (WidePushoutShape J) C := by
  haveI := @HasFiniteWidePushouts.out C _ _ J
  infer_instance

/-- Finite wide pullbacks are finite limits, so if `C` has all finite limits,
it also has finite wide pullbacks
-/
theorem hasFiniteWidePullbacks_of_hasFiniteLimits [HasFiniteLimits C] : HasFiniteWidePullbacks C :=
  ⟨fun J _ => by cases nonempty_fintype J; exact HasFiniteLimits.out _⟩

/-- Finite wide pushouts are finite colimits, so if `C` has all finite colimits,
it also has finite wide pushouts
-/
theorem hasFiniteWidePushouts_of_has_finite_limits [HasFiniteColimits C] :
    HasFiniteWidePushouts C :=
  ⟨fun J _ => by cases nonempty_fintype J; exact HasFiniteColimits.out _⟩

instance fintypeWalkingPair : Fintype WalkingPair where
  elems := {WalkingPair.left, WalkingPair.right}
  complete x := by cases x <;> simp

/-- Pullbacks are finite limits, so if `C` has all finite limits, it also has all pullbacks -/
example [HasFiniteWidePullbacks C] : HasPullbacks C := by infer_instance

/-- Pushouts are finite colimits, so if `C` has all finite colimits, it also has all pushouts -/
example [HasFiniteWidePushouts C] : HasPushouts C := by infer_instance

end CategoryTheory.Limits<|MERGE_RESOLUTION|>--- conflicted
+++ resolved
@@ -55,14 +55,6 @@
 /-- If `C` has all limits, it has finite limits. -/
 instance (priority := 100) hasFiniteLimits_of_hasLimits [HasLimits C] : HasFiniteLimits C :=
   hasFiniteLimits_of_hasLimitsOfSize C
-<<<<<<< HEAD
-#align category_theory.limits.has_finite_limits_of_has_limits CategoryTheory.Limits.hasFiniteLimits_of_hasLimits
-=======
-
-instance (priority := 90) hasFiniteLimits_of_hasLimitsOfSize₀ [HasLimitsOfSize.{0, 0} C] :
-    HasFiniteLimits C :=
-  hasFiniteLimits_of_hasLimitsOfSize C
->>>>>>> 99508fb5
 
 instance (priority := 90) hasFiniteLimits_of_hasLimitsOfSize₀ [HasLimitsOfSize.{0, 0} C] :
     HasFiniteLimits C :=
