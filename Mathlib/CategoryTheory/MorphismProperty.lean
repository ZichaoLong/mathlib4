/-
Copyright (c) 2022 Andrew Yang. All rights reserved.
Released under Apache 2.0 license as described in the file LICENSE.
Authors: Andrew Yang
-/
import Mathlib.CategoryTheory.Limits.Shapes.Diagonal
import Mathlib.CategoryTheory.Arrow
import Mathlib.CategoryTheory.Limits.Shapes.CommSq
import Mathlib.CategoryTheory.ConcreteCategory.Basic

#align_import category_theory.morphism_property from "leanprover-community/mathlib"@"7f963633766aaa3ebc8253100a5229dd463040c7"

/-!
# Properties of morphisms

We provide the basic framework for talking about properties of morphisms.
The following meta-properties are defined

* `RespectsIso`: `P` respects isomorphisms if `P f → P (e ≫ f)` and `P f → P (f ≫ e)`, where
  `e` is an isomorphism.
* `StableUnderComposition`: `P` is stable under composition if `P f → P g → P (f ≫ g)`.
* `StableUnderBaseChange`: `P` is stable under base change if in all pullback
  squares, the left map satisfies `P` if the right map satisfies it.
* `StableUnderCobaseChange`: `P` is stable under cobase change if in all pushout
  squares, the right map satisfies `P` if the left map satisfies it.

-/


universe v u

open CategoryTheory CategoryTheory.Limits Opposite

noncomputable section

namespace CategoryTheory

variable (C : Type u) [Category.{v} C] {D : Type _} [Category D]

/-- A `MorphismProperty C` is a class of morphisms between objects in `C`. -/
def MorphismProperty :=
  ∀ ⦃X Y : C⦄ (_ : X ⟶ Y), Prop
#align category_theory.morphism_property CategoryTheory.MorphismProperty

instance : CompleteLattice (MorphismProperty C) := by
  dsimp only [MorphismProperty]
  infer_instance

instance : Inhabited (MorphismProperty C) :=
  ⟨⊤⟩

lemma MorphismProperty.top_eq : (⊤ : MorphismProperty C) = fun _ _ _ => True := rfl

variable {C}

namespace MorphismProperty

@[ext]
lemma ext (W W' : MorphismProperty C) (h : ∀ ⦃X Y : C⦄ (f : X ⟶ Y), W f ↔ W' f) : W = W' := by
  funext X Y f
  rw [h]

lemma top_apply {X Y : C} (f : X ⟶ Y) : (⊤ : MorphismProperty C) f := by
  simp only [top_eq]

instance : HasSubset (MorphismProperty C) :=
  ⟨fun P₁ P₂ => ∀ ⦃X Y : C⦄ (f : X ⟶ Y) (_ : P₁ f), P₂ f⟩

instance : Inter (MorphismProperty C) :=
  ⟨fun P₁ P₂ _ _ f => P₁ f ∧ P₂ f⟩

lemma subset_iff_le (P Q : MorphismProperty C) : P ⊆ Q ↔ P ≤ Q := Iff.rfl

/-- The morphism property in `Cᵒᵖ` associated to a morphism property in `C` -/
@[simp]
def op (P : MorphismProperty C) : MorphismProperty Cᵒᵖ := fun _ _ f => P f.unop
#align category_theory.morphism_property.op CategoryTheory.MorphismProperty.op

/-- The morphism property in `C` associated to a morphism property in `Cᵒᵖ` -/
@[simp]
def unop (P : MorphismProperty Cᵒᵖ) : MorphismProperty C := fun _ _ f => P f.op
#align category_theory.morphism_property.unop CategoryTheory.MorphismProperty.unop

theorem unop_op (P : MorphismProperty C) : P.op.unop = P :=
  rfl
#align category_theory.morphism_property.unop_op CategoryTheory.MorphismProperty.unop_op

theorem op_unop (P : MorphismProperty Cᵒᵖ) : P.unop.op = P :=
  rfl
#align category_theory.morphism_property.op_unop CategoryTheory.MorphismProperty.op_unop

/-- The inverse image of a `MorphismProperty D` by a functor `C ⥤ D` -/
def inverseImage (P : MorphismProperty D) (F : C ⥤ D) : MorphismProperty C := fun _ _ f =>
  P (F.map f)
#align category_theory.morphism_property.inverse_image CategoryTheory.MorphismProperty.inverseImage

/-- The image (up to isomorphisms) of a `MorphismProperty C` by a functor `C ⥤ D` -/
def map (P : MorphismProperty C) (F : C ⥤ D) : MorphismProperty D := fun _ _ f =>
  ∃ (X' Y' : C)  (f' : X' ⟶ Y') (_ : P f'), Nonempty (Arrow.mk (F.map f') ≅ Arrow.mk f)

lemma map_mem_map (P : MorphismProperty C) (F : C ⥤ D) {X Y : C} (f : X ⟶ Y) (hf : P f) :
    (P.map F) (F.map f) := ⟨X, Y, f, hf, ⟨Iso.refl _⟩⟩

/-- A morphism property `RespectsIso` if it still holds when composed with an isomorphism -/
def RespectsIso (P : MorphismProperty C) : Prop :=
  (∀ {X Y Z} (e : X ≅ Y) (f : Y ⟶ Z), P f → P (e.hom ≫ f)) ∧
    ∀ {X Y Z} (e : Y ≅ Z) (f : X ⟶ Y), P f → P (f ≫ e.hom)
#align category_theory.morphism_property.respects_iso CategoryTheory.MorphismProperty.RespectsIso

theorem RespectsIso.op {P : MorphismProperty C} (h : RespectsIso P) : RespectsIso P.op :=
  ⟨fun e f hf => h.2 e.unop f.unop hf, fun e f hf => h.1 e.unop f.unop hf⟩
#align category_theory.morphism_property.respects_iso.op CategoryTheory.MorphismProperty.RespectsIso.op

theorem RespectsIso.unop {P : MorphismProperty Cᵒᵖ} (h : RespectsIso P) : RespectsIso P.unop :=
  ⟨fun e f hf => h.2 e.op f.op hf, fun e f hf => h.1 e.op f.op hf⟩
#align category_theory.morphism_property.respects_iso.unop CategoryTheory.MorphismProperty.RespectsIso.unop

/-- The closure by isomorphisms of a `MorphismProperty` -/
<<<<<<< HEAD
def isoClosure (P : MorphismProperty C) : MorphismProperty C := fun _ _ f =>
  ∃ (Y₁ Y₂ : C) (f' : Y₁ ⟶ Y₂) (_ : P f'), Nonempty (Arrow.mk f' ≅ Arrow.mk f)
=======
def isoClosure (P : MorphismProperty C) : MorphismProperty C :=
  fun _ _ f => ∃ (Y₁ Y₂ : C) (f' : Y₁ ⟶ Y₂) (_ : P f'), Nonempty (Arrow.mk f' ≅ Arrow.mk f)
>>>>>>> 7462eb2c

lemma subset_isoClosure (P : MorphismProperty C) : P ⊆ P.isoClosure :=
  fun _ _ f hf => ⟨_, _, f, hf, ⟨Iso.refl _⟩⟩

lemma isoClosure_respectsIso (P : MorphismProperty C) :
<<<<<<< HEAD
  RespectsIso P.isoClosure :=
=======
    RespectsIso P.isoClosure :=
>>>>>>> 7462eb2c
  ⟨fun e f ⟨_, _, f', hf', ⟨iso⟩⟩ =>
    ⟨_, _, f', hf', ⟨Arrow.isoMk (asIso iso.hom.left ≪≫ e.symm)
      (asIso iso.hom.right) (by simp)⟩⟩,
  fun e f ⟨_, _, f', hf', ⟨iso⟩⟩ =>
    ⟨_, _, f', hf', ⟨Arrow.isoMk (asIso iso.hom.left)
      (asIso iso.hom.right ≪≫ e) (by simp)⟩⟩⟩

/-- A morphism property is `StableUnderComposition` if the composition of two such morphisms
still falls in the class. -/
def StableUnderComposition (P : MorphismProperty C) : Prop :=
  ∀ ⦃X Y Z⦄ (f : X ⟶ Y) (g : Y ⟶ Z), P f → P g → P (f ≫ g)
#align category_theory.morphism_property.stable_under_composition CategoryTheory.MorphismProperty.StableUnderComposition

theorem StableUnderComposition.op {P : MorphismProperty C} (h : StableUnderComposition P) :
    StableUnderComposition P.op := fun _ _ _ f g hf hg => h g.unop f.unop hg hf
#align category_theory.morphism_property.stable_under_composition.op CategoryTheory.MorphismProperty.StableUnderComposition.op

theorem StableUnderComposition.unop {P : MorphismProperty Cᵒᵖ} (h : StableUnderComposition P) :
    StableUnderComposition P.unop := fun _ _ _ f g hf hg => h g.op f.op hg hf
#align category_theory.morphism_property.stable_under_composition.unop CategoryTheory.MorphismProperty.StableUnderComposition.unop

/-- A morphism property is `StableUnderInverse` if the inverse of a morphism satisfying
the property still falls in the class. -/
def StableUnderInverse (P : MorphismProperty C) : Prop :=
  ∀ ⦃X Y⦄ (e : X ≅ Y), P e.hom → P e.inv
#align category_theory.morphism_property.stable_under_inverse CategoryTheory.MorphismProperty.StableUnderInverse

theorem StableUnderInverse.op {P : MorphismProperty C} (h : StableUnderInverse P) :
    StableUnderInverse P.op := fun _ _ e he => h e.unop he
#align category_theory.morphism_property.stable_under_inverse.op CategoryTheory.MorphismProperty.StableUnderInverse.op

theorem StableUnderInverse.unop {P : MorphismProperty Cᵒᵖ} (h : StableUnderInverse P) :
    StableUnderInverse P.unop := fun _ _ e he => h e.op he
#align category_theory.morphism_property.stable_under_inverse.unop CategoryTheory.MorphismProperty.StableUnderInverse.unop

/-- A morphism property is `StableUnderBaseChange` if the base change of such a morphism
still falls in the class. -/
def StableUnderBaseChange (P : MorphismProperty C) : Prop :=
  ∀ ⦃X Y Y' S : C⦄ ⦃f : X ⟶ S⦄ ⦃g : Y ⟶ S⦄ ⦃f' : Y' ⟶ Y⦄ ⦃g' : Y' ⟶ X⦄ (_ : IsPullback f' g' g f)
    (_ : P g), P g'
#align category_theory.morphism_property.stable_under_base_change CategoryTheory.MorphismProperty.StableUnderBaseChange

/-- A morphism property is `StableUnderCobaseChange` if the cobase change of such a morphism
still falls in the class. -/
def StableUnderCobaseChange (P : MorphismProperty C) : Prop :=
  ∀ ⦃A A' B B' : C⦄ ⦃f : A ⟶ A'⦄ ⦃g : A ⟶ B⦄ ⦃f' : B ⟶ B'⦄ ⦃g' : A' ⟶ B'⦄ (_ : IsPushout g f f' g')
    (_ : P f), P f'
#align category_theory.morphism_property.stable_under_cobase_change CategoryTheory.MorphismProperty.StableUnderCobaseChange

theorem StableUnderComposition.respectsIso {P : MorphismProperty C} (hP : StableUnderComposition P)
    (hP' : ∀ {X Y} (e : X ≅ Y), P e.hom) : RespectsIso P :=
  ⟨fun e _ hf => hP _ _ (hP' e) hf, fun e _ hf => hP _ _ hf (hP' e)⟩
#align category_theory.morphism_property.stable_under_composition.respects_iso CategoryTheory.MorphismProperty.StableUnderComposition.respectsIso

theorem RespectsIso.cancel_left_isIso {P : MorphismProperty C} (hP : RespectsIso P) {X Y Z : C}
    (f : X ⟶ Y) (g : Y ⟶ Z) [IsIso f] : P (f ≫ g) ↔ P g :=
  ⟨fun h => by simpa using hP.1 (asIso f).symm (f ≫ g) h, hP.1 (asIso f) g⟩
#align category_theory.morphism_property.respects_iso.cancel_left_is_iso CategoryTheory.MorphismProperty.RespectsIso.cancel_left_isIso

theorem RespectsIso.cancel_right_isIso {P : MorphismProperty C} (hP : RespectsIso P) {X Y Z : C}
    (f : X ⟶ Y) (g : Y ⟶ Z) [IsIso g] : P (f ≫ g) ↔ P f :=
  ⟨fun h => by simpa using hP.2 (asIso g).symm (f ≫ g) h, hP.2 (asIso g) f⟩
#align category_theory.morphism_property.respects_iso.cancel_right_is_iso CategoryTheory.MorphismProperty.RespectsIso.cancel_right_isIso

theorem RespectsIso.arrow_iso_iff {P : MorphismProperty C} (hP : RespectsIso P) {f g : Arrow C}
    (e : f ≅ g) : P f.hom ↔ P g.hom := by
  rw [← Arrow.inv_left_hom_right e.hom, hP.cancel_left_isIso, hP.cancel_right_isIso]
#align category_theory.morphism_property.respects_iso.arrow_iso_iff CategoryTheory.MorphismProperty.RespectsIso.arrow_iso_iff

theorem RespectsIso.arrow_mk_iso_iff {P : MorphismProperty C} (hP : RespectsIso P) {W X Y Z : C}
    {f : W ⟶ X} {g : Y ⟶ Z} (e : Arrow.mk f ≅ Arrow.mk g) : P f ↔ P g :=
  hP.arrow_iso_iff e
#align category_theory.morphism_property.respects_iso.arrow_mk_iso_iff CategoryTheory.MorphismProperty.RespectsIso.arrow_mk_iso_iff

theorem RespectsIso.of_respects_arrow_iso (P : MorphismProperty C)
    (hP : ∀ (f g : Arrow C) (_ : f ≅ g) (_ : P f.hom), P g.hom) : RespectsIso P := by
  constructor
  · intro X Y Z e f hf
    refine' hP (Arrow.mk f) (Arrow.mk (e.hom ≫ f)) (Arrow.isoMk e.symm (Iso.refl _) _) hf
    dsimp
    simp only [Iso.inv_hom_id_assoc, Category.comp_id]
  · intro X Y Z e f hf
    refine' hP (Arrow.mk f) (Arrow.mk (f ≫ e.hom)) (Arrow.isoMk (Iso.refl _) e _) hf
    dsimp
    simp only [Category.id_comp]
#align category_theory.morphism_property.respects_iso.of_respects_arrow_iso CategoryTheory.MorphismProperty.RespectsIso.of_respects_arrow_iso

theorem StableUnderBaseChange.mk {P : MorphismProperty C} [HasPullbacks C] (hP₁ : RespectsIso P)
    (hP₂ : ∀ (X Y S : C) (f : X ⟶ S) (g : Y ⟶ S) (_ : P g), P (pullback.fst : pullback f g ⟶ X)) :
    StableUnderBaseChange P := fun X Y Y' S f g f' g' sq hg => by
  let e := sq.flip.isoPullback
  rw [← hP₁.cancel_left_isIso e.inv, sq.flip.isoPullback_inv_fst]
  exact hP₂ _ _ _ f g hg
#align category_theory.morphism_property.stable_under_base_change.mk CategoryTheory.MorphismProperty.StableUnderBaseChange.mk

theorem StableUnderBaseChange.respectsIso {P : MorphismProperty C} (hP : StableUnderBaseChange P) :
    RespectsIso P := by
  apply RespectsIso.of_respects_arrow_iso
  intro f g e
  exact hP (IsPullback.of_horiz_isIso (CommSq.mk e.inv.w))
#align category_theory.morphism_property.stable_under_base_change.respects_iso CategoryTheory.MorphismProperty.StableUnderBaseChange.respectsIso

theorem StableUnderBaseChange.fst {P : MorphismProperty C} (hP : StableUnderBaseChange P)
    {X Y S : C} (f : X ⟶ S) (g : Y ⟶ S) [HasPullback f g] (H : P g) :
    P (pullback.fst : pullback f g ⟶ X) :=
  hP (IsPullback.of_hasPullback f g).flip H
#align category_theory.morphism_property.stable_under_base_change.fst CategoryTheory.MorphismProperty.StableUnderBaseChange.fst

theorem StableUnderBaseChange.snd {P : MorphismProperty C} (hP : StableUnderBaseChange P)
    {X Y S : C} (f : X ⟶ S) (g : Y ⟶ S) [HasPullback f g] (H : P f) :
    P (pullback.snd : pullback f g ⟶ Y) :=
  hP (IsPullback.of_hasPullback f g) H
#align category_theory.morphism_property.stable_under_base_change.snd CategoryTheory.MorphismProperty.StableUnderBaseChange.snd

theorem StableUnderBaseChange.baseChange_obj [HasPullbacks C] {P : MorphismProperty C}
    (hP : StableUnderBaseChange P) {S S' : C} (f : S' ⟶ S) (X : Over S) (H : P X.hom) :
    P ((baseChange f).obj X).hom :=
  hP.snd X.hom f H
#align category_theory.morphism_property.stable_under_base_change.base_change_obj CategoryTheory.MorphismProperty.StableUnderBaseChange.baseChange_obj

theorem StableUnderBaseChange.baseChange_map [HasPullbacks C] {P : MorphismProperty C}
    (hP : StableUnderBaseChange P) {S S' : C} (f : S' ⟶ S) {X Y : Over S} (g : X ⟶ Y)
    (H : P g.left) : P ((baseChange f).map g).left := by
  let e :=
    pullbackRightPullbackFstIso Y.hom f g.left ≪≫
      pullback.congrHom (g.w.trans (Category.comp_id _)) rfl
  have : e.inv ≫ pullback.snd = ((baseChange f).map g).left := by
    ext <;> dsimp <;> simp
  rw [← this, hP.respectsIso.cancel_left_isIso]
  exact hP.snd _ _ H
#align category_theory.morphism_property.stable_under_base_change.base_change_map CategoryTheory.MorphismProperty.StableUnderBaseChange.baseChange_map

theorem StableUnderBaseChange.pullback_map [HasPullbacks C] {P : MorphismProperty C}
    (hP : StableUnderBaseChange P) (hP' : StableUnderComposition P) {S X X' Y Y' : C} {f : X ⟶ S}
    {g : Y ⟶ S} {f' : X' ⟶ S} {g' : Y' ⟶ S} {i₁ : X ⟶ X'} {i₂ : Y ⟶ Y'} (h₁ : P i₁) (h₂ : P i₂)
    (e₁ : f = i₁ ≫ f') (e₂ : g = i₂ ≫ g') :
    P (pullback.map f g f' g' i₁ i₂ (𝟙 _) ((Category.comp_id _).trans e₁)
        ((Category.comp_id _).trans e₂)) := by
  have :
    pullback.map f g f' g' i₁ i₂ (𝟙 _) ((Category.comp_id _).trans e₁)
        ((Category.comp_id _).trans e₂) =
      ((pullbackSymmetry _ _).hom ≫
          ((baseChange _).map (Over.homMk _ e₂.symm : Over.mk g ⟶ Over.mk g')).left) ≫
        (pullbackSymmetry _ _).hom ≫
          ((baseChange g').map (Over.homMk _ e₁.symm : Over.mk f ⟶ Over.mk f')).left :=
    by ext <;> dsimp <;> simp
  rw [this]
  apply hP' <;> rw [hP.respectsIso.cancel_left_isIso]
  exacts [hP.baseChange_map _ (Over.homMk _ e₂.symm : Over.mk g ⟶ Over.mk g') h₂,
    hP.baseChange_map _ (Over.homMk _ e₁.symm : Over.mk f ⟶ Over.mk f') h₁]
#align category_theory.morphism_property.stable_under_base_change.pullback_map CategoryTheory.MorphismProperty.StableUnderBaseChange.pullback_map

theorem StableUnderCobaseChange.mk {P : MorphismProperty C} [HasPushouts C] (hP₁ : RespectsIso P)
    (hP₂ : ∀ (A B A' : C) (f : A ⟶ A') (g : A ⟶ B) (_ : P f), P (pushout.inr : B ⟶ pushout f g)) :
    StableUnderCobaseChange P := fun A A' B B' f g f' g' sq hf => by
  let e := sq.flip.isoPushout
  rw [← hP₁.cancel_right_isIso _ e.hom, sq.flip.inr_isoPushout_hom]
  exact hP₂ _ _ _ f g hf
#align category_theory.morphism_property.stable_under_cobase_change.mk CategoryTheory.MorphismProperty.StableUnderCobaseChange.mk

theorem StableUnderCobaseChange.respectsIso {P : MorphismProperty C}
    (hP : StableUnderCobaseChange P) : RespectsIso P :=
  RespectsIso.of_respects_arrow_iso _ fun _ _ e => hP (IsPushout.of_horiz_isIso (CommSq.mk e.hom.w))
#align category_theory.morphism_property.stable_under_cobase_change.respects_iso CategoryTheory.MorphismProperty.StableUnderCobaseChange.respectsIso

theorem StableUnderCobaseChange.inl {P : MorphismProperty C} (hP : StableUnderCobaseChange P)
    {A B A' : C} (f : A ⟶ A') (g : A ⟶ B) [HasPushout f g] (H : P g) :
    P (pushout.inl : A' ⟶ pushout f g) :=
  hP (IsPushout.of_hasPushout f g) H
#align category_theory.morphism_property.stable_under_cobase_change.inl CategoryTheory.MorphismProperty.StableUnderCobaseChange.inl

theorem StableUnderCobaseChange.inr {P : MorphismProperty C} (hP : StableUnderCobaseChange P)
    {A B A' : C} (f : A ⟶ A') (g : A ⟶ B) [HasPushout f g] (H : P f) :
    P (pushout.inr : B ⟶ pushout f g) :=
  hP (IsPushout.of_hasPushout f g).flip H
#align category_theory.morphism_property.stable_under_cobase_change.inr CategoryTheory.MorphismProperty.StableUnderCobaseChange.inr

theorem StableUnderCobaseChange.op {P : MorphismProperty C} (hP : StableUnderCobaseChange P) :
    StableUnderBaseChange P.op := fun _ _ _ _ _ _ _ _ sq hg => hP sq.unop hg
#align category_theory.morphism_property.stable_under_cobase_change.op CategoryTheory.MorphismProperty.StableUnderCobaseChange.op

theorem StableUnderCobaseChange.unop {P : MorphismProperty Cᵒᵖ} (hP : StableUnderCobaseChange P) :
    StableUnderBaseChange P.unop := fun _ _ _ _ _ _ _ _ sq hg => hP sq.op hg
#align category_theory.morphism_property.stable_under_cobase_change.unop CategoryTheory.MorphismProperty.StableUnderCobaseChange.unop

theorem StableUnderBaseChange.op {P : MorphismProperty C} (hP : StableUnderBaseChange P) :
    StableUnderCobaseChange P.op := fun _ _ _ _ _ _ _ _ sq hf => hP sq.unop hf
#align category_theory.morphism_property.stable_under_base_change.op CategoryTheory.MorphismProperty.StableUnderBaseChange.op

theorem StableUnderBaseChange.unop {P : MorphismProperty Cᵒᵖ} (hP : StableUnderBaseChange P) :
    StableUnderCobaseChange P.unop := fun _ _ _ _ _ _ _ _ sq hf => hP sq.op hf
#align category_theory.morphism_property.stable_under_base_change.unop CategoryTheory.MorphismProperty.StableUnderBaseChange.unop

/-- If `P : MorphismProperty C` and `F : C ⥤ D`, then
`P.IsInvertedBy F` means that all morphisms in `P` are mapped by `F`
to isomorphisms in `D`. -/
def IsInvertedBy (P : MorphismProperty C) (F : C ⥤ D) : Prop :=
  ∀ ⦃X Y : C⦄ (f : X ⟶ Y) (_ : P f), IsIso (F.map f)
#align category_theory.morphism_property.is_inverted_by CategoryTheory.MorphismProperty.IsInvertedBy

namespace IsInvertedBy

theorem of_comp {C₁ C₂ C₃ : Type _} [Category C₁] [Category C₂] [Category C₃]
    (W : MorphismProperty C₁) (F : C₁ ⥤ C₂) (hF : W.IsInvertedBy F) (G : C₂ ⥤ C₃) :
    W.IsInvertedBy (F ⋙ G) := fun X Y f hf => by
  haveI := hF f hf
  dsimp
  infer_instance
#align category_theory.morphism_property.is_inverted_by.of_comp CategoryTheory.MorphismProperty.IsInvertedBy.of_comp

theorem op {W : MorphismProperty C} {L : C ⥤ D} (h : W.IsInvertedBy L) : W.op.IsInvertedBy L.op :=
  fun X Y f hf => by
  haveI := h f.unop hf
  dsimp
  infer_instance
#align category_theory.morphism_property.is_inverted_by.op CategoryTheory.MorphismProperty.IsInvertedBy.op

theorem rightOp {W : MorphismProperty C} {L : Cᵒᵖ ⥤ D} (h : W.op.IsInvertedBy L) :
    W.IsInvertedBy L.rightOp := fun X Y f hf => by
  haveI := h f.op hf
  dsimp
  infer_instance
#align category_theory.morphism_property.is_inverted_by.right_op CategoryTheory.MorphismProperty.IsInvertedBy.rightOp

theorem leftOp {W : MorphismProperty C} {L : C ⥤ Dᵒᵖ} (h : W.IsInvertedBy L) :
    W.op.IsInvertedBy L.leftOp := fun X Y f hf => by
  haveI := h f.unop hf
  dsimp
  infer_instance
#align category_theory.morphism_property.is_inverted_by.left_op CategoryTheory.MorphismProperty.IsInvertedBy.leftOp

theorem unop {W : MorphismProperty C} {L : Cᵒᵖ ⥤ Dᵒᵖ} (h : W.op.IsInvertedBy L) :
    W.IsInvertedBy L.unop := fun X Y f hf => by
  haveI := h f.op hf
  dsimp
  infer_instance
#align category_theory.morphism_property.is_inverted_by.unop CategoryTheory.MorphismProperty.IsInvertedBy.unop

end IsInvertedBy

/-- Given `app : Π X, F₁.obj X ⟶ F₂.obj X` where `F₁` and `F₂` are two functors,
this is the `morphism_property C` satisfied by the morphisms in `C` with respect
to whom `app` is natural. -/
@[simp]
def naturalityProperty {F₁ F₂ : C ⥤ D} (app : ∀ X, F₁.obj X ⟶ F₂.obj X) : MorphismProperty C :=
  fun X Y f => F₁.map f ≫ app Y = app X ≫ F₂.map f
#align category_theory.morphism_property.naturality_property CategoryTheory.MorphismProperty.naturalityProperty

namespace naturalityProperty

theorem stableUnderComposition {F₁ F₂ : C ⥤ D} (app : ∀ X, F₁.obj X ⟶ F₂.obj X) :
    (naturalityProperty app).StableUnderComposition := fun X Y Z f g hf hg => by
  simp only [naturalityProperty] at hf hg ⊢
  simp only [Functor.map_comp, Category.assoc, hg]
  slice_lhs 1 2 => rw [hf]
  rw [Category.assoc]
#align category_theory.morphism_property.naturality_property.is_stable_under_composition CategoryTheory.MorphismProperty.naturalityProperty.stableUnderComposition

theorem stableUnderInverse {F₁ F₂ : C ⥤ D} (app : ∀ X, F₁.obj X ⟶ F₂.obj X) :
    (naturalityProperty app).StableUnderInverse := fun X Y e he => by
  simp only [naturalityProperty] at he ⊢
  rw [← cancel_epi (F₁.map e.hom)]
  slice_rhs 1 2 => rw [he]
  simp only [Category.assoc, ← F₁.map_comp_assoc, ← F₂.map_comp, e.hom_inv_id, Functor.map_id,
    Category.id_comp, Category.comp_id]
#align category_theory.morphism_property.naturality_property.is_stable_under_inverse CategoryTheory.MorphismProperty.naturalityProperty.stableUnderInverse

end naturalityProperty

theorem RespectsIso.inverseImage {P : MorphismProperty D} (h : RespectsIso P) (F : C ⥤ D) :
    RespectsIso (P.inverseImage F) := by
  constructor
  all_goals
    intro X Y Z e f hf
    dsimp [MorphismProperty.inverseImage]
    rw [F.map_comp]
  exacts [h.1 (F.mapIso e) (F.map f) hf, h.2 (F.mapIso e) (F.map f) hf]
#align category_theory.morphism_property.respects_iso.inverse_image CategoryTheory.MorphismProperty.RespectsIso.inverseImage

theorem StableUnderComposition.inverseImage {P : MorphismProperty D} (h : StableUnderComposition P)
    (F : C ⥤ D) : StableUnderComposition (P.inverseImage F) := fun X Y Z f g hf hg => by
  simpa only [← F.map_comp] using h (F.map f) (F.map g) hf hg
#align category_theory.morphism_property.stable_under_composition.inverse_image CategoryTheory.MorphismProperty.StableUnderComposition.inverseImage

variable (C)

/-- The `MorphismProperty C` satisfied by isomorphisms in `C`. -/
def isomorphisms : MorphismProperty C := fun _ _ f => IsIso f
#align category_theory.morphism_property.isomorphisms CategoryTheory.MorphismProperty.isomorphisms

/-- The `MorphismProperty C` satisfied by monomorphisms in `C`. -/
def monomorphisms : MorphismProperty C := fun _ _ f => Mono f
#align category_theory.morphism_property.monomorphisms CategoryTheory.MorphismProperty.monomorphisms

/-- The `MorphismProperty C` satisfied by epimorphisms in `C`. -/
def epimorphisms : MorphismProperty C := fun _ _ f => Epi f
#align category_theory.morphism_property.epimorphisms CategoryTheory.MorphismProperty.epimorphisms

def quarrable : MorphismProperty C := fun _ Y f => ∀ ⦃Y' : C⦄ (g : Y' ⟶ Y), HasPullback f g

def coquarrable : MorphismProperty C := fun X _ f => ∀ ⦃X' : C⦄ (g : X ⟶ X'), HasPushout f g

variable {C}

lemma quarrable.hasPullback {X Y Y' : C} (f : X ⟶ Y) (hf : quarrable C f) (g : Y' ⟶ Y) :
    HasPullback f g := hf g

lemma quarrable.hasPullback' {X Y Y' : C} (f : X ⟶ Y) (hf : quarrable C f) (g : Y' ⟶ Y) :
    HasPullback g f := by
  have : HasPullback f g := hasPullback f hf g
  exact ⟨⟨_, (IsPullback.of_hasPullback f g).flip.isLimit'.some⟩⟩

lemma coquarrable.hasPushout {X X' Y : C} (f : X ⟶ Y) (hf : coquarrable C f) (g : X ⟶ X') :
    HasPushout f g := hf g

lemma coquarrable.hasPushout' {X X' Y : C} (f : X ⟶ Y) (hf : coquarrable C f) (g : X ⟶ X') :
    HasPushout g f := by
  have : HasPushout f g := hasPushout f hf g
  exact ⟨⟨_, (IsPushout.of_hasPushout f g).flip.isColimit'.some⟩⟩

lemma quarrable.op {X Y : C} (f : X ⟶ Y) (hf : quarrable C f) : coquarrable Cᵒᵖ f.op := by
  intro _ g
  have : HasPullback f g.unop := hf _
  exact ⟨_, (IsPullback.of_hasPullback f g.unop).flip.op.isColimit⟩

lemma quarrable.unop {X Y : Cᵒᵖ} (f : X ⟶ Y) (hf : quarrable Cᵒᵖ f) : coquarrable C f.unop := by
  intro _ g
  have : HasPullback f g.op := hf _
  exact ⟨_, (IsPullback.of_hasPullback f g.op).flip.unop.isColimit⟩

lemma coquarrable.op {X Y : C} (f : X ⟶ Y) (hf : coquarrable C f) : quarrable Cᵒᵖ f.op := by
  intro _ g
  have : HasPushout f g.unop := hf _
  exact ⟨_, (IsPushout.of_hasPushout f g.unop).flip.op.isLimit⟩

lemma coquarrable.unop {X Y : Cᵒᵖ} (f : X ⟶ Y) (hf : coquarrable Cᵒᵖ f) : quarrable C f.unop := by
  intro _ g
  have : HasPushout f g.op := hf _
  exact ⟨_, (IsPushout.of_hasPushout f g.op).flip.unop.isLimit⟩

section

variable {X Y : C} (f : X ⟶ Y)

@[simp]
theorem isomorphisms.iff : (isomorphisms C) f ↔ IsIso f := by rfl
#align category_theory.morphism_property.isomorphisms.iff CategoryTheory.MorphismProperty.isomorphisms.iff

@[simp]
theorem monomorphisms.iff : (monomorphisms C) f ↔ Mono f := by rfl
#align category_theory.morphism_property.monomorphisms.iff CategoryTheory.MorphismProperty.monomorphisms.iff

@[simp]
theorem epimorphisms.iff : (epimorphisms C) f ↔ Epi f := by rfl
#align category_theory.morphism_property.epimorphisms.iff CategoryTheory.MorphismProperty.epimorphisms.iff

theorem isomorphisms.infer_property [hf : IsIso f] : (isomorphisms C) f :=
  hf
#align category_theory.morphism_property.isomorphisms.infer_property CategoryTheory.MorphismProperty.isomorphisms.infer_property

theorem monomorphisms.infer_property [hf : Mono f] : (monomorphisms C) f :=
  hf
#align category_theory.morphism_property.monomorphisms.infer_property CategoryTheory.MorphismProperty.monomorphisms.infer_property

theorem epimorphisms.infer_property [hf : Epi f] : (epimorphisms C) f :=
  hf
#align category_theory.morphism_property.epimorphisms.infer_property CategoryTheory.MorphismProperty.epimorphisms.infer_property

end

variable (C)

theorem RespectsIso.monomorphisms : RespectsIso (monomorphisms C) := by
  constructor <;>
    · intro X Y Z e f
      simp only [monomorphisms.iff]
      intro
      apply mono_comp
#align category_theory.morphism_property.respects_iso.monomorphisms CategoryTheory.MorphismProperty.RespectsIso.monomorphisms

theorem RespectsIso.epimorphisms : RespectsIso (epimorphisms C) := by
  constructor <;>
    · intro X Y Z e f
      simp only [epimorphisms.iff]
      intro
      apply epi_comp
#align category_theory.morphism_property.respects_iso.epimorphisms CategoryTheory.MorphismProperty.RespectsIso.epimorphisms

theorem RespectsIso.isomorphisms : RespectsIso (isomorphisms C) := by
  constructor <;>
    · intro X Y Z e f
      simp only [isomorphisms.iff]
      intro
      infer_instance
#align category_theory.morphism_property.respects_iso.isomorphisms CategoryTheory.MorphismProperty.RespectsIso.isomorphisms

variable {C}

lemma map_isInvertedBy_iff {E : Type _} [Category E]
  (P : MorphismProperty C) (F : C ⥤ D) (G : D ⥤ E) :
    (P.map F).IsInvertedBy G ↔ P.IsInvertedBy (F ⋙ G) := by
  constructor
  . intro h _ _ f hf
    exact h _ (map_mem_map P F f hf)
  . intro h _ _ f ⟨_, _, f', hf', ⟨iso⟩⟩
    rw [← isomorphisms.iff]
    exact (RespectsIso.arrow_mk_iso_iff (RespectsIso.isomorphisms E)
      (G.mapArrow.mapIso iso)).1 (h _ hf')

lemma subset_inverseImage_iff_map_subset (P : MorphismProperty C) (Q : MorphismProperty D)
  (hQ : Q.RespectsIso)
    (F : C ⥤ D) : P ⊆ Q.inverseImage F ↔ P.map F ⊆ Q := by
  constructor
  . intro h _ _ f ⟨_, _, f', hf', ⟨e⟩⟩
    simpa only [← hQ.arrow_mk_iso_iff e] using h _ hf'
  . intro h _ _ f hf
    exact h _ (map_mem_map P F f hf)

lemma map_inverseImage_subset (P : MorphismProperty D) (F : C ⥤ D) :
    (P.inverseImage F).map F ⊆ P.isoClosure := fun _ _ _ ⟨_, _, f', hf', ⟨e⟩⟩ =>
  ⟨_, _, F.map f', hf', ⟨e⟩⟩

lemma map_inverseImage_isoClosure_of_isEquivalence (P : MorphismProperty D) (hP : P.RespectsIso)
    (F : C ⥤ D) [IsEquivalence F] :
  (P.inverseImage F).map F = P := by
  apply le_antisymm
  . intro _ _ f ⟨_, _, f', hf', ⟨e⟩⟩
    exact (hP.arrow_mk_iso_iff e).1 hf'
  . intro _ _ f hf
    exact ⟨_, _, F.inv.map f,
      (hP.arrow_mk_iso_iff (((Functor.mapArrowFunctor _ _).mapIso
        F.asEquivalence.counitIso.symm).app (Arrow.mk f))).1 hf,
        ⟨((Functor.mapArrowFunctor _ _).mapIso F.asEquivalence.counitIso).app (Arrow.mk f)⟩⟩

lemma inverseImage_equivalenceInverse (P : MorphismProperty C) (E : C ≌ D) :
    P.isoClosure.inverseImage E.inverse = P.map E.functor := by
  apply le_antisymm
  . intro _ _ f ⟨_, _, f', hf', ⟨e⟩⟩
    refine' ⟨_, _, f', hf', ⟨(E.inverse.mapArrow).preimageIso (_ ≪≫ e)⟩⟩
    exact ((Functor.mapArrowFunctor _ _).mapIso E.unitIso.symm).app (Arrow.mk f')
  . intro _ _ f ⟨_, _, f', hf', ⟨e⟩⟩
    refine' ⟨_, _, f', hf', ⟨_ ≪≫ E.inverse.mapArrow.mapIso e⟩⟩
    exact ((Functor.mapArrowFunctor _ _).mapIso E.unitIso).app (Arrow.mk f')

lemma inverseImage_functorInv (P : MorphismProperty C) (F : C ⥤ D) [IsEquivalence F] :
    P.isoClosure.inverseImage F.inv = P.map F :=
  P.inverseImage_equivalenceInverse F.asEquivalence

variable (C)

theorem StableUnderComposition.isomorphisms : StableUnderComposition (isomorphisms C) :=
  fun X Y Z f g hf hg => by
  rw [isomorphisms.iff] at hf hg ⊢
  haveI := hf
  haveI := hg
  infer_instance
#align category_theory.morphism_property.stable_under_composition.isomorphisms CategoryTheory.MorphismProperty.StableUnderComposition.isomorphisms

theorem StableUnderComposition.monomorphisms : StableUnderComposition (monomorphisms C) :=
  fun X Y Z f g hf hg => by
  rw [monomorphisms.iff] at hf hg ⊢
  haveI := hf
  haveI := hg
  apply mono_comp
#align category_theory.morphism_property.stable_under_composition.monomorphisms CategoryTheory.MorphismProperty.StableUnderComposition.monomorphisms

theorem StableUnderComposition.epimorphisms : StableUnderComposition (epimorphisms C) :=
  fun X Y Z f g hf hg => by
  rw [epimorphisms.iff] at hf hg ⊢
  haveI := hf
  haveI := hg
  apply epi_comp
#align category_theory.morphism_property.stable_under_composition.epimorphisms CategoryTheory.MorphismProperty.StableUnderComposition.epimorphisms

variable {C}


-- porting note: removed @[nolint has_nonempty_instance]
/-- The full subcategory of `C ⥤ D` consisting of functors inverting morphisms in `W` -/
def FunctorsInverting (W : MorphismProperty C) (D : Type _) [Category D] :=
  FullSubcategory fun F : C ⥤ D => W.IsInvertedBy F
#align category_theory.morphism_property.functors_inverting CategoryTheory.MorphismProperty.FunctorsInverting

@[ext]
lemma FunctorsInverting.ext {W : MorphismProperty C} {F₁ F₂ : FunctorsInverting W D}
    (h : F₁.obj = F₂.obj) : F₁ = F₂ := by
  cases F₁
  cases F₂
  subst h
  rfl

instance (W : MorphismProperty C) (D : Type _) [Category D] : Category (FunctorsInverting W D) :=
  FullSubcategory.category _

-- Porting note: add another `@[ext]` lemma
-- since `ext` can't see through the definition to use `NatTrans.ext`.
-- See https://github.com/leanprover-community/mathlib4/issues/5229
@[ext]
lemma FunctorsInverting.hom_ext {W : MorphismProperty C} {F₁ F₂ : FunctorsInverting W D}
    {α β : F₁ ⟶ F₂} (h : α.app = β.app) : α = β :=
  NatTrans.ext _ _ h

/-- A constructor for `W.FunctorsInverting D` -/
def FunctorsInverting.mk {W : MorphismProperty C} {D : Type _} [Category D] (F : C ⥤ D)
    (hF : W.IsInvertedBy F) : W.FunctorsInverting D :=
  ⟨F, hF⟩
#align category_theory.morphism_property.functors_inverting.mk CategoryTheory.MorphismProperty.FunctorsInverting.mk

theorem IsInvertedBy.iff_of_iso (W : MorphismProperty C) {F₁ F₂ : C ⥤ D} (e : F₁ ≅ F₂) :
    W.IsInvertedBy F₁ ↔ W.IsInvertedBy F₂ := by
  suffices ∀ (X Y : C) (f : X ⟶ Y), IsIso (F₁.map f) ↔ IsIso (F₂.map f) by
    constructor
    exact fun h X Y f hf => by
      rw [← this]
      exact h f hf
    exact fun h X Y f hf => by
      rw [this]
      exact h f hf
  intro X Y f
  exact (RespectsIso.isomorphisms D).arrow_mk_iso_iff (Arrow.isoMk (e.app X) (e.app Y) (by simp))
#align category_theory.morphism_property.is_inverted_by.iff_of_iso CategoryTheory.MorphismProperty.IsInvertedBy.iff_of_iso

section Diagonal

variable [HasPullbacks C] {P : MorphismProperty C}

/-- For `P : MorphismProperty C`, `P.diagonal` is a morphism property that holds for `f : X ⟶ Y`
whenever `P` holds for `X ⟶ Y xₓ Y`. -/
def diagonal (P : MorphismProperty C) : MorphismProperty C := fun _ _ f => P (pullback.diagonal f)
#align category_theory.morphism_property.diagonal CategoryTheory.MorphismProperty.diagonal

theorem diagonal_iff {X Y : C} {f : X ⟶ Y} : P.diagonal f ↔ P (pullback.diagonal f) :=
  Iff.rfl
#align category_theory.morphism_property.diagonal_iff CategoryTheory.MorphismProperty.diagonal_iff

theorem RespectsIso.diagonal (hP : P.RespectsIso) : P.diagonal.RespectsIso := by
  constructor
  · introv H
    rwa [diagonal_iff, pullback.diagonal_comp, hP.cancel_left_isIso, hP.cancel_left_isIso,
      ← hP.cancel_right_isIso _
        (pullback.map (e.hom ≫ f) (e.hom ≫ f) f f e.hom e.hom (𝟙 Z) (by simp) (by simp)),
      ← pullback.condition, hP.cancel_left_isIso]
  · introv H
    delta diagonal
    rwa [pullback.diagonal_comp, hP.cancel_right_isIso]
#align category_theory.morphism_property.respects_iso.diagonal CategoryTheory.MorphismProperty.RespectsIso.diagonal

theorem StableUnderComposition.diagonal (hP : StableUnderComposition P) (hP' : RespectsIso P)
    (hP'' : StableUnderBaseChange P) : P.diagonal.StableUnderComposition := by
  introv X h₁ h₂
  rw [diagonal_iff, pullback.diagonal_comp]
  exact hP _ _ h₁ (by simpa [hP'.cancel_left_isIso] using hP''.snd _ _ h₂)
#align category_theory.morphism_property.stable_under_composition.diagonal CategoryTheory.MorphismProperty.StableUnderComposition.diagonal

theorem StableUnderBaseChange.diagonal (hP : StableUnderBaseChange P) (hP' : RespectsIso P) :
    P.diagonal.StableUnderBaseChange :=
  StableUnderBaseChange.mk hP'.diagonal
    (by
      introv h
      rw [diagonal_iff, diagonal_pullback_fst, hP'.cancel_left_isIso, hP'.cancel_right_isIso]
      exact hP.baseChange_map f _ (by simpa))
#align category_theory.morphism_property.stable_under_base_change.diagonal CategoryTheory.MorphismProperty.StableUnderBaseChange.diagonal

end Diagonal

section Universally

/-- `P.universally` holds for a morphism `f : X ⟶ Y` iff `P` holds for all `X ×[Y] Y' ⟶ Y'`. -/
def universally (P : MorphismProperty C) : MorphismProperty C := fun X Y f =>
  ∀ ⦃X' Y' : C⦄ (i₁ : X' ⟶ X) (i₂ : Y' ⟶ Y) (f' : X' ⟶ Y') (_ : IsPullback f' i₁ i₂ f), P f'
#align category_theory.morphism_property.universally CategoryTheory.MorphismProperty.universally

theorem universally_respectsIso (P : MorphismProperty C) : P.universally.RespectsIso := by
  constructor
  · intro X Y Z e f hf X' Z' i₁ i₂ f' H
    have : IsPullback (𝟙 _) (i₁ ≫ e.hom) i₁ e.inv :=
      IsPullback.of_horiz_isIso
        ⟨by rw [Category.id_comp, Category.assoc, e.hom_inv_id, Category.comp_id]⟩
    exact hf _ _ _
      (by simpa only [Iso.inv_hom_id_assoc, Category.id_comp] using this.paste_horiz H)
  · intro X Y Z e f hf X' Z' i₁ i₂ f' H
    have : IsPullback (𝟙 _) i₂ (i₂ ≫ e.inv) e.inv :=
      IsPullback.of_horiz_isIso ⟨Category.id_comp _⟩
    exact hf _ _ _ (by simpa only [Category.assoc, Iso.hom_inv_id,
      Category.comp_id, Category.comp_id] using H.paste_horiz this)
#align category_theory.morphism_property.universally_respects_iso CategoryTheory.MorphismProperty.universally_respectsIso

theorem universally_stableUnderBaseChange (P : MorphismProperty C) :
    P.universally.StableUnderBaseChange := fun _ _ _ _ _ _ _ _ H h₁ _ _ _ _ _ H' =>
  h₁ _ _ _ (H'.paste_vert H.flip)
#align category_theory.morphism_property.universally_stable_under_base_change CategoryTheory.MorphismProperty.universally_stableUnderBaseChange

theorem StableUnderComposition.universally [HasPullbacks C] {P : MorphismProperty C}
    (hP : P.StableUnderComposition) : P.universally.StableUnderComposition := by
  intro X Y Z f g hf hg X' Z' i₁ i₂ f' H
  have := pullback.lift_fst _ _ (H.w.trans (Category.assoc _ _ _).symm)
  rw [← this] at H ⊢
  apply hP _ _ _ (hg _ _ _ <| IsPullback.of_hasPullback _ _)
  exact hf _ _ _ (H.of_right (pullback.lift_snd _ _ _) (IsPullback.of_hasPullback i₂ g))
#align category_theory.morphism_property.stable_under_composition.universally CategoryTheory.MorphismProperty.StableUnderComposition.universally

theorem universally_le (P : MorphismProperty C) : P.universally ≤ P := by
  intro X Y f hf
  exact hf (𝟙 _) (𝟙 _) _ (IsPullback.of_vert_isIso ⟨by rw [Category.comp_id, Category.id_comp]⟩)
#align category_theory.morphism_property.universally_le CategoryTheory.MorphismProperty.universally_le

theorem StableUnderBaseChange.universally_eq {P : MorphismProperty C}
    (hP : P.StableUnderBaseChange) : P.universally = P :=
  P.universally_le.antisymm fun _ _ _ hf _ _ _ _ _ H => hP H.flip hf
#align category_theory.morphism_property.stable_under_base_change.universally_eq CategoryTheory.MorphismProperty.StableUnderBaseChange.universally_eq

theorem universally_mono : Monotone (universally : MorphismProperty C → MorphismProperty C) :=
  fun _ _ h _ _ _ h₁ _ _ _ _ _ H => h _ _ _ (h₁ _ _ _ H)
#align category_theory.morphism_property.universally_mono CategoryTheory.MorphismProperty.universally_mono

end Universally

section Bijective

variable [ConcreteCategory C]

open Function

attribute [local instance] ConcreteCategory.funLike ConcreteCategory.hasCoeToSort

variable (C)

/-- Injectiveness (in a concrete category) as a `MorphismProperty` -/
protected def injective : MorphismProperty C := fun _ _ f => Injective f
#align category_theory.morphism_property.injective CategoryTheory.MorphismProperty.injective

/-- Surjectiveness (in a concrete category) as a `MorphismProperty` -/
protected def surjective : MorphismProperty C := fun _ _ f => Surjective f
#align category_theory.morphism_property.surjective CategoryTheory.MorphismProperty.surjective

/-- Bijectiveness (in a concrete category) as a `MorphismProperty` -/
protected def bijective : MorphismProperty C := fun _ _ f => Bijective f
#align category_theory.morphism_property.bijective CategoryTheory.MorphismProperty.bijective

theorem bijective_eq_sup :
    MorphismProperty.bijective C = MorphismProperty.injective C ⊓ MorphismProperty.surjective C :=
  rfl
#align category_theory.morphism_property.bijective_eq_sup CategoryTheory.MorphismProperty.bijective_eq_sup

theorem injective_stableUnderComposition : (MorphismProperty.injective C).StableUnderComposition :=
  fun X Y Z f g hf hg => by
  delta MorphismProperty.injective
  rw [coe_comp]
  exact hg.comp hf
#align category_theory.morphism_property.injective_stable_under_composition CategoryTheory.MorphismProperty.injective_stableUnderComposition

theorem surjective_stableUnderComposition :
    (MorphismProperty.surjective C).StableUnderComposition := fun X Y Z f g hf hg => by
  delta MorphismProperty.surjective
  rw [coe_comp]
  exact hg.comp hf
#align category_theory.morphism_property.surjective_stable_under_composition CategoryTheory.MorphismProperty.surjective_stableUnderComposition

theorem bijective_stableUnderComposition : (MorphismProperty.bijective C).StableUnderComposition :=
  fun X Y Z f g hf hg => by
  delta MorphismProperty.bijective
  rw [coe_comp]
  exact hg.comp hf
#align category_theory.morphism_property.bijective_stable_under_composition CategoryTheory.MorphismProperty.bijective_stableUnderComposition

theorem injective_respectsIso : (MorphismProperty.injective C).RespectsIso :=
  (injective_stableUnderComposition C).respectsIso
    (fun e => ((forget C).mapIso e).toEquiv.injective)
#align category_theory.morphism_property.injective_respects_iso CategoryTheory.MorphismProperty.injective_respectsIso

theorem surjective_respectsIso : (MorphismProperty.surjective C).RespectsIso :=
  (surjective_stableUnderComposition C).respectsIso
    (fun e => ((forget C).mapIso e).toEquiv.surjective)
#align category_theory.morphism_property.surjective_respects_iso CategoryTheory.MorphismProperty.surjective_respectsIso

theorem bijective_respectsIso : (MorphismProperty.bijective C).RespectsIso :=
  (bijective_stableUnderComposition C).respectsIso
    (fun e => ((forget C).mapIso e).toEquiv.bijective)
#align category_theory.morphism_property.bijective_respects_iso CategoryTheory.MorphismProperty.bijective_respectsIso

end Bijective

class ContainsIdentities (W : MorphismProperty C) : Prop :=
  mem' : ∀ (X : C), W (𝟙 X)

lemma ContainsIdentities.mem (W : MorphismProperty C) [W.ContainsIdentities] (X : C) :
  W (𝟙 X) := ContainsIdentities.mem' X

instance ContainsIdentities.op (W : MorphismProperty C) [W.ContainsIdentities] :
    W.op.ContainsIdentities := ⟨fun X => ContainsIdentities.mem W X.unop⟩

lemma ContainsIdentities.unop (W : MorphismProperty Cᵒᵖ) [W.ContainsIdentities] :
    W.unop.ContainsIdentities := ⟨fun X => ContainsIdentities.mem W (Opposite.op X)⟩

universe v₁ v₂ v₃ v₄ u₁ u₂ u₃ u₄

section

variable {C₁ : Type u₁} {C₂ : Type u₂} [Category.{v₁} C₁] [Category.{v₂} C₂]

def prod (W₁ : MorphismProperty C₁) (W₂ : MorphismProperty C₂) : MorphismProperty (C₁ × C₂) :=
  fun _ _ f => W₁ f.1 ∧ W₂ f.2

instance Prod.containsIdentities (W₁ : MorphismProperty C₁) (W₂ : MorphismProperty C₂)
    [W₁.ContainsIdentities] [W₂.ContainsIdentities] : (prod W₁ W₂).ContainsIdentities :=
  ⟨fun _ => ⟨ContainsIdentities.mem _ _, ContainsIdentities.mem _ _⟩⟩

lemma IsInvertedBy.prod {W₁ : MorphismProperty C₁} {W₂ : MorphismProperty C₂}
  {E₁ : Type u₃} [Category.{v₃} E₁] {E₂ : Type u₄} [Category.{v₄} E₂] {F₁ : C₁ ⥤ E₁} {F₂ : C₂ ⥤ E₂}
  (h₁ : W₁.IsInvertedBy F₁) (h₂ : W₂.IsInvertedBy F₂) :
    (W₁.prod W₂).IsInvertedBy (F₁.prod F₂) := fun _ _ f hf => by
  rw [isIso_prod_iff]
  exact ⟨h₁ _ hf.1, h₂ _ hf.2⟩

end

section

variable {J : Type u₃} {C : J → Type u₁} {D : J → Type u₂}
  [∀ j, Category.{v₁} (C j)] [∀ j, Category.{v₂} (D j)]
  (W : ∀ j, MorphismProperty (C j))

def pi : MorphismProperty (∀ j, C j) := fun _ _ f => ∀ j, (W j) (f j)

lemma IsInvertedBy.pi (F : ∀ j, C j ⥤ D j) (hF : ∀ j, (W j).IsInvertedBy (F j)) :
    (MorphismProperty.pi W).IsInvertedBy (Functor.pi F) :=
  fun _ _ f hf => by
    rw [isIso_pi_iff]
    intro j
    exact hF j _ (hf j)

instance ContainsIdentities.pi [∀ j, (W j).ContainsIdentities] : (pi W).ContainsIdentities :=
  ⟨fun _ _ => ContainsIdentities.mem _ _⟩

end

variable (W : MorphismProperty C)

class IsMultiplicative : Prop :=
  id : W.ContainsIdentities := by infer_instance
  comp' : W.StableUnderComposition

namespace IsMultiplicative

lemma comp (W : MorphismProperty C) {X Y Z : C} (f : X ⟶ Y) (g : Y ⟶ Z) (hf : W f) (hg : W g)
    [IsMultiplicative W] :
    W (f ≫ g) :=
  comp' f g hf hg

attribute [instance] id

instance op [IsMultiplicative W] : IsMultiplicative W.op where
  comp' := fun _ _ _ f g hf hg => comp W g.unop f.unop hg hf

lemma unop (W : MorphismProperty Cᵒᵖ) [IsMultiplicative W] : IsMultiplicative W.unop where
  id := ContainsIdentities.unop W
  comp' := fun _ _ _ f g hf hg => comp W g.op f.op hg hf

end IsMultiplicative

def functorCategory (J : Type _) [Category J] : MorphismProperty (J ⥤ C) :=
  fun _ _ f => ∀ (j : J), W (f.app j)

def IsStableUnderLimitsOfShape (J : Type _) [Category J] : Prop :=
  ∀ (X₁ X₂ : J ⥤ C) (c₁ : Cone X₁) (c₂ : Cone X₂)
    (_ : IsLimit c₁) (h₂ : IsLimit c₂) (f : X₁ ⟶ X₂) (_ : W.functorCategory J f),
      W (h₂.lift (Cone.mk _ (c₁.π ≫ f)))

variable {W}

lemma IsStableUnderLimitsOfShape.lim_map {J : Type _} [Category J]
  (hW : W.IsStableUnderLimitsOfShape J) {X Y : J ⥤ C}
  (f : X ⟶ Y) [HasLimitsOfShape J C]
  (hf : W.functorCategory _ f) : W (lim.map f) :=
  hW X Y _ _ (limit.isLimit X) (limit.isLimit Y) f hf

variable (W)

abbrev IsStableUnderProductsOfShape (J : Type _) := W.IsStableUnderLimitsOfShape (Discrete J)

section
variable {C J : Type _} [Category C] (X : Discrete J ⥤ C)
  [HasProduct (fun j => X.obj (Discrete.mk j))]

@[simps]
def Pi.cone : Cone X where
  pt := ∏ (fun j => X.obj (Discrete.mk j))
  π := Discrete.natTrans (fun _ => Pi.π _ _)

def productIsProduct' : IsLimit (Pi.cone X) where
  lift s := Pi.lift (fun j => s.π.app ⟨j⟩)
  fac s := by simp
  uniq s m hm := by
    dsimp
    ext
    simp only [limit.lift_π, Fan.mk_pt, Fan.mk_π_app]
    apply hm

variable [HasLimit X]

def Pi.isoLimit :
    ∏ (fun j => X.obj (Discrete.mk j)) ≅ limit X :=
  IsLimit.conePointUniqueUpToIso (productIsProduct' X) (limit.isLimit X)

@[reassoc (attr := simp)]
lemma Pi.isoLimit_inv_π (j : J) :
    (Pi.isoLimit X).inv ≫ Pi.π _ j = limit.π _ (Discrete.mk j) :=
  IsLimit.conePointUniqueUpToIso_inv_comp _ _ _

@[reassoc (attr := simp)]
lemma Pi.isoLimit_hom_π (j : J) :
    (Pi.isoLimit X).hom ≫ limit.π _ (Discrete.mk j) = Pi.π _ j :=
  IsLimit.conePointUniqueUpToIso_hom_comp _ _ _

end

lemma IsStableUnderProductsOfShape.mk (W : MorphismProperty C) (J : Type _)
    (hW₀ : W.RespectsIso) [HasProductsOfShape J C]
    (hW : ∀ (X₁ X₂ : J → C) (f : ∀ j, X₁ j ⟶ X₂ j) (_ : ∀ (j : J), W (f j)),
      W (Pi.map f)) : W.IsStableUnderProductsOfShape J := by
  intro X₁ X₂ c₁ c₂ hc₁ hc₂ f hf
  let φ := fun j => f.app (Discrete.mk j)
  have hf' := hW _ _ φ (fun j => hf (Discrete.mk j))
  refine' (hW₀.arrow_mk_iso_iff _).2 hf'
  refine' Arrow.isoMk
    (IsLimit.conePointUniqueUpToIso hc₁ (limit.isLimit X₁) ≪≫ (Pi.isoLimit _).symm)
    (IsLimit.conePointUniqueUpToIso hc₂ (limit.isLimit X₂) ≪≫ (Pi.isoLimit _).symm) _
  apply limit.hom_ext
  rintro ⟨j⟩
  simp

class IsStableUnderFiniteProducts : Prop :=
  isStableUnderProductsOfShape' (J : Type) [Finite J] : W.IsStableUnderProductsOfShape J

lemma IsStableUnderFiniteProducts.isStableUnderProductsOfShape
    (J : Type) [Finite J] [W.IsStableUnderFiniteProducts] :
  W.IsStableUnderProductsOfShape J := IsStableUnderFiniteProducts.isStableUnderProductsOfShape' J


end MorphismProperty

end CategoryTheory<|MERGE_RESOLUTION|>--- conflicted
+++ resolved
@@ -116,23 +116,14 @@
 #align category_theory.morphism_property.respects_iso.unop CategoryTheory.MorphismProperty.RespectsIso.unop
 
 /-- The closure by isomorphisms of a `MorphismProperty` -/
-<<<<<<< HEAD
-def isoClosure (P : MorphismProperty C) : MorphismProperty C := fun _ _ f =>
-  ∃ (Y₁ Y₂ : C) (f' : Y₁ ⟶ Y₂) (_ : P f'), Nonempty (Arrow.mk f' ≅ Arrow.mk f)
-=======
 def isoClosure (P : MorphismProperty C) : MorphismProperty C :=
   fun _ _ f => ∃ (Y₁ Y₂ : C) (f' : Y₁ ⟶ Y₂) (_ : P f'), Nonempty (Arrow.mk f' ≅ Arrow.mk f)
->>>>>>> 7462eb2c
 
 lemma subset_isoClosure (P : MorphismProperty C) : P ⊆ P.isoClosure :=
   fun _ _ f hf => ⟨_, _, f, hf, ⟨Iso.refl _⟩⟩
 
 lemma isoClosure_respectsIso (P : MorphismProperty C) :
-<<<<<<< HEAD
-  RespectsIso P.isoClosure :=
-=======
     RespectsIso P.isoClosure :=
->>>>>>> 7462eb2c
   ⟨fun e f ⟨_, _, f', hf', ⟨iso⟩⟩ =>
     ⟨_, _, f', hf', ⟨Arrow.isoMk (asIso iso.hom.left ≪≫ e.symm)
       (asIso iso.hom.right) (by simp)⟩⟩,
