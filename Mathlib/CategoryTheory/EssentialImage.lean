--- conflicted
+++ resolved
@@ -158,13 +158,10 @@
     (F ⋙ G).EssSurj where
   mem_essImage Z := ⟨_, ⟨G.mapIso (F.objObjPreimageIso _) ≪≫ G.objObjPreimageIso Z⟩⟩
 
-<<<<<<< HEAD
-=======
 lemma essSurj_of_comp_fully_faithful (F : C ⥤ D) (G : D ⥤ E) [(F ⋙ G).EssSurj]
     [G.Faithful] [G.Full] : F.EssSurj where
   mem_essImage X := ⟨_, ⟨G.preimageIso ((F ⋙ G).objObjPreimageIso (G.obj X))⟩⟩
 
->>>>>>> 99508fb5
 end Functor
 
 @[deprecated (since := "2024-04-06")] alias EssSurj := Functor.EssSurj
