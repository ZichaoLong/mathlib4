--- conflicted
+++ resolved
@@ -34,18 +34,10 @@
   rightAdj : C ⥤ C
   /-- `tensorLeft X` is a left adjoint -/
   adj : tensorLeft X ⊣ rightAdj
-<<<<<<< HEAD
-#align category_theory.closed CategoryTheory.Closed
-=======
->>>>>>> 99508fb5
 
 /-- A monoidal category `C` is (right) monoidal closed if every object is (right) closed. -/
 class MonoidalClosed (C : Type u) [Category.{v} C] [MonoidalCategory.{v} C] where
   closed (X : C) : Closed X := by infer_instance
-<<<<<<< HEAD
-#align category_theory.monoidal_closed CategoryTheory.MonoidalClosed
-=======
->>>>>>> 99508fb5
 
 attribute [instance 100] MonoidalClosed.closed
 
@@ -57,10 +49,6 @@
 -/
 def tensorClosed {X Y : C} (hX : Closed X) (hY : Closed Y) : Closed (X ⊗ Y) where
   adj := (hY.adj.comp hX.adj).ofNatIsoLeft (MonoidalCategory.tensorLeftTensor X Y).symm
-<<<<<<< HEAD
-#align category_theory.tensor_closed CategoryTheory.tensorClosed
-=======
->>>>>>> 99508fb5
 
 /-- The unit object is always closed.
 This isn't an instance because most of the time we'll prove closedness for all objects at once,
@@ -69,10 +57,6 @@
 def unitClosed : Closed (𝟙_ C) where
   rightAdj := 𝟭 C
   adj := Adjunction.id.ofNatIsoLeft (MonoidalCategory.leftUnitorNatIso C).symm
-<<<<<<< HEAD
-#align category_theory.unit_closed CategoryTheory.unitClosed
-=======
->>>>>>> 99508fb5
 
 variable (A B : C) {X X' Y Y' Z : C}
 variable [Closed A]
@@ -81,20 +65,12 @@
 -/
 def ihom : C ⥤ C :=
   Closed.rightAdj (X := A)
-<<<<<<< HEAD
-#align category_theory.ihom CategoryTheory.ihom
-=======
->>>>>>> 99508fb5
 
 namespace ihom
 
 /-- The adjunction between `A ⊗ -` and `A ⟹ -`. -/
 def adjunction : tensorLeft A ⊣ ihom A :=
   Closed.adj
-<<<<<<< HEAD
-#align category_theory.ihom.adjunction CategoryTheory.ihom.adjunction
-=======
->>>>>>> 99508fb5
 
 /-- The evaluation natural transformation. -/
 def ev : ihom A ⋙ tensorLeft A ⟶ 𝟭 C :=
@@ -187,18 +163,10 @@
 @[simp]
 theorem uncurry_curry (f : A ⊗ X ⟶ Y) : uncurry (curry f) = f :=
   (Closed.adj.homEquiv _ _).left_inv f
-<<<<<<< HEAD
-#align category_theory.monoidal_closed.uncurry_curry CategoryTheory.MonoidalClosed.uncurry_curry
-=======
->>>>>>> 99508fb5
 
 @[simp]
 theorem curry_uncurry (f : X ⟶ A ⟶[C] Y) : curry (uncurry f) = f :=
   (Closed.adj.homEquiv _ _).right_inv f
-<<<<<<< HEAD
-#align category_theory.monoidal_closed.curry_uncurry CategoryTheory.MonoidalClosed.curry_uncurry
-=======
->>>>>>> 99508fb5
 
 theorem curry_eq_iff (f : A ⊗ Y ⟶ X) (g : Y ⟶ A ⟶[C] X) : curry f = g ↔ f = uncurry g :=
   Adjunction.homEquiv_apply_eq (ihom.adjunction A) f g
@@ -215,17 +183,9 @@
 
 theorem curry_injective : Function.Injective (curry : (A ⊗ Y ⟶ X) → (Y ⟶ A ⟶[C] X)) :=
   (Closed.adj.homEquiv _ _).injective
-<<<<<<< HEAD
-#align category_theory.monoidal_closed.curry_injective CategoryTheory.MonoidalClosed.curry_injective
 
 theorem uncurry_injective : Function.Injective (uncurry : (Y ⟶ A ⟶[C] X) → (A ⊗ Y ⟶ X)) :=
   (Closed.adj.homEquiv _ _).symm.injective
-#align category_theory.monoidal_closed.uncurry_injective CategoryTheory.MonoidalClosed.uncurry_injective
-=======
-
-theorem uncurry_injective : Function.Injective (uncurry : (Y ⟶ A ⟶[C] X) → (A ⊗ Y ⟶ X)) :=
-  (Closed.adj.homEquiv _ _).symm.injective
->>>>>>> 99508fb5
 
 variable (A X)
 
@@ -294,10 +254,6 @@
       adj := (adj.comp ((ihom.adjunction (F.obj X)).comp
           adj.toEquivalence.symm.toAdjunction)).ofNatIsoLeft
             (Iso.compInverseIso (H := adj.toEquivalence) (MonoidalFunctor.commTensorLeft F X)) }
-<<<<<<< HEAD
-#align category_theory.monoidal_closed.of_equiv CategoryTheory.MonoidalClosed.ofEquiv
-=======
->>>>>>> 99508fb5
 
 /-- Suppose we have a monoidal equivalence `F : C ≌ D`, with `D` monoidal closed. We can pull the
 monoidal closed instance back along the equivalence. For `X, Y, Z : C`, this lemma describes the
@@ -310,9 +266,6 @@
       adj.homEquiv Y ((ihom (F.obj X)).obj (F.obj Z))
         (MonoidalClosed.curry (adj.toEquivalence.symm.toAdjunction.homEquiv (F.obj X ⊗ F.obj Y) Z
         ((Iso.compInverseIso (H := adj.toEquivalence)
-<<<<<<< HEAD
-          (MonoidalFunctor.commTensorLeft F X)).hom.app Y ≫ f))) :=
-=======
           (MonoidalFunctor.commTensorLeft F X)).hom.app Y ≫ f))) := by
   -- This whole proof used to be `rfl` before #16317.
   change ((adj.comp ((ihom.adjunction (F.obj X)).comp
@@ -321,7 +274,6 @@
   rw [Adjunction.mkOfHomEquiv_homEquiv]
   dsimp
   rw [Adjunction.comp_homEquiv, Adjunction.comp_homEquiv]
->>>>>>> 99508fb5
   rfl
 
 /-- Suppose we have a monoidal equivalence `F : C ≌ D`, with `D` monoidal closed. We can pull the
@@ -335,11 +287,6 @@
       ((Iso.compInverseIso (H := adj.toEquivalence)
           (MonoidalFunctor.commTensorLeft F X)).inv.app Y) ≫
             (adj.toEquivalence.symm.toAdjunction.homEquiv _ _).symm
-<<<<<<< HEAD
-              (MonoidalClosed.uncurry ((adj.homEquiv _ _).symm f)) :=
-  fun _ => rfl
-#align category_theory.monoidal_closed.of_equiv_uncurry_def CategoryTheory.MonoidalClosed.ofEquiv_uncurry_def
-=======
               (MonoidalClosed.uncurry ((adj.homEquiv _ _).symm f)) := by
   intro f
   -- This whole proof used to be `rfl` before #16317.
@@ -351,7 +298,6 @@
   rw [Adjunction.comp_homEquiv, Adjunction.comp_homEquiv]
   rfl
 
->>>>>>> 99508fb5
 end OfEquiv
 
 end MonoidalClosed
