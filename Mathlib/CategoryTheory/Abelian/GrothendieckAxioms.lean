/-
Copyright (c) 2023 Adam Topaz. All rights reserved.
Released under Apache 2.0 license as described in the file LICENSE.
Authors: Isaac Hernando, Coleton Kotch, Adam Topaz
-/
import Mathlib.Algebra.Homology.ShortComplex.ExactFunctor
import Mathlib.CategoryTheory.Abelian.FunctorCategory
import Mathlib.CategoryTheory.Limits.Constructions.Filtered
import Mathlib.CategoryTheory.Limits.Preserves.FunctorCategory
import Mathlib.CategoryTheory.Limits.Shapes.Countable
import Mathlib.Logic.Equiv.List
/-!

# Grothendieck Axioms

This file defines some of the Grothendieck Axioms for abelian categories, and proves
basic facts about them.

## Definitions

- `HasExactColimitsOfShape J` -- colimits of shape `J` are exact.
- The dual of the above definitions, called `HasExactLimitsOfShape`.
- `AB4` -- coproducts are exact (this is formulated in terms of `HasExactColimitsOfShape`).
- `AB5` -- filtered colimits are exact (this is formulated in terms of `HasExactColimitsOfShape`).

## Theorems

- The implication from `AB5` to `AB4` is established in `AB4.ofAB5`.

## Remarks

For `AB4` and `AB5`, we only require left exactness as right exactness is automatic.
A comparison with Grothendieck's original formulation of the properties can be found in the
comments of the linked Stacks page.
Exactness as the preservation of short exact sequences is introduced in
`CategoryTheory.Abelian.Exact`.

We do not require `Abelian` in the definition of `AB4` and `AB5` because these classes represent
individual axioms. An `AB4` category is an _abelian_ category satisfying `AB4`, and similarly for
`AB5`.

## References
* [Stacks: Grothendieck's AB conditions](https://stacks.math.columbia.edu/tag/079A)

-/

namespace CategoryTheory

open Limits

attribute [instance] comp_preservesFiniteLimits comp_preservesFiniteColimits

universe w w' w₂ w₂' v v' u u'

variable (C : Type u) [Category.{v} C]

/--
A category `C` is said to have exact colimits of shape `J` provided that colimits of shape `J`
exist and are exact (in the sense that they preserve finite limits).
-/
class HasExactColimitsOfShape (J : Type u') [Category.{v'} J] (C : Type u) [Category.{v} C]
    [HasColimitsOfShape J C]  where
  /-- Exactness of `J`-shaped colimits stated as `colim : (J ⥤ C) ⥤ C` preserving finite limits. -/
  preservesFiniteLimits : PreservesFiniteLimits (colim (J := J) (C := C))

/--
A category `C` is said to have exact limits of shape `J` provided that limits of shape `J`
exist and are exact (in the sense that they preserve finite colimits).
-/
class HasExactLimitsOfShape (J : Type u') [Category.{v'} J] (C : Type u) [Category.{v} C]
    [HasLimitsOfShape J C] where
  /-- Exactness of `J`-shaped limits stated as `lim : (J ⥤ C) ⥤ C` preserving finite colimits. -/
  preservesFiniteColimits : PreservesFiniteColimits (lim (J := J) (C := C))

attribute [instance] HasExactColimitsOfShape.preservesFiniteLimits
  HasExactLimitsOfShape.preservesFiniteColimits

/--
Transport a `HasExactColimitsOfShape` along an equivalence of the shape.

Note: When `C` has finite limits, this lemma holds with the equivalence replaced by a final
functor, see `hasExactColimitsOfShape_of_final` below.
-/
lemma hasExactColimitsOfShape_of_equiv {J J' : Type*} [Category J] [Category J'] (e : J ≌ J')
    [HasColimitsOfShape J C] [HasExactColimitsOfShape J C] :
    haveI : HasColimitsOfShape J' C := hasColimitsOfShape_of_equivalence e
    HasExactColimitsOfShape J' C :=
  haveI : HasColimitsOfShape J' C := hasColimitsOfShape_of_equivalence e
  ⟨preservesFiniteLimits_of_natIso (Functor.Final.colimIso e.functor)⟩

/--
Transport a `HasExactLimitsOfShape` along an equivalence of the shape.

Note: When `C` has finite colimits, this lemma holds with the equivalence replaced by a initial
functor, see `hasExactLimitsOfShape_of_initial` below.
-/
lemma hasExactLimitsOfShape_of_equiv {J J' : Type*} [Category J] [Category J'] (e : J ≌ J')
    [HasLimitsOfShape J C] [HasExactLimitsOfShape J C] :
    haveI : HasLimitsOfShape J' C := hasLimitsOfShape_of_equivalence e
    HasExactLimitsOfShape J' C :=
  haveI : HasLimitsOfShape J' C := hasLimitsOfShape_of_equivalence e
  ⟨preservesFiniteColimits_of_natIso (Functor.Initial.limIso e.functor)⟩

/--
A category `C` which has coproducts is said to have `AB4` of size `w` provided that
coproducts of size `w` are exact.
-/
@[pp_with_univ]
class AB4OfSize [HasCoproducts.{w} C] where
  ofShape (α : Type w) : HasExactColimitsOfShape (Discrete α) C

attribute [instance] AB4OfSize.ofShape

/--
A category `C` which has coproducts is said to have `AB4` provided that
coproducts are exact.
-/
<<<<<<< HEAD
@[stacks 079B]
class AB4 [HasCoproducts C] where
  /-- Exactness of coproducts stated as `colim : (Discrete α ⥤ C) ⥤ C` preserving limits. -/
  preservesFiniteLimits (α : Type v) :
    PreservesFiniteLimits (colim (J := Discrete α) (C := C))
=======
abbrev AB4 [HasCoproducts C] := AB4OfSize.{v} C

lemma AB4OfSize_shrink [HasCoproducts.{max w w'} C] [AB4OfSize.{max w w'} C] :
    haveI : HasCoproducts.{w} C := hasCoproducts_shrink.{w, w'}
    AB4OfSize.{w} C :=
  haveI := hasCoproducts_shrink.{w, w'} (C := C)
  ⟨fun J ↦ hasExactColimitsOfShape_of_equiv C
    (Discrete.equivalence Equiv.ulift : Discrete (ULift.{w'} J) ≌ _)⟩

instance (priority := 100) [HasCoproducts.{w} C] [AB4OfSize.{w} C] :
    haveI : HasCoproducts.{0} C := hasCoproducts_shrink
    AB4OfSize.{0} C := AB4OfSize_shrink C

/-- A category `C` which has products is said to have `AB4Star` (in literature `AB4*`)
provided that products are exact. -/
@[pp_with_univ]
class AB4StarOfSize [HasProducts.{w} C] where
  ofShape (α : Type w) : HasExactLimitsOfShape (Discrete α) C
>>>>>>> a988e8b3

attribute [instance] AB4StarOfSize.ofShape

/-- A category `C` which has products is said to have `AB4Star` (in literature `AB4*`)
provided that products are exact. -/
<<<<<<< HEAD
@[stacks 079B]
class AB4Star [HasProducts C] where
  /-- Exactness of products stated as `lim : (Discrete α ⥤ C) ⥤ C` preserving colimits. -/
  preservesFiniteColimits (α : Type v) :
    PreservesFiniteColimits (lim (J := Discrete α) (C := C))
=======
abbrev AB4Star [HasProducts C] := AB4StarOfSize.{v} C

lemma AB4StarOfSize_shrink [HasProducts.{max w w'} C] [AB4StarOfSize.{max w w'} C] :
    haveI : HasProducts.{w} C := hasProducts_shrink.{w, w'}
    AB4StarOfSize.{w} C :=
  haveI := hasProducts_shrink.{w, w'} (C := C)
  ⟨fun J ↦ hasExactLimitsOfShape_of_equiv C
    (Discrete.equivalence Equiv.ulift : Discrete (ULift.{w'} J) ≌ _)⟩

instance (priority := 100) [HasProducts.{w} C] [AB4StarOfSize.{w} C] :
    haveI : HasProducts.{0} C := hasProducts_shrink
    AB4StarOfSize.{0} C := AB4StarOfSize_shrink C

/--
A category `C` which has countable coproducts is said to have countable `AB4` provided that
countable coproducts are exact.
-/
class CountableAB4 [HasCountableCoproducts C] where
  ofShape (α : Type) [Countable α] : HasExactColimitsOfShape (Discrete α) C

instance (priority := 100) [HasCoproducts.{0} C] [AB4OfSize.{0} C] : CountableAB4 C :=
  ⟨inferInstance⟩

/--
A category `C` which has countable coproducts is said to have countable `AB4Star` provided that
countable products are exact.
-/
class CountableAB4Star [HasCountableProducts C] where
  ofShape (α : Type) [Countable α] : HasExactLimitsOfShape (Discrete α) C

instance (priority := 100) [HasProducts.{0} C] [AB4StarOfSize.{0} C] : CountableAB4Star C :=
  ⟨inferInstance⟩
>>>>>>> a988e8b3

attribute [instance] CountableAB4.ofShape CountableAB4Star.ofShape

/--
A category `C` which has filtered colimits of a given size is said to have `AB5` of that size
provided that these filtered colimits are exact.

`AB5OfSize.{w, w'} C` means that `C` has exact colimits of shape `J : Type w'` with
`Category.{w} J` such that `J` is filtered.
-/
@[pp_with_univ]
class AB5OfSize [HasFilteredColimitsOfSize.{w, w'} C] where
  ofShape (J : Type w') [Category.{w} J] [IsFiltered J] : HasExactColimitsOfShape J C

attribute [instance] AB5OfSize.ofShape

/--
A category `C` which has filtered colimits is said to have `AB5` provided that
filtered colimits are exact.
-/
<<<<<<< HEAD
@[stacks 079B]
class AB5 [HasFilteredColimits C] where
  /-- Exactness of filtered colimits stated as `colim : (J ⥤ C) ⥤ C` on filtered `J`
  preserving limits. -/
  preservesFiniteLimits (J : Type v) [SmallCategory J] [IsFiltered J] :
    PreservesFiniteLimits (colim (J := J) (C := C))

attribute [instance] AB5.preservesFiniteLimits
=======
abbrev AB5 [HasFilteredColimits C] := AB5OfSize.{v, v} C

lemma AB5OfSize_of_univLE [HasFilteredColimitsOfSize.{w₂, w₂'} C] [UnivLE.{w, w₂}]
    [UnivLE.{w', w₂'}] [AB5OfSize.{w₂, w₂'} C] :
    haveI : HasFilteredColimitsOfSize.{w, w'} C := hasFilteredColimitsOfSize_of_univLE.{w}
    AB5OfSize.{w, w'} C := by
  haveI : HasFilteredColimitsOfSize.{w, w'} C := hasFilteredColimitsOfSize_of_univLE.{w}
  constructor
  intro J _ _
  haveI := IsFiltered.of_equivalence ((ShrinkHoms.equivalence.{w₂} J).trans <|
    Shrink.equivalence.{w₂'} (ShrinkHoms.{w'} J))
  exact hasExactColimitsOfShape_of_equiv _ ((ShrinkHoms.equivalence.{w₂} J).trans <|
    Shrink.equivalence.{w₂'} (ShrinkHoms.{w'} J)).symm

lemma AB5OfSize_shrink [HasFilteredColimitsOfSize.{max w w₂, max w' w₂'} C]
    [AB5OfSize.{max w w₂, max w' w₂'} C] :
    haveI : HasFilteredColimitsOfSize.{w, w'} C := hasFilteredColimitsOfSize_shrink
    AB5OfSize.{w, w'} C :=
  AB5OfSize_of_univLE C
>>>>>>> a988e8b3

/--
A category `C` which has cofiltered limits is said to have `AB5Star` (in literature `AB5*`)
provided that cofiltered limits are exact.
-/
<<<<<<< HEAD
@[stacks 079B]
class AB5Star [HasCofilteredLimits C] where
  /-- Exactness of cofiltered limits stated as `lim : (J ⥤ C) ⥤ C` on cofiltered `J`
  preserving colimits. -/
  preservesFiniteColimits (J : Type v) [SmallCategory J] [IsCofiltered J] :
    PreservesFiniteColimits (lim (J := J) (C := C))
=======
@[pp_with_univ]
class AB5StarOfSize [HasCofilteredLimitsOfSize.{w, w'} C] where
  ofShape (J : Type w') [Category.{w} J] [IsCofiltered J] : HasExactLimitsOfShape J C
>>>>>>> a988e8b3

attribute [instance] AB5StarOfSize.ofShape

/--
A category `C` which has cofiltered limits is said to have `AB5Star` (in literature `AB5*`)
provided that cofiltered limits are exact.
-/
abbrev AB5Star [HasCofilteredLimits C] := AB5StarOfSize.{v, v} C

lemma AB5StarOfSize_of_univLE [HasCofilteredLimitsOfSize.{w₂, w₂'} C] [UnivLE.{w, w₂}]
    [UnivLE.{w', w₂'}] [AB5StarOfSize.{w₂, w₂'} C] :
    haveI : HasCofilteredLimitsOfSize.{w, w'} C := hasCofilteredLimitsOfSize_of_univLE.{w}
    AB5StarOfSize.{w, w'} C := by
  haveI : HasCofilteredLimitsOfSize.{w, w'} C := hasCofilteredLimitsOfSize_of_univLE.{w}
  constructor
  intro J _ _
  haveI := IsCofiltered.of_equivalence ((ShrinkHoms.equivalence.{w₂} J).trans <|
    Shrink.equivalence.{w₂'} (ShrinkHoms.{w'} J))
  exact hasExactLimitsOfShape_of_equiv _ ((ShrinkHoms.equivalence.{w₂} J).trans <|
    Shrink.equivalence.{w₂'} (ShrinkHoms.{w'} J)).symm

lemma AB5StarOfSize_shrink [HasCofilteredLimitsOfSize.{max w w₂, max w' w₂'} C]
    [AB5StarOfSize.{max w w₂, max w' w₂'} C] :
    haveI : HasCofilteredLimitsOfSize.{w, w'} C := hasCofilteredLimitsOfSize_shrink
    AB5StarOfSize.{w, w'} C :=
  AB5StarOfSize_of_univLE C

/-- `HasExactColimitsOfShape` can be "pushed forward" along final functors -/
lemma hasExactColimitsOfShape_of_final [HasFiniteLimits C] {J J' : Type*} [Category J] [Category J']
    (F : J ⥤ J') [F.Final] [HasColimitsOfShape J' C] [HasColimitsOfShape J C]
    [HasExactColimitsOfShape J C] : HasExactColimitsOfShape J' C where
  preservesFiniteLimits :=
    letI : PreservesFiniteLimits ((whiskeringLeft J J' C).obj F) := ⟨fun _ ↦ inferInstance⟩
    letI := comp_preservesFiniteLimits ((whiskeringLeft J J' C).obj F) colim
    preservesFiniteLimits_of_natIso (Functor.Final.colimIso F)

/-- `HasExactLimitsOfShape` can be "pushed forward" along initial functors -/
lemma hasExactLimitsOfShape_of_initial [HasFiniteColimits C] {J J' : Type*} [Category J]
    [Category J'] (F : J ⥤ J') [F.Initial]  [HasLimitsOfShape J' C] [HasLimitsOfShape J C]
    [HasExactLimitsOfShape J C] : HasExactLimitsOfShape J' C where
  preservesFiniteColimits :=
    letI : PreservesFiniteColimits ((whiskeringLeft J J' C).obj F) := ⟨fun _ ↦ inferInstance⟩
    letI := comp_preservesFiniteColimits ((whiskeringLeft J J' C).obj F) lim
    preservesFiniteColimits_of_natIso (Functor.Initial.limIso F)

section AB4OfAB5

variable {α : Type w} [HasZeroMorphisms C] [HasFiniteBiproducts C] [HasFiniteLimits C]

open CoproductsFromFiniteFiltered

instance preservesFiniteLimits_liftToFinset : PreservesFiniteLimits (liftToFinset C α) :=
  preservesFiniteLimits_of_evaluation _ fun I =>
    letI : PreservesFiniteLimits (colim (J := Discrete I) (C := C)) :=
      preservesFiniteLimits_of_natIso HasBiproductsOfShape.colimIsoLim.symm
    letI : PreservesFiniteLimits ((whiskeringLeft (Discrete I) (Discrete α) C).obj
        (Discrete.functor fun x ↦ ↑x)) :=
      ⟨fun J _ _ => whiskeringLeft_preservesLimitsOfShape J _⟩
    letI : PreservesFiniteLimits ((whiskeringLeft (Discrete I) (Discrete α) C).obj
        (Discrete.functor (·.val)) ⋙ colim) :=
      comp_preservesFiniteLimits _ _
    preservesFiniteLimits_of_natIso (liftToFinsetEvaluationIso I).symm

variable (J : Type*)

/--
`HasExactColimitsOfShape (Finset (Discrete J)) C` implies `HasExactColimitsOfShape (Discrete J) C`
-/
lemma hasExactColimitsOfShape_discrete_of_hasExactColimitsOfShape_finset_discrete
    [HasColimitsOfShape (Discrete J) C] [HasColimitsOfShape (Finset (Discrete J)) C]
    [HasExactColimitsOfShape (Finset (Discrete J)) C] : HasExactColimitsOfShape (Discrete J) C where
  preservesFiniteLimits :=
    letI : PreservesFiniteLimits (liftToFinset C J ⋙ colim) :=
      comp_preservesFiniteLimits _ _
    preservesFiniteLimits_of_natIso (liftToFinsetColimIso)

attribute [local instance] hasCoproducts_of_finite_and_filtered in
/-- A category with finite biproducts and finite limits is AB4 if it is AB5. -/
lemma AB4.of_AB5 [HasFilteredColimitsOfSize.{w, w} C]
    [AB5OfSize.{w, w} C] : AB4OfSize.{w} C where
  ofShape _ := hasExactColimitsOfShape_discrete_of_hasExactColimitsOfShape_finset_discrete _ _

/--
A category with finite biproducts and finite limits has countable AB4 if sequential colimits are
exact.
-/
lemma CountableAB4.of_countableAB5 [HasColimitsOfShape ℕ C] [HasExactColimitsOfShape ℕ C]
    [HasCountableCoproducts C] : CountableAB4 C where
  ofShape J :=
    have : HasColimitsOfShape (Finset (Discrete J)) C :=
      Functor.Final.hasColimitsOfShape_of_final
        (IsFiltered.sequentialFunctor (Finset (Discrete J)))
    have := hasExactColimitsOfShape_of_final C (IsFiltered.sequentialFunctor (Finset (Discrete J)))
    hasExactColimitsOfShape_discrete_of_hasExactColimitsOfShape_finset_discrete _ _

end AB4OfAB5

section AB4StarOfAB5Star

variable {α : Type w} [HasZeroMorphisms C] [HasFiniteBiproducts C] [HasFiniteColimits C]

open ProductsFromFiniteCofiltered

instance preservesFiniteColimits_liftToFinset : PreservesFiniteColimits (liftToFinset C α) :=
  preservesFiniteColimits_of_evaluation _ fun ⟨I⟩ =>
    letI : PreservesFiniteColimits (lim (J := Discrete I) (C := C)) :=
      preservesFiniteColimits_of_natIso HasBiproductsOfShape.colimIsoLim
    letI : PreservesFiniteColimits ((whiskeringLeft (Discrete I) (Discrete α) C).obj
        (Discrete.functor fun x ↦ ↑x)) := ⟨fun _ _ _ => inferInstance⟩
    letI : PreservesFiniteColimits ((whiskeringLeft (Discrete I) (Discrete α) C).obj
        (Discrete.functor (·.val)) ⋙ lim) :=
      comp_preservesFiniteColimits _ _
    preservesFiniteColimits_of_natIso (liftToFinsetEvaluationIso _ _ I).symm

variable (J : Type*)

/--
`HasExactLimitsOfShape (Finset (Discrete J))ᵒᵖ C` implies  `HasExactLimitsOfShape (Discrete J) C`
-/
lemma hasExactLimitsOfShape_discrete_of_hasExactLimitsOfShape_finset_discrete_op
    [HasLimitsOfShape (Discrete J) C] [HasLimitsOfShape (Finset (Discrete J))ᵒᵖ C]
    [HasExactLimitsOfShape (Finset (Discrete J))ᵒᵖ C] :
    HasExactLimitsOfShape (Discrete J) C where
  preservesFiniteColimits :=
    letI : PreservesFiniteColimits (ProductsFromFiniteCofiltered.liftToFinset C J ⋙ lim) :=
      comp_preservesFiniteColimits _ _
    preservesFiniteColimits_of_natIso (ProductsFromFiniteCofiltered.liftToFinsetLimIso _ _)

attribute [local instance] hasProducts_of_finite_and_cofiltered in
/-- A category with finite biproducts and finite limits is AB4 if it is AB5. -/
lemma AB4Star.of_AB5Star [HasCofilteredLimitsOfSize.{w, w} C] [AB5StarOfSize.{w, w} C] :
    AB4StarOfSize.{w} C where
  ofShape _ := hasExactLimitsOfShape_discrete_of_hasExactLimitsOfShape_finset_discrete_op _ _

/--
A category with finite biproducts and finite limits has countable AB4* if sequential limits are
exact.
-/
lemma CountableAB4Star.of_countableAB5Star [HasLimitsOfShape ℕᵒᵖ C] [HasExactLimitsOfShape ℕᵒᵖ C]
    [HasCountableProducts C] : CountableAB4Star C where
  ofShape J :=
    have : HasLimitsOfShape (Finset (Discrete J))ᵒᵖ C :=
      Functor.Initial.hasLimitsOfShape_of_initial
        (IsFiltered.sequentialFunctor (Finset (Discrete J))).op
    have := hasExactLimitsOfShape_of_initial C
      (IsFiltered.sequentialFunctor (Finset (Discrete J))).op
    hasExactLimitsOfShape_discrete_of_hasExactLimitsOfShape_finset_discrete_op _ _

end AB4StarOfAB5Star

/--
Checking exactness of colimits of shape `Discrete ℕ` and `Discrete J` for finite `J` is enough for
countable AB4.
-/
lemma CountableAB4.of_hasExactColimitsOfShape_nat_and_finite [HasCountableCoproducts C]
    [HasFiniteLimits C] [∀ (J : Type) [Finite J], HasExactColimitsOfShape (Discrete J) C]
    [HasExactColimitsOfShape (Discrete ℕ) C] :
    CountableAB4 C where
  ofShape J := by
    by_cases h : Finite J
    · infer_instance
    · have : Infinite J := ⟨h⟩
      let _ := Encodable.ofCountable J
      let _ := Denumerable.ofEncodableOfInfinite J
      exact hasExactColimitsOfShape_of_final C (Discrete.equivalence (Denumerable.eqv J)).inverse

/--
Checking exactness of limits of shape `Discrete ℕ` and `Discrete J` for finite `J` is enough for
countable AB4*.
-/
lemma CountableAB4Star.of_hasExactLimitsOfShape_nat_and_finite [HasCountableProducts C]
    [HasFiniteColimits C] [∀ (J : Type) [Finite J], HasExactLimitsOfShape (Discrete J) C]
    [HasExactLimitsOfShape (Discrete ℕ) C] :
    CountableAB4Star C where
  ofShape J := by
    by_cases h : Finite J
    · infer_instance
    · have : Infinite J := ⟨h⟩
      let _ := Encodable.ofCountable J
      let _ := Denumerable.ofEncodableOfInfinite J
      exact hasExactLimitsOfShape_of_initial C (Discrete.equivalence (Denumerable.eqv J)).inverse

section EpiMono

open Functor

section

variable [HasZeroMorphisms C] [HasFiniteBiproducts C]

noncomputable instance hasExactColimitsOfShape_discrete_finite (J : Type*) [Finite J] :
    HasExactColimitsOfShape (Discrete J) C where
  preservesFiniteLimits := preservesFiniteLimits_of_natIso HasBiproductsOfShape.colimIsoLim.symm

noncomputable instance hasExactLimitsOfShape_discrete_finite {J : Type*} [Finite J] :
    HasExactLimitsOfShape (Discrete J) C where
  preservesFiniteColimits := preservesFiniteColimits_of_natIso HasBiproductsOfShape.colimIsoLim

/--
Checking AB of shape `Discrete ℕ` is enough for countable AB4, provided that the category has
finite biproducts and finite limits.
-/
lemma CountableAB4.of_hasExactColimitsOfShape_nat [HasFiniteLimits C] [HasCountableCoproducts C]
    [HasExactColimitsOfShape (Discrete ℕ) C] : CountableAB4 C := by
  apply (config := { allowSynthFailures := true })
      CountableAB4.of_hasExactColimitsOfShape_nat_and_finite
  exact fun _ ↦ inferInstance

/--
Checking AB* of shape `Discrete ℕ` is enough for countable AB4*, provided that the category has
finite biproducts and finite colimits.
-/
lemma CountableAB4Star.of_hasExactLimitsOfShape_nat [HasFiniteColimits C]
    [HasCountableProducts C] [HasExactLimitsOfShape (Discrete ℕ) C] : CountableAB4Star C := by
  apply (config := { allowSynthFailures := true })
      CountableAB4Star.of_hasExactLimitsOfShape_nat_and_finite
  exact fun _ ↦ inferInstance

end

variable [Abelian C] (J : Type u') [Category.{v'} J]

attribute [local instance] preservesBinaryBiproducts_of_preservesBinaryCoproducts
  preservesBinaryBiproducts_of_preservesBinaryProducts

/--
If `colim` of shape `J` into an abelian category `C` preserves monomorphisms, then `C` has AB of
shape `J`.
-/
lemma hasExactColimitsOfShape_of_preservesMono [HasColimitsOfShape J C]
    [PreservesMonomorphisms (colim (J := J) (C := C))] : HasExactColimitsOfShape J C where
  preservesFiniteLimits := by
    apply (config := { allowSynthFailures := true }) preservesFiniteLimits_of_preservesHomology
    · exact preservesHomology_of_preservesMonos_and_cokernels _
    · exact additive_of_preservesBinaryBiproducts _

/--
If `lim` of shape `J` into an abelian category `C` preserves epimorphisms, then `C` has AB* of
shape `J`.
-/
lemma hasExactLimitsOfShape_of_preservesEpi [HasLimitsOfShape J C]
    [PreservesEpimorphisms (lim (J := J) (C := C))] : HasExactLimitsOfShape J C where
  preservesFiniteColimits := by
    apply (config := { allowSynthFailures := true }) preservesFiniteColimits_of_preservesHomology
    · exact preservesHomology_of_preservesEpis_and_kernels _
    · exact additive_of_preservesBinaryBiproducts _

end EpiMono

end CategoryTheory<|MERGE_RESOLUTION|>--- conflicted
+++ resolved
@@ -115,13 +115,7 @@
 A category `C` which has coproducts is said to have `AB4` provided that
 coproducts are exact.
 -/
-<<<<<<< HEAD
 @[stacks 079B]
-class AB4 [HasCoproducts C] where
-  /-- Exactness of coproducts stated as `colim : (Discrete α ⥤ C) ⥤ C` preserving limits. -/
-  preservesFiniteLimits (α : Type v) :
-    PreservesFiniteLimits (colim (J := Discrete α) (C := C))
-=======
 abbrev AB4 [HasCoproducts C] := AB4OfSize.{v} C
 
 lemma AB4OfSize_shrink [HasCoproducts.{max w w'} C] [AB4OfSize.{max w w'} C] :
@@ -137,22 +131,14 @@
 
 /-- A category `C` which has products is said to have `AB4Star` (in literature `AB4*`)
 provided that products are exact. -/
-@[pp_with_univ]
+@[pp_with_univ, stacks 079B]
 class AB4StarOfSize [HasProducts.{w} C] where
   ofShape (α : Type w) : HasExactLimitsOfShape (Discrete α) C
->>>>>>> a988e8b3
 
 attribute [instance] AB4StarOfSize.ofShape
 
 /-- A category `C` which has products is said to have `AB4Star` (in literature `AB4*`)
 provided that products are exact. -/
-<<<<<<< HEAD
-@[stacks 079B]
-class AB4Star [HasProducts C] where
-  /-- Exactness of products stated as `lim : (Discrete α ⥤ C) ⥤ C` preserving colimits. -/
-  preservesFiniteColimits (α : Type v) :
-    PreservesFiniteColimits (lim (J := Discrete α) (C := C))
-=======
 abbrev AB4Star [HasProducts C] := AB4StarOfSize.{v} C
 
 lemma AB4StarOfSize_shrink [HasProducts.{max w w'} C] [AB4StarOfSize.{max w w'} C] :
@@ -185,7 +171,6 @@
 
 instance (priority := 100) [HasProducts.{0} C] [AB4StarOfSize.{0} C] : CountableAB4Star C :=
   ⟨inferInstance⟩
->>>>>>> a988e8b3
 
 attribute [instance] CountableAB4.ofShape CountableAB4Star.ofShape
 
@@ -206,16 +191,7 @@
 A category `C` which has filtered colimits is said to have `AB5` provided that
 filtered colimits are exact.
 -/
-<<<<<<< HEAD
 @[stacks 079B]
-class AB5 [HasFilteredColimits C] where
-  /-- Exactness of filtered colimits stated as `colim : (J ⥤ C) ⥤ C` on filtered `J`
-  preserving limits. -/
-  preservesFiniteLimits (J : Type v) [SmallCategory J] [IsFiltered J] :
-    PreservesFiniteLimits (colim (J := J) (C := C))
-
-attribute [instance] AB5.preservesFiniteLimits
-=======
 abbrev AB5 [HasFilteredColimits C] := AB5OfSize.{v, v} C
 
 lemma AB5OfSize_of_univLE [HasFilteredColimitsOfSize.{w₂, w₂'} C] [UnivLE.{w, w₂}]
@@ -235,24 +211,14 @@
     haveI : HasFilteredColimitsOfSize.{w, w'} C := hasFilteredColimitsOfSize_shrink
     AB5OfSize.{w, w'} C :=
   AB5OfSize_of_univLE C
->>>>>>> a988e8b3
 
 /--
 A category `C` which has cofiltered limits is said to have `AB5Star` (in literature `AB5*`)
 provided that cofiltered limits are exact.
 -/
-<<<<<<< HEAD
-@[stacks 079B]
-class AB5Star [HasCofilteredLimits C] where
-  /-- Exactness of cofiltered limits stated as `lim : (J ⥤ C) ⥤ C` on cofiltered `J`
-  preserving colimits. -/
-  preservesFiniteColimits (J : Type v) [SmallCategory J] [IsCofiltered J] :
-    PreservesFiniteColimits (lim (J := J) (C := C))
-=======
-@[pp_with_univ]
+@[pp_with_univ, stacks 079B]
 class AB5StarOfSize [HasCofilteredLimitsOfSize.{w, w'} C] where
   ofShape (J : Type w') [Category.{w} J] [IsCofiltered J] : HasExactLimitsOfShape J C
->>>>>>> a988e8b3
 
 attribute [instance] AB5StarOfSize.ofShape
 
