--- conflicted
+++ resolved
@@ -275,11 +275,7 @@
 
 variable (L₂ : C₂ ⥤ D₂) [L₂.IsLocalization W₂]
 
-<<<<<<< HEAD
-lemma essSurj_of_hasRightResolutions : (Φ.functor ⋙ L₂).EssSurj where
-=======
 lemma essSurj_of_hasRightResolutions [Φ.HasRightResolutions] : (Φ.functor ⋙ L₂).EssSurj where
->>>>>>> 59de845a
   mem_essImage X₂ := by
     have := Localization.essSurj L₂ W₂
     have R : Φ.RightResolution (L₂.objPreimage X₂) := Classical.arbitrary _
