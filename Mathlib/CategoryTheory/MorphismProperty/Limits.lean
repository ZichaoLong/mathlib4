/-
Copyright (c) 2022 Andrew Yang. All rights reserved.
Released under Apache 2.0 license as described in the file LICENSE.
Authors: Andrew Yang, Joël Riou
-/
import Mathlib.CategoryTheory.Limits.Shapes.Pullback.CommSq
import Mathlib.CategoryTheory.Limits.Shapes.Diagonal
import Mathlib.CategoryTheory.MorphismProperty.Composition

/-!
# Relation of morphism properties with limits

The following predicates are introduces for morphism properties `P`:
* `IsStableUnderBaseChange`: `P` is stable under base change if in all pullback
  squares, the left map satisfies `P` if the right map satisfies it.
* `IsStableUnderCobaseChange`: `P` is stable under cobase change if in all pushout
  squares, the right map satisfies `P` if the left map satisfies it.

We define `P.universally` for the class of morphisms which satisfy `P` after any base change.

We also introduce properties `IsStableUnderProductsOfShape`, `IsStableUnderLimitsOfShape`,
`IsStableUnderFiniteProducts`.

-/

universe v u

namespace CategoryTheory

open Limits

namespace MorphismProperty

variable {C : Type u} [Category.{v} C]

/-- A morphism property is `IsStableUnderBaseChange` if the base change of such a morphism
still falls in the class. -/
class IsStableUnderBaseChange (P : MorphismProperty C) : Prop where
  of_isPullback {X Y Y' S : C} {f : X ⟶ S} {g : Y ⟶ S} {f' : Y' ⟶ Y} {g' : Y' ⟶ X}
    (sq : IsPullback f' g' g f) (hg : P g) : P g'

/-- A morphism property is `IsStableUnderCobaseChange` if the cobase change of such a morphism
still falls in the class. -/
<<<<<<< HEAD
def StableUnderCobaseChange (P : MorphismProperty C) : Prop :=
  ∀ ⦃A A' B B' : C⦄ ⦃f : A ⟶ A'⦄ ⦃g : A ⟶ B⦄ ⦃f' : B ⟶ B'⦄ ⦃g' : A' ⟶ B'⦄ (_ : IsPushout g f f' g')
    (_ : P f), P f'

theorem StableUnderBaseChange.mk {P : MorphismProperty C} [HasPullbacks C] [RespectsIso P]
    (hP₂ : ∀ (X Y S : C) (f : X ⟶ S) (g : Y ⟶ S) (_ : P g), P (pullback.fst f g)) :
    StableUnderBaseChange P := fun X Y Y' S f g f' g' sq hg => by
  let e := sq.flip.isoPullback
  rw [← P.cancel_left_of_respectsIso e.inv, sq.flip.isoPullback_inv_fst]
  exact hP₂ _ _ _ f g hg

variable (C) in
lemma StableUnderBaseChange.monomorphisms :
    (monomorphisms C).StableUnderBaseChange := by
  intro X Y Y' S f g f' g' h hg
  have : Mono g := hg
  constructor
  intro Z f₁ f₂ h₁₂
  apply PullbackCone.IsLimit.hom_ext h.isLimit
  · rw [← cancel_mono g]
    dsimp
    simp only [Category.assoc, h.w, reassoc_of% h₁₂]
  · exact h₁₂

theorem StableUnderBaseChange.respectsIso {P : MorphismProperty C} (hP : StableUnderBaseChange P) :
    RespectsIso P := by
=======
class IsStableUnderCobaseChange (P : MorphismProperty C) : Prop where
  of_isPushout {A A' B B' : C} {f : A ⟶ A'} {g : A ⟶ B} {f' : B ⟶ B'} {g' : A' ⟶ B'}
    (sq : IsPushout g f f' g') (hf : P f) : P f'

lemma of_isPullback {P : MorphismProperty C} [P.IsStableUnderBaseChange]
    {X Y Y' S : C} {f : X ⟶ S} {g : Y ⟶ S} {f' : Y' ⟶ Y} {g' : Y' ⟶ X}
    (sq : IsPullback f' g' g f) (hg : P g) : P g' :=
  IsStableUnderBaseChange.of_isPullback sq hg

/-- Alternative constructor for `IsStableUnderBaseChange`. -/
theorem IsStableUnderBaseChange.mk' {P : MorphismProperty C} [RespectsIso P]
    (hP₂ : ∀ (X Y S : C) (f : X ⟶ S) (g : Y ⟶ S) [HasPullback f g] (_ : P g),
      P (pullback.fst f g)) :
    IsStableUnderBaseChange P where
  of_isPullback {X Y Y' S f g f' g'} sq hg := by
    haveI : HasPullback f g := sq.flip.hasPullback
    let e := sq.flip.isoPullback
    rw [← P.cancel_left_of_respectsIso e.inv, sq.flip.isoPullback_inv_fst]
    exact hP₂ _ _ _ f g hg

instance IsStableUnderBaseChange.isomorphisms :
    (isomorphisms C).IsStableUnderBaseChange where
  of_isPullback {_ _ _ _ f g _ _} h hg :=
    have : IsIso g := hg
    have := hasPullback_of_left_iso g f
    h.isoPullback_hom_snd ▸ inferInstanceAs (IsIso _)

variable (C) in
instance IsStableUnderBaseChange.monomorphisms :
    (monomorphisms C).IsStableUnderBaseChange where
  of_isPullback {X Y Y' S f g f' g'} h hg := by
    have : Mono g := hg
    constructor
    intro Z f₁ f₂ h₁₂
    apply PullbackCone.IsLimit.hom_ext h.isLimit
    · rw [← cancel_mono g]
      dsimp
      simp only [Category.assoc, h.w, reassoc_of% h₁₂]
    · exact h₁₂

instance (priority := 900) IsStableUnderBaseChange.respectsIso {P : MorphismProperty C}
    [IsStableUnderBaseChange P] : RespectsIso P := by
>>>>>>> d0df76bd
  apply RespectsIso.of_respects_arrow_iso
  intro f g e
  exact of_isPullback (IsPullback.of_horiz_isIso (CommSq.mk e.inv.w))

theorem pullback_fst {P : MorphismProperty C} [IsStableUnderBaseChange P]
    {X Y S : C} (f : X ⟶ S) (g : Y ⟶ S) [HasPullback f g] (H : P g) :
    P (pullback.fst f g) :=
  of_isPullback (IsPullback.of_hasPullback f g).flip H

@[deprecated (since := "2024-11-06")] alias IsStableUnderBaseChange.fst := pullback_fst

theorem pullback_snd {P : MorphismProperty C} [IsStableUnderBaseChange P]
    {X Y S : C} (f : X ⟶ S) (g : Y ⟶ S) [HasPullback f g] (H : P f) :
    P (pullback.snd f g) :=
  of_isPullback (IsPullback.of_hasPullback f g) H

@[deprecated (since := "2024-11-06")] alias IsStableUnderBaseChange.snd := pullback_snd

theorem baseChange_obj [HasPullbacks C] {P : MorphismProperty C}
    [IsStableUnderBaseChange P] {S S' : C} (f : S' ⟶ S) (X : Over S) (H : P X.hom) :
    P ((Over.pullback f).obj X).hom :=
  pullback_snd X.hom f H

@[deprecated (since := "2024-11-06")] alias IsStableUnderBaseChange.baseChange_obj := baseChange_obj

theorem baseChange_map [HasPullbacks C] {P : MorphismProperty C}
    [IsStableUnderBaseChange P] {S S' : C} (f : S' ⟶ S) {X Y : Over S} (g : X ⟶ Y)
    (H : P g.left) : P ((Over.pullback f).map g).left := by
  let e :=
    pullbackRightPullbackFstIso Y.hom f g.left ≪≫
      pullback.congrHom (g.w.trans (Category.comp_id _)) rfl
  have : e.inv ≫ (pullback.snd _ _) = ((Over.pullback f).map g).left := by
    ext <;> dsimp [e] <;> simp
  rw [← this, P.cancel_left_of_respectsIso]
  exact pullback_snd _ _ H

@[deprecated (since := "2024-11-06")] alias IsStableUnderBaseChange.baseChange_map := baseChange_map

theorem pullback_map [HasPullbacks C] {P : MorphismProperty C}
    [IsStableUnderBaseChange P] [P.IsStableUnderComposition] {S X X' Y Y' : C} {f : X ⟶ S}
    {g : Y ⟶ S} {f' : X' ⟶ S} {g' : Y' ⟶ S} {i₁ : X ⟶ X'} {i₂ : Y ⟶ Y'} (h₁ : P i₁) (h₂ : P i₂)
    (e₁ : f = i₁ ≫ f') (e₂ : g = i₂ ≫ g') :
    P (pullback.map f g f' g' i₁ i₂ (𝟙 _) ((Category.comp_id _).trans e₁)
        ((Category.comp_id _).trans e₂)) := by
  have :
    pullback.map f g f' g' i₁ i₂ (𝟙 _) ((Category.comp_id _).trans e₁)
        ((Category.comp_id _).trans e₂) =
      ((pullbackSymmetry _ _).hom ≫
          ((Over.pullback _).map (Over.homMk _ e₂.symm : Over.mk g ⟶ Over.mk g')).left) ≫
        (pullbackSymmetry _ _).hom ≫
          ((Over.pullback g').map (Over.homMk _ e₁.symm : Over.mk f ⟶ Over.mk f')).left := by
    ext <;> dsimp <;> simp
  rw [this]
  apply P.comp_mem <;> rw [P.cancel_left_of_respectsIso]
<<<<<<< HEAD
  exacts [hP.baseChange_map _ (Over.homMk _ e₂.symm : Over.mk g ⟶ Over.mk g') h₂,
    hP.baseChange_map _ (Over.homMk _ e₁.symm : Over.mk f ⟶ Over.mk f') h₁]

theorem StableUnderCobaseChange.mk {P : MorphismProperty C} [HasPushouts C] [RespectsIso P]
    (hP₂ : ∀ (A B A' : C) (f : A ⟶ A') (g : A ⟶ B) (_ : P f), P (pushout.inr f g)) :
    StableUnderCobaseChange P := fun A A' B B' f g f' g' sq hf => by
  let e := sq.flip.isoPushout
  rw [← P.cancel_right_of_respectsIso _ e.hom, sq.flip.inr_isoPushout_hom]
  exact hP₂ _ _ _ f g hf

variable (C) in
lemma StableUnderCobaseChange.epimorphisms :
    (epimorphisms C).StableUnderCobaseChange := by
  intro X Y Y' S f g f' g' h hf
  have : Epi f := hf
  constructor
  intro Z f₁ f₂ h₁₂
  apply PushoutCocone.IsColimit.hom_ext h.isColimit
  · exact h₁₂
  · rw [← cancel_epi f]
    dsimp
    simp only [← reassoc_of% h.w, h₁₂]

theorem StableUnderCobaseChange.respectsIso {P : MorphismProperty C}
    (hP : StableUnderCobaseChange P) : RespectsIso P :=
  RespectsIso.of_respects_arrow_iso _ fun _ _ e => hP (IsPushout.of_horiz_isIso (CommSq.mk e.hom.w))

theorem StableUnderCobaseChange.inl {P : MorphismProperty C} (hP : StableUnderCobaseChange P)
=======
  exacts [baseChange_map _ (Over.homMk _ e₂.symm : Over.mk g ⟶ Over.mk g') h₂,
    baseChange_map _ (Over.homMk _ e₁.symm : Over.mk f ⟶ Over.mk f') h₁]

@[deprecated (since := "2024-11-06")] alias IsStableUnderBaseChange.pullback_map := pullback_map

lemma of_isPushout {P : MorphismProperty C} [P.IsStableUnderCobaseChange]
    {A A' B B' : C} {f : A ⟶ A'} {g : A ⟶ B} {f' : B ⟶ B'} {g' : A' ⟶ B'}
    (sq : IsPushout g f f' g') (hf : P f) : P f' :=
  IsStableUnderCobaseChange.of_isPushout sq hf

/-- An alternative constructor for `IsStableUnderCobaseChange`. -/
theorem IsStableUnderCobaseChange.mk' {P : MorphismProperty C} [RespectsIso P]
    (hP₂ : ∀ (A B A' : C) (f : A ⟶ A') (g : A ⟶ B) [HasPushout f g] (_ : P f),
      P (pushout.inr f g)) :
    IsStableUnderCobaseChange P where
  of_isPushout {A A' B B' f g f' g'} sq hf := by
    haveI : HasPushout f g := sq.flip.hasPushout
    let e := sq.flip.isoPushout
    rw [← P.cancel_right_of_respectsIso _ e.hom, sq.flip.inr_isoPushout_hom]
    exact hP₂ _ _ _ f g hf

variable (C) in
instance IsStableUnderCobaseChange.epimorphisms :
    (epimorphisms C).IsStableUnderCobaseChange where
  of_isPushout {X Y Y' S f g f' g'} h hf := by
    have : Epi f := hf
    constructor
    intro Z f₁ f₂ h₁₂
    apply PushoutCocone.IsColimit.hom_ext h.isColimit
    · exact h₁₂
    · rw [← cancel_epi f]
      dsimp
      simp only [← reassoc_of% h.w, h₁₂]

instance IsStableUnderCobaseChange.respectsIso {P : MorphismProperty C}
    [IsStableUnderCobaseChange P] : RespectsIso P :=
  RespectsIso.of_respects_arrow_iso _ fun _ _ e ↦
    of_isPushout (IsPushout.of_horiz_isIso (CommSq.mk e.hom.w))

theorem pushout_inl {P : MorphismProperty C} [IsStableUnderCobaseChange P]
>>>>>>> d0df76bd
    {A B A' : C} (f : A ⟶ A') (g : A ⟶ B) [HasPushout f g] (H : P g) :
    P (pushout.inl f g) :=
  of_isPushout (IsPushout.of_hasPushout f g) H

@[deprecated (since := "2024-11-06")] alias IsStableUnderBaseChange.inl := pushout_inl

theorem pushout_inr {P : MorphismProperty C} [IsStableUnderCobaseChange P]
    {A B A' : C} (f : A ⟶ A') (g : A ⟶ B) [HasPushout f g] (H : P f) : P (pushout.inr f g) :=
  of_isPushout (IsPushout.of_hasPushout f g).flip H

@[deprecated (since := "2024-11-06")] alias IsStableUnderBaseChange.inr := pushout_inr

instance IsStableUnderCobaseChange.op {P : MorphismProperty C} [IsStableUnderCobaseChange P] :
    IsStableUnderBaseChange P.op where
  of_isPullback sq hg := P.of_isPushout sq.unop hg

instance IsStableUnderCobaseChange.unop {P : MorphismProperty Cᵒᵖ} [IsStableUnderCobaseChange P] :
    IsStableUnderBaseChange P.unop where
  of_isPullback sq hg := P.of_isPushout sq.op hg

instance IsStableUnderBaseChange.op {P : MorphismProperty C} [IsStableUnderBaseChange P] :
    IsStableUnderCobaseChange P.op where
  of_isPushout sq hf := P.of_isPullback sq.unop hf

instance IsStableUnderBaseChange.unop {P : MorphismProperty Cᵒᵖ} [IsStableUnderBaseChange P] :
    IsStableUnderCobaseChange P.unop where
  of_isPushout sq hf := P.of_isPullback sq.op hf

instance IsStableUnderBaseChange.inf {P Q : MorphismProperty C} [IsStableUnderBaseChange P]
    [IsStableUnderBaseChange Q] :
    IsStableUnderBaseChange (P ⊓ Q) where
  of_isPullback hp hg := ⟨of_isPullback hp hg.left, of_isPullback hp hg.right⟩

instance IsStableUnderCobaseChange.inf {P Q : MorphismProperty C} [IsStableUnderCobaseChange P]
    [IsStableUnderCobaseChange Q] :
    IsStableUnderCobaseChange (P ⊓ Q) where
  of_isPushout hp hg := ⟨of_isPushout hp hg.left, of_isPushout hp hg.right⟩

section

variable (W : MorphismProperty C)

/-- The property that a morphism property `W` is stable under limits
indexed by a category `J`. -/
def IsStableUnderLimitsOfShape (J : Type*) [Category J] : Prop :=
  ∀ (X₁ X₂ : J ⥤ C) (c₁ : Cone X₁) (c₂ : Cone X₂)
    (_ : IsLimit c₁) (h₂ : IsLimit c₂) (f : X₁ ⟶ X₂) (_ : W.functorCategory J f),
      W (h₂.lift (Cone.mk _ (c₁.π ≫ f)))

variable {W}

lemma IsStableUnderLimitsOfShape.lim_map {J : Type*} [Category J]
    (hW : W.IsStableUnderLimitsOfShape J) {X Y : J ⥤ C}
    (f : X ⟶ Y) [HasLimitsOfShape J C] (hf : W.functorCategory _ f) :
    W (lim.map f) :=
  hW X Y _ _ (limit.isLimit X) (limit.isLimit Y) f hf

variable (W)

/-- The property that a morphism property `W` is stable under products indexed by a type `J`. -/
abbrev IsStableUnderProductsOfShape (J : Type*) := W.IsStableUnderLimitsOfShape (Discrete J)

lemma IsStableUnderProductsOfShape.mk (J : Type*)
    [W.RespectsIso] [HasProductsOfShape J C]
    (hW : ∀ (X₁ X₂ : J → C) (f : ∀ j, X₁ j ⟶ X₂ j) (_ : ∀ (j : J), W (f j)),
      W (Limits.Pi.map f)) : W.IsStableUnderProductsOfShape J := by
  intro X₁ X₂ c₁ c₂ hc₁ hc₂ f hf
  let φ := fun j => f.app (Discrete.mk j)
  have hf' := hW _ _ φ (fun j => hf (Discrete.mk j))
  refine (W.arrow_mk_iso_iff ?_).2 hf'
  refine Arrow.isoMk
    (IsLimit.conePointUniqueUpToIso hc₁ (limit.isLimit X₁) ≪≫ (Pi.isoLimit _).symm)
    (IsLimit.conePointUniqueUpToIso hc₂ (limit.isLimit X₂) ≪≫ (Pi.isoLimit _).symm) ?_
  apply limit.hom_ext
  rintro ⟨j⟩
  simp

/-- The condition that a property of morphisms is stable by finite products. -/
class IsStableUnderFiniteProducts : Prop where
  isStableUnderProductsOfShape (J : Type) [Finite J] : W.IsStableUnderProductsOfShape J

lemma isStableUnderProductsOfShape_of_isStableUnderFiniteProducts
    (J : Type) [Finite J] [W.IsStableUnderFiniteProducts] :
    W.IsStableUnderProductsOfShape J :=
  IsStableUnderFiniteProducts.isStableUnderProductsOfShape J

end

section Diagonal

variable [HasPullbacks C] {P : MorphismProperty C}

/-- For `P : MorphismProperty C`, `P.diagonal` is a morphism property that holds for `f : X ⟶ Y`
whenever `P` holds for `X ⟶ Y xₓ Y`. -/
def diagonal (P : MorphismProperty C) : MorphismProperty C := fun _ _ f => P (pullback.diagonal f)

theorem diagonal_iff {X Y : C} {f : X ⟶ Y} : P.diagonal f ↔ P (pullback.diagonal f) :=
  Iff.rfl

instance RespectsIso.diagonal [P.RespectsIso] : P.diagonal.RespectsIso := by
  apply RespectsIso.mk
  · introv H
    rwa [diagonal_iff, pullback.diagonal_comp, P.cancel_left_of_respectsIso,
      P.cancel_left_of_respectsIso, ← P.cancel_right_of_respectsIso _
        (pullback.map (e.hom ≫ f) (e.hom ≫ f) f f e.hom e.hom (𝟙 Z) (by simp) (by simp)),
      ← pullback.condition, P.cancel_left_of_respectsIso]
  · introv H
    delta diagonal
    rwa [pullback.diagonal_comp, P.cancel_right_of_respectsIso]

instance diagonal_isStableUnderComposition [P.IsStableUnderComposition] [RespectsIso P]
    [IsStableUnderBaseChange P] : P.diagonal.IsStableUnderComposition where
  comp_mem _ _ h₁ h₂ := by
    rw [diagonal_iff, pullback.diagonal_comp]
    exact P.comp_mem _ _ h₁
      (by simpa only [cancel_left_of_respectsIso] using P.pullback_snd _ _ h₂)

instance IsStableUnderBaseChange.diagonal [IsStableUnderBaseChange P] [P.RespectsIso] :
    P.diagonal.IsStableUnderBaseChange :=
  IsStableUnderBaseChange.mk'
    (by
      introv h
      rw [diagonal_iff, diagonal_pullback_fst, P.cancel_left_of_respectsIso,
        P.cancel_right_of_respectsIso]
      exact P.baseChange_map f _ (by simpa))

lemma diagonal_isomorphisms : (isomorphisms C).diagonal = monomorphisms C :=
  ext _ _ fun _ _ _ ↦ pullback.isIso_diagonal_iff _

/-- If `P` is multiplicative and stable under base change, having the of-postcomp property
wrt. `Q` is equivalent to `Q` implying `P` on the diagonal. -/
lemma hasOfPostcompProperty_iff_le_diagonal [P.IsStableUnderBaseChange]
    [P.IsMultiplicative] {Q : MorphismProperty C} [Q.IsStableUnderBaseChange] :
    P.HasOfPostcompProperty Q ↔ Q ≤ P.diagonal := by
  refine ⟨fun hP X Y f hf ↦ ?_, fun hP ↦ ⟨fun {Y X S} g f hf hcomp ↦ ?_⟩⟩
  · exact hP.of_postcomp _ _ (Q.pullback_fst _ _ hf) (by simpa using P.id_mem X)
  · set gr : Y ⟶ pullback (g ≫ f) f := pullback.lift (𝟙 Y) g (by simp)
    have : g = gr ≫ pullback.snd _ _ := by simp [gr]
    rw [this]
    apply P.comp_mem
    · exact P.of_isPullback (pullback_lift_diagonal_isPullback g f) (hP _ hf)
    · exact P.pullback_snd _ _ hcomp

end Diagonal

section Universally

/-- `P.universally` holds for a morphism `f : X ⟶ Y` iff `P` holds for all `X ×[Y] Y' ⟶ Y'`. -/
def universally (P : MorphismProperty C) : MorphismProperty C := fun X Y f =>
  ∀ ⦃X' Y' : C⦄ (i₁ : X' ⟶ X) (i₂ : Y' ⟶ Y) (f' : X' ⟶ Y') (_ : IsPullback f' i₁ i₂ f), P f'

instance universally_respectsIso (P : MorphismProperty C) : P.universally.RespectsIso := by
  apply RespectsIso.mk
  · intro X Y Z e f hf X' Z' i₁ i₂ f' H
    have : IsPullback (𝟙 _) (i₁ ≫ e.hom) i₁ e.inv :=
      IsPullback.of_horiz_isIso
        ⟨by rw [Category.id_comp, Category.assoc, e.hom_inv_id, Category.comp_id]⟩
    exact hf _ _ _
      (by simpa only [Iso.inv_hom_id_assoc, Category.id_comp] using this.paste_horiz H)
  · intro X Y Z e f hf X' Z' i₁ i₂ f' H
    have : IsPullback (𝟙 _) i₂ (i₂ ≫ e.inv) e.inv :=
      IsPullback.of_horiz_isIso ⟨Category.id_comp _⟩
    exact hf _ _ _ (by simpa only [Category.assoc, Iso.hom_inv_id,
      Category.comp_id, Category.comp_id] using H.paste_horiz this)

instance universally_isStableUnderBaseChange (P : MorphismProperty C) :
    P.universally.IsStableUnderBaseChange where
  of_isPullback H h₁ _ _ _ _ _ H' := h₁ _ _ _ (H'.paste_vert H.flip)

instance IsStableUnderComposition.universally [HasPullbacks C] (P : MorphismProperty C)
    [hP : P.IsStableUnderComposition] : P.universally.IsStableUnderComposition where
  comp_mem {X Y Z} f g hf hg X' Z' i₁ i₂ f' H := by
    have := pullback.lift_fst _ _ (H.w.trans (Category.assoc _ _ _).symm)
    rw [← this] at H ⊢
    apply P.comp_mem _ _ _ (hg _ _ _ <| IsPullback.of_hasPullback _ _)
    exact hf _ _ _ (H.of_right (pullback.lift_snd _ _ _) (IsPullback.of_hasPullback i₂ g))

theorem universally_le (P : MorphismProperty C) : P.universally ≤ P := by
  intro X Y f hf
  exact hf (𝟙 _) (𝟙 _) _ (IsPullback.of_vert_isIso ⟨by rw [Category.comp_id, Category.id_comp]⟩)

theorem universally_inf (P Q : MorphismProperty C) :
    (P ⊓ Q).universally = P.universally ⊓ Q.universally := by
  ext X Y f
  show _ ↔ _ ∧ _
  simp_rw [universally, ← forall_and]
  rfl

theorem universally_eq_iff {P : MorphismProperty C} :
    P.universally = P ↔ P.IsStableUnderBaseChange :=
  ⟨(· ▸ P.universally_isStableUnderBaseChange),
    fun hP ↦ P.universally_le.antisymm fun _ _ _ hf _ _ _ _ _ H => hP.of_isPullback H.flip hf⟩

theorem IsStableUnderBaseChange.universally_eq {P : MorphismProperty C}
    [hP : P.IsStableUnderBaseChange] : P.universally = P := universally_eq_iff.mpr hP

theorem universally_mono : Monotone (universally : MorphismProperty C → MorphismProperty C) :=
  fun _ _ h _ _ _ h₁ _ _ _ _ _ H => h _ (h₁ _ _ _ H)

end Universally

end MorphismProperty

end CategoryTheory<|MERGE_RESOLUTION|>--- conflicted
+++ resolved
@@ -41,34 +41,6 @@
 
 /-- A morphism property is `IsStableUnderCobaseChange` if the cobase change of such a morphism
 still falls in the class. -/
-<<<<<<< HEAD
-def StableUnderCobaseChange (P : MorphismProperty C) : Prop :=
-  ∀ ⦃A A' B B' : C⦄ ⦃f : A ⟶ A'⦄ ⦃g : A ⟶ B⦄ ⦃f' : B ⟶ B'⦄ ⦃g' : A' ⟶ B'⦄ (_ : IsPushout g f f' g')
-    (_ : P f), P f'
-
-theorem StableUnderBaseChange.mk {P : MorphismProperty C} [HasPullbacks C] [RespectsIso P]
-    (hP₂ : ∀ (X Y S : C) (f : X ⟶ S) (g : Y ⟶ S) (_ : P g), P (pullback.fst f g)) :
-    StableUnderBaseChange P := fun X Y Y' S f g f' g' sq hg => by
-  let e := sq.flip.isoPullback
-  rw [← P.cancel_left_of_respectsIso e.inv, sq.flip.isoPullback_inv_fst]
-  exact hP₂ _ _ _ f g hg
-
-variable (C) in
-lemma StableUnderBaseChange.monomorphisms :
-    (monomorphisms C).StableUnderBaseChange := by
-  intro X Y Y' S f g f' g' h hg
-  have : Mono g := hg
-  constructor
-  intro Z f₁ f₂ h₁₂
-  apply PullbackCone.IsLimit.hom_ext h.isLimit
-  · rw [← cancel_mono g]
-    dsimp
-    simp only [Category.assoc, h.w, reassoc_of% h₁₂]
-  · exact h₁₂
-
-theorem StableUnderBaseChange.respectsIso {P : MorphismProperty C} (hP : StableUnderBaseChange P) :
-    RespectsIso P := by
-=======
 class IsStableUnderCobaseChange (P : MorphismProperty C) : Prop where
   of_isPushout {A A' B B' : C} {f : A ⟶ A'} {g : A ⟶ B} {f' : B ⟶ B'} {g' : A' ⟶ B'}
     (sq : IsPushout g f f' g') (hf : P f) : P f'
@@ -111,7 +83,6 @@
 
 instance (priority := 900) IsStableUnderBaseChange.respectsIso {P : MorphismProperty C}
     [IsStableUnderBaseChange P] : RespectsIso P := by
->>>>>>> d0df76bd
   apply RespectsIso.of_respects_arrow_iso
   intro f g e
   exact of_isPullback (IsPullback.of_horiz_isIso (CommSq.mk e.inv.w))
@@ -166,36 +137,6 @@
     ext <;> dsimp <;> simp
   rw [this]
   apply P.comp_mem <;> rw [P.cancel_left_of_respectsIso]
-<<<<<<< HEAD
-  exacts [hP.baseChange_map _ (Over.homMk _ e₂.symm : Over.mk g ⟶ Over.mk g') h₂,
-    hP.baseChange_map _ (Over.homMk _ e₁.symm : Over.mk f ⟶ Over.mk f') h₁]
-
-theorem StableUnderCobaseChange.mk {P : MorphismProperty C} [HasPushouts C] [RespectsIso P]
-    (hP₂ : ∀ (A B A' : C) (f : A ⟶ A') (g : A ⟶ B) (_ : P f), P (pushout.inr f g)) :
-    StableUnderCobaseChange P := fun A A' B B' f g f' g' sq hf => by
-  let e := sq.flip.isoPushout
-  rw [← P.cancel_right_of_respectsIso _ e.hom, sq.flip.inr_isoPushout_hom]
-  exact hP₂ _ _ _ f g hf
-
-variable (C) in
-lemma StableUnderCobaseChange.epimorphisms :
-    (epimorphisms C).StableUnderCobaseChange := by
-  intro X Y Y' S f g f' g' h hf
-  have : Epi f := hf
-  constructor
-  intro Z f₁ f₂ h₁₂
-  apply PushoutCocone.IsColimit.hom_ext h.isColimit
-  · exact h₁₂
-  · rw [← cancel_epi f]
-    dsimp
-    simp only [← reassoc_of% h.w, h₁₂]
-
-theorem StableUnderCobaseChange.respectsIso {P : MorphismProperty C}
-    (hP : StableUnderCobaseChange P) : RespectsIso P :=
-  RespectsIso.of_respects_arrow_iso _ fun _ _ e => hP (IsPushout.of_horiz_isIso (CommSq.mk e.hom.w))
-
-theorem StableUnderCobaseChange.inl {P : MorphismProperty C} (hP : StableUnderCobaseChange P)
-=======
   exacts [baseChange_map _ (Over.homMk _ e₂.symm : Over.mk g ⟶ Over.mk g') h₂,
     baseChange_map _ (Over.homMk _ e₁.symm : Over.mk f ⟶ Over.mk f') h₁]
 
@@ -236,7 +177,6 @@
     of_isPushout (IsPushout.of_horiz_isIso (CommSq.mk e.hom.w))
 
 theorem pushout_inl {P : MorphismProperty C} [IsStableUnderCobaseChange P]
->>>>>>> d0df76bd
     {A B A' : C} (f : A ⟶ A') (g : A ⟶ B) [HasPushout f g] (H : P g) :
     P (pushout.inl f g) :=
   of_isPushout (IsPushout.of_hasPushout f g) H
