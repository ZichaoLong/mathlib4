--- conflicted
+++ resolved
@@ -204,10 +204,6 @@
     rcases (@hP).1 (F.map f) (F.map g) with ⟨f', hf'⟩
     use adj.unit.app _ ≫ G.map f' ≫ (inv <| adj.unit.app _)
     exact F.map_injective (by simpa)
-<<<<<<< HEAD
-#align category_theory.adjunction.projective_of_map_projective CategoryTheory.Adjunction.projective_of_map_projective
-=======
->>>>>>> 59de845a
 
 /-- Given an adjunction `F ⊣ G` such that `G` preserves epis, `F` maps a projective presentation of
 `X` to a projective presentation of `F(X)`. -/
