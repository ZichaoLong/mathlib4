--- conflicted
+++ resolved
@@ -290,10 +290,6 @@
 
 theorem Zigzag.symm {j₁ j₂ : J} (h : Zigzag j₁ j₂) : Zigzag j₂ j₁ := zigzag_symmetric h
 
-theorem Zigzag.refl (X : J) : Zigzag X X := zigzag_equivalence.refl _
-
-theorem Zigzag.symm {j₁ j₂ : J} (h : Zigzag j₁ j₂) : Zigzag j₂ j₁ := zigzag_symmetric h
-
 theorem Zigzag.trans {j₁ j₂ j₃ : J} (h₁ : Zigzag j₁ j₂) (h₂ : Zigzag j₂ j₃) : Zigzag j₁ j₃ :=
   zigzag_equivalence.trans h₁ h₂
 
@@ -421,12 +417,7 @@
     exact this.symm
 
 instance [IsConnected J] : (Functor.const J : C ⥤ J ⥤ C).Full where
-<<<<<<< HEAD
-  preimage f := f.app (Classical.arbitrary J)
-  witness f := by
-=======
   map_surjective f := ⟨f.app (Classical.arbitrary J), by
->>>>>>> 59de845a
     ext j
     apply nat_trans_from_is_connected f (Classical.arbitrary J) j⟩
 
