--- conflicted
+++ resolved
@@ -257,11 +257,7 @@
 open CategoryTheory.Limits
 
 /-- The identity structured arrow is initial. -/
-<<<<<<< HEAD
-def mkIdInitial [T.Full] [T.Faithful] : IsInitial (mk (𝟙 (T.obj Y))) where
-=======
 noncomputable def mkIdInitial [T.Full] [T.Faithful] : IsInitial (mk (𝟙 (T.obj Y))) where
->>>>>>> 59de845a
   desc c := homMk (T.preimage c.pt.hom)
   uniq c m _ := by
     apply CommaMorphism.ext
@@ -286,15 +282,9 @@
   show (Comma.preRight _ _ _).EssSurj from inferInstance
 
 /-- If `F` is an equivalence, then so is the functor `(S, F ⋙ G) ⥤ (S, G)`. -/
-<<<<<<< HEAD
-noncomputable def isEquivalencePre (S : D) (F : B ⥤ C) (G : C ⥤ D) [F.IsEquivalence] :
-    (pre S F G).IsEquivalence :=
-  Comma.isEquivalencePreRight _ _ _
-=======
 instance isEquivalence_pre (S : D) (F : B ⥤ C) (G : C ⥤ D) [F.IsEquivalence] :
     (pre S F G).IsEquivalence :=
   Comma.isEquivalence_preRight _ _ _
->>>>>>> 59de845a
 
 /-- The functor `(S, F) ⥤ (G(S), F ⋙ G)`. -/
 @[simps]
@@ -307,21 +297,12 @@
   map_injective {_ _} _ _ h := by simpa [ext_iff] using h
 
 instance (S : C) (F : B ⥤ C) (G : C ⥤ D) [G.Faithful] : (post S F G).Full where
-<<<<<<< HEAD
-  preimage {_ _} f := homMk f.right (G.map_injective (by simpa using f.w.symm))
-=======
   map_surjective f := ⟨homMk f.right (G.map_injective (by simpa using f.w.symm)), by aesop_cat⟩
->>>>>>> 59de845a
 
 instance (S : C) (F : B ⥤ C) (G : C ⥤ D) [G.Full] : (post S F G).EssSurj where
   mem_essImage h := ⟨mk (G.preimage h.hom), ⟨isoMk (Iso.refl _) (by simp)⟩⟩
 
 /-- If `G` is fully faithful, then `post S F G : (S, F) ⥤ (G(S), F ⋙ G)` is an equivalence. -/
-<<<<<<< HEAD
-noncomputable def isEquivalencePost (S : C) (F : B ⥤ C) (G : C ⥤ D) [G.Full] [G.Faithful] :
-    (post S F G).IsEquivalence :=
-  Functor.IsEquivalence.ofFullyFaithfullyEssSurj _
-=======
 instance isEquivalence_post (S : C) (F : B ⥤ C) (G : C ⥤ D) [G.Full] [G.Faithful] :
     (post S F G).IsEquivalence where
 
@@ -351,7 +332,6 @@
   apply Comma.isEquivalenceMap
 
 end
->>>>>>> 59de845a
 
 instance small_proj_preimage_of_locallySmall {𝒢 : Set C} [Small.{v₁} 𝒢] [LocallySmall.{v₁} D] :
     Small.{v₁} ((proj S T).obj ⁻¹' 𝒢) := by
@@ -539,10 +519,6 @@
   ⟨fun h => h ▸ rfl, ext f g⟩
 
 instance proj_faithful : (proj S T).Faithful where map_injective {_ _} := ext
-<<<<<<< HEAD
-#align category_theory.costructured_arrow.proj_faithful CategoryTheory.CostructuredArrow.proj_faithful
-=======
->>>>>>> 59de845a
 
 theorem mono_of_mono_left {A B : CostructuredArrow S T} (f : A ⟶ B) [h : Mono f.left] : Mono f :=
   (proj S T).mono_of_mono_map h
@@ -626,11 +602,7 @@
 open CategoryTheory.Limits
 
 /-- The identity costructured arrow is terminal. -/
-<<<<<<< HEAD
-def mkIdTerminal [S.Full] [S.Faithful] : IsTerminal (mk (𝟙 (S.obj Y))) where
-=======
 noncomputable def mkIdTerminal [S.Full] [S.Faithful] : IsTerminal (mk (𝟙 (S.obj Y))) where
->>>>>>> 59de845a
   lift c := homMk (S.preimage c.pt.hom)
   uniq := by
     rintro c m -
@@ -655,15 +627,9 @@
   show (Comma.preLeft _ _ _).EssSurj from inferInstance
 
 /-- If `F` is an equivalence, then so is the functor `(F ⋙ G, S) ⥤ (G, S)`. -/
-<<<<<<< HEAD
-noncomputable def isEquivalencePre (F : B ⥤ C) (G : C ⥤ D) (S : D) [F.IsEquivalence] :
-    (pre F G S).IsEquivalence :=
-  Comma.isEquivalencePreLeft _ _ _
-=======
 instance isEquivalence_pre (F : B ⥤ C) (G : C ⥤ D) (S : D) [F.IsEquivalence] :
     (pre F G S).IsEquivalence :=
   Comma.isEquivalence_preLeft _ _ _
->>>>>>> 59de845a
 
 /-- The functor `(F, S) ⥤ (F ⋙ G, G(S))`. -/
 @[simps]
@@ -676,21 +642,12 @@
   map_injective {_ _} _ _ h := by simpa [ext_iff] using h
 
 instance (F : B ⥤ C) (G : C ⥤ D) (S : C) [G.Faithful] : (post F G S).Full where
-<<<<<<< HEAD
-  preimage {_ _} f := homMk f.left (G.map_injective (by simpa using f.w))
-=======
   map_surjective f := ⟨homMk f.left (G.map_injective (by simpa using f.w)), by aesop_cat⟩
->>>>>>> 59de845a
 
 instance (F : B ⥤ C) (G : C ⥤ D) (S : C) [G.Full] : (post F G S).EssSurj where
   mem_essImage h := ⟨mk (G.preimage h.hom), ⟨isoMk (Iso.refl _) (by simp)⟩⟩
 
 /-- If `G` is fully faithful, then `post F G S : (F, S) ⥤ (F ⋙ G, G(S))` is an equivalence. -/
-<<<<<<< HEAD
-noncomputable def isEquivalencePost (S : C) (F : B ⥤ C) (G : C ⥤ D) [G.Full] [G.Faithful] :
-    (post F G S).IsEquivalence :=
-  Functor.IsEquivalence.ofFullyFaithfullyEssSurj _
-=======
 instance isEquivalence_post (S : C) (F : B ⥤ C) (G : C ⥤ D) [G.Full] [G.Faithful] :
     (post F G S).IsEquivalence where
 
@@ -720,7 +677,6 @@
   apply Comma.isEquivalenceMap
 
 end
->>>>>>> 59de845a
 
 instance small_proj_preimage_of_locallySmall {𝒢 : Set C} [Small.{v₁} 𝒢] [LocallySmall.{v₁} D] :
     Small.{v₁} ((proj S T).obj ⁻¹' 𝒢) := by
