/-
Copyright (c) 2015 Microsoft Corporation. All rights reserved.
Released under Apache 2.0 license as described in the file LICENSE.
Authors: Leonardo de Moura, Mario Carneiro
-/
import Mathlib.Data.Bool.Basic
import Mathlib.Data.Option.Defs
import Mathlib.Data.Prod.Basic
import Mathlib.Data.Sigma.Basic
import Mathlib.Data.Subtype
import Mathlib.Data.Sum.Basic
import Mathlib.Logic.Equiv.Defs
import Mathlib.Logic.Function.Conjugate
import Mathlib.Tactic.Coe
import Mathlib.Tactic.Lift
import Mathlib.Tactic.Convert
import Mathlib.Tactic.Contrapose
import Mathlib.Tactic.GeneralizeProofs
import Mathlib.Tactic.SimpRw
import Mathlib.Tactic.CC

/-!
# Equivalence between types

In this file we continue the work on equivalences begun in `Logic/Equiv/Defs.lean`, defining

* canonical isomorphisms between various types: e.g.,

  - `Equiv.sumEquivSigmaBool` is the canonical equivalence between the sum of two types `α ⊕ β`
    and the sigma-type `Σ b : Bool, b.casesOn α β`;

  - `Equiv.prodSumDistrib : α × (β ⊕ γ) ≃ (α × β) ⊕ (α × γ)` shows that type product and type sum
    satisfy the distributive law up to a canonical equivalence;

* operations on equivalences: e.g.,

  - `Equiv.prodCongr ea eb : α₁ × β₁ ≃ α₂ × β₂`: combine two equivalences `ea : α₁ ≃ α₂` and
    `eb : β₁ ≃ β₂` using `Prod.map`.

  More definitions of this kind can be found in other files.
  E.g., `Logic/Equiv/TransferInstance.lean` does it for many algebraic type classes like
  `Group`, `Module`, etc.

## Tags

equivalence, congruence, bijective map
-/

universe u v w z

open Function

-- Unless required to be `Type*`, all variables in this file are `Sort*`
variable {α α₁ α₂ β β₁ β₂ γ γ₁ γ₂ δ : Sort*}

namespace Equiv

/-- `PProd α β` is equivalent to `α × β` -/
@[simps apply symm_apply]
def pprodEquivProd {α β} : PProd α β ≃ α × β where
  toFun x := (x.1, x.2)
  invFun x := ⟨x.1, x.2⟩
  left_inv := fun _ => rfl
  right_inv := fun _ => rfl

/-- Product of two equivalences, in terms of `PProd`. If `α ≃ β` and `γ ≃ δ`, then
`PProd α γ ≃ PProd β δ`. -/
-- Porting note: in Lean 3 this had `@[congr]`
@[simps apply]
def pprodCongr (e₁ : α ≃ β) (e₂ : γ ≃ δ) : PProd α γ ≃ PProd β δ where
  toFun x := ⟨e₁ x.1, e₂ x.2⟩
  invFun x := ⟨e₁.symm x.1, e₂.symm x.2⟩
  left_inv := fun ⟨x, y⟩ => by simp
  right_inv := fun ⟨x, y⟩ => by simp

/-- Combine two equivalences using `PProd` in the domain and `Prod` in the codomain. -/
@[simps! apply symm_apply]
def pprodProd {α₂ β₂} (ea : α₁ ≃ α₂) (eb : β₁ ≃ β₂) :
    PProd α₁ β₁ ≃ α₂ × β₂ :=
  (ea.pprodCongr eb).trans pprodEquivProd

/-- Combine two equivalences using `PProd` in the codomain and `Prod` in the domain. -/
@[simps! apply symm_apply]
def prodPProd {α₁ β₁} (ea : α₁ ≃ α₂) (eb : β₁ ≃ β₂) :
    α₁ × β₁ ≃ PProd α₂ β₂ :=
  (ea.symm.pprodProd eb.symm).symm

/-- `PProd α β` is equivalent to `PLift α × PLift β` -/
@[simps! apply symm_apply]
def pprodEquivProdPLift : PProd α β ≃ PLift α × PLift β :=
  Equiv.plift.symm.pprodProd Equiv.plift.symm

/-- Product of two equivalences. If `α₁ ≃ α₂` and `β₁ ≃ β₂`, then `α₁ × β₁ ≃ α₂ × β₂`. This is
`Prod.map` as an equivalence. -/
-- Porting note: in Lean 3 there was also a @[congr] tag
@[simps (config := .asFn) apply]
def prodCongr {α₁ α₂ β₁ β₂} (e₁ : α₁ ≃ α₂) (e₂ : β₁ ≃ β₂) : α₁ × β₁ ≃ α₂ × β₂ :=
  ⟨Prod.map e₁ e₂, Prod.map e₁.symm e₂.symm, fun ⟨a, b⟩ => by simp, fun ⟨a, b⟩ => by simp⟩

@[simp]
theorem prodCongr_symm {α₁ α₂ β₁ β₂} (e₁ : α₁ ≃ α₂) (e₂ : β₁ ≃ β₂) :
    (prodCongr e₁ e₂).symm = prodCongr e₁.symm e₂.symm :=
  rfl

/-- Type product is commutative up to an equivalence: `α × β ≃ β × α`. This is `Prod.swap` as an
equivalence. -/
def prodComm (α β) : α × β ≃ β × α :=
  ⟨Prod.swap, Prod.swap, Prod.swap_swap, Prod.swap_swap⟩

@[simp]
theorem coe_prodComm (α β) : (⇑(prodComm α β) : α × β → β × α) = Prod.swap :=
  rfl

@[simp]
theorem prodComm_apply {α β} (x : α × β) : prodComm α β x = x.swap :=
  rfl

@[simp]
theorem prodComm_symm (α β) : (prodComm α β).symm = prodComm β α :=
  rfl

/-- Type product is associative up to an equivalence. -/
@[simps]
def prodAssoc (α β γ) : (α × β) × γ ≃ α × β × γ :=
  ⟨fun p => (p.1.1, p.1.2, p.2), fun p => ((p.1, p.2.1), p.2.2), fun ⟨⟨_, _⟩, _⟩ => rfl,
    fun ⟨_, ⟨_, _⟩⟩ => rfl⟩

/-- Four-way commutativity of `prod`. The name matches `mul_mul_mul_comm`. -/
@[simps apply]
def prodProdProdComm (α β γ δ) : (α × β) × γ × δ ≃ (α × γ) × β × δ where
  toFun abcd := ((abcd.1.1, abcd.2.1), (abcd.1.2, abcd.2.2))
  invFun acbd := ((acbd.1.1, acbd.2.1), (acbd.1.2, acbd.2.2))
  left_inv := fun ⟨⟨_a, _b⟩, ⟨_c, _d⟩⟩ => rfl
  right_inv := fun ⟨⟨_a, _c⟩, ⟨_b, _d⟩⟩ => rfl

@[simp]
theorem prodProdProdComm_symm (α β γ δ) :
    (prodProdProdComm α β γ δ).symm = prodProdProdComm α γ β δ :=
  rfl

/-- `γ`-valued functions on `α × β` are equivalent to functions `α → β → γ`. -/
@[simps (config := .asFn)]
def curry (α β γ) : (α × β → γ) ≃ (α → β → γ) where
  toFun := Function.curry
  invFun := uncurry
  left_inv := uncurry_curry
  right_inv := curry_uncurry

section

/-- `PUnit` is a right identity for type product up to an equivalence. -/
@[simps]
def prodPUnit (α) : α × PUnit ≃ α :=
  ⟨fun p => p.1, fun a => (a, PUnit.unit), fun ⟨_, PUnit.unit⟩ => rfl, fun _ => rfl⟩

/-- `PUnit` is a left identity for type product up to an equivalence. -/
@[simps!]
def punitProd (α) : PUnit × α ≃ α :=
  calc
    PUnit × α ≃ α × PUnit := prodComm _ _
    _ ≃ α := prodPUnit _

/-- `PUnit` is a right identity for dependent type product up to an equivalence. -/
@[simps]
def sigmaPUnit (α) : (_ : α) × PUnit ≃ α :=
  ⟨fun p => p.1, fun a => ⟨a, PUnit.unit⟩, fun ⟨_, PUnit.unit⟩ => rfl, fun _ => rfl⟩

/-- Any `Unique` type is a right identity for type product up to equivalence. -/
def prodUnique (α β) [Unique β] : α × β ≃ α :=
  ((Equiv.refl α).prodCongr <| equivPUnit.{_,1} β).trans <| prodPUnit α

@[simp]
theorem coe_prodUnique {α β} [Unique β] : (⇑(prodUnique α β) : α × β → α) = Prod.fst :=
  rfl

theorem prodUnique_apply {α β} [Unique β] (x : α × β) : prodUnique α β x = x.1 :=
  rfl

@[simp]
theorem prodUnique_symm_apply {α β} [Unique β] (x : α) : (prodUnique α β).symm x = (x, default) :=
  rfl

/-- Any `Unique` type is a left identity for type product up to equivalence. -/
def uniqueProd (α β) [Unique β] : β × α ≃ α :=
  ((equivPUnit.{_,1} β).prodCongr <| Equiv.refl α).trans <| punitProd α

@[simp]
theorem coe_uniqueProd {α β} [Unique β] : (⇑(uniqueProd α β) : β × α → α) = Prod.snd :=
  rfl

theorem uniqueProd_apply {α β} [Unique β] (x : β × α) : uniqueProd α β x = x.2 :=
  rfl

@[simp]
theorem uniqueProd_symm_apply {α β} [Unique β] (x : α) :
    (uniqueProd α β).symm x = (default, x) :=
  rfl

/-- Any family of `Unique` types is a right identity for dependent type product up to
equivalence. -/
def sigmaUnique (α) (β : α → Type*) [∀ a, Unique (β a)] : (a : α) × (β a) ≃ α :=
  (Equiv.sigmaCongrRight fun a ↦ equivPUnit.{_,1} (β a)).trans <| sigmaPUnit α

@[simp]
theorem coe_sigmaUnique {α} {β : α → Type*} [∀ a, Unique (β a)] :
    (⇑(sigmaUnique α β) : (a : α) × (β a) → α) = Sigma.fst :=
  rfl

theorem sigmaUnique_apply {α} {β : α → Type*} [∀ a, Unique (β a)] (x : (a : α) × β a) :
    sigmaUnique α β x = x.1 :=
  rfl

@[simp]
theorem sigmaUnique_symm_apply {α} {β : α → Type*} [∀ a, Unique (β a)] (x : α) :
    (sigmaUnique α β).symm x = ⟨x, default⟩ :=
  rfl

/-- `Empty` type is a right absorbing element for type product up to an equivalence. -/
def prodEmpty (α) : α × Empty ≃ Empty :=
  equivEmpty _

/-- `Empty` type is a left absorbing element for type product up to an equivalence. -/
def emptyProd (α) : Empty × α ≃ Empty :=
  equivEmpty _

/-- `PEmpty` type is a right absorbing element for type product up to an equivalence. -/
def prodPEmpty (α) : α × PEmpty ≃ PEmpty :=
  equivPEmpty _

/-- `PEmpty` type is a left absorbing element for type product up to an equivalence. -/
def pemptyProd (α) : PEmpty × α ≃ PEmpty :=
  equivPEmpty _

end

section

open Sum

/-- `PSum` is equivalent to `Sum`. -/
def psumEquivSum (α β) : α ⊕' β ≃ α ⊕ β where
  toFun s := PSum.casesOn s inl inr
  invFun := Sum.elim PSum.inl PSum.inr
  left_inv s := by cases s <;> rfl
  right_inv s := by cases s <;> rfl

/-- If `α ≃ α'` and `β ≃ β'`, then `α ⊕ β ≃ α' ⊕ β'`. This is `Sum.map` as an equivalence. -/
@[simps apply]
def sumCongr {α₁ α₂ β₁ β₂} (ea : α₁ ≃ α₂) (eb : β₁ ≃ β₂) : α₁ ⊕ β₁ ≃ α₂ ⊕ β₂ :=
  ⟨Sum.map ea eb, Sum.map ea.symm eb.symm, fun x => by simp, fun x => by simp⟩

/-- If `α ≃ α'` and `β ≃ β'`, then `α ⊕' β ≃ α' ⊕' β'`. -/
def psumCongr (e₁ : α ≃ β) (e₂ : γ ≃ δ) : α ⊕' γ ≃ β ⊕' δ where
  toFun x := PSum.casesOn x (PSum.inl ∘ e₁) (PSum.inr ∘ e₂)
  invFun x := PSum.casesOn x (PSum.inl ∘ e₁.symm) (PSum.inr ∘ e₂.symm)
  left_inv := by rintro (x | x) <;> simp
  right_inv := by rintro (x | x) <;> simp

/-- Combine two `Equiv`s using `PSum` in the domain and `Sum` in the codomain. -/
def psumSum {α₂ β₂} (ea : α₁ ≃ α₂) (eb : β₁ ≃ β₂) :
    α₁ ⊕' β₁ ≃ α₂ ⊕ β₂ :=
  (ea.psumCongr eb).trans (psumEquivSum _ _)

/-- Combine two `Equiv`s using `Sum` in the domain and `PSum` in the codomain. -/
def sumPSum {α₁ β₁} (ea : α₁ ≃ α₂) (eb : β₁ ≃ β₂) :
    α₁ ⊕ β₁ ≃ α₂ ⊕' β₂ :=
  (ea.symm.psumSum eb.symm).symm

@[simp]
theorem sumCongr_trans {α₁ α₂ β₁ β₂ γ₁ γ₂} (e : α₁ ≃ β₁) (f : α₂ ≃ β₂) (g : β₁ ≃ γ₁) (h : β₂ ≃ γ₂) :
    (Equiv.sumCongr e f).trans (Equiv.sumCongr g h) = Equiv.sumCongr (e.trans g) (f.trans h) := by
  ext i
  cases i <;> rfl

@[simp]
theorem sumCongr_symm {α β γ δ} (e : α ≃ β) (f : γ ≃ δ) :
    (Equiv.sumCongr e f).symm = Equiv.sumCongr e.symm f.symm :=
  rfl

@[simp]
theorem sumCongr_refl {α β} :
    Equiv.sumCongr (Equiv.refl α) (Equiv.refl β) = Equiv.refl (α ⊕ β) := by
  ext i
  cases i <;> rfl

/-- A subtype of a sum is equivalent to a sum of subtypes. -/
def subtypeSum {α β} {p : α ⊕ β → Prop} :
    {c // p c} ≃ {a // p (Sum.inl a)} ⊕ {b // p (Sum.inr b)} where
  toFun c := match h : c.1 with
    | Sum.inl a => Sum.inl ⟨a, h ▸ c.2⟩
    | Sum.inr b => Sum.inr ⟨b, h ▸ c.2⟩
  invFun c := match c with
    | Sum.inl a => ⟨Sum.inl a, a.2⟩
    | Sum.inr b => ⟨Sum.inr b, b.2⟩
  left_inv := by rintro ⟨a | b, h⟩ <;> rfl
  right_inv := by rintro (a | b) <;> rfl

namespace Perm

/-- Combine a permutation of `α` and of `β` into a permutation of `α ⊕ β`. -/
abbrev sumCongr {α β} (ea : Equiv.Perm α) (eb : Equiv.Perm β) : Equiv.Perm (α ⊕ β) :=
  Equiv.sumCongr ea eb

@[simp]
theorem sumCongr_apply {α β} (ea : Equiv.Perm α) (eb : Equiv.Perm β) (x : α ⊕ β) :
    sumCongr ea eb x = Sum.map (⇑ea) (⇑eb) x :=
  Equiv.sumCongr_apply ea eb x

-- Porting note: it seems the general theorem about `Equiv` is now applied, so there's no need
-- to have this version also have `@[simp]`. Similarly for below.
theorem sumCongr_trans {α β} (e : Equiv.Perm α) (f : Equiv.Perm β) (g : Equiv.Perm α)
    (h : Equiv.Perm β) : (sumCongr e f).trans (sumCongr g h) = sumCongr (e.trans g) (f.trans h) :=
  Equiv.sumCongr_trans e f g h

theorem sumCongr_symm {α β} (e : Equiv.Perm α) (f : Equiv.Perm β) :
    (sumCongr e f).symm = sumCongr e.symm f.symm :=
  Equiv.sumCongr_symm e f

theorem sumCongr_refl {α β} : sumCongr (Equiv.refl α) (Equiv.refl β) = Equiv.refl (α ⊕ β) :=
  Equiv.sumCongr_refl

end Perm

/-- `Bool` is equivalent the sum of two `PUnit`s. -/
def boolEquivPUnitSumPUnit : Bool ≃ PUnit.{u + 1} ⊕ PUnit.{v + 1} :=
  ⟨fun b => b.casesOn (inl PUnit.unit) (inr PUnit.unit) , Sum.elim (fun _ => false) fun _ => true,
    fun b => by cases b <;> rfl, fun s => by rcases s with (⟨⟨⟩⟩ | ⟨⟨⟩⟩) <;> rfl⟩

/-- Sum of types is commutative up to an equivalence. This is `Sum.swap` as an equivalence. -/
@[simps (config := .asFn) apply]
def sumComm (α β) : α ⊕ β ≃ β ⊕ α :=
  ⟨Sum.swap, Sum.swap, Sum.swap_swap, Sum.swap_swap⟩

@[simp]
theorem sumComm_symm (α β) : (sumComm α β).symm = sumComm β α :=
  rfl

/-- Sum of types is associative up to an equivalence. -/
def sumAssoc (α β γ) : (α ⊕ β) ⊕ γ ≃ α ⊕ (β ⊕ γ) :=
  ⟨Sum.elim (Sum.elim Sum.inl (Sum.inr ∘ Sum.inl)) (Sum.inr ∘ Sum.inr),
    Sum.elim (Sum.inl ∘ Sum.inl) <| Sum.elim (Sum.inl ∘ Sum.inr) Sum.inr,
      by rintro (⟨_ | _⟩ | _) <;> rfl, by
    rintro (_ | ⟨_ | _⟩) <;> rfl⟩

@[simp]
theorem sumAssoc_apply_inl_inl {α β γ} (a) : sumAssoc α β γ (inl (inl a)) = inl a :=
  rfl

@[simp]
theorem sumAssoc_apply_inl_inr {α β γ} (b) : sumAssoc α β γ (inl (inr b)) = inr (inl b) :=
  rfl

@[simp]
theorem sumAssoc_apply_inr {α β γ} (c) : sumAssoc α β γ (inr c) = inr (inr c) :=
  rfl

@[simp]
theorem sumAssoc_symm_apply_inl {α β γ} (a) : (sumAssoc α β γ).symm (inl a) = inl (inl a) :=
  rfl

@[simp]
theorem sumAssoc_symm_apply_inr_inl {α β γ} (b) :
    (sumAssoc α β γ).symm (inr (inl b)) = inl (inr b) :=
  rfl

@[simp]
theorem sumAssoc_symm_apply_inr_inr {α β γ} (c) : (sumAssoc α β γ).symm (inr (inr c)) = inr c :=
  rfl

/-- Four-way commutativity of `sum`. The name matches `add_add_add_comm`. -/
@[simps apply]
def sumSumSumComm (α β γ δ) : (α ⊕ β) ⊕ γ ⊕ δ ≃ (α ⊕ γ) ⊕ β ⊕ δ where
  toFun :=
    (sumAssoc (α ⊕ γ) β δ) ∘ (Sum.map (sumAssoc α γ β).symm (@id δ))
      ∘ (Sum.map (Sum.map (@id α) (sumComm β γ)) (@id δ))
      ∘ (Sum.map (sumAssoc α β γ) (@id δ))
      ∘ (sumAssoc (α ⊕ β) γ δ).symm
  invFun :=
    (sumAssoc (α ⊕ β) γ δ) ∘ (Sum.map (sumAssoc α β γ).symm (@id δ))
      ∘ (Sum.map (Sum.map (@id α) (sumComm β γ).symm) (@id δ))
      ∘ (Sum.map (sumAssoc α γ β) (@id δ))
      ∘ (sumAssoc (α ⊕ γ) β δ).symm
  left_inv x := by simp [Function.comp]
  right_inv x := by simp [Function.comp]

@[simp]
theorem sumSumSumComm_symm (α β γ δ) : (sumSumSumComm α β γ δ).symm = sumSumSumComm α γ β δ :=
  rfl

/-- Sum with `IsEmpty` is equivalent to the original type. -/
@[simps symm_apply]
def sumEmpty (α β) [IsEmpty β] : α ⊕ β ≃ α where
  toFun := Sum.elim id isEmptyElim
  invFun := inl
  left_inv s := by
    rcases s with (_ | x)
    · rfl
    · exact isEmptyElim x
  right_inv _ := rfl

@[simp]
theorem sumEmpty_apply_inl {α β} [IsEmpty β] (a : α) : sumEmpty α β (Sum.inl a) = a :=
  rfl

/-- The sum of `IsEmpty` with any type is equivalent to that type. -/
@[simps! symm_apply]
def emptySum (α β) [IsEmpty α] : α ⊕ β ≃ β :=
  (sumComm _ _).trans <| sumEmpty _ _

@[simp]
theorem emptySum_apply_inr {α β} [IsEmpty α] (b : β) : emptySum α β (Sum.inr b) = b :=
  rfl

/-- `Option α` is equivalent to `α ⊕ PUnit` -/
def optionEquivSumPUnit (α) : Option α ≃ α ⊕ PUnit :=
  ⟨fun o => o.elim (inr PUnit.unit) inl, fun s => s.elim some fun _ => none,
    fun o => by cases o <;> rfl,
    fun s => by rcases s with (_ | ⟨⟨⟩⟩) <;> rfl⟩

@[simp]
theorem optionEquivSumPUnit_none {α} : optionEquivSumPUnit α none = Sum.inr PUnit.unit :=
  rfl

@[simp]
theorem optionEquivSumPUnit_some {α} (a) : optionEquivSumPUnit α (some a) = Sum.inl a :=
  rfl

@[simp]
theorem optionEquivSumPUnit_coe {α} (a : α) : optionEquivSumPUnit α a = Sum.inl a :=
  rfl

@[simp]
theorem optionEquivSumPUnit_symm_inl {α} (a) : (optionEquivSumPUnit α).symm (Sum.inl a) = a :=
  rfl

@[simp]
theorem optionEquivSumPUnit_symm_inr {α} (a) : (optionEquivSumPUnit α).symm (Sum.inr a) = none :=
  rfl

/-- The set of `x : Option α` such that `isSome x` is equivalent to `α`. -/
@[simps]
def optionIsSomeEquiv (α) : { x : Option α // x.isSome } ≃ α where
  toFun o := Option.get _ o.2
  invFun x := ⟨some x, rfl⟩
  left_inv _ := Subtype.eq <| Option.some_get _
  right_inv _ := Option.get_some _ _

/-- The product over `Option α` of `β a` is the binary product of the
product over `α` of `β (some α)` and `β none` -/
@[simps]
def piOptionEquivProd {α} {β : Option α → Type*} :
    (∀ a : Option α, β a) ≃ β none × ∀ a : α, β (some a) where
  toFun f := (f none, fun a => f (some a))
  invFun x a := Option.casesOn a x.fst x.snd
  left_inv f := funext fun a => by cases a <;> rfl
  right_inv x := by simp

/-- `α ⊕ β` is equivalent to a `Sigma`-type over `Bool`. Note that this definition assumes `α` and
`β` to be types from the same universe, so it cannot be used directly to transfer theorems about
sigma types to theorems about sum types. In many cases one can use `ULift` to work around this
difficulty. -/
def sumEquivSigmaBool (α β) : α ⊕ β ≃ Σ b : Bool, b.casesOn α β :=
  ⟨fun s => s.elim (fun x => ⟨false, x⟩) fun x => ⟨true, x⟩, fun s =>
    match s with
    | ⟨false, a⟩ => inl a
    | ⟨true, b⟩ => inr b,
    fun s => by cases s <;> rfl, fun s => by rcases s with ⟨_ | _, _⟩ <;> rfl⟩

-- See also `Equiv.sigmaPreimageEquiv`.
/-- `sigmaFiberEquiv f` for `f : α → β` is the natural equivalence between
the type of all fibres of `f` and the total space `α`. -/
@[simps]
def sigmaFiberEquiv {α β : Type*} (f : α → β) : (Σ y : β, { x // f x = y }) ≃ α :=
  ⟨fun x => ↑x.2, fun x => ⟨f x, x, rfl⟩, fun ⟨_, _, rfl⟩ => rfl, fun _ => rfl⟩

/-- Inhabited types are equivalent to `Option β` for some `β` by identifying `default` with `none`.
-/
def sigmaEquivOptionOfInhabited (α : Type u) [Inhabited α] [DecidableEq α] :
    Σ β : Type u, α ≃ Option β where
  fst := {a // a ≠ default}
  snd.toFun a := if h : a = default then none else some ⟨a, h⟩
  snd.invFun := Option.elim' default (↑)
  snd.left_inv a := by dsimp only; split_ifs <;> simp [*]
  snd.right_inv
    | none => by simp
    | some ⟨a, ha⟩ => dif_neg ha

end

section sumCompl

/-- For any predicate `p` on `α`,
the sum of the two subtypes `{a // p a}` and its complement `{a // ¬ p a}`
is naturally equivalent to `α`.

See `subtypeOrEquiv` for sum types over subtypes `{x // p x}` and `{x // q x}`
that are not necessarily `IsCompl p q`. -/
def sumCompl {α : Type*} (p : α → Prop) [DecidablePred p] :
    { a // p a } ⊕ { a // ¬p a } ≃ α where
  toFun := Sum.elim Subtype.val Subtype.val
  invFun a := if h : p a then Sum.inl ⟨a, h⟩ else Sum.inr ⟨a, h⟩
  left_inv := by
    rintro (⟨x, hx⟩ | ⟨x, hx⟩) <;> dsimp
    · rw [dif_pos]
    · rw [dif_neg]
  right_inv a := by
    dsimp
    split_ifs <;> rfl

@[simp]
theorem sumCompl_apply_inl {α} (p : α → Prop) [DecidablePred p] (x : { a // p a }) :
    sumCompl p (Sum.inl x) = x :=
  rfl

@[simp]
theorem sumCompl_apply_inr {α} (p : α → Prop) [DecidablePred p] (x : { a // ¬p a }) :
    sumCompl p (Sum.inr x) = x :=
  rfl

@[simp]
theorem sumCompl_apply_symm_of_pos {α} (p : α → Prop) [DecidablePred p] (a : α) (h : p a) :
    (sumCompl p).symm a = Sum.inl ⟨a, h⟩ :=
  dif_pos h

@[simp]
theorem sumCompl_apply_symm_of_neg {α} (p : α → Prop) [DecidablePred p] (a : α) (h : ¬p a) :
    (sumCompl p).symm a = Sum.inr ⟨a, h⟩ :=
  dif_neg h

/-- Combines an `Equiv` between two subtypes with an `Equiv` between their complements to form a
  permutation. -/
def subtypeCongr {α} {p q : α → Prop} [DecidablePred p] [DecidablePred q]
    (e : { x // p x } ≃ { x // q x }) (f : { x // ¬p x } ≃ { x // ¬q x }) : Perm α :=
  (sumCompl p).symm.trans ((sumCongr e f).trans (sumCompl q))

variable {ε : Type*} {p : ε → Prop} [DecidablePred p]
variable (ep ep' : Perm { a // p a }) (en en' : Perm { a // ¬p a })

/-- Combining permutations on `ε` that permute only inside or outside the subtype
split induced by `p : ε → Prop` constructs a permutation on `ε`. -/
def Perm.subtypeCongr : Equiv.Perm ε :=
  permCongr (sumCompl p) (sumCongr ep en)

theorem Perm.subtypeCongr.apply (a : ε) : ep.subtypeCongr en a =
    if h : p a then (ep ⟨a, h⟩ : ε) else en ⟨a, h⟩ := by
  by_cases h : p a <;> simp [Perm.subtypeCongr, h]

@[simp]
theorem Perm.subtypeCongr.left_apply {a : ε} (h : p a) : ep.subtypeCongr en a = ep ⟨a, h⟩ := by
  simp [Perm.subtypeCongr.apply, h]

@[simp]
theorem Perm.subtypeCongr.left_apply_subtype (a : { a // p a }) : ep.subtypeCongr en a = ep a :=
    Perm.subtypeCongr.left_apply ep en a.property

@[simp]
theorem Perm.subtypeCongr.right_apply {a : ε} (h : ¬p a) : ep.subtypeCongr en a = en ⟨a, h⟩ := by
  simp [Perm.subtypeCongr.apply, h]

@[simp]
theorem Perm.subtypeCongr.right_apply_subtype (a : { a // ¬p a }) : ep.subtypeCongr en a = en a :=
  Perm.subtypeCongr.right_apply ep en a.property

@[simp]
theorem Perm.subtypeCongr.refl :
    Perm.subtypeCongr (Equiv.refl { a // p a }) (Equiv.refl { a // ¬p a }) = Equiv.refl ε := by
  ext x
  by_cases h : p x <;> simp [h]

@[simp]
theorem Perm.subtypeCongr.symm : (ep.subtypeCongr en).symm = Perm.subtypeCongr ep.symm en.symm := by
  ext x
  by_cases h : p x
  · have : p (ep.symm ⟨x, h⟩) := Subtype.property _
    simp [Perm.subtypeCongr.apply, h, symm_apply_eq, this]
  · have : ¬p (en.symm ⟨x, h⟩) := Subtype.property (en.symm _)
    simp [Perm.subtypeCongr.apply, h, symm_apply_eq, this]

@[simp]
theorem Perm.subtypeCongr.trans :
    (ep.subtypeCongr en).trans (ep'.subtypeCongr en')
    = Perm.subtypeCongr (ep.trans ep') (en.trans en') := by
  ext x
  by_cases h : p x
  · have : p (ep ⟨x, h⟩) := Subtype.property _
    simp [Perm.subtypeCongr.apply, h, this]
  · have : ¬p (en ⟨x, h⟩) := Subtype.property (en _)
    simp [Perm.subtypeCongr.apply, h, symm_apply_eq, this]

end sumCompl

section subtypePreimage

variable (p : α → Prop) [DecidablePred p] (x₀ : { a // p a } → β)

/-- For a fixed function `x₀ : {a // p a} → β` defined on a subtype of `α`,
the subtype of functions `x : α → β` that agree with `x₀` on the subtype `{a // p a}`
is naturally equivalent to the type of functions `{a // ¬ p a} → β`. -/
@[simps]
def subtypePreimage : { x : α → β // x ∘ Subtype.val = x₀ } ≃ ({ a // ¬p a } → β) where
  toFun (x : { x : α → β // x ∘ Subtype.val = x₀ }) a := (x : α → β) a
  invFun x := ⟨fun a => if h : p a then x₀ ⟨a, h⟩ else x ⟨a, h⟩, funext fun ⟨a, h⟩ => dif_pos h⟩
  left_inv := fun ⟨x, hx⟩ =>
    Subtype.val_injective <|
      funext fun a => by
        dsimp only
        split_ifs
        · rw [← hx]; rfl
        · rfl
  right_inv x :=
    funext fun ⟨a, h⟩ =>
      show dite (p a) _ _ = _ by
        dsimp only
        rw [dif_neg h]

theorem subtypePreimage_symm_apply_coe_pos (x : { a // ¬p a } → β) (a : α) (h : p a) :
    ((subtypePreimage p x₀).symm x : α → β) a = x₀ ⟨a, h⟩ :=
  dif_pos h

theorem subtypePreimage_symm_apply_coe_neg (x : { a // ¬p a } → β) (a : α) (h : ¬p a) :
    ((subtypePreimage p x₀).symm x : α → β) a = x ⟨a, h⟩ :=
  dif_neg h

end subtypePreimage

section

/-- A family of equivalences `∀ a, β₁ a ≃ β₂ a` generates an equivalence between `∀ a, β₁ a` and
`∀ a, β₂ a`. -/
def piCongrRight {β₁ β₂ : α → Sort*} (F : ∀ a, β₁ a ≃ β₂ a) : (∀ a, β₁ a) ≃ (∀ a, β₂ a) :=
  ⟨fun H a => F a (H a), fun H a => (F a).symm (H a), fun H => funext <| by simp,
    fun H => funext <| by simp⟩

/-- Given `φ : α → β → Sort*`, we have an equivalence between `∀ a b, φ a b` and `∀ b a, φ a b`.
This is `Function.swap` as an `Equiv`. -/
@[simps apply]
def piComm (φ : α → β → Sort*) : (∀ a b, φ a b) ≃ ∀ b a, φ a b :=
  ⟨swap, swap, fun _ => rfl, fun _ => rfl⟩

@[simp]
theorem piComm_symm {φ : α → β → Sort*} : (piComm φ).symm = (piComm <| swap φ) :=
  rfl

/-- Dependent `curry` equivalence: the type of dependent functions on `Σ i, β i` is equivalent
to the type of dependent functions of two arguments (i.e., functions to the space of functions).

This is `Sigma.curry` and `Sigma.uncurry` together as an equiv. -/
def piCurry {α} {β : α → Type*} (γ : ∀ a, β a → Type*) :
    (∀ x : Σ i, β i, γ x.1 x.2) ≃ ∀ a b, γ a b where
  toFun := Sigma.curry
  invFun := Sigma.uncurry
  left_inv := Sigma.uncurry_curry
  right_inv := Sigma.curry_uncurry

-- `simps` overapplies these but `simps (config := .asFn)` under-applies them
@[simp] theorem piCurry_apply {α} {β : α → Type*} (γ : ∀ a, β a → Type*)
    (f : ∀ x : Σ i, β i, γ x.1 x.2) :
    piCurry γ f = Sigma.curry f :=
  rfl

@[simp] theorem piCurry_symm_apply {α} {β : α → Type*} (γ : ∀ a, β a → Type*) (f : ∀ a b, γ a b) :
    (piCurry γ).symm f = Sigma.uncurry f :=
  rfl

end

section prodCongr

variable {α₁ α₂ β₁ β₂ : Type*} (e : α₁ → β₁ ≃ β₂)

/-- A family of equivalences `∀ (a : α₁), β₁ ≃ β₂` generates an equivalence
between `β₁ × α₁` and `β₂ × α₁`. -/
def prodCongrLeft : β₁ × α₁ ≃ β₂ × α₁ where
  toFun ab := ⟨e ab.2 ab.1, ab.2⟩
  invFun ab := ⟨(e ab.2).symm ab.1, ab.2⟩
  left_inv := by
    rintro ⟨a, b⟩
    simp
  right_inv := by
    rintro ⟨a, b⟩
    simp

@[simp]
theorem prodCongrLeft_apply (b : β₁) (a : α₁) : prodCongrLeft e (b, a) = (e a b, a) :=
  rfl

theorem prodCongr_refl_right (e : β₁ ≃ β₂) :
    prodCongr e (Equiv.refl α₁) = prodCongrLeft fun _ => e := by
  ext ⟨a, b⟩ : 1
  simp

/-- A family of equivalences `∀ (a : α₁), β₁ ≃ β₂` generates an equivalence
between `α₁ × β₁` and `α₁ × β₂`. -/
def prodCongrRight : α₁ × β₁ ≃ α₁ × β₂ where
  toFun ab := ⟨ab.1, e ab.1 ab.2⟩
  invFun ab := ⟨ab.1, (e ab.1).symm ab.2⟩
  left_inv := by
    rintro ⟨a, b⟩
    simp
  right_inv := by
    rintro ⟨a, b⟩
    simp

@[simp]
theorem prodCongrRight_apply (a : α₁) (b : β₁) : prodCongrRight e (a, b) = (a, e a b) :=
  rfl

theorem prodCongr_refl_left (e : β₁ ≃ β₂) :
    prodCongr (Equiv.refl α₁) e = prodCongrRight fun _ => e := by
  ext ⟨a, b⟩ : 1
  simp

@[simp]
theorem prodCongrLeft_trans_prodComm :
    (prodCongrLeft e).trans (prodComm _ _) = (prodComm _ _).trans (prodCongrRight e) := by
  ext ⟨a, b⟩ : 1
  simp

@[simp]
theorem prodCongrRight_trans_prodComm :
    (prodCongrRight e).trans (prodComm _ _) = (prodComm _ _).trans (prodCongrLeft e) := by
  ext ⟨a, b⟩ : 1
  simp

theorem sigmaCongrRight_sigmaEquivProd :
    (sigmaCongrRight e).trans (sigmaEquivProd α₁ β₂)
    = (sigmaEquivProd α₁ β₁).trans (prodCongrRight e) := by
  ext ⟨a, b⟩ : 1
  simp

theorem sigmaEquivProd_sigmaCongrRight :
    (sigmaEquivProd α₁ β₁).symm.trans (sigmaCongrRight e)
    = (prodCongrRight e).trans (sigmaEquivProd α₁ β₂).symm := by
  ext ⟨a, b⟩ : 1
  simp only [trans_apply, sigmaCongrRight_apply, prodCongrRight_apply]
  rfl

-- See also `Equiv.ofPreimageEquiv`.
/-- A family of equivalences between fibers gives an equivalence between domains. -/
@[simps!]
def ofFiberEquiv {α β γ} {f : α → γ} {g : β → γ}
    (e : ∀ c, { a // f a = c } ≃ { b // g b = c }) : α ≃ β :=
  (sigmaFiberEquiv f).symm.trans <| (Equiv.sigmaCongrRight e).trans (sigmaFiberEquiv g)

theorem ofFiberEquiv_map {α β γ} {f : α → γ} {g : β → γ}
    (e : ∀ c, { a // f a = c } ≃ { b // g b = c }) (a : α) : g (ofFiberEquiv e a) = f a :=
  (_ : { b // g b = _ }).property

/-- A variation on `Equiv.prodCongr` where the equivalence in the second component can depend
  on the first component. A typical example is a shear mapping, explaining the name of this
  declaration. -/
@[simps (config := .asFn)]
def prodShear (e₁ : α₁ ≃ α₂) (e₂ : α₁ → β₁ ≃ β₂) : α₁ × β₁ ≃ α₂ × β₂ where
  toFun := fun x : α₁ × β₁ => (e₁ x.1, e₂ x.1 x.2)
  invFun := fun y : α₂ × β₂ => (e₁.symm y.1, (e₂ <| e₁.symm y.1).symm y.2)
  left_inv := by
    rintro ⟨x₁, y₁⟩
    simp only [symm_apply_apply]
  right_inv := by
    rintro ⟨x₁, y₁⟩
    simp only [apply_symm_apply]

end prodCongr

namespace Perm

variable {α₁ β₁ : Type*} [DecidableEq α₁] (a : α₁) (e : Perm β₁)

/-- `prodExtendRight a e` extends `e : Perm β` to `Perm (α × β)` by sending `(a, b)` to
`(a, e b)` and keeping the other `(a', b)` fixed. -/
def prodExtendRight : Perm (α₁ × β₁) where
  toFun ab := if ab.fst = a then (a, e ab.snd) else ab
  invFun ab := if ab.fst = a then (a, e.symm ab.snd) else ab
  left_inv := by
    rintro ⟨k', x⟩
    dsimp only
    split_ifs with h₁ h₂
    · simp [h₁]
    · simp at h₂
    · simp
  right_inv := by
    rintro ⟨k', x⟩
    dsimp only
    split_ifs with h₁ h₂
    · simp [h₁]
    · simp at h₂
    · simp

@[simp]
theorem prodExtendRight_apply_eq (b : β₁) : prodExtendRight a e (a, b) = (a, e b) :=
  if_pos rfl

theorem prodExtendRight_apply_ne {a a' : α₁} (h : a' ≠ a) (b : β₁) :
    prodExtendRight a e (a', b) = (a', b) :=
  if_neg h

theorem eq_of_prodExtendRight_ne {e : Perm β₁} {a a' : α₁} {b : β₁}
    (h : prodExtendRight a e (a', b) ≠ (a', b)) : a' = a := by
  contrapose! h
  exact prodExtendRight_apply_ne _ h _

@[simp]
theorem fst_prodExtendRight (ab : α₁ × β₁) : (prodExtendRight a e ab).fst = ab.fst := by
  rw [prodExtendRight]
  dsimp
  split_ifs with h
  · rw [h]
  · rfl

end Perm

section

/-- The type of functions to a product `α × β` is equivalent to the type of pairs of functions
`γ → α` and `γ → β`. -/
def arrowProdEquivProdArrow (α β γ : Type*) : (γ → α × β) ≃ (γ → α) × (γ → β) where
  toFun := fun f => (fun c => (f c).1, fun c => (f c).2)
  invFun := fun p c => (p.1 c, p.2 c)
  left_inv := fun f => rfl
  right_inv := fun p => by cases p; rfl

open Sum

/-- The type of dependent functions on a sum type `ι ⊕ ι'` is equivalent to the type of pairs of
functions on `ι` and on `ι'`. This is a dependent version of `Equiv.sumArrowEquivProdArrow`. -/
@[simps]
def sumPiEquivProdPi {ι ι'} (π : ι ⊕ ι' → Type*) :
    (∀ i, π i) ≃ (∀ i, π (inl i)) × ∀ i', π (inr i') where
  toFun f := ⟨fun i => f (inl i), fun i' => f (inr i')⟩
  invFun g := Sum.rec g.1 g.2
  left_inv f := by ext (i | i) <;> rfl
  right_inv g := Prod.ext rfl rfl

/-- The equivalence between a product of two dependent functions types and a single dependent
function type. Basically a symmetric version of `Equiv.sumPiEquivProdPi`. -/
@[simps!]
def prodPiEquivSumPi {ι ι'} (π : ι → Type u) (π' : ι' → Type u) :
    ((∀ i, π i) × ∀ i', π' i') ≃ ∀ i, Sum.elim π π' i :=
  sumPiEquivProdPi (Sum.elim π π') |>.symm

/-- The type of functions on a sum type `α ⊕ β` is equivalent to the type of pairs of functions
on `α` and on `β`. -/
def sumArrowEquivProdArrow (α β γ : Type*) : (α ⊕ β → γ) ≃ (α → γ) × (β → γ) :=
  ⟨fun f => (f ∘ inl, f ∘ inr), fun p => Sum.elim p.1 p.2, fun f => by ext ⟨⟩ <;> rfl, fun p => by
    cases p
    rfl⟩

@[simp]
theorem sumArrowEquivProdArrow_apply_fst {α β γ} (f : α ⊕ β → γ) (a : α) :
    (sumArrowEquivProdArrow α β γ f).1 a = f (inl a) :=
  rfl

@[simp]
theorem sumArrowEquivProdArrow_apply_snd {α β γ} (f : α ⊕ β → γ) (b : β) :
    (sumArrowEquivProdArrow α β γ f).2 b = f (inr b) :=
  rfl

@[simp]
theorem sumArrowEquivProdArrow_symm_apply_inl {α β γ} (f : α → γ) (g : β → γ) (a : α) :
    ((sumArrowEquivProdArrow α β γ).symm (f, g)) (inl a) = f a :=
  rfl

@[simp]
theorem sumArrowEquivProdArrow_symm_apply_inr {α β γ} (f : α → γ) (g : β → γ) (b : β) :
    ((sumArrowEquivProdArrow α β γ).symm (f, g)) (inr b) = g b :=
  rfl

/-- Type product is right distributive with respect to type sum up to an equivalence. -/
def sumProdDistrib (α β γ) : (α ⊕ β) × γ ≃ α × γ ⊕ β × γ :=
  ⟨fun p => p.1.map (fun x => (x, p.2)) fun x => (x, p.2),
    fun s => s.elim (Prod.map inl id) (Prod.map inr id), by
      rintro ⟨_ | _, _⟩ <;> rfl, by rintro (⟨_, _⟩ | ⟨_, _⟩) <;> rfl⟩

@[simp]
theorem sumProdDistrib_apply_left {α β γ} (a : α) (c : γ) :
    sumProdDistrib α β γ (Sum.inl a, c) = Sum.inl (a, c) :=
  rfl

@[simp]
theorem sumProdDistrib_apply_right {α β γ} (b : β) (c : γ) :
    sumProdDistrib α β γ (Sum.inr b, c) = Sum.inr (b, c) :=
  rfl

@[simp]
theorem sumProdDistrib_symm_apply_left {α β γ} (a : α × γ) :
    (sumProdDistrib α β γ).symm (inl a) = (inl a.1, a.2) :=
  rfl

@[simp]
theorem sumProdDistrib_symm_apply_right {α β γ} (b : β × γ) :
    (sumProdDistrib α β γ).symm (inr b) = (inr b.1, b.2) :=
  rfl

/-- Type product is left distributive with respect to type sum up to an equivalence. -/
def prodSumDistrib (α β γ) : α × (β ⊕ γ) ≃ (α × β) ⊕ (α × γ) :=
  calc
    α × (β ⊕ γ) ≃ (β ⊕ γ) × α := prodComm _ _
    _ ≃ (β × α) ⊕ (γ × α) := sumProdDistrib _ _ _
    _ ≃ (α × β) ⊕ (α × γ) := sumCongr (prodComm _ _) (prodComm _ _)

@[simp]
theorem prodSumDistrib_apply_left {α β γ} (a : α) (b : β) :
    prodSumDistrib α β γ (a, Sum.inl b) = Sum.inl (a, b) :=
  rfl

@[simp]
theorem prodSumDistrib_apply_right {α β γ} (a : α) (c : γ) :
    prodSumDistrib α β γ (a, Sum.inr c) = Sum.inr (a, c) :=
  rfl

@[simp]
theorem prodSumDistrib_symm_apply_left {α β γ} (a : α × β) :
    (prodSumDistrib α β γ).symm (inl a) = (a.1, inl a.2) :=
  rfl

@[simp]
theorem prodSumDistrib_symm_apply_right {α β γ} (a : α × γ) :
    (prodSumDistrib α β γ).symm (inr a) = (a.1, inr a.2) :=
  rfl

/-- An indexed sum of disjoint sums of types is equivalent to the sum of the indexed sums. -/
@[simps]
def sigmaSumDistrib {ι} (α β : ι → Type*) :
    (Σ i, α i ⊕ β i) ≃ (Σ i, α i) ⊕ (Σ i, β i) :=
  ⟨fun p => p.2.map (Sigma.mk p.1) (Sigma.mk p.1),
    Sum.elim (Sigma.map id fun _ => Sum.inl) (Sigma.map id fun _ => Sum.inr), fun p => by
    rcases p with ⟨i, a | b⟩ <;> rfl, fun p => by rcases p with (⟨i, a⟩ | ⟨i, b⟩) <;> rfl⟩

/-- The product of an indexed sum of types (formally, a `Sigma`-type `Σ i, α i`) by a type `β` is
equivalent to the sum of products `Σ i, (α i × β)`. -/
@[simps apply symm_apply]
<<<<<<< HEAD
def sigmaProdDistrib (α : ι → Type*) (β : Type*) : (Σ i, α i) × β ≃ Σ i, α i × β :=
=======
def sigmaProdDistrib {ι} (α : ι → Type*) (β) : (Σ i, α i) × β ≃ Σ i, α i × β :=
>>>>>>> 67b29363
  ⟨fun p => ⟨p.1.1, (p.1.2, p.2)⟩, fun p => (⟨p.1, p.2.1⟩, p.2.2), fun p => by
    rcases p with ⟨⟨_, _⟩, _⟩
    rfl, fun p => by
    rcases p with ⟨_, ⟨_, _⟩⟩
    rfl⟩

/-- An equivalence that separates out the 0th fiber of `(Σ (n : ℕ), f n)`. -/
def sigmaNatSucc (f : ℕ → Type u) : (Σ n, f n) ≃ f 0 ⊕ Σ n, f (n + 1) :=
  ⟨fun x =>
    @Sigma.casesOn ℕ f (fun _ => f 0 ⊕ Σ n, f (n + 1)) x fun n =>
      @Nat.casesOn (fun i => f i → f 0 ⊕ Σ n : ℕ, f (n + 1)) n (fun x : f 0 => Sum.inl x)
        fun (n : ℕ) (x : f n.succ) => Sum.inr ⟨n, x⟩,
    Sum.elim (Sigma.mk 0) (Sigma.map Nat.succ fun _ => id), by rintro ⟨n | n, x⟩ <;> rfl, by
    rintro (x | ⟨n, x⟩) <;> rfl⟩

/-- The product `Bool × α` is equivalent to `α ⊕ α`. -/
@[simps]
def boolProdEquivSum (α) : Bool × α ≃ α ⊕ α where
  toFun p := p.1.casesOn (inl p.2) (inr p.2)
  invFun := Sum.elim (Prod.mk false) (Prod.mk true)
  left_inv := by rintro ⟨_ | _, _⟩ <;> rfl
  right_inv := by rintro (_ | _) <;> rfl

/-- The function type `Bool → α` is equivalent to `α × α`. -/
@[simps]
def boolArrowEquivProd (α) : (Bool → α) ≃ α × α where
  toFun f := (f false, f true)
  invFun p b := b.casesOn p.1 p.2
  left_inv _ := funext <| Bool.forall_bool.2 ⟨rfl, rfl⟩
  right_inv := fun _ => rfl

end

section

open Sum Nat

/-- The set of natural numbers is equivalent to `ℕ ⊕ PUnit`. -/
def natEquivNatSumPUnit : ℕ ≃ ℕ ⊕ PUnit where
  toFun n := Nat.casesOn n (inr PUnit.unit) inl
  invFun := Sum.elim Nat.succ fun _ => 0
  left_inv n := by cases n <;> rfl
  right_inv := by rintro (_ | _) <;> rfl

/-- `ℕ ⊕ PUnit` is equivalent to `ℕ`. -/
def natSumPUnitEquivNat : ℕ ⊕ PUnit ≃ ℕ :=
  natEquivNatSumPUnit.symm

/-- The type of integer numbers is equivalent to `ℕ ⊕ ℕ`. -/
def intEquivNatSumNat : ℤ ≃ ℕ ⊕ ℕ where
  toFun z := Int.casesOn z inl inr
  invFun := Sum.elim Int.ofNat Int.negSucc
  left_inv := by rintro (m | n) <;> rfl
  right_inv := by rintro (m | n) <;> rfl

end

/-- An equivalence between `α` and `β` generates an equivalence between `List α` and `List β`. -/
def listEquivOfEquiv {α β} (e : α ≃ β) : List α ≃ List β where
  toFun := List.map e
  invFun := List.map e.symm
  left_inv l := by rw [List.map_map, e.symm_comp_self, List.map_id]
  right_inv l := by rw [List.map_map, e.self_comp_symm, List.map_id]

/-- If `α` is equivalent to `β`, then `Unique α` is equivalent to `Unique β`. -/
def uniqueCongr (e : α ≃ β) : Unique α ≃ Unique β where
  toFun h := @Equiv.unique _ _ h e.symm
  invFun h := @Equiv.unique _ _ h e
  left_inv _ := Subsingleton.elim _ _
  right_inv _ := Subsingleton.elim _ _

/-- If `α` is equivalent to `β`, then `IsEmpty α` is equivalent to `IsEmpty β`. -/
theorem isEmpty_congr (e : α ≃ β) : IsEmpty α ↔ IsEmpty β :=
  ⟨fun h => @Function.isEmpty _ _ h e.symm, fun h => @Function.isEmpty _ _ h e⟩

protected theorem isEmpty (e : α ≃ β) [IsEmpty β] : IsEmpty α :=
  e.isEmpty_congr.mpr ‹_›

section

open Subtype

/-- If `α` is equivalent to `β` and the predicates `p : α → Prop` and `q : β → Prop` are equivalent
at corresponding points, then `{a // p a}` is equivalent to `{b // q b}`.
For the statement where `α = β`, that is, `e : perm α`, see `Perm.subtypePerm`. -/
def subtypeEquiv {p : α → Prop} {q : β → Prop} (e : α ≃ β) (h : ∀ a, p a ↔ q (e a)) :
    { a : α // p a } ≃ { b : β // q b } where
  toFun a := ⟨e a, (h _).mp a.property⟩
  invFun b := ⟨e.symm b, (h _).mpr ((e.apply_symm_apply b).symm ▸ b.property)⟩
  left_inv a := Subtype.ext <| by simp
  right_inv b := Subtype.ext <| by simp

lemma coe_subtypeEquiv_eq_map {X Y} {p : X → Prop} {q : Y → Prop} (e : X ≃ Y)
    (h : ∀ x, p x ↔ q (e x)) : ⇑(e.subtypeEquiv h) = Subtype.map e (h · |>.mp) :=
  rfl

@[simp]
theorem subtypeEquiv_refl {p : α → Prop} (h : ∀ a, p a ↔ p (Equiv.refl _ a) := fun a => Iff.rfl) :
    (Equiv.refl α).subtypeEquiv h = Equiv.refl { a : α // p a } := by
  ext
  rfl

@[simp]
theorem subtypeEquiv_symm {p : α → Prop} {q : β → Prop} (e : α ≃ β) (h : ∀ a : α, p a ↔ q (e a)) :
    (e.subtypeEquiv h).symm =
      e.symm.subtypeEquiv fun a => by
        convert (h <| e.symm a).symm
        exact (e.apply_symm_apply a).symm :=
  rfl

@[simp]
theorem subtypeEquiv_trans {p : α → Prop} {q : β → Prop} {r : γ → Prop} (e : α ≃ β) (f : β ≃ γ)
    (h : ∀ a : α, p a ↔ q (e a)) (h' : ∀ b : β, q b ↔ r (f b)) :
    (e.subtypeEquiv h).trans (f.subtypeEquiv h')
    = (e.trans f).subtypeEquiv fun a => (h a).trans (h' <| e a) :=
  rfl

@[simp]
theorem subtypeEquiv_apply {p : α → Prop} {q : β → Prop}
    (e : α ≃ β) (h : ∀ a : α, p a ↔ q (e a)) (x : { x // p x }) :
    e.subtypeEquiv h x = ⟨e x, (h _).1 x.2⟩ :=
  rfl

/-- If two predicates `p` and `q` are pointwise equivalent, then `{x // p x}` is equivalent to
`{x // q x}`. -/
@[simps!]
def subtypeEquivRight {p q : α → Prop} (e : ∀ x, p x ↔ q x) : { x // p x } ≃ { x // q x } :=
  subtypeEquiv (Equiv.refl _) e

lemma subtypeEquivRight_apply {p q : α → Prop} (e : ∀ x, p x ↔ q x)
    (z : { x // p x }) : subtypeEquivRight e z = ⟨z, (e z.1).mp z.2⟩ := rfl

lemma subtypeEquivRight_symm_apply {p q : α → Prop} (e : ∀ x, p x ↔ q x)
    (z : { x // q x }) : (subtypeEquivRight e).symm z = ⟨z, (e z.1).mpr z.2⟩ := rfl

/-- If `α ≃ β`, then for any predicate `p : β → Prop` the subtype `{a // p (e a)}` is equivalent
to the subtype `{b // p b}`. -/
def subtypeEquivOfSubtype {p : β → Prop} (e : α ≃ β) : { a : α // p (e a) } ≃ { b : β // p b } :=
  subtypeEquiv e <| by simp

/-- If `α ≃ β`, then for any predicate `p : α → Prop` the subtype `{a // p a}` is equivalent
to the subtype `{b // p (e.symm b)}`. This version is used by `equiv_rw`. -/
def subtypeEquivOfSubtype' {p : α → Prop} (e : α ≃ β) :
    { a : α // p a } ≃ { b : β // p (e.symm b) } :=
  e.symm.subtypeEquivOfSubtype.symm

/-- If two predicates are equal, then the corresponding subtypes are equivalent. -/
def subtypeEquivProp {p q : α → Prop} (h : p = q) : Subtype p ≃ Subtype q :=
  subtypeEquiv (Equiv.refl α) fun _ => h ▸ Iff.rfl

/-- A subtype of a subtype is equivalent to the subtype of elements satisfying both predicates. This
version allows the “inner” predicate to depend on `h : p a`. -/
@[simps]
def subtypeSubtypeEquivSubtypeExists (p : α → Prop) (q : Subtype p → Prop) :
    Subtype q ≃ { a : α // ∃ h : p a, q ⟨a, h⟩ } :=
  ⟨fun a =>
    ⟨a.1, a.1.2, by
      rcases a with ⟨⟨a, hap⟩, haq⟩
      exact haq⟩,
    fun a => ⟨⟨a, a.2.fst⟩, a.2.snd⟩, fun ⟨⟨a, ha⟩, h⟩ => rfl, fun ⟨a, h₁, h₂⟩ => rfl⟩

/-- A subtype of a subtype is equivalent to the subtype of elements satisfying both predicates. -/
@[simps!]
def subtypeSubtypeEquivSubtypeInter {α : Type u} (p q : α → Prop) :
    { x : Subtype p // q x.1 } ≃ Subtype fun x => p x ∧ q x :=
  (subtypeSubtypeEquivSubtypeExists p _).trans <|
    subtypeEquivRight fun x => @exists_prop (q x) (p x)

/-- If the outer subtype has more restrictive predicate than the inner one,
then we can drop the latter. -/
@[simps!]
def subtypeSubtypeEquivSubtype {α} {p q : α → Prop} (h : ∀ {x}, q x → p x) :
    { x : Subtype p // q x.1 } ≃ Subtype q :=
  (subtypeSubtypeEquivSubtypeInter p _).trans <| subtypeEquivRight fun _ => and_iff_right_of_imp h

/-- If a proposition holds for all elements, then the subtype is
equivalent to the original type. -/
@[simps apply symm_apply]
def subtypeUnivEquiv {α} {p : α → Prop} (h : ∀ x, p x) : Subtype p ≃ α :=
  ⟨fun x => x, fun x => ⟨x, h x⟩, fun _ => Subtype.eq rfl, fun _ => rfl⟩

/-- A subtype of a sigma-type is a sigma-type over a subtype. -/
def subtypeSigmaEquiv {α} (p : α → Type v) (q : α → Prop) : { y : Sigma p // q y.1 } ≃ Σ x :
    Subtype q, p x.1 :=
  ⟨fun x => ⟨⟨x.1.1, x.2⟩, x.1.2⟩, fun x => ⟨⟨x.1.1, x.2⟩, x.1.2⟩, fun _ => rfl,
    fun _ => rfl⟩

/-- A sigma type over a subtype is equivalent to the sigma set over the original type,
if the fiber is empty outside of the subset -/
def sigmaSubtypeEquivOfSubset {α} (p : α → Type v) (q : α → Prop) (h : ∀ x, p x → q x) :
    (Σ x : Subtype q, p x) ≃ Σ x : α, p x :=
  (subtypeSigmaEquiv p q).symm.trans <| subtypeUnivEquiv fun x => h x.1 x.2

/-- If a predicate `p : β → Prop` is true on the range of a map `f : α → β`, then
`Σ y : {y // p y}, {x // f x = y}` is equivalent to `α`. -/
def sigmaSubtypeFiberEquiv {α β : Type*} (f : α → β) (p : β → Prop) (h : ∀ x, p (f x)) :
    (Σ y : Subtype p, { x : α // f x = y }) ≃ α :=
  calc
    _ ≃ Σy : β, { x : α // f x = y } := sigmaSubtypeEquivOfSubset _ p fun _ ⟨x, h'⟩ => h' ▸ h x
    _ ≃ α := sigmaFiberEquiv f

/-- If for each `x` we have `p x ↔ q (f x)`, then `Σ y : {y // q y}, f ⁻¹' {y}` is equivalent
to `{x // p x}`. -/
def sigmaSubtypeFiberEquivSubtype {α β : Type*} (f : α → β) {p : α → Prop} {q : β → Prop}
    (h : ∀ x, p x ↔ q (f x)) : (Σ y : Subtype q, { x : α // f x = y }) ≃ Subtype p :=
  calc
    (Σy : Subtype q, { x : α // f x = y }) ≃ Σy :
        Subtype q, { x : Subtype p // Subtype.mk (f x) ((h x).1 x.2) = y } := by {
          apply sigmaCongrRight
          intro y
          apply Equiv.symm
          refine (subtypeSubtypeEquivSubtypeExists _ _).trans (subtypeEquivRight ?_)
          intro x
          exact ⟨fun ⟨hp, h'⟩ => congr_arg Subtype.val h', fun h' => ⟨(h x).2 (h'.symm ▸ y.2),
            Subtype.eq h'⟩⟩ }
    _ ≃ Subtype p := sigmaFiberEquiv fun x : Subtype p => (⟨f x, (h x).1 x.property⟩ : Subtype q)

/-- A sigma type over an `Option` is equivalent to the sigma set over the original type,
if the fiber is empty at none. -/
def sigmaOptionEquivOfSome {α} (p : Option α → Type v) (h : p none → False) :
    (Σ x : Option α, p x) ≃ Σ x : α, p (some x) :=
  haveI h' : ∀ x, p x → x.isSome := by
    intro x
    cases x
    · intro n
      exfalso
      exact h n
    · intro _
      exact rfl
  (sigmaSubtypeEquivOfSubset _ _ h').symm.trans (sigmaCongrLeft' (optionIsSomeEquiv α))

/-- The `Pi`-type `∀ i, π i` is equivalent to the type of sections `f : ι → Σ i, π i` of the
`Sigma` type such that for all `i` we have `(f i).fst = i`. -/
def piEquivSubtypeSigma (ι) (π : ι → Type*) :
    (∀ i, π i) ≃ { f : ι → Σ i, π i // ∀ i, (f i).1 = i } where
  toFun := fun f => ⟨fun i => ⟨i, f i⟩, fun i => rfl⟩
  invFun := fun f i => by rw [← f.2 i]; exact (f.1 i).2
  left_inv := fun f => funext fun i => rfl
  right_inv := fun ⟨f, hf⟩ =>
    Subtype.eq <| funext fun i =>
      Sigma.eq (hf i).symm <| eq_of_heq <| rec_heq_of_heq _ <| by simp

/-- The type of functions `f : ∀ a, β a` such that for all `a` we have `p a (f a)` is equivalent
to the type of functions `∀ a, {b : β a // p a b}`. -/
def subtypePiEquivPi {β : α → Sort v} {p : ∀ a, β a → Prop} :
    { f : ∀ a, β a // ∀ a, p a (f a) } ≃ ∀ a, { b : β a // p a b } where
  toFun := fun f a => ⟨f.1 a, f.2 a⟩
  invFun := fun f => ⟨fun a => (f a).1, fun a => (f a).2⟩
  left_inv := by
    rintro ⟨f, h⟩
    rfl
  right_inv := by
    rintro f
    funext a
    exact Subtype.ext_val rfl

/-- A subtype of a product defined by componentwise conditions
is equivalent to a product of subtypes. -/
def subtypeProdEquivProd {α β} {p : α → Prop} {q : β → Prop} :
    { c : α × β // p c.1 ∧ q c.2 } ≃ { a // p a } × { b // q b } where
  toFun := fun x => ⟨⟨x.1.1, x.2.1⟩, ⟨x.1.2, x.2.2⟩⟩
  invFun := fun x => ⟨⟨x.1.1, x.2.1⟩, ⟨x.1.2, x.2.2⟩⟩
  left_inv := fun ⟨⟨_, _⟩, ⟨_, _⟩⟩ => rfl
  right_inv := fun ⟨⟨_, _⟩, ⟨_, _⟩⟩ => rfl

/-- A subtype of a `Prod` that depends only on the first component is equivalent to the
corresponding subtype of the first type times the second type. -/
def prodSubtypeFstEquivSubtypeProd {α β} {p : α → Prop} :
    {s : α × β // p s.1} ≃ {a // p a} × β where
  toFun x := ⟨⟨x.1.1, x.2⟩, x.1.2⟩
  invFun x := ⟨⟨x.1.1, x.2⟩, x.1.2⟩
  left_inv _ := rfl
  right_inv _ := rfl

/-- A subtype of a `Prod` is equivalent to a sigma type whose fibers are subtypes. -/
def subtypeProdEquivSigmaSubtype {α β} (p : α → β → Prop) :
    { x : α × β // p x.1 x.2 } ≃ Σa, { b : β // p a b } where
  toFun x := ⟨x.1.1, x.1.2, x.property⟩
  invFun x := ⟨⟨x.1, x.2⟩, x.2.property⟩
  left_inv x := by ext <;> rfl
  right_inv := fun ⟨a, b, pab⟩ => rfl

/-- The type `∀ (i : α), β i` can be split as a product by separating the indices in `α`
depending on whether they satisfy a predicate `p` or not. -/
@[simps]
def piEquivPiSubtypeProd {α : Type*} (p : α → Prop) (β : α → Type*) [DecidablePred p] :
    (∀ i : α, β i) ≃ (∀ i : { x // p x }, β i) × ∀ i : { x // ¬p x }, β i where
  toFun f := (fun x => f x, fun x => f x)
  invFun f x := if h : p x then f.1 ⟨x, h⟩ else f.2 ⟨x, h⟩
  right_inv := by
    rintro ⟨f, g⟩
    ext1 <;>
      · ext y
        rcases y with ⟨val, property⟩
        simp only [property, dif_pos, dif_neg, not_false_iff, Subtype.coe_mk]
  left_inv f := by
    ext x
    by_cases h : p x <;>
      · simp only [h, dif_neg, dif_pos, not_false_iff]

/-- A product of types can be split as the binary product of one of the types and the product
  of all the remaining types. -/
@[simps]
def piSplitAt {α : Type*} [DecidableEq α] (i : α) (β : α → Type*) :
    (∀ j, β j) ≃ β i × ∀ j : { j // j ≠ i }, β j where
  toFun f := ⟨f i, fun j => f j⟩
  invFun f j := if h : j = i then h.symm.rec f.1 else f.2 ⟨j, h⟩
  right_inv f := by
    ext x
    exacts [dif_pos rfl, (dif_neg x.2).trans (by cases x; rfl)]
  left_inv f := by
    ext x
    dsimp only
    split_ifs with h
    · subst h; rfl
    · rfl

/-- A product of copies of a type can be split as the binary product of one copy and the product
  of all the remaining copies. -/
@[simps!]
def funSplitAt {α : Type*} [DecidableEq α] (i : α) (β : Type*) :
    (α → β) ≃ β × ({ j // j ≠ i } → β) :=
  piSplitAt i _

end

section subtypeEquivCodomain

variable {X Y : Sort*} [DecidableEq X] {x : X}

/-- The type of all functions `X → Y` with prescribed values for all `x' ≠ x`
is equivalent to the codomain `Y`. -/
def subtypeEquivCodomain (f : { x' // x' ≠ x } → Y) :
    { g : X → Y // g ∘ (↑) = f } ≃ Y :=
  (subtypePreimage _ f).trans <|
    @funUnique { x' // ¬x' ≠ x } _ <|
      show Unique { x' // ¬x' ≠ x } from
        @Equiv.unique _ _
          (show Unique { x' // x' = x } from {
            default := ⟨x, rfl⟩, uniq := fun ⟨_, h⟩ => Subtype.val_injective h })
          (subtypeEquivRight fun _ => not_not)

@[simp]
theorem coe_subtypeEquivCodomain (f : { x' // x' ≠ x } → Y) :
    (subtypeEquivCodomain f : _ → Y) =
      fun g : { g : X → Y // g ∘ (↑) = f } => (g : X → Y) x :=
  rfl

@[simp]
theorem subtypeEquivCodomain_apply (f : { x' // x' ≠ x } → Y) (g) :
    subtypeEquivCodomain f g = (g : X → Y) x :=
  rfl

theorem coe_subtypeEquivCodomain_symm (f : { x' // x' ≠ x } → Y) :
    ((subtypeEquivCodomain f).symm : Y → _) = fun y =>
      ⟨fun x' => if h : x' ≠ x then f ⟨x', h⟩ else y, by
        funext x'
        simp only [ne_eq, dite_not, comp_apply, Subtype.coe_eta, dite_eq_ite, ite_eq_right_iff]
        intro w
        exfalso
        exact x'.property w⟩ :=
  rfl

@[simp]
theorem subtypeEquivCodomain_symm_apply (f : { x' // x' ≠ x } → Y) (y : Y) (x' : X) :
    ((subtypeEquivCodomain f).symm y : X → Y) x' = if h : x' ≠ x then f ⟨x', h⟩ else y :=
  rfl

theorem subtypeEquivCodomain_symm_apply_eq (f : { x' // x' ≠ x } → Y) (y : Y) :
    ((subtypeEquivCodomain f).symm y : X → Y) x = y :=
  dif_neg (not_not.mpr rfl)

theorem subtypeEquivCodomain_symm_apply_ne
    (f : { x' // x' ≠ x } → Y) (y : Y) (x' : X) (h : x' ≠ x) :
    ((subtypeEquivCodomain f).symm y : X → Y) x' = f ⟨x', h⟩ :=
  dif_pos h

end subtypeEquivCodomain

instance : CanLift (α → β) (α ≃ β) (↑) Bijective where prf f hf := ⟨ofBijective f hf, rfl⟩

section

variable {α' β' : Type*} (e : Perm α') {p : β' → Prop} [DecidablePred p] (f : α' ≃ Subtype p)

/-- Extend the domain of `e : Equiv.Perm α` to one that is over `β` via `f : α → Subtype p`,
where `p : β → Prop`, permuting only the `b : β` that satisfy `p b`.
This can be used to extend the domain across a function `f : α → β`,
keeping everything outside of `Set.range f` fixed. For this use-case `Equiv` given by `f` can
be constructed by `Equiv.of_leftInverse'` or `Equiv.of_leftInverse` when there is a known
inverse, or `Equiv.ofInjective` in the general case.
-/
def Perm.extendDomain : Perm β' :=
  (permCongr f e).subtypeCongr (Equiv.refl _)

@[simp]
theorem Perm.extendDomain_apply_image (a : α') : e.extendDomain f (f a) = f (e a) := by
  simp [Perm.extendDomain]

theorem Perm.extendDomain_apply_subtype {b : β'} (h : p b) :
    e.extendDomain f b = f (e (f.symm ⟨b, h⟩)) := by
  simp [Perm.extendDomain, h]

theorem Perm.extendDomain_apply_not_subtype {b : β'} (h : ¬p b) : e.extendDomain f b = b := by
  simp [Perm.extendDomain, h]

@[simp]
theorem Perm.extendDomain_refl : Perm.extendDomain (Equiv.refl _) f = Equiv.refl _ := by
  simp [Perm.extendDomain]

@[simp]
theorem Perm.extendDomain_symm : (e.extendDomain f).symm = Perm.extendDomain e.symm f :=
  rfl

theorem Perm.extendDomain_trans (e e' : Perm α') :
    (e.extendDomain f).trans (e'.extendDomain f) = Perm.extendDomain (e.trans e') f := by
  simp [Perm.extendDomain, permCongr_trans]

end

/-- Subtype of the quotient is equivalent to the quotient of the subtype. Let `α` be a setoid with
equivalence relation `~`. Let `p₂` be a predicate on the quotient type `α/~`, and `p₁` be the lift
of this predicate to `α`: `p₁ a ↔ p₂ ⟦a⟧`. Let `~₂` be the restriction of `~` to `{x // p₁ x}`.
Then `{x // p₂ x}` is equivalent to the quotient of `{x // p₁ x}` by `~₂`. -/
def subtypeQuotientEquivQuotientSubtype (p₁ : α → Prop) {s₁ : Setoid α} {s₂ : Setoid (Subtype p₁)}
    (p₂ : Quotient s₁ → Prop) (hp₂ : ∀ a, p₁ a ↔ p₂ ⟦a⟧)
    (h : ∀ x y : Subtype p₁, s₂.r x y ↔ s₁.r x y) : {x // p₂ x} ≃ Quotient s₂ where
  toFun a :=
    Quotient.hrecOn a.1 (fun a h => ⟦⟨a, (hp₂ _).2 h⟩⟧)
      (fun a b hab => hfunext (by rw [Quotient.sound hab]) fun h₁ h₂ _ =>
        heq_of_eq (Quotient.sound ((h _ _).2 hab)))
      a.2
  invFun a :=
    Quotient.liftOn a (fun a => (⟨⟦a.1⟧, (hp₂ _).1 a.2⟩ : { x // p₂ x })) fun a b hab =>
      Subtype.ext_val (Quotient.sound ((h _ _).1 hab))
  left_inv := by exact fun ⟨a, ha⟩ => Quotient.inductionOn a (fun b hb => rfl) ha
  right_inv a := by exact Quotient.inductionOn a fun ⟨a, ha⟩ => rfl

@[simp]
theorem subtypeQuotientEquivQuotientSubtype_mk (p₁ : α → Prop)
    [s₁ : Setoid α] [s₂ : Setoid (Subtype p₁)] (p₂ : Quotient s₁ → Prop) (hp₂ : ∀ a, p₁ a ↔ p₂ ⟦a⟧)
    (h : ∀ x y : Subtype p₁, @Setoid.r _ s₂ x y ↔ (x : α) ≈ y)
    (x hx) : subtypeQuotientEquivQuotientSubtype p₁ p₂ hp₂ h ⟨⟦x⟧, hx⟩ = ⟦⟨x, (hp₂ _).2 hx⟩⟧ :=
  rfl

@[simp]
theorem subtypeQuotientEquivQuotientSubtype_symm_mk (p₁ : α → Prop)
    [s₁ : Setoid α] [s₂ : Setoid (Subtype p₁)] (p₂ : Quotient s₁ → Prop) (hp₂ : ∀ a, p₁ a ↔ p₂ ⟦a⟧)
    (h : ∀ x y : Subtype p₁, @Setoid.r _ s₂ x y ↔ (x : α) ≈ y) (x) :
    (subtypeQuotientEquivQuotientSubtype p₁ p₂ hp₂ h).symm ⟦x⟧ = ⟨⟦x⟧, (hp₂ _).1 x.property⟩ :=
  rfl

section Swap

variable [DecidableEq α]

/-- A helper function for `Equiv.swap`. -/
def swapCore (a b r : α) : α :=
  if r = a then b else if r = b then a else r

theorem swapCore_self (r a : α) : swapCore a a r = r := by
  unfold swapCore
  split_ifs <;> simp [*]

theorem swapCore_swapCore (r a b : α) : swapCore a b (swapCore a b r) = r := by
  unfold swapCore; split_ifs <;> cc

theorem swapCore_comm (r a b : α) : swapCore a b r = swapCore b a r := by
  unfold swapCore
  -- Porting note: whatever solution works for `swapCore_swapCore` will work here too.
  split_ifs with h₁ h₂ h₃ <;> try simp
  · cases h₁; cases h₂; rfl

/-- `swap a b` is the permutation that swaps `a` and `b` and
  leaves other values as is. -/
def swap (a b : α) : Perm α :=
  ⟨swapCore a b, swapCore a b, fun r => swapCore_swapCore r a b,
    fun r => swapCore_swapCore r a b⟩

@[simp]
theorem swap_self (a : α) : swap a a = Equiv.refl _ :=
  ext fun r => swapCore_self r a

theorem swap_comm (a b : α) : swap a b = swap b a :=
  ext fun r => swapCore_comm r _ _

theorem swap_apply_def (a b x : α) : swap a b x = if x = a then b else if x = b then a else x :=
  rfl

@[simp]
theorem swap_apply_left (a b : α) : swap a b a = b :=
  if_pos rfl

@[simp]
theorem swap_apply_right (a b : α) : swap a b b = a := by
  by_cases h : b = a <;> simp [swap_apply_def, h]

theorem swap_apply_of_ne_of_ne {a b x : α} : x ≠ a → x ≠ b → swap a b x = x := by
  simp (config := { contextual := true }) [swap_apply_def]

theorem eq_or_eq_of_swap_apply_ne_self {a b x : α} (h : swap a b x ≠ x) : x = a ∨ x = b := by
  contrapose! h
  exact swap_apply_of_ne_of_ne h.1 h.2

@[simp]
theorem swap_swap (a b : α) : (swap a b).trans (swap a b) = Equiv.refl _ :=
  ext fun _ => swapCore_swapCore _ _ _

@[simp]
theorem symm_swap (a b : α) : (swap a b).symm = swap a b :=
  rfl

@[simp]
theorem swap_eq_refl_iff {x y : α} : swap x y = Equiv.refl _ ↔ x = y := by
  refine ⟨fun h => (Equiv.refl _).injective ?_, fun h => h ▸ swap_self _⟩
  rw [← h, swap_apply_left, h, refl_apply]

theorem swap_comp_apply {a b x : α} (π : Perm α) :
    π.trans (swap a b) x = if π x = a then b else if π x = b then a else π x := by
  cases π
  rfl

theorem swap_eq_update (i j : α) : (Equiv.swap i j : α → α) = update (update id j i) i j :=
  funext fun x => by rw [update_apply _ i j, update_apply _ j i, Equiv.swap_apply_def, id]

theorem comp_swap_eq_update (i j : α) (f : α → β) :
    f ∘ Equiv.swap i j = update (update f j (f i)) i (f j) := by
  rw [swap_eq_update, comp_update, comp_update, comp_id]

@[simp]
theorem symm_trans_swap_trans [DecidableEq β] (a b : α) (e : α ≃ β) :
    (e.symm.trans (swap a b)).trans e = swap (e a) (e b) :=
  Equiv.ext fun x => by
    have : ∀ a, e.symm x = a ↔ x = e a := fun a => by
      rw [@eq_comm _ (e.symm x)]
      constructor <;> intros <;> simp_all
    simp only [trans_apply, swap_apply_def, this]
    split_ifs <;> simp

@[simp]
theorem trans_swap_trans_symm [DecidableEq β] (a b : β) (e : α ≃ β) :
    (e.trans (swap a b)).trans e.symm = swap (e.symm a) (e.symm b) :=
  symm_trans_swap_trans a b e.symm

@[simp]
theorem swap_apply_self (i j a : α) : swap i j (swap i j a) = a := by
  rw [← Equiv.trans_apply, Equiv.swap_swap, Equiv.refl_apply]

/-- A function is invariant to a swap if it is equal at both elements -/
theorem apply_swap_eq_self {v : α → β} {i j : α} (hv : v i = v j) (k : α) :
    v (swap i j k) = v k := by
  by_cases hi : k = i
  · rw [hi, swap_apply_left, hv]

  by_cases hj : k = j
  · rw [hj, swap_apply_right, hv]

  rw [swap_apply_of_ne_of_ne hi hj]

theorem swap_apply_eq_iff {x y z w : α} : swap x y z = w ↔ z = swap x y w := by
  rw [apply_eq_iff_eq_symm_apply, symm_swap]

theorem swap_apply_ne_self_iff {a b x : α} : swap a b x ≠ x ↔ a ≠ b ∧ (x = a ∨ x = b) := by
  by_cases hab : a = b
  · simp [hab]

  by_cases hax : x = a
  · simp [hax, eq_comm]

  by_cases hbx : x = b
  · simp [hbx]

  simp [hab, hax, hbx, swap_apply_of_ne_of_ne]

namespace Perm

@[simp]
theorem sumCongr_swap_refl {α β : Sort _} [DecidableEq α] [DecidableEq β] (i j : α) :
    Equiv.Perm.sumCongr (Equiv.swap i j) (Equiv.refl β) = Equiv.swap (Sum.inl i) (Sum.inl j) := by
  ext x
  cases x
  · simp only [Equiv.sumCongr_apply, Sum.map, coe_refl, comp_id, Sum.elim_inl, comp_apply,
      swap_apply_def, Sum.inl.injEq]
    split_ifs <;> rfl
  · simp [Sum.map, swap_apply_of_ne_of_ne]

@[simp]
theorem sumCongr_refl_swap {α β : Sort _} [DecidableEq α] [DecidableEq β] (i j : β) :
    Equiv.Perm.sumCongr (Equiv.refl α) (Equiv.swap i j) = Equiv.swap (Sum.inr i) (Sum.inr j) := by
  ext x
  cases x
  · simp [Sum.map, swap_apply_of_ne_of_ne]

  · simp only [Equiv.sumCongr_apply, Sum.map, coe_refl, comp_id, Sum.elim_inr, comp_apply,
      swap_apply_def, Sum.inr.injEq]
    split_ifs <;> rfl

end Perm

/-- Augment an equivalence with a prescribed mapping `f a = b` -/
def setValue (f : α ≃ β) (a : α) (b : β) : α ≃ β :=
  (swap a (f.symm b)).trans f

@[simp]
theorem setValue_eq (f : α ≃ β) (a : α) (b : β) : setValue f a b a = b := by
  simp [setValue, swap_apply_left]

end Swap

end Equiv

namespace Function.Involutive

/-- Convert an involutive function `f` to a permutation with `toFun = invFun = f`. -/
def toPerm (f : α → α) (h : Involutive f) : Equiv.Perm α :=
  ⟨f, f, h.leftInverse, h.rightInverse⟩

@[simp]
theorem coe_toPerm {f : α → α} (h : Involutive f) : (h.toPerm f : α → α) = f :=
  rfl

@[simp]
theorem toPerm_symm {f : α → α} (h : Involutive f) : (h.toPerm f).symm = h.toPerm f :=
  rfl

theorem toPerm_involutive {f : α → α} (h : Involutive f) : Involutive (h.toPerm f) :=
  h

theorem symm_eq_self_of_involutive (f : Equiv.Perm α) (h : Involutive f) : f.symm = f :=
  DFunLike.coe_injective (h.leftInverse_iff.mp f.left_inv)

end Function.Involutive

theorem PLift.eq_up_iff_down_eq {x : PLift α} {y : α} : x = PLift.up y ↔ x.down = y :=
  Equiv.plift.eq_symm_apply

theorem Function.Injective.map_swap [DecidableEq α] [DecidableEq β] {f : α → β}
    (hf : Function.Injective f) (x y z : α) :
    f (Equiv.swap x y z) = Equiv.swap (f x) (f y) (f z) := by
  conv_rhs => rw [Equiv.swap_apply_def]
  split_ifs with h₁ h₂
  · rw [hf h₁, Equiv.swap_apply_left]
  · rw [hf h₂, Equiv.swap_apply_right]
  · rw [Equiv.swap_apply_of_ne_of_ne (mt (congr_arg f) h₁) (mt (congr_arg f) h₂)]

namespace Equiv

section

variable (P : α → Sort w) (e : α ≃ β)

/-- Transport dependent functions through an equivalence of the base space.
-/
@[simps apply, simps (config := .lemmasOnly) symm_apply]
def piCongrLeft' (P : α → Sort*) (e : α ≃ β) : (∀ a, P a) ≃ ∀ b, P (e.symm b) where
  toFun f x := f (e.symm x)
  invFun f x := (e.symm_apply_apply x).ndrec (f (e x))
  left_inv f := funext fun x =>
    (by rintro _ rfl; rfl : ∀ {y} (h : y = x), h.ndrec (f y) = f x) (e.symm_apply_apply x)
  right_inv f := funext fun x =>
    (by rintro _ rfl; rfl : ∀ {y} (h : y = x), (congr_arg e.symm h).ndrec (f y) = f x)
      (e.apply_symm_apply x)

/-- Note: the "obvious" statement `(piCongrLeft' P e).symm g a = g (e a)` doesn't typecheck: the
LHS would have type `P a` while the RHS would have type `P (e.symm (e a))`. For that reason,
we have to explicitly substitute along `e.symm (e a) = a` in the statement of this lemma. -/
add_decl_doc Equiv.piCongrLeft'_symm_apply

/-- This lemma is impractical to state in the dependent case. -/
@[simp]
theorem piCongrLeft'_symm (P : Sort*) (e : α ≃ β) :
    (piCongrLeft' (fun _ => P) e).symm = piCongrLeft' _ e.symm := by ext; simp [piCongrLeft']

/-- Note: the "obvious" statement `(piCongrLeft' P e).symm g a = g (e a)` doesn't typecheck: the
LHS would have type `P a` while the RHS would have type `P (e.symm (e a))`. This lemma is a way
around it in the case where `a` is of the form `e.symm b`, so we can use `g b` instead of
`g (e (e.symm b))`. -/
@[simp]
lemma piCongrLeft'_symm_apply_apply (P : α → Sort*) (e : α ≃ β) (g : ∀ b, P (e.symm b)) (b : β) :
    (piCongrLeft' P e).symm g (e.symm b) = g b := by
  rw [piCongrLeft'_symm_apply, ← heq_iff_eq, rec_heq_iff_heq]
  exact congr_arg_heq _ (e.apply_symm_apply _)

end

section

variable (P : β → Sort w) (e : α ≃ β)

/-- Transporting dependent functions through an equivalence of the base,
expressed as a "simplification".
-/
def piCongrLeft : (∀ a, P (e a)) ≃ ∀ b, P b :=
  (piCongrLeft' P e.symm).symm

/-- Note: the "obvious" statement `(piCongrLeft P e) f b = f (e.symm b)` doesn't typecheck: the
LHS would have type `P b` while the RHS would have type `P (e (e.symm b))`. For that reason,
we have to explicitly substitute along `e (e.symm b) = b` in the statement of this lemma. -/
@[simp]
lemma piCongrLeft_apply (f : ∀ a, P (e a)) (b : β) :
    (piCongrLeft P e) f b = e.apply_symm_apply b ▸ f (e.symm b) :=
  rfl

@[simp]
lemma piCongrLeft_symm_apply (g : ∀ b, P b) (a : α) :
    (piCongrLeft P e).symm g a = g (e a) :=
  piCongrLeft'_apply P e.symm g a

/-- Note: the "obvious" statement `(piCongrLeft P e) f b = f (e.symm b)` doesn't typecheck: the
LHS would have type `P b` while the RHS would have type `P (e (e.symm b))`. This lemma is a way
around it in the case where `b` is of the form `e a`, so we can use `f a` instead of
`f (e.symm (e a))`. -/
lemma piCongrLeft_apply_apply (f : ∀ a, P (e a)) (a : α) :
    (piCongrLeft P e) f (e a) = f a :=
  piCongrLeft'_symm_apply_apply P e.symm f a

open Sum

lemma piCongrLeft_apply_eq_cast {P : β → Sort v} {e : α ≃ β}
    (f : (a : α) → P (e a)) (b : β) :
    piCongrLeft P e f b = cast (congr_arg P (e.apply_symm_apply b)) (f (e.symm b)) :=
  Eq.rec_eq_cast _ _

theorem piCongrLeft_sum_inl {ι ι' ι''} (π : ι'' → Type*) (e : ι ⊕ ι' ≃ ι'') (f : ∀ i, π (e (inl i)))
    (g : ∀ i, π (e (inr i))) (i : ι) :
    piCongrLeft π e (sumPiEquivProdPi (fun x => π (e x)) |>.symm (f, g)) (e (inl i)) = f i := by
  simp_rw [piCongrLeft_apply_eq_cast, sumPiEquivProdPi_symm_apply,
    sum_rec_congr _ _ _ (e.symm_apply_apply (inl i)), cast_cast, cast_eq]

theorem piCongrLeft_sum_inr {ι ι' ι''} (π : ι'' → Type*) (e : ι ⊕ ι' ≃ ι'') (f : ∀ i, π (e (inl i)))
    (g : ∀ i, π (e (inr i))) (j : ι') :
    piCongrLeft π e (sumPiEquivProdPi (fun x => π (e x)) |>.symm (f, g)) (e (inr j)) = g j := by
  simp_rw [piCongrLeft_apply_eq_cast, sumPiEquivProdPi_symm_apply,
    sum_rec_congr _ _ _ (e.symm_apply_apply (inr j)), cast_cast, cast_eq]

end

section

variable {W : α → Sort w} {Z : β → Sort z} (h₁ : α ≃ β) (h₂ : ∀ a : α, W a ≃ Z (h₁ a))

/-- Transport dependent functions through
an equivalence of the base spaces and a family
of equivalences of the matching fibers.
-/
def piCongr : (∀ a, W a) ≃ ∀ b, Z b :=
  (Equiv.piCongrRight h₂).trans (Equiv.piCongrLeft _ h₁)

@[simp]
theorem coe_piCongr_symm : ((h₁.piCongr h₂).symm :
    (∀ b, Z b) → ∀ a, W a) = fun f a => (h₂ a).symm (f (h₁ a)) :=
  rfl

theorem piCongr_symm_apply (f : ∀ b, Z b) :
    (h₁.piCongr h₂).symm f = fun a => (h₂ a).symm (f (h₁ a)) :=
  rfl

@[simp]
theorem piCongr_apply_apply (f : ∀ a, W a) (a : α) : h₁.piCongr h₂ f (h₁ a) = h₂ a (f a) := by
  simp only [piCongr, piCongrRight, trans_apply, coe_fn_mk, piCongrLeft_apply_apply]

end

section

variable {W : α → Sort w} {Z : β → Sort z} (h₁ : α ≃ β) (h₂ : ∀ b : β, W (h₁.symm b) ≃ Z b)

/-- Transport dependent functions through
an equivalence of the base spaces and a family
of equivalences of the matching fibres.
-/
def piCongr' : (∀ a, W a) ≃ ∀ b, Z b :=
  (piCongr h₁.symm fun b => (h₂ b).symm).symm

@[simp]
theorem coe_piCongr' :
    (h₁.piCongr' h₂ : (∀ a, W a) → ∀ b, Z b) = fun f b => h₂ b <| f <| h₁.symm b :=
  rfl

theorem piCongr'_apply (f : ∀ a, W a) : h₁.piCongr' h₂ f = fun b => h₂ b <| f <| h₁.symm b :=
  rfl

@[simp]
theorem piCongr'_symm_apply_symm_apply (f : ∀ b, Z b) (b : β) :
    (h₁.piCongr' h₂).symm f (h₁.symm b) = (h₂ b).symm (f b) := by
  simp [piCongr', piCongr_apply_apply]

end

section BinaryOp

variable {α₁ β₁ : Type*} (e : α₁ ≃ β₁) (f : α₁ → α₁ → α₁)

theorem semiconj_conj (f : α₁ → α₁) : Semiconj e f (e.conj f) := fun x => by simp

theorem semiconj₂_conj : Semiconj₂ e f (e.arrowCongr e.conj f) := fun x y => by simp [arrowCongr]

instance [Std.Associative f] : Std.Associative (e.arrowCongr (e.arrowCongr e) f) :=
  (e.semiconj₂_conj f).isAssociative_right e.surjective

instance [Std.IdempotentOp f] : Std.IdempotentOp (e.arrowCongr (e.arrowCongr e) f) :=
  (e.semiconj₂_conj f).isIdempotent_right e.surjective

instance [IsLeftCancel α₁ f] : IsLeftCancel β₁ (e.arrowCongr (e.arrowCongr e) f) :=
  ⟨e.surjective.forall₃.2 fun x y z => by simpa using @IsLeftCancel.left_cancel _ f _ x y z⟩

instance [IsRightCancel α₁ f] : IsRightCancel β₁ (e.arrowCongr (e.arrowCongr e) f) :=
  ⟨e.surjective.forall₃.2 fun x y z => by simpa using @IsRightCancel.right_cancel _ f _ x y z⟩

end BinaryOp

section ULift

@[simp]
theorem ulift_symm_down {α} (x : α) : (Equiv.ulift.{u, v}.symm x).down = x :=
  rfl

end ULift

end Equiv

theorem Function.Injective.swap_apply
    [DecidableEq α] [DecidableEq β] {f : α → β} (hf : Function.Injective f) (x y z : α) :
    Equiv.swap (f x) (f y) (f z) = f (Equiv.swap x y z) := by
  by_cases hx : z = x
  · simp [hx]

  by_cases hy : z = y
  · simp [hy]

  rw [Equiv.swap_apply_of_ne_of_ne hx hy, Equiv.swap_apply_of_ne_of_ne (hf.ne hx) (hf.ne hy)]

theorem Function.Injective.swap_comp
    [DecidableEq α] [DecidableEq β] {f : α → β} (hf : Function.Injective f) (x y : α) :
    Equiv.swap (f x) (f y) ∘ f = f ∘ Equiv.swap x y :=
  funext fun _ => hf.swap_apply _ _ _

/-- If `α` is a subsingleton, then it is equivalent to `α × α`. -/
def subsingletonProdSelfEquiv {α} [Subsingleton α] : α × α ≃ α where
  toFun p := p.1
  invFun a := (a, a)
  left_inv _ := Subsingleton.elim _ _
  right_inv _ := Subsingleton.elim _ _

/-- To give an equivalence between two subsingleton types, it is sufficient to give any two
    functions between them. -/
def equivOfSubsingletonOfSubsingleton [Subsingleton α] [Subsingleton β] (f : α → β) (g : β → α) :
    α ≃ β where
  toFun := f
  invFun := g
  left_inv _ := Subsingleton.elim _ _
  right_inv _ := Subsingleton.elim _ _

/-- A nonempty subsingleton type is (noncomputably) equivalent to `PUnit`. -/
noncomputable def Equiv.punitOfNonemptyOfSubsingleton [h : Nonempty α] [Subsingleton α] :
    α ≃ PUnit :=
  equivOfSubsingletonOfSubsingleton (fun _ => PUnit.unit) fun _ => h.some

/-- `Unique (Unique α)` is equivalent to `Unique α`. -/
def uniqueUniqueEquiv : Unique (Unique α) ≃ Unique α :=
  equivOfSubsingletonOfSubsingleton (fun h => h.default) fun h =>
    { default := h, uniq := fun _ => Subsingleton.elim _ _ }

/-- If `Unique β`, then `Unique α` is equivalent to `α ≃ β`. -/
def uniqueEquivEquivUnique (α : Sort u) (β : Sort v) [Unique β] : Unique α ≃ (α ≃ β) :=
  equivOfSubsingletonOfSubsingleton (fun _ => Equiv.equivOfUnique _ _) Equiv.unique

namespace Function

variable {α' : Sort*}

theorem update_comp_equiv [DecidableEq α'] [DecidableEq α] (f : α → β)
    (g : α' ≃ α) (a : α) (v : β) :
    update f a v ∘ g = update (f ∘ g) (g.symm a) v := by
  rw [← update_comp_eq_of_injective _ g.injective, g.apply_symm_apply]

theorem update_apply_equiv_apply [DecidableEq α'] [DecidableEq α] (f : α → β)
    (g : α' ≃ α) (a : α) (v : β) (a' : α') : update f a v (g a') = update (f ∘ g) (g.symm a) v a' :=
  congr_fun (update_comp_equiv f g a v) a'

-- Porting note: EmbeddingLike.apply_eq_iff_eq broken here too
theorem piCongrLeft'_update [DecidableEq α] [DecidableEq β] (P : α → Sort*) (e : α ≃ β)
    (f : ∀ a, P a) (b : β) (x : P (e.symm b)) :
    e.piCongrLeft' P (update f (e.symm b) x) = update (e.piCongrLeft' P f) b x := by
  ext b'
  rcases eq_or_ne b' b with (rfl | h)
  · simp
  · simp only [Equiv.piCongrLeft'_apply, ne_eq, h, not_false_iff, update_noteq]
    rw [update_noteq _]
    rw [ne_eq]
    intro h'
    /- an example of something that should work, or also putting `EmbeddingLike.apply_eq_iff_eq`
      in the `simp` should too:
    have := (EmbeddingLike.apply_eq_iff_eq e).mp h' -/
    cases e.symm.injective h' |> h

theorem piCongrLeft'_symm_update [DecidableEq α] [DecidableEq β] (P : α → Sort*) (e : α ≃ β)
    (f : ∀ b, P (e.symm b)) (b : β) (x : P (e.symm b)) :
    (e.piCongrLeft' P).symm (update f b x) = update ((e.piCongrLeft' P).symm f) (e.symm b) x := by
  simp [(e.piCongrLeft' P).symm_apply_eq, piCongrLeft'_update]

end Function

set_option linter.style.longFile 2000<|MERGE_RESOLUTION|>--- conflicted
+++ resolved
@@ -929,11 +929,7 @@
 /-- The product of an indexed sum of types (formally, a `Sigma`-type `Σ i, α i`) by a type `β` is
 equivalent to the sum of products `Σ i, (α i × β)`. -/
 @[simps apply symm_apply]
-<<<<<<< HEAD
-def sigmaProdDistrib (α : ι → Type*) (β : Type*) : (Σ i, α i) × β ≃ Σ i, α i × β :=
-=======
 def sigmaProdDistrib {ι} (α : ι → Type*) (β) : (Σ i, α i) × β ≃ Σ i, α i × β :=
->>>>>>> 67b29363
   ⟨fun p => ⟨p.1.1, (p.1.2, p.2)⟩, fun p => (⟨p.1, p.2.1⟩, p.2.2), fun p => by
     rcases p with ⟨⟨_, _⟩, _⟩
     rfl, fun p => by
