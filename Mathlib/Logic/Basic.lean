--- conflicted
+++ resolved
@@ -364,22 +364,10 @@
 theorem forall_cond_comm {α} {s : α → Prop} {p : α → α → Prop} :
     (∀ a, s a → ∀ b, s b → p a b) ↔ ∀ a b, s a → s b → p a b :=
   ⟨fun h a b ha hb ↦ h a ha b hb, fun h a ha b hb ↦ h a b ha hb⟩
-<<<<<<< HEAD
-#align ball_cond_comm forall_cond_comm
-=======
->>>>>>> 59de845a
 
 theorem forall_mem_comm {α β} [Membership α β] {s : β} {p : α → α → Prop} :
     (∀ a (_ : a ∈ s) b (_ : b ∈ s), p a b) ↔ ∀ a b, a ∈ s → b ∈ s → p a b :=
   forall_cond_comm
-<<<<<<< HEAD
-#align ball_mem_comm forall_mem_comm
-
--- 2024-03-23
-@[deprecated] alias ball_cond_comm := forall_cond_comm
-@[deprecated] alias ball_mem_comm := forall_mem_comm
-=======
->>>>>>> 59de845a
 
 @[deprecated (since := "2024-03-23")] alias ball_cond_comm := forall_cond_comm
 @[deprecated (since := "2024-03-23")] alias ball_mem_comm := forall_mem_comm
@@ -699,26 +687,6 @@
 lemma iff_eq_eq {a b : Prop} : (a ↔ b) = (a = b) := propext ⟨propext, Eq.to_iff⟩
 
 -- They were not used in Lean 3 and there are already lemmas with those names in Lean 4
-
-#align forall_congr_eq forall_congr
-
-lemma imp_congr_eq {a b c d : Prop} (h₁ : a = c) (h₂ : b = d) : (a → b) = (c → d) :=
-  propext (imp_congr h₁.to_iff h₂.to_iff)
-
-lemma imp_congr_ctx_eq {a b c d : Prop} (h₁ : a = c) (h₂ : c → b = d) : (a → b) = (c → d) :=
-  propext (imp_congr_ctx h₁.to_iff fun hc ↦ (h₂ hc).to_iff)
-
-lemma eq_true_intro (h : a) : a = True := propext (iff_true_intro h)
-lemma eq_false_intro (h : ¬a) : a = False := propext (iff_false_intro h)
-
--- FIXME: `alias` creates `def Iff.eq := propext` instead of `lemma Iff.eq := propext`
-@[nolint defLemma] alias Iff.eq := propext
-
-lemma iff_eq_eq : (a ↔ b) = (a = b) := propext ⟨propext, Eq.to_iff⟩
-
--- They were not used in Lean 3 and there are already lemmas with those names in Lean 4
-#noalign eq_false
-#noalign eq_true
 
 /-- See `IsEmpty.forall_iff` for the `False` version. -/
 @[simp] theorem forall_true_left (p : True → Prop) : (∀ x, p x) ↔ p True.intro :=
@@ -822,27 +790,14 @@
 
 theorem BEx.intro (a : α) (h₁ : p a) (h₂ : P a h₁) : ∃ (x : _) (h : p x), P x h :=
   ⟨a, h₁, h₂⟩
-<<<<<<< HEAD
-#align bex.intro BEx.intro
-
-#align ball_congr forall₂_congr
-#align bex_congr exists₂_congr
-
-@[deprecated exists_eq_left] -- 2024-04-06
-=======
 
 @[deprecated exists_eq_left (since := "2024-04-06")]
->>>>>>> 59de845a
 theorem bex_eq_left {a : α} : (∃ (x : _) (_ : x = a), p x) ↔ p a := by
   simp only [exists_prop, exists_eq_left]
 
 @[deprecated (since := "2024-04-06")] alias ball_congr := forall₂_congr
 @[deprecated (since := "2024-04-06")] alias bex_congr := exists₂_congr
 
--- 2024-04-06
-@[deprecated] alias ball_congr := forall₂_congr
-@[deprecated] alias bex_congr := exists₂_congr
-
 theorem BAll.imp_right (H : ∀ x h, P x h → Q x h) (h₁ : ∀ x h, P x h) (x h) : Q x h :=
   H _ _ <| h₁ _ _
 
@@ -855,44 +810,14 @@
 theorem BEx.imp_left (H : ∀ x, p x → q x) : (∃ (x : _) (_ : p x), r x) → ∃ (x : _) (_ : q x), r x
   | ⟨x, hp, hr⟩ => ⟨x, H _ hp, hr⟩
 
-<<<<<<< HEAD
-@[deprecated id] -- 2024-03-23
-=======
 @[deprecated id (since := "2024-03-23")]
->>>>>>> 59de845a
 theorem ball_of_forall (h : ∀ x, p x) (x) : p x := h x
 
-<<<<<<< HEAD
-@[deprecated forall_imp] -- 2024-03-23
-=======
 @[deprecated forall_imp (since := "2024-03-23")]
->>>>>>> 59de845a
 theorem forall_of_ball (H : ∀ x, p x) (h : ∀ x, p x → q x) (x) : q x := h x <| H x
 
 theorem exists_mem_of_exists (H : ∀ x, p x) : (∃ x, q x) → ∃ (x : _) (_ : p x), q x
   | ⟨x, hq⟩ => ⟨x, H x, hq⟩
-<<<<<<< HEAD
-#align bex_of_exists exists_mem_of_exists
-
-theorem exists_of_exists_mem : (∃ (x : _) (_ : p x), q x) → ∃ x, q x
-  | ⟨x, _, hq⟩ => ⟨x, hq⟩
-#align exists_of_bex exists_of_exists_mem
-
-theorem exists₂_imp : (∃ x h, P x h) → b ↔ ∀ x h, P x h → b := by simp
-#align bex_imp_distrib exists₂_imp
-
--- 2024-03-23
-@[deprecated] alias bex_of_exists := exists_mem_of_exists
-@[deprecated] alias exists_of_bex := exists_of_exists_mem
-@[deprecated] alias bex_imp := exists₂_imp
-
-theorem not_exists_mem : (¬∃ x h, P x h) ↔ ∀ x h, ¬P x h := exists₂_imp
-#align not_bex not_exists_mem
-
-theorem not_forall₂_of_exists₂_not : (∃ x h, ¬P x h) → ¬∀ x h, P x h
-  | ⟨x, h, hp⟩, al => hp <| al x h
-#align not_ball_of_bex_not not_forall₂_of_exists₂_not
-=======
 
 theorem exists_of_exists_mem : (∃ (x : _) (_ : p x), q x) → ∃ x, q x
   | ⟨x, _, hq⟩ => ⟨x, hq⟩
@@ -907,71 +832,34 @@
 
 theorem not_forall₂_of_exists₂_not : (∃ x h, ¬P x h) → ¬∀ x h, P x h
   | ⟨x, h, hp⟩, al => hp <| al x h
->>>>>>> 59de845a
 
 -- See Note [decidable namespace]
 protected theorem Decidable.not_forall₂ [Decidable (∃ x h, ¬P x h)] [∀ x h, Decidable (P x h)] :
     (¬∀ x h, P x h) ↔ ∃ x h, ¬P x h :=
   ⟨Not.decidable_imp_symm fun nx x h ↦ nx.decidable_imp_symm
     fun h' ↦ ⟨x, h, h'⟩, not_forall₂_of_exists₂_not⟩
-<<<<<<< HEAD
-#align decidable.not_ball Decidable.not_forall₂
 
 theorem not_forall₂ : (¬∀ x h, P x h) ↔ ∃ x h, ¬P x h := Decidable.not_forall₂
-#align not_ball not_forall₂
-
-#align ball_true_iff forall₂_true_iff
 
 theorem forall₂_and : (∀ x h, P x h ∧ Q x h) ↔ (∀ x h, P x h) ∧ ∀ x h, Q x h :=
   Iff.trans (forall_congr' fun _ ↦ forall_and) forall_and
-#align ball_and_distrib forall₂_and
+
+theorem forall_and_left [Nonempty α] (q : Prop) (p : α → Prop) :
+    (∀ x, q ∧ p x) ↔ (q ∧ ∀ x, p x) := by rw [forall_and, forall_const]
+
+theorem forall_and_right [Nonempty α] (p : α → Prop) (q : Prop) :
+    (∀ x, p x ∧ q) ↔ (∀ x, p x) ∧ q := by rw [forall_and, forall_const]
 
 theorem exists_mem_or : (∃ x h, P x h ∨ Q x h) ↔ (∃ x h, P x h) ∨ ∃ x h, Q x h :=
   Iff.trans (exists_congr fun _ ↦ exists_or) exists_or
-#align bex_or_distrib exists_mem_or
 
 theorem forall₂_or_left : (∀ x, p x ∨ q x → r x) ↔ (∀ x, p x → r x) ∧ ∀ x, q x → r x :=
   Iff.trans (forall_congr' fun _ ↦ or_imp) forall_and
-#align ball_or_left_distrib forall₂_or_left
-=======
-
-theorem not_forall₂ : (¬∀ x h, P x h) ↔ ∃ x h, ¬P x h := Decidable.not_forall₂
-
-theorem forall₂_and : (∀ x h, P x h ∧ Q x h) ↔ (∀ x h, P x h) ∧ ∀ x h, Q x h :=
-  Iff.trans (forall_congr' fun _ ↦ forall_and) forall_and
-
-theorem forall_and_left [Nonempty α] (q : Prop) (p : α → Prop) :
-    (∀ x, q ∧ p x) ↔ (q ∧ ∀ x, p x) := by rw [forall_and, forall_const]
-
-theorem forall_and_right [Nonempty α] (p : α → Prop) (q : Prop) :
-    (∀ x, p x ∧ q) ↔ (∀ x, p x) ∧ q := by rw [forall_and, forall_const]
-
-theorem exists_mem_or : (∃ x h, P x h ∨ Q x h) ↔ (∃ x h, P x h) ∨ ∃ x h, Q x h :=
-  Iff.trans (exists_congr fun _ ↦ exists_or) exists_or
-
-theorem forall₂_or_left : (∀ x, p x ∨ q x → r x) ↔ (∀ x, p x → r x) ∧ ∀ x, q x → r x :=
-  Iff.trans (forall_congr' fun _ ↦ or_imp) forall_and
->>>>>>> 59de845a
 
 theorem exists_mem_or_left :
     (∃ (x : _) (_ : p x ∨ q x), r x) ↔ (∃ (x : _) (_ : p x), r x) ∨ ∃ (x : _) (_ : q x), r x := by
   simp only [exists_prop]
   exact Iff.trans (exists_congr fun x ↦ or_and_right) exists_or
-<<<<<<< HEAD
-#align bex_or_left_distrib exists_mem_or_left
-
--- 2023-03-23
-@[deprecated] alias not_ball_of_bex_not := not_forall₂_of_exists₂_not
-@[deprecated] alias Decidable.not_ball := Decidable.not_forall₂
-@[deprecated] alias not_ball := not_forall₂
-@[deprecated] alias ball_true_iff := forall₂_true_iff
-@[deprecated] alias ball_and := forall₂_and
-@[deprecated] alias not_bex := not_exists_mem
-@[deprecated] alias bex_or := exists_mem_or
-@[deprecated] alias ball_or_left := forall₂_or_left
-@[deprecated] alias bex_or_left := exists_mem_or_left
-=======
->>>>>>> 59de845a
 
 end BoundedQuantifiers
 
