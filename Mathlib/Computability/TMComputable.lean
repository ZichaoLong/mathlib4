--- conflicted
+++ resolved
@@ -98,6 +98,7 @@
 @[simp]
 def step : tm.Cfg → Option tm.Cfg :=
   Turing.TM2.step tm.m
+#align turing.fin_tm2.step Turing.FinTM2.step
 
 /--
 A (TM2) Multi-tape Turing Machine composing the operations of two other Multi-tape Turing Machines.
@@ -179,11 +180,7 @@
     (c : Option σ) (h₁ : EvalsToInTime f a b m₁) (h₂ : EvalsToInTime f b c m₂) :
     EvalsToInTime f a c (m₂ + m₁) :=
   ⟨EvalsTo.trans f a b c h₁.toEvalsTo h₂.toEvalsTo, add_le_add h₂.steps_le_m h₁.steps_le_m⟩
-<<<<<<< HEAD
-#align turing.evals_to_in_time.trans Turing.EvalsToInTime.trans
-=======
-
->>>>>>> 5eea94da
+
 /-- A proof of tm outputting l' when given l. -/
 def TM2Outputs (tm : FinTM2) (l : List (tm.Γ tm.k₀)) (l' : Option (List (tm.Γ tm.k₁))) :=
   EvalsTo tm.step (initList tm l) ((Option.map (haltList tm)) l')
@@ -306,11 +303,7 @@
 instance inhabitedEvalsToInTime :
     Inhabited (EvalsToInTime (fun _ : Unit => some ⟨⟩) ⟨⟩ (some ⟨⟩) 0) :=
   ⟨EvalsToInTime.refl _ _⟩
-<<<<<<< HEAD
-#align turing.inhabited_evals_to_in_time Turing.inhabitedEvalsToInTime
-=======
-
->>>>>>> 5eea94da
+
 instance inhabitedTM2EvalsTo : Inhabited (EvalsTo (fun _ : Unit => some ⟨⟩) ⟨⟩ (some ⟨⟩)) :=
   ⟨EvalsTo.refl _ _⟩
 
@@ -338,6 +331,11 @@
     (h2 : TM2ComputableInPolyTime eβ eγ g) :
     TM2ComputableInPolyTime eα eγ (g ∘ f) := sorry
 
+def TM2ComputableInPolyTime.comp {α β γ : Type} {eα : FinEncoding α} {eβ : FinEncoding β}
+    {eγ : FinEncoding γ} {f : α → β} {g : β → γ} (h1 : TM2ComputableInPolyTime eα eβ f)
+    (h2 : TM2ComputableInPolyTime eβ eγ g) :
+    TM2ComputableInPolyTime eα eγ (g ∘ f) := sorry
+
 end
 
 end Turing