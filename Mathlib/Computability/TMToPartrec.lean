--- conflicted
+++ resolved
@@ -1433,11 +1433,7 @@
   rcases v with (_ | ⟨_ | n, v⟩)
   · refine ⟨none, TransGen.single ?_⟩
     simp
-<<<<<<< HEAD
-  · refine' ⟨some Γ'.cons, TransGen.single _⟩
-=======
   · refine ⟨some Γ'.cons, TransGen.single ?_⟩
->>>>>>> 99508fb5
     simp
   refine ⟨none, ?_⟩
   simp only [TM2.step, trList, trNat.eq_1, trNum, Nat.cast_succ, Num.add_one, Num.succ,
