--- conflicted
+++ resolved
@@ -444,15 +444,9 @@
   let N : ℕ := Finset.sup Finset.univ fn
   have hfnleN (i : 𝒰.J) : fn i ≤ N := Finset.le_sup (Finset.mem_univ i)
   use N
-<<<<<<< HEAD
-  apply zero_of_zero_cover _ 𝒰
-  intro i
-  simp only [map_pow]
-=======
   apply zero_of_zero_cover (𝒰 := 𝒰)
   on_goal 1 => intro i; simp only [map_pow]
   -- This closes both remaining goals at once.
->>>>>>> 4ca4f82a
   exact pow_eq_zero_of_le (hfnleN i) (hfn i)
 
 section deprecated
