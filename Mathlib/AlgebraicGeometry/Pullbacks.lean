--- conflicted
+++ resolved
@@ -527,13 +527,7 @@
         pullback.map _ _ _ _ (𝟙 _) (𝟙 _) (𝟙 _) ?_ ?_) ?_
   · simp [← pullback.condition]
   · simp only [Category.comp_id, Category.id_comp]
-<<<<<<< HEAD
-  -- Porting note: this `IsIso` instance was `infer_instance`
-  · apply IsIso.comp_isIso
-#align algebraic_geometry.Scheme.pullback.open_cover_of_base' AlgebraicGeometry.Scheme.Pullback.openCoverOfBase'
-=======
   · infer_instance
->>>>>>> 59de845a
 
 /-- Given an open cover `{ Zᵢ }` of `Z`, then `X ×[Z] Y` is covered by `Xᵢ ×[Zᵢ] Yᵢ`, where
   `Xᵢ = X ×[Z] Zᵢ` and `Yᵢ = Y ×[Z] Zᵢ` is the preimage of `Zᵢ` in `X` and `Y`. -/
