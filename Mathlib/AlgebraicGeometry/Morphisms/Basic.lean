/-
Copyright (c) 2022 Andrew Yang. All rights reserved.
Released under Apache 2.0 license as described in the file LICENSE.
Authors: Andrew Yang
-/
import Mathlib.AlgebraicGeometry.AffineScheme
import Mathlib.AlgebraicGeometry.Pullbacks
import Mathlib.CategoryTheory.MorphismProperty.Limits
import Mathlib.Data.List.TFAE

/-!
# Properties of morphisms between Schemes

We provide the basic framework for talking about properties of morphisms between Schemes.

A `MorphismProperty Scheme` is a predicate on morphisms between schemes. For properties local at
the target, its behaviour is entirely determined by its definition on morphisms into affine schemes,
which we call an `AffineTargetMorphismProperty`. In this file, we provide API lemmas for properties
local at the target, and special support for those properties whose `AffineTargetMorphismProperty`
takes on a more simple form. We also provide API lemmas for properties local at the target.
The main interfaces of the API are the typeclasses `IsLocalAtTarget`, `IsLocalAtSource` and
`HasAffineProperty`, which we describle in detail below.

## `IsLocalAtTarget`

- `AlgebraicGeometry.IsLocalAtTarget`: We say that `IsLocalAtTarget P` for
`P : MorphismProperty Scheme` if
1. `P` respects isomorphisms.
2. `P` holds for `f ∣_ U` for an open cover `U` of `Y` if and only if `P` holds for `f`.

For a morphism property `P` local at the target and `f : X ⟶ Y`, we provide these API lemmas:

- `AlgebraicGeometry.IsLocalAtTarget.of_isPullback`:
    `P` is preserved under pullback along open immersions.
- `AlgebraicGeometry.IsLocalAtTarget.restrict`:
    `P f → P (f ∣_ U)` for an open `U` of `Y`.
- `AlgebraicGeometry.IsLocalAtTarget.iff_of_iSup_eq_top`:
    `P f ↔ ∀ i, P (f ∣_ U i)` for a family `U i` of open sets covering `Y`.
- `AlgebraicGeometry.IsLocalAtTarget.iff_of_openCover`:
    `P f ↔ ∀ i, P (𝒰.pullbackHom f i)` for `𝒰 : Y.openCover`.

## `IsLocalAtSource`

- `AlgebraicGeometry.IsLocalAtSource`: We say that `IsLocalAtSource P` for
`P : MorphismProperty Scheme` if
1. `P` respects isomorphisms.
2. `P` holds for `𝒰.map i ≫ f` for an open cover `𝒰` of `X` iff `P` holds for `f : X ⟶ Y`.

For a morphism property `P` local at the source and `f : X ⟶ Y`, we provide these API lemmas:

- `AlgebraicGeometry.IsLocalAtTarget.comp`:
    `P` is preserved under composition with open immersions at the source.
- `AlgebraicGeometry.IsLocalAtTarget.iff_of_iSup_eq_top`:
    `P f ↔ ∀ i, P (U.ι ≫ f)` for a family `U i` of open sets covering `X`.
- `AlgebraicGeometry.IsLocalAtTarget.iff_of_openCover`:
    `P f ↔ ∀ i, P (𝒰.map i ≫ f)` for `𝒰 : X.openCover`.
- `AlgebraicGeometry.IsLocalAtTarget.of_isOpenImmersion`: If `P` contains identities then `P` holds
    for open immersions.

## `AffineTargetMorphismProperty`

- `AlgebraicGeometry.AffineTargetMorphismProperty`:
    The type of predicates on `f : X ⟶ Y` with `Y` affine.
- `AlgebraicGeometry.AffineTargetMorphismProperty.IsLocal`: We say that `P.IsLocal` if `P`
    satisfies the assumptions of the affine communication lemma
    (`AlgebraicGeometry.of_affine_open_cover`). That is,
    1. `P` respects isomorphisms.
    2. If `P` holds for `f : X ⟶ Y`, then `P` holds for `f ∣_ Y.basicOpen r` for any
      global section `r`.
    3. If `P` holds for `f ∣_ Y.basicOpen r` for all `r` in a spanning set of the global sections,
      then `P` holds for `f`.

## `HasAffineProperty`

- `AlgebraicGeometry.HasAffineProperty`:
  `HasAffineProperty P Q` is a type class asserting that `P` is local at the target,
  and over affine schemes, it is equivalent to `Q : AffineTargetMorphismProperty`.

For `HasAffineProperty P Q` and `f : X ⟶ Y`, we provide these API lemmas:

- `AlgebraicGeometry.HasAffineProperty.of_isPullback`:
    `P` is preserved under pullback along open immersions from affine schemes.
- `AlgebraicGeometry.HasAffineProperty.restrict`:
    `P f → Q (f ∣_ U)` for affine `U` of `Y`.
- `AlgebraicGeometry.HasAffineProperty.iff_of_iSup_eq_top`:
    `P f ↔ ∀ i, Q (f ∣_ U i)` for a family `U i` of affine open sets covering `Y`.
- `AlgebraicGeometry.HasAffineProperty.iff_of_openCover`:
    `P f ↔ ∀ i, P (𝒰.pullbackHom f i)` for affine open covers `𝒰` of `Y`.
- `AlgebraicGeometry.HasAffineProperty.stableUnderBaseChange_mk`:
    If `Q` is stable under affine base change, then `P` is stable under arbitrary base change.
-/


universe u

open TopologicalSpace CategoryTheory CategoryTheory.Limits Opposite

noncomputable section

namespace AlgebraicGeometry

/--
We say that `P : MorphismProperty Scheme` is local at the target if
1. `P` respects isomorphisms.
2. `P` holds for `f ∣_ U` for an open cover `U` of `Y` if and only if `P` holds for `f`.
Also see `IsLocalAtTarget.mk'` for a convenient constructor.
-/
class IsLocalAtTarget (P : MorphismProperty Scheme) : Prop where
  /-- `P` respects isomorphisms. -/
  respectsIso : P.RespectsIso := by infer_instance
  /-- `P` holds for `f ∣_ U` for an open cover `U` of `Y` if and only if `P` holds for `f`.  -/
  iff_of_openCover' :
    ∀ {X Y : Scheme.{u}} (f : X ⟶ Y) (𝒰 : Scheme.OpenCover.{u} Y),
      P f ↔ ∀ i, P (𝒰.pullbackHom f i)

namespace IsLocalAtTarget

attribute [instance] respectsIso

/--
`P` is local at the target if
1. `P` respects isomorphisms.
2. If `P` holds for `f : X ⟶ Y`, then `P` holds for `f ∣_ U` for any `U`.
3. If `P` holds for `f ∣_ U` for an open cover `U` of `Y`, then `P` holds for `f`.
-/
protected lemma mk' {P : MorphismProperty Scheme} [P.RespectsIso]
    (restrict : ∀ {X Y : Scheme} (f : X ⟶ Y) (U : Y.Opens), P f → P (f ∣_ U))
    (of_sSup_eq_top :
      ∀ {X Y : Scheme.{u}} (f : X ⟶ Y) {ι : Type u} (U : ι → Y.Opens), iSup U = ⊤ →
        (∀ i, P (f ∣_ U i)) → P f) :
    IsLocalAtTarget P := by
  refine ⟨inferInstance, fun {X Y} f 𝒰 ↦ ⟨?_, fun H ↦ of_sSup_eq_top f _ 𝒰.iSup_opensRange ?_⟩⟩
  · exact fun H i ↦ (P.arrow_mk_iso_iff (morphismRestrictOpensRange f _)).mp (restrict _ _ H)
  · exact fun i ↦ (P.arrow_mk_iso_iff (morphismRestrictOpensRange f _)).mpr (H i)

/-- The intersection of two morphism properties that are local at the target is again local at
the target. -/
instance inf (P Q : MorphismProperty Scheme) [IsLocalAtTarget P] [IsLocalAtTarget Q] :
    IsLocalAtTarget (P ⊓ Q) where
  iff_of_openCover' {X Y} f 𝒰 :=
    ⟨fun h i ↦ ⟨(iff_of_openCover' f 𝒰).mp h.left i, (iff_of_openCover' f 𝒰).mp h.right i⟩,
     fun h ↦ ⟨(iff_of_openCover' f 𝒰).mpr (fun i ↦ (h i).left),
      (iff_of_openCover' f 𝒰).mpr (fun i ↦ (h i).right)⟩⟩

variable {P} [hP : IsLocalAtTarget P]
variable {X Y U V : Scheme.{u}} {f : X ⟶ Y} {g : U ⟶ Y} [IsOpenImmersion g] (𝒰 : Y.OpenCover)

lemma of_isPullback {UX UY : Scheme.{u}} {iY : UY ⟶ Y} [IsOpenImmersion iY]
    {iX : UX ⟶ X} {f' : UX ⟶ UY} (h : IsPullback iX f' f iY) (H : P f) : P f' := by
  rw [← P.cancel_left_of_respectsIso h.isoPullback.inv, h.isoPullback_inv_snd]
  exact (iff_of_openCover' f (Y.affineCover.add iY)).mp H .none

theorem restrict (hf : P f) (U : Y.Opens) : P (f ∣_ U) :=
  of_isPullback (isPullback_morphismRestrict f U).flip hf

lemma of_iSup_eq_top {ι} (U : ι → Y.Opens) (hU : iSup U = ⊤)
    (H : ∀ i, P (f ∣_ U i)) : P f := by
  refine (IsLocalAtTarget.iff_of_openCover' f
    (Y.openCoverOfISupEqTop (s := Set.range U) Subtype.val (by ext; simp [← hU]))).mpr fun i ↦ ?_
  obtain ⟨_, i, rfl⟩ := i
  refine (P.arrow_mk_iso_iff (morphismRestrictOpensRange f _)).mp ?_
  show P (f ∣_ (U i).ι.opensRange)
  rw [Scheme.Opens.opensRange_ι]
  exact H i

theorem iff_of_iSup_eq_top {ι} (U : ι → Y.Opens) (hU : iSup U = ⊤) :
    P f ↔ ∀ i, P (f ∣_ U i) :=
  ⟨fun H _ ↦ restrict H _, of_iSup_eq_top U hU⟩

lemma of_openCover (H : ∀ i, P (𝒰.pullbackHom f i)) : P f := by
  apply of_iSup_eq_top (fun i ↦ (𝒰.map i).opensRange) 𝒰.iSup_opensRange
  exact fun i ↦ (P.arrow_mk_iso_iff (morphismRestrictOpensRange f _)).mpr (H i)

theorem iff_of_openCover (𝒰 : Y.OpenCover) :
    P f ↔ ∀ i, P (𝒰.pullbackHom f i) :=
  ⟨fun H _ ↦ of_isPullback (.of_hasPullback _ _) H, of_openCover _⟩

end IsLocalAtTarget

/--
We say that `P : MorphismProperty Scheme` is local at the source if
1. `P` respects isomorphisms.
2. `P` holds for `𝒰.map i ≫ f` for an open cover `𝒰` of `X` iff `P` holds for `f : X ⟶ Y`.
Also see `IsLocalAtSource.mk'` for a convenient constructor.
-/
class IsLocalAtSource (P : MorphismProperty Scheme) : Prop where
  /-- `P` respects isomorphisms. -/
  respectsIso : P.RespectsIso := by infer_instance
  /-- `P` holds for `f ∣_ U` for an open cover `U` of `Y` if and only if `P` holds for `f`.  -/
  iff_of_openCover' :
    ∀ {X Y : Scheme.{u}} (f : X ⟶ Y) (𝒰 : Scheme.OpenCover.{u} X),
      P f ↔ ∀ i, P (𝒰.map i ≫ f)

namespace IsLocalAtSource

attribute [instance] respectsIso

/--
`P` is local at the target if
1. `P` respects isomorphisms.
2. If `P` holds for `f : X ⟶ Y`, then `P` holds for `f ∣_ U` for any `U`.
3. If `P` holds for `f ∣_ U` for an open cover `U` of `Y`, then `P` holds for `f`.
-/
protected lemma mk' {P : MorphismProperty Scheme} [P.RespectsIso]
    (restrict : ∀ {X Y : Scheme} (f : X ⟶ Y) (U : X.Opens), P f → P (U.ι ≫ f))
    (of_sSup_eq_top :
      ∀ {X Y : Scheme.{u}} (f : X ⟶ Y) {ι : Type u} (U : ι → X.Opens), iSup U = ⊤ →
        (∀ i, P ((U i).ι ≫ f)) → P f) :
    IsLocalAtSource P := by
  refine ⟨inferInstance, fun {X Y} f 𝒰 ↦
    ⟨fun H i ↦ ?_, fun H ↦ of_sSup_eq_top f _ 𝒰.iSup_opensRange fun i ↦ ?_⟩⟩
  · rw [← IsOpenImmersion.isoOfRangeEq_hom_fac (𝒰.map i) (Scheme.Opens.ι _)
      (congr_arg Opens.carrier (𝒰.map i).opensRange.opensRange_ι.symm), Category.assoc,
      P.cancel_left_of_respectsIso]
    exact restrict _ _ H
  · rw [← IsOpenImmersion.isoOfRangeEq_inv_fac (𝒰.map i) (Scheme.Opens.ι _)
      (congr_arg Opens.carrier (𝒰.map i).opensRange.opensRange_ι.symm), Category.assoc,
      P.cancel_left_of_respectsIso]
    exact H _

/-- The intersection of two morphism properties that are local at the target is again local at
the target. -/
instance inf (P Q : MorphismProperty Scheme) [IsLocalAtSource P] [IsLocalAtSource Q] :
    IsLocalAtSource (P ⊓ Q) where
  iff_of_openCover' {X Y} f 𝒰 :=
    ⟨fun h i ↦ ⟨(iff_of_openCover' f 𝒰).mp h.left i, (iff_of_openCover' f 𝒰).mp h.right i⟩,
     fun h ↦ ⟨(iff_of_openCover' f 𝒰).mpr (fun i ↦ (h i).left),
      (iff_of_openCover' f 𝒰).mpr (fun i ↦ (h i).right)⟩⟩

variable {P} [IsLocalAtSource P]
variable {X Y U V : Scheme.{u}} {f : X ⟶ Y} {g : U ⟶ Y} [IsOpenImmersion g] (𝒰 : X.OpenCover)

lemma comp {UX : Scheme.{u}} (H : P f) (i : UX ⟶ X) [IsOpenImmersion i] :
    P (i ≫ f) :=
  (iff_of_openCover' f (X.affineCover.add i)).mp H .none

lemma of_iSup_eq_top {ι} (U : ι → X.Opens) (hU : iSup U = ⊤)
    (H : ∀ i, P ((U i).ι ≫ f)) : P f := by
  refine (iff_of_openCover' f
    (X.openCoverOfISupEqTop (s := Set.range U) Subtype.val (by ext; simp [← hU]))).mpr fun i ↦ ?_
  obtain ⟨_, i, rfl⟩ := i
  exact H i

theorem iff_of_iSup_eq_top {ι} (U : ι → X.Opens) (hU : iSup U = ⊤) :
    P f ↔ ∀ i, P ((U i).ι ≫ f) :=
  ⟨fun H _ ↦ comp H _, of_iSup_eq_top U hU⟩

lemma of_openCover (H : ∀ i, P (𝒰.map i ≫ f)) : P f := by
  refine of_iSup_eq_top (fun i ↦ (𝒰.map i).opensRange) 𝒰.iSup_opensRange fun i ↦ ?_
  rw [← IsOpenImmersion.isoOfRangeEq_inv_fac (𝒰.map i) (Scheme.Opens.ι _)
    (congr_arg Opens.carrier (𝒰.map i).opensRange.opensRange_ι.symm), Category.assoc,
    P.cancel_left_of_respectsIso]
  exact H i

theorem iff_of_openCover :
    P f ↔ ∀ i, P (𝒰.map i ≫ f) :=
  ⟨fun H _ ↦ comp H _, of_openCover _⟩

variable (f) in
lemma of_isOpenImmersion [P.ContainsIdentities] [IsOpenImmersion f] : P f :=
  Category.comp_id f ▸ comp (P.id_mem Y) f

lemma isLocalAtTarget [P.IsMultiplicative]
    (hP : ∀ {X Y Z : Scheme.{u}} (f : X ⟶ Y) (g : Y ⟶ Z) [IsOpenImmersion g], P (f ≫ g) → P f) :
    IsLocalAtTarget P where
  iff_of_openCover' {X Y} f 𝒰 := by
    refine (iff_of_openCover (𝒰.pullbackCover f)).trans (forall_congr' fun i ↦ ?_)
    rw [← Scheme.OpenCover.pullbackHom_map]
    constructor
    · exact hP _ _
    · exact fun H ↦ P.comp_mem _ _ H (of_isOpenImmersion _)

end IsLocalAtSource

/-- An `AffineTargetMorphismProperty` is a class of morphisms from an arbitrary scheme into an
affine scheme. -/
def AffineTargetMorphismProperty :=
  ∀ ⦃X Y : Scheme⦄ (_ : X ⟶ Y) [IsAffine Y], Prop

namespace AffineTargetMorphismProperty

@[ext]
lemma ext {P Q : AffineTargetMorphismProperty}
    (H : ∀ ⦃X Y : Scheme⦄ (f : X ⟶ Y) [IsAffine Y], P f ↔ Q f) : P = Q := by
  delta AffineTargetMorphismProperty; ext; exact H _

/-- The restriction of a `MorphismProperty Scheme` to morphisms with affine target. -/
def of (P : MorphismProperty Scheme) : AffineTargetMorphismProperty :=
  fun _ _ f _ ↦ P f

/-- An `AffineTargetMorphismProperty` can be extended to a `MorphismProperty` such that it
*never* holds when the target is not affine -/
def toProperty (P : AffineTargetMorphismProperty) :
    MorphismProperty Scheme := fun _ _ f => ∃ h, @P _ _ f h

theorem toProperty_apply (P : AffineTargetMorphismProperty)
    {X Y : Scheme} (f : X ⟶ Y) [i : IsAffine Y] : P.toProperty f ↔ P f := by
  delta AffineTargetMorphismProperty.toProperty; simp [*]

theorem cancel_left_of_respectsIso
    (P : AffineTargetMorphismProperty) [P.toProperty.RespectsIso]
    {X Y Z : Scheme} (f : X ⟶ Y) (g : Y ⟶ Z) [IsIso f] [IsAffine Z] : P (f ≫ g) ↔ P g := by
  rw [← P.toProperty_apply, ← P.toProperty_apply, P.toProperty.cancel_left_of_respectsIso]

theorem cancel_right_of_respectsIso
    (P : AffineTargetMorphismProperty) [P.toProperty.RespectsIso]
    {X Y Z : Scheme} (f : X ⟶ Y) (g : Y ⟶ Z) [IsIso g] [IsAffine Z] [IsAffine Y] :
    P (f ≫ g) ↔ P f := by rw [← P.toProperty_apply, ← P.toProperty_apply,
      P.toProperty.cancel_right_of_respectsIso]

@[deprecated (since := "2024-07-02")] alias affine_cancel_left_isIso :=
  AffineTargetMorphismProperty.cancel_left_of_respectsIso
@[deprecated (since := "2024-07-02")] alias affine_cancel_right_isIso :=
  AffineTargetMorphismProperty.cancel_right_of_respectsIso

theorem arrow_mk_iso_iff
    (P : AffineTargetMorphismProperty) [P.toProperty.RespectsIso]
    {X Y X' Y' : Scheme} {f : X ⟶ Y} {f' : X' ⟶ Y'}
    (e : Arrow.mk f ≅ Arrow.mk f') {h : IsAffine Y} :
    letI : IsAffine Y' := isAffine_of_isIso (Y := Y) e.inv.right
    P f ↔ P f' := by
  rw [← P.toProperty_apply, ← P.toProperty_apply, P.toProperty.arrow_mk_iso_iff e]

theorem respectsIso_mk {P : AffineTargetMorphismProperty}
    (h₁ : ∀ {X Y Z} (e : X ≅ Y) (f : Y ⟶ Z) [IsAffine Z], P f → P (e.hom ≫ f))
    (h₂ : ∀ {X Y Z} (e : Y ≅ Z) (f : X ⟶ Y) [h : IsAffine Y],
      P f → @P _ _ (f ≫ e.hom) (isAffine_of_isIso e.inv)) :
    P.toProperty.RespectsIso := by
  constructor
  · rintro X Y Z e f ⟨a, h⟩; exact ⟨a, h₁ e f h⟩
  · rintro X Y Z e f ⟨a, h⟩; exact ⟨isAffine_of_isIso e.inv, h₂ e f h⟩

instance respectsIso_of
    (P : MorphismProperty Scheme) [P.RespectsIso] :
    (of P).toProperty.RespectsIso := by
  apply respectsIso_mk
  · intro _ _ _ _ _ _; apply MorphismProperty.RespectsIso.precomp
  · intro _ _ _ _ _ _; apply MorphismProperty.RespectsIso.postcomp

/-- We say that `P : AffineTargetMorphismProperty` is a local property if
1. `P` respects isomorphisms.
2. If `P` holds for `f : X ⟶ Y`, then `P` holds for `f ∣_ Y.basicOpen r` for any
  global section `r`.
3. If `P` holds for `f ∣_ Y.basicOpen r` for all `r` in a spanning set of the global sections,
  then `P` holds for `f`.
-/
class IsLocal (P : AffineTargetMorphismProperty) : Prop where
  /-- `P` as a morphism property respects isomorphisms -/
  respectsIso : P.toProperty.RespectsIso
  /-- `P` is stable under restriction to basic open set of global sections. -/
  to_basicOpen :
    ∀ {X Y : Scheme} [IsAffine Y] (f : X ⟶ Y) (r : Γ(Y, ⊤)), P f → P (f ∣_ Y.basicOpen r)
  /-- `P` for `f` if `P` holds for `f` restricted to basic sets of a spanning set of the global
    sections -/
  of_basicOpenCover :
    ∀ {X Y : Scheme} [IsAffine Y] (f : X ⟶ Y) (s : Finset Γ(Y, ⊤))
      (_ : Ideal.span (s : Set Γ(Y, ⊤)) = ⊤), (∀ r : s, P (f ∣_ Y.basicOpen r.1)) → P f

attribute [instance] AffineTargetMorphismProperty.IsLocal.respectsIso

open AffineTargetMorphismProperty in
instance (P : MorphismProperty Scheme) [IsLocalAtTarget P] : (of P).IsLocal where
  respectsIso := inferInstance
  to_basicOpen _ _ H := IsLocalAtTarget.restrict H _
  of_basicOpenCover {_ Y} _ _ _ hs := IsLocalAtTarget.of_iSup_eq_top _
    (((isAffineOpen_top Y).basicOpen_union_eq_self_iff _).mpr hs)

/-- A `P : AffineTargetMorphismProperty` is stable under base change if `P` holds for `Y ⟶ S`
implies that `P` holds for `X ×ₛ Y ⟶ X` with `X` and `S` affine schemes. -/
def StableUnderBaseChange (P : AffineTargetMorphismProperty) : Prop :=
  ∀ ⦃Z X Y S : Scheme⦄ [IsAffine S] [IsAffine X] {f : X ⟶ S} {g : Y ⟶ S}
    {f' : Z ⟶ Y} {g' : Z ⟶ X}, IsPullback g' f' f g → P g → P g'

lemma StableUnderBaseChange.mk (P : AffineTargetMorphismProperty) [P.toProperty.RespectsIso]
    (H : ∀ ⦃X Y S : Scheme⦄ [IsAffine S] [IsAffine X] (f : X ⟶ S) (g : Y ⟶ S),
      P g → P (pullback.fst f g)) : P.StableUnderBaseChange := by
  intros Z X Y S _ _ f g f' g' h hg
  rw [← P.cancel_left_of_respectsIso h.isoPullback.inv, h.isoPullback_inv_fst]
  exact H f g hg

end AffineTargetMorphismProperty

section targetAffineLocally

/-- For a `P : AffineTargetMorphismProperty`, `targetAffineLocally P` holds for
`f : X ⟶ Y` whenever `P` holds for the restriction of `f` on every affine open subset of `Y`. -/
def targetAffineLocally (P : AffineTargetMorphismProperty) : MorphismProperty Scheme :=
  fun {X Y : Scheme} (f : X ⟶ Y) => ∀ U : Y.affineOpens, P (f ∣_ U)

theorem of_targetAffineLocally_of_isPullback
    {P : AffineTargetMorphismProperty} [P.IsLocal]
    {X Y UX UY : Scheme.{u}} [IsAffine UY] {f : X ⟶ Y} {iY : UY ⟶ Y} [IsOpenImmersion iY]
    {iX : UX ⟶ X} {f' : UX ⟶ UY} (h : IsPullback iX f' f iY) (hf : targetAffineLocally P f) :
    P f' := by
  rw [← P.cancel_left_of_respectsIso h.isoPullback.inv, h.isoPullback_inv_snd]
  exact (P.arrow_mk_iso_iff
    (morphismRestrictOpensRange f _)).mp (hf ⟨_, isAffineOpen_opensRange iY⟩)

instance (P : AffineTargetMorphismProperty) [P.toProperty.RespectsIso] :
    (targetAffineLocally P).RespectsIso := by
  constructor
  · introv H U
    rw [morphismRestrict_comp, P.cancel_left_of_respectsIso]
    exact H U
  · introv H
    rintro ⟨U, hU : IsAffineOpen U⟩; dsimp
    haveI : IsAffine _ := hU.preimage_of_isIso e.hom
    rw [morphismRestrict_comp, P.cancel_right_of_respectsIso]
    exact H ⟨(Opens.map e.hom.val.base).obj U, hU.preimage_of_isIso e.hom⟩

/--
`HasAffineProperty P Q` is a type class asserting that `P` is local at the target, and over affine
schemes, it is equivalent to `Q : AffineTargetMorphismProperty`.
To make the proofs easier, we state it instead as
1. `Q` is local at the target
2. `P f` if and only if `∀ U, Q (f ∣_ U)` ranging over all affine opens of `U`.
See `HasAffineProperty.iff`.
-/
<<<<<<< HEAD
structure AffineTargetMorphismProperty.IsLocal (P : AffineTargetMorphismProperty) : Prop where
  /-- `P` as a morphism property respects isomorphisms -/
  RespectsIso : P.toProperty.RespectsIso
  /-- `P` is stable under restriction to basic open set of global sections. -/
  toBasicOpen :
    ∀ {X Y : Scheme} [IsAffine Y] (f : X ⟶ Y) (r : Γ(Y, ⊤)),
      P f → @P _ _ (f ∣_ Y.basicOpen r) ((isAffineOpen_top Y).basicOpen _)
  /-- `P` for `f` if `P` holds for `f` restricted to basic sets of a spanning set of the global
    sections -/
  ofBasicOpenCover :
    ∀ {X Y : Scheme} [IsAffine Y] (f : X ⟶ Y) (s : Finset Γ(Y, ⊤))
      (_ : Ideal.span (s : Set Γ(Y, ⊤)) = ⊤),
      (∀ r : s, @P _ _ (f ∣_ Y.basicOpen r.1) ((isAffineOpen_top Y).basicOpen _)) → P f
#align algebraic_geometry.affine_target_morphism_property.is_local AlgebraicGeometry.AffineTargetMorphismProperty.IsLocal

/-- Specialization of `ConcreteCategory.id_apply` because `simp` can't see through the defeq. -/
@[local simp] lemma CommRingCat.id_apply (R : CommRingCat) (x : R) : 𝟙 R x = x := rfl

theorem targetAffineLocally_of_openCover {P : AffineTargetMorphismProperty} (hP : P.IsLocal)
    {X Y : Scheme} (f : X ⟶ Y) (𝒰 : Y.OpenCover) [∀ i, IsAffine (𝒰.obj i)]
    (h𝒰 : ∀ i, P (pullback.snd f (𝒰.map i))) :
    targetAffineLocally P f := by
  have := hP.1
=======
class HasAffineProperty (P : MorphismProperty Scheme)
    (Q : outParam AffineTargetMorphismProperty) : Prop where
  isLocal_affineProperty : Q.IsLocal
  eq_targetAffineLocally' : P = targetAffineLocally Q

namespace HasAffineProperty

variable (P : MorphismProperty Scheme) {Q} [HasAffineProperty P Q]
variable {X Y : Scheme.{u}} {f : X ⟶ Y}

instance (Q : AffineTargetMorphismProperty) [Q.IsLocal] :
    HasAffineProperty (targetAffineLocally Q) Q :=
  ⟨inferInstance, rfl⟩

lemma eq_targetAffineLocally : P = targetAffineLocally Q := eq_targetAffineLocally'

/-- Every property local at the target can be associated with an affine target property.
This is not an instance as the associated property can often take on simpler forms. -/
lemma of_isLocalAtTarget (P) [IsLocalAtTarget P] :
    HasAffineProperty P (AffineTargetMorphismProperty.of P) where
  isLocal_affineProperty := inferInstance
  eq_targetAffineLocally' := by
    ext X Y f
    constructor
    · intro hf ⟨U, hU⟩
      exact IsLocalAtTarget.restrict hf _
    · intro hf
      exact IsLocalAtTarget.of_openCover (P := P) Y.affineCover
        fun i ↦ of_targetAffineLocally_of_isPullback (.of_hasPullback _ _) hf

lemma copy {P P'} {Q Q'} [HasAffineProperty P Q]
    (e : P = P') (e' : Q = Q') : HasAffineProperty P' Q' where
  isLocal_affineProperty := e' ▸ isLocal_affineProperty P
  eq_targetAffineLocally' := e' ▸ e.symm ▸ eq_targetAffineLocally P

variable {P}

theorem of_isPullback {UX UY : Scheme.{u}} [IsAffine UY] {iY : UY ⟶ Y} [IsOpenImmersion iY]
    {iX : UX ⟶ X} {f' : UX ⟶ UY} (h : IsPullback iX f' f iY) (hf : P f) :
    Q f' :=
  letI := isLocal_affineProperty P
  of_targetAffineLocally_of_isPullback h (eq_targetAffineLocally (P := P) ▸ hf)

theorem restrict (hf : P f) (U : Y.affineOpens) :
    Q (f ∣_ U) :=
  of_isPullback (isPullback_morphismRestrict f U).flip hf

instance (priority := 900) : P.RespectsIso := by
  letI := isLocal_affineProperty P
  rw [eq_targetAffineLocally P]
  infer_instance

theorem of_iSup_eq_top
    {ι} (U : ι → Y.affineOpens) (hU : ⨆ i, (U i : Y.Opens) = ⊤)
    (hU' : ∀ i, Q (f ∣_ U i)) :
    P f := by
  letI := isLocal_affineProperty P
  rw [eq_targetAffineLocally P]
>>>>>>> 79df7380
  classical
  intro V
  induction V using of_affine_open_cover U hU  with
  | basicOpen U r h =>
    haveI : IsAffine _ := U.2
    have := AffineTargetMorphismProperty.IsLocal.to_basicOpen (f ∣_ U.1) (U.1.topIso.inv r) h
    exact (Q.arrow_mk_iso_iff
      (morphismRestrictRestrictBasicOpen f _ r)).mp this
  | openCover U s hs H =>
<<<<<<< HEAD
    haveI : IsAffine _ := U.2
    apply hP.3 (f ∣_ U.1) (s.image (Y.presheaf.map (eqToHom U.1.openEmbedding_obj_top).op))
    · apply_fun Ideal.comap (Y.presheaf.map (eqToHom U.1.openEmbedding_obj_top.symm).op) at hs
      rw [Ideal.comap_top] at hs
      rw [← hs]
      simp only [eqToHom_op, eqToHom_map, Finset.coe_image]
      have : ∀ {R S : CommRingCat} (e : S = R) (s : Set S),
          Ideal.span (eqToHom e '' s) = Ideal.comap (eqToHom e.symm) (Ideal.span s) := by
        intro _ S e _
        subst e
        simp only [eqToHom_refl, CommRingCat.id_apply, Set.image_id']
        -- Porting note: Lean didn't see `𝟙 _` is just ring hom id
        exact (Ideal.comap_id _).symm
      apply this
    · rintro ⟨r, hr⟩
      obtain ⟨r, hr', rfl⟩ := Finset.mem_image.mp hr
      specialize H ⟨r, hr'⟩
      rw [← P.toProperty_apply] at H ⊢
      exact (P.toProperty.arrow_mk_iso_iff (morphismRestrictRestrictBasicOpen f _ r)).mpr H
  | hU i =>
    specialize h𝒰 i
    rw [← P.toProperty_apply] at h𝒰 ⊢
    exact (P.toProperty.arrow_mk_iso_iff (morphismRestrictOpensRange f _)).mpr h𝒰
#align algebraic_geometry.target_affine_locally_of_open_cover AlgebraicGeometry.targetAffineLocally_of_openCover

open List in
theorem AffineTargetMorphismProperty.IsLocal.affine_openCover_TFAE
    {P : AffineTargetMorphismProperty} (hP : P.IsLocal) {X Y : Scheme.{u}} (f : X ⟶ Y) :
    TFAE
      [targetAffineLocally P f,
        ∃ (𝒰 : Scheme.OpenCover.{u} Y) (_ : ∀ i, IsAffine (𝒰.obj i)),
          ∀ i : 𝒰.J, P (pullback.snd f (𝒰.map i)),
        ∀ (𝒰 : Scheme.OpenCover.{u} Y) [∀ i, IsAffine (𝒰.obj i)] (i : 𝒰.J),
          P (pullback.snd f (𝒰.map i)),
        ∀ {U : Scheme} (g : U ⟶ Y) [IsAffine U] [IsOpenImmersion g],
          P (pullback.snd f g),
        ∃ (ι : Type u) (U : ι → Opens Y.carrier) (_ : iSup U = ⊤) (hU' : ∀ i, IsAffineOpen (U i)),
          ∀ i, @P _ _ (f ∣_ U i) (hU' i)] := by
  have := hP.1
  tfae_have 1 → 4
  · intro H U g h₁ h₂
    replace H := H ⟨_, isAffineOpen_opensRange g⟩
    rw [← P.toProperty_apply] at H ⊢
    rwa [← P.toProperty.arrow_mk_iso_iff (morphismRestrictOpensRange f _)]
  tfae_have 4 → 3
  · intro H 𝒰 h𝒰 i
    apply H
  tfae_have 3 → 2
  · exact fun H => ⟨Y.affineCover, inferInstance, H Y.affineCover⟩
  tfae_have 2 → 1
  · rintro ⟨𝒰, h𝒰, H⟩; exact targetAffineLocally_of_openCover hP f 𝒰 H
  tfae_have 5 → 2
  · rintro ⟨ι, U, hU, hU', H⟩
    refine ⟨Y.openCoverOfSuprEqTop U hU, hU', ?_⟩
    intro i
    specialize H i
    rw [← P.toProperty_apply, ← P.toProperty.arrow_mk_iso_iff (morphismRestrictOpensRange f _)]
    rw [← P.toProperty_apply] at H
    convert H
    all_goals ext1; exact Subtype.range_coe
  tfae_have 1 → 5
  · intro H
    refine ⟨Y.carrier, fun x => (Scheme.Hom.opensRange <| Y.affineCover.map x),
      ?_, fun i => isAffineOpen_opensRange _, ?_⟩
    · rw [eq_top_iff]; intro x _; erw [Opens.mem_iSup]; exact ⟨x, Y.affineCover.covers x⟩
    · intro i; exact H ⟨_, isAffineOpen_opensRange _⟩
  tfae_finish
#align algebraic_geometry.affine_target_morphism_property.is_local.affine_open_cover_tfae AlgebraicGeometry.AffineTargetMorphismProperty.IsLocal.affine_openCover_TFAE

theorem AffineTargetMorphismProperty.isLocalOfOpenCoverImply (P : AffineTargetMorphismProperty)
    [P.toProperty.RespectsIso]
    (H : ∀ {X Y : Scheme.{u}} (f : X ⟶ Y),
      (∃ (𝒰 : Scheme.OpenCover.{u} Y) (_ : ∀ i, IsAffine (𝒰.obj i)),
        ∀ i : 𝒰.J, P (pullback.snd f (𝒰.map i))) →
        ∀ {U : Scheme} (g : U ⟶ Y) [IsAffine U] [IsOpenImmersion g],
          P (pullback.snd f g)) :
    P.IsLocal := by
  refine ⟨by assumption, ?_, ?_⟩
  · introv h
    haveI : IsAffine _ := (isAffineOpen_top Y).basicOpen r
    delta morphismRestrict
    rw [P.cancel_left_of_respectsIso]
    refine @H _ _ f ⟨Scheme.openCoverOfIsIso (𝟙 Y), ?_, ?_⟩ _ (Y.ofRestrict _) _ _
    · intro i; dsimp; infer_instance
    · intro i; dsimp
      rwa [← Category.comp_id (pullback.snd _ _), ← pullback.condition, P.cancel_left_of_respectsIso]
  · introv hs hs'
    replace hs := ((isAffineOpen_top Y).basicOpen_union_eq_self_iff _).mpr hs
    have := H f ⟨Y.openCoverOfSuprEqTop _ hs, ?_, ?_⟩ (𝟙 _)
    · rwa [← Category.comp_id (pullback.snd _ _), ← pullback.condition, P.cancel_left_of_respectsIso]
        at this
    · intro i; exact (isAffineOpen_top Y).basicOpen _
    · rintro (i : s)
      specialize hs' i
      haveI : IsAffine _ := (isAffineOpen_top Y).basicOpen i.1
      delta morphismRestrict at hs'
      rwa [P.cancel_left_of_respectsIso] at hs'
#align algebraic_geometry.affine_target_morphism_property.is_local_of_open_cover_imply AlgebraicGeometry.AffineTargetMorphismProperty.isLocalOfOpenCoverImply

theorem AffineTargetMorphismProperty.IsLocal.affine_openCover_iff {P : AffineTargetMorphismProperty}
    (hP : P.IsLocal) {X Y : Scheme.{u}} (f : X ⟶ Y) (𝒰 : Scheme.OpenCover.{u} Y)
    [h𝒰 : ∀ i, IsAffine (𝒰.obj i)] :
    targetAffineLocally P f ↔ ∀ i, @P _ _ (pullback.snd f (𝒰.map i)) (h𝒰 i) := by
  refine ⟨fun H => let h := ((hP.affine_openCover_TFAE f).out 0 2).mp H; ?_,
    fun H => let h := ((hP.affine_openCover_TFAE f).out 1 0).mp; ?_⟩
  · exact fun i => h 𝒰 i
  · exact h ⟨𝒰, inferInstance, H⟩
#align algebraic_geometry.affine_target_morphism_property.is_local.affine_open_cover_iff AlgebraicGeometry.AffineTargetMorphismProperty.IsLocal.affine_openCover_iff

theorem AffineTargetMorphismProperty.IsLocal.affine_target_iff {P : AffineTargetMorphismProperty}
    (hP : P.IsLocal) {X Y : Scheme.{u}} (f : X ⟶ Y) [IsAffine Y] :
    targetAffineLocally P f ↔ P f := by
  have := hP.1
  haveI : ∀ i, IsAffine (Scheme.OpenCover.obj (Scheme.openCoverOfIsIso (𝟙 Y)) i) := fun i => by
    dsimp; infer_instance
  rw [hP.affine_openCover_iff f (Scheme.openCoverOfIsIso (𝟙 Y))]
  trans P (pullback.snd f (𝟙 _))
  · exact ⟨fun H => H PUnit.unit, fun H _ => H⟩
  rw [← Category.comp_id (pullback.snd _ _), ← pullback.condition, P.cancel_left_of_respectsIso]
#align algebraic_geometry.affine_target_morphism_property.is_local.affine_target_iff AlgebraicGeometry.AffineTargetMorphismProperty.IsLocal.affine_target_iff

/-- We say that `P : MorphismProperty Scheme` is local at the target if
1. `P` respects isomorphisms.
2. If `P` holds for `f : X ⟶ Y`, then `P` holds for `f ∣_ U` for any `U`.
3. If `P` holds for `f ∣_ U` for an open cover `U` of `Y`, then `P` holds for `f`.
-/
structure PropertyIsLocalAtTarget (P : MorphismProperty Scheme) : Prop where
  /-- `P` respects isomorphisms. -/
  RespectsIso : P.RespectsIso
  /-- If `P` holds for `f : X ⟶ Y`, then `P` holds for `f ∣_ U` for any `U`. -/
  restrict : ∀ {X Y : Scheme} (f : X ⟶ Y) (U : Opens Y), P f → P (f ∣_ U)
  /-- If `P` holds for `f ∣_ U` for an open cover `U` of `Y`, then `P` holds for `f`.  -/
  of_openCover :
    ∀ {X Y : Scheme.{u}} (f : X ⟶ Y) (𝒰 : Scheme.OpenCover.{u} Y),
      (∀ i : 𝒰.J, P (pullback.snd f (𝒰.map i))) → P f
#align algebraic_geometry.property_is_local_at_target AlgebraicGeometry.PropertyIsLocalAtTarget

lemma propertyIsLocalAtTarget_of_morphismRestrict (P : MorphismProperty Scheme)
    [P.RespectsIso]
    (hP₂ : ∀ {X Y : Scheme.{u}} (f : X ⟶ Y) (U : Opens Y), P f → P (f ∣_ U))
    (hP₃ : ∀ {X Y : Scheme.{u}} (f : X ⟶ Y) {ι : Type u} (U : ι → Opens Y)
      (_ : iSup U = ⊤), (∀ i, P (f ∣_ U i)) → P f) :
    PropertyIsLocalAtTarget P where
  RespectsIso := by assumption
  restrict := hP₂
  of_openCover {X Y} f 𝒰 h𝒰 := by
    apply hP₃ f (fun i : 𝒰.J => Scheme.Hom.opensRange (𝒰.map i)) 𝒰.iSup_opensRange
    simp_rw [P.arrow_mk_iso_iff (morphismRestrictOpensRange f _)]
    exact h𝒰

theorem AffineTargetMorphismProperty.IsLocal.targetAffineLocally_isLocal
    {P : AffineTargetMorphismProperty} (hP : P.IsLocal) :
    PropertyIsLocalAtTarget (targetAffineLocally P) := by
  have := hP.1
  constructor
  · infer_instance
  · intro X Y f U H V
    rw [← P.toProperty_apply (i := V.2),
      P.toProperty.arrow_mk_iso_iff (morphismRestrictRestrict f _ _)]
    convert H ⟨_, V.2.image_of_isOpenImmersion (Y.ofRestrict _)⟩
    rw [← P.toProperty_apply]
  · rintro X Y f 𝒰 h𝒰
    -- Porting note: rewrite `[(hP.affine_openCover_TFAE f).out 0 1` directly complains about
    -- metavariables
    have h01 := (hP.affine_openCover_TFAE f).out 0 1
    rw [h01]
    refine ⟨𝒰.bind fun _ => Scheme.affineCover _, ?_, ?_⟩
    · intro i; dsimp [Scheme.OpenCover.bind]; infer_instance
    · intro i
      specialize h𝒰 i.1
      -- Porting note: rewrite `[(hP.affine_openCover_TFAE pullback.snd _ _).out 0 1` directly
      -- complains about metavariables
      have h02 := (hP.affine_openCover_TFAE (pullback.snd f (𝒰.map i.fst))).out 0 2
      rw [h02] at h𝒰
      specialize h𝒰 (Scheme.affineCover _) i.2
      let e : pullback f ((𝒰.obj i.fst).affineCover.map i.snd ≫ 𝒰.map i.fst) ⟶
          pullback (pullback.snd f (𝒰.map i.fst))
            ((𝒰.obj i.fst).affineCover.map i.snd) := by
        refine (pullbackSymmetry _ _).hom ≫ ?_
        refine (pullbackRightPullbackFstIso _ _ _).inv ≫ ?_
        refine (pullbackSymmetry _ _).hom ≫ ?_
        refine pullback.map _ _ _ _ (pullbackSymmetry _ _).hom (𝟙 _) (𝟙 _) ?_ ?_ <;>
        simp only [Category.comp_id, Category.id_comp, pullbackSymmetry_hom_comp_snd]
      rw [← P.cancel_left_of_respectsIso e] at h𝒰
      convert h𝒰 using 1
      simp [e]
#align algebraic_geometry.affine_target_morphism_property.is_local.target_affine_locally_is_local AlgebraicGeometry.AffineTargetMorphismProperty.IsLocal.targetAffineLocally_isLocal

open List in
theorem PropertyIsLocalAtTarget.openCover_TFAE {P : MorphismProperty Scheme}
    (hP : PropertyIsLocalAtTarget P) {X Y : Scheme.{u}} (f : X ⟶ Y) :
    TFAE
      [P f,
        ∃ 𝒰 : Scheme.OpenCover.{u} Y,
          ∀ i : 𝒰.J, P (pullback.snd f (𝒰.map i)),
        ∀ (𝒰 : Scheme.OpenCover.{u} Y) (i : 𝒰.J),
          P (pullback.snd f (𝒰.map i)),
        ∀ U : Opens Y.carrier, P (f ∣_ U),
        ∀ {U : Scheme} (g : U ⟶ Y) [IsOpenImmersion g], P (pullback.snd f g),
        ∃ (ι : Type u) (U : ι → Opens Y.carrier) (_ : iSup U = ⊤), ∀ i, P (f ∣_ U i)] := by
  have := hP.1
  tfae_have 2 → 1
  · rintro ⟨𝒰, H⟩; exact hP.3 f 𝒰 H
  tfae_have 1 → 4
  · intro H U; exact hP.2 f U H
  tfae_have 4 → 3
  · intro H 𝒰 i
    rw [← P.arrow_mk_iso_iff (morphismRestrictOpensRange f _)]
    exact H <| Scheme.Hom.opensRange (𝒰.map i)
  tfae_have 3 → 2
  · exact fun H => ⟨Y.affineCover, H Y.affineCover⟩
  tfae_have 4 → 5
  · intro H U g hg
    rw [← P.arrow_mk_iso_iff (morphismRestrictOpensRange f _)]
    apply H
  tfae_have 5 → 4
  · intro H U
    erw [P.cancel_left_of_respectsIso]
    apply H
  tfae_have 4 → 6
  · intro H; exact ⟨PUnit, fun _ => ⊤, ciSup_const, fun _ => H _⟩
  tfae_have 6 → 2
  · rintro ⟨ι, U, hU, H⟩
    refine ⟨Y.openCoverOfSuprEqTop U hU, ?_⟩
    intro i
    rw [← P.arrow_mk_iso_iff (morphismRestrictOpensRange f _)]
    convert H i
    all_goals ext1; exact Subtype.range_coe
  tfae_finish
#align algebraic_geometry.property_is_local_at_target.open_cover_tfae AlgebraicGeometry.PropertyIsLocalAtTarget.openCover_TFAE

theorem PropertyIsLocalAtTarget.openCover_iff {P : MorphismProperty Scheme}
    (hP : PropertyIsLocalAtTarget P) {X Y : Scheme.{u}} (f : X ⟶ Y) (𝒰 : Scheme.OpenCover.{u} Y) :
    P f ↔ ∀ i, P (pullback.snd f (𝒰.map i)) := by
  -- Porting note: couldn't get the term mode proof work
  refine ⟨fun H => let h := ((hP.openCover_TFAE f).out 0 2).mp H; fun i => ?_,
    fun H => let h := ((hP.openCover_TFAE f).out 1 0).mp; ?_⟩
  · exact h 𝒰 i
  · exact h ⟨𝒰, H⟩
#align algebraic_geometry.property_is_local_at_target.open_cover_iff AlgebraicGeometry.PropertyIsLocalAtTarget.openCover_iff

namespace AffineTargetMorphismProperty

/-- A `P : AffineTargetMorphismProperty` is stable under base change if `P` holds for `Y ⟶ S`
implies that `P` holds for `X ×ₛ Y ⟶ X` with `X` and `S` affine schemes. -/
def StableUnderBaseChange (P : AffineTargetMorphismProperty) : Prop :=
  ∀ ⦃X Y S : Scheme⦄ [IsAffine S] [IsAffine X] (f : X ⟶ S) (g : Y ⟶ S),
    P g → P (pullback.fst f g)
#align algebraic_geometry.affine_target_morphism_property.stable_under_base_change AlgebraicGeometry.AffineTargetMorphismProperty.StableUnderBaseChange

theorem IsLocal.targetAffineLocally_pullback_fst_of_right_of_stableUnderBaseChange
    {P : AffineTargetMorphismProperty} (hP : P.IsLocal) (hP' : P.StableUnderBaseChange)
    {X Y S : Scheme} (f : X ⟶ S) (g : Y ⟶ S) [IsAffine S] (H : P g) :
    targetAffineLocally P (pullback.fst f g) := by
  have := hP.1
  -- Porting note: rewrite `(hP.affine_openCover_TFAE ...).out 0 1` doesn't work
  have h01 := (hP.affine_openCover_TFAE (pullback.fst f g)).out 0 1
  rw [h01]
  use X.affineCover, inferInstance
  intro i
  let e := pullbackSymmetry _ _ ≪≫ pullbackRightPullbackFstIso f g (X.affineCover.map i)
  have : e.hom ≫ pullback.fst _ _ = pullback.snd _ _ := by simp [e]
  rw [← this, P.cancel_left_of_respectsIso]
  apply hP'; assumption
#align algebraic_geometry.affine_target_morphism_property.is_local.target_affine_locally_pullback_fst_of_right_of_stable_under_base_change AlgebraicGeometry.AffineTargetMorphismProperty.IsLocal.targetAffineLocally_pullback_fst_of_right_of_stableUnderBaseChange

theorem IsLocal.stableUnderBaseChange {P : AffineTargetMorphismProperty} (hP : P.IsLocal)
    (hP' : P.StableUnderBaseChange) : (targetAffineLocally P).StableUnderBaseChange :=
  have := hP.1
  MorphismProperty.StableUnderBaseChange.mk
    (fun X Y S f g H => by
      -- Porting note: rewrite `(...openCover_TFAE).out 0 1` directly doesn't work, complains about
      -- metavariable
      have h01 := (hP.targetAffineLocally_isLocal.openCover_TFAE
        (pullback.fst f g)).out 0 1
      rw [h01]
      use S.affineCover.pullbackCover f
      intro i
      -- Porting note: rewrite `(hP.affine_openCover_TFAE g).out 0 3` directly doesn't work
      -- complains about metavariable
      have h03 := (hP.affine_openCover_TFAE g).out 0 3
      rw [h03] at H
=======
    apply AffineTargetMorphismProperty.IsLocal.of_basicOpenCover _
      (s.image (Scheme.Opens.topIso _).inv) (by simp [← Ideal.map_span, hs, Ideal.map_top])
    intro ⟨r, hr⟩
    obtain ⟨r, hr', rfl⟩ := Finset.mem_image.mp hr
    exact (Q.arrow_mk_iso_iff
      (morphismRestrictRestrictBasicOpen f _ r).symm).mp (H ⟨r, hr'⟩)
  | hU i => exact hU' i

theorem iff_of_iSup_eq_top
    {ι} (U : ι → Y.affineOpens) (hU : ⨆ i, (U i : Y.Opens) = ⊤) :
    P f ↔ ∀ i, Q (f ∣_ U i) :=
  ⟨fun H _ ↦ restrict H _, fun H ↦ HasAffineProperty.of_iSup_eq_top U hU H⟩

theorem of_openCover
    (𝒰 : Y.OpenCover) [∀ i, IsAffine (𝒰.obj i)] (h𝒰 : ∀ i, Q (𝒰.pullbackHom f i)) :
    P f :=
  letI := isLocal_affineProperty P
  of_iSup_eq_top
    (fun i ↦ ⟨_, isAffineOpen_opensRange (𝒰.map i)⟩) 𝒰.iSup_opensRange
    (fun i ↦ (Q.arrow_mk_iso_iff (morphismRestrictOpensRange f _)).mpr (h𝒰 i))

theorem iff_of_openCover (𝒰 : Y.OpenCover) [∀ i, IsAffine (𝒰.obj i)] :
    P f ↔ ∀ i, Q (𝒰.pullbackHom f i) := by
  letI := isLocal_affineProperty P
  rw [iff_of_iSup_eq_top (P := P)
    (fun i ↦ ⟨_, isAffineOpen_opensRange _⟩) 𝒰.iSup_opensRange]
  exact forall_congr' fun i ↦ Q.arrow_mk_iso_iff
    (morphismRestrictOpensRange f _)

theorem iff_of_isAffine [IsAffine Y] : P f ↔ Q f := by
  letI := isLocal_affineProperty P
  haveI : ∀ i, IsAffine (Scheme.OpenCover.obj (Scheme.openCoverOfIsIso (𝟙 Y)) i) := fun i => by
    dsimp; infer_instance
  rw [iff_of_openCover (P := P) (Scheme.openCoverOfIsIso.{0} (𝟙 Y))]
  trans Q (pullback.snd f (𝟙 _))
  · exact ⟨fun H => H PUnit.unit, fun H _ => H⟩
  rw [← Category.comp_id (pullback.snd _ _), ← pullback.condition,
    Q.cancel_left_of_respectsIso]

instance (priority := 900) : IsLocalAtTarget P := by
  letI := isLocal_affineProperty P
  apply IsLocalAtTarget.mk'
  · rw [eq_targetAffineLocally P]
    intro X Y f U H V
    rw [Q.arrow_mk_iso_iff (morphismRestrictRestrict f _ _)]
    exact H ⟨_, V.2.image_of_isOpenImmersion (Y.ofRestrict _)⟩
  · rintro X Y f ι U hU H
    let 𝒰 := Y.openCoverOfISupEqTop U hU
    apply of_openCover 𝒰.affineRefinement.openCover
    rintro ⟨i, j⟩
    have : P (𝒰.pullbackHom f i) := by
      refine (P.arrow_mk_iso_iff
        (morphismRestrictEq _ ?_ ≪≫ morphismRestrictOpensRange f (𝒰.map i))).mp (H i)
      exact (Scheme.Opens.opensRange_ι _).symm
    rw [← Q.cancel_left_of_respectsIso (𝒰.pullbackCoverAffineRefinementObjIso f _).inv,
      𝒰.pullbackCoverAffineRefinementObjIso_inv_pullbackHom]
    exact of_isPullback (.of_hasPullback _ _) this

open AffineTargetMorphismProperty in
protected theorem iff :
    HasAffineProperty P Q ↔ IsLocalAtTarget P ∧ Q = of P :=
  ⟨fun _ ↦ ⟨inferInstance, ext fun _ _ _ ↦ iff_of_isAffine.symm⟩,
    fun ⟨_, e⟩ ↦ e ▸ of_isLocalAtTarget P⟩

private theorem pullback_fst_of_right (hP' : Q.StableUnderBaseChange)
    {X Y S : Scheme} (f : X ⟶ S) (g : Y ⟶ S) [IsAffine S] (H : Q g) :
    P (pullback.fst f g) := by
  letI := isLocal_affineProperty P
  rw [iff_of_openCover (P := P) X.affineCover]
  intro i
  let e := pullbackSymmetry _ _ ≪≫ pullbackRightPullbackFstIso f g (X.affineCover.map i)
  have : e.hom ≫ pullback.fst _ _ = X.affineCover.pullbackHom (pullback.fst _ _) i := by
    simp [e, Scheme.OpenCover.pullbackHom]
  rw [← this, Q.cancel_left_of_respectsIso]
  apply hP' (.of_hasPullback _ _)
  exact H

theorem stableUnderBaseChange (hP' : Q.StableUnderBaseChange) :
    P.StableUnderBaseChange :=
  MorphismProperty.StableUnderBaseChange.mk
    (fun X Y S f g H => by
      rw [IsLocalAtTarget.iff_of_openCover (P := P) (S.affineCover.pullbackCover f)]
      intro i
>>>>>>> 79df7380
      let e : pullback (pullback.fst f g) ((S.affineCover.pullbackCover f).map i) ≅
          _ := by
        refine pullbackSymmetry _ _ ≪≫ pullbackRightPullbackFstIso f g _ ≪≫ ?_ ≪≫
          (pullbackRightPullbackFstIso (S.affineCover.map i) g
            (pullback.snd f (S.affineCover.map i))).symm
        exact asIso
          (pullback.map _ _ _ _ (𝟙 _) (𝟙 _) (𝟙 _) (by simpa using pullback.condition) (by simp))
<<<<<<< HEAD
      have : e.hom ≫ pullback.fst _ _ = pullback.snd _ _ := by simp [e]
      rw [← this, (targetAffineLocally P).cancel_left_of_respectsIso]
      apply hP.targetAffineLocally_pullback_fst_of_right_of_stableUnderBaseChange hP'
      rw [← pullbackSymmetry_hom_comp_snd, P.cancel_left_of_respectsIso]
      apply H)
#align algebraic_geometry.affine_target_morphism_property.is_local.stable_under_base_change AlgebraicGeometry.AffineTargetMorphismProperty.IsLocal.stableUnderBaseChange

end AffineTargetMorphismProperty

namespace AffineTargetMorphismProperty.IsLocal

@[deprecated (since := "2024-06-22")]
alias targetAffineLocallyIsLocal := targetAffineLocally_isLocal

@[deprecated (since := "2024-06-22")]
alias targetAffineLocallyPullbackFstOfRightOfStableUnderBaseChange :=
  targetAffineLocally_pullback_fst_of_right_of_stableUnderBaseChange

end AffineTargetMorphismProperty.IsLocal
=======
      have : e.hom ≫ pullback.fst _ _ =
          (S.affineCover.pullbackCover f).pullbackHom (pullback.fst _ _) i := by
        simp [e, Scheme.OpenCover.pullbackHom]
      rw [← this, P.cancel_left_of_respectsIso]
      apply HasAffineProperty.pullback_fst_of_right hP'
      letI := isLocal_affineProperty P
      rw [← pullbackSymmetry_hom_comp_snd, Q.cancel_left_of_respectsIso]
      apply of_isPullback (.of_hasPullback _ _) H)

lemma isLocalAtSource
    (H : ∀ {X Y : Scheme.{u}} (f : X ⟶ Y) [IsAffine Y] (𝒰 : Scheme.OpenCover.{u} X),
        Q f ↔ ∀ i, Q (𝒰.map i ≫ f)) : IsLocalAtSource P where
  iff_of_openCover' {X Y} f 𝒰 := by
    simp_rw [IsLocalAtTarget.iff_of_iSup_eq_top _ (iSup_affineOpens_eq_top Y)]
    rw [forall_comm]
    refine forall_congr' fun U ↦ ?_
    simp_rw [HasAffineProperty.iff_of_isAffine, morphismRestrict_comp]
    exact @H _ _ (f ∣_ U.1) U.2 (𝒰.restrict (f ⁻¹ᵁ U.1))

end HasAffineProperty

end targetAffineLocally
>>>>>>> 79df7380

end AlgebraicGeometry<|MERGE_RESOLUTION|>--- conflicted
+++ resolved
@@ -416,31 +416,6 @@
 2. `P f` if and only if `∀ U, Q (f ∣_ U)` ranging over all affine opens of `U`.
 See `HasAffineProperty.iff`.
 -/
-<<<<<<< HEAD
-structure AffineTargetMorphismProperty.IsLocal (P : AffineTargetMorphismProperty) : Prop where
-  /-- `P` as a morphism property respects isomorphisms -/
-  RespectsIso : P.toProperty.RespectsIso
-  /-- `P` is stable under restriction to basic open set of global sections. -/
-  toBasicOpen :
-    ∀ {X Y : Scheme} [IsAffine Y] (f : X ⟶ Y) (r : Γ(Y, ⊤)),
-      P f → @P _ _ (f ∣_ Y.basicOpen r) ((isAffineOpen_top Y).basicOpen _)
-  /-- `P` for `f` if `P` holds for `f` restricted to basic sets of a spanning set of the global
-    sections -/
-  ofBasicOpenCover :
-    ∀ {X Y : Scheme} [IsAffine Y] (f : X ⟶ Y) (s : Finset Γ(Y, ⊤))
-      (_ : Ideal.span (s : Set Γ(Y, ⊤)) = ⊤),
-      (∀ r : s, @P _ _ (f ∣_ Y.basicOpen r.1) ((isAffineOpen_top Y).basicOpen _)) → P f
-#align algebraic_geometry.affine_target_morphism_property.is_local AlgebraicGeometry.AffineTargetMorphismProperty.IsLocal
-
-/-- Specialization of `ConcreteCategory.id_apply` because `simp` can't see through the defeq. -/
-@[local simp] lemma CommRingCat.id_apply (R : CommRingCat) (x : R) : 𝟙 R x = x := rfl
-
-theorem targetAffineLocally_of_openCover {P : AffineTargetMorphismProperty} (hP : P.IsLocal)
-    {X Y : Scheme} (f : X ⟶ Y) (𝒰 : Y.OpenCover) [∀ i, IsAffine (𝒰.obj i)]
-    (h𝒰 : ∀ i, P (pullback.snd f (𝒰.map i))) :
-    targetAffineLocally P f := by
-  have := hP.1
-=======
 class HasAffineProperty (P : MorphismProperty Scheme)
     (Q : outParam AffineTargetMorphismProperty) : Prop where
   isLocal_affineProperty : Q.IsLocal
@@ -499,7 +474,6 @@
     P f := by
   letI := isLocal_affineProperty P
   rw [eq_targetAffineLocally P]
->>>>>>> 79df7380
   classical
   intro V
   induction V using of_affine_open_cover U hU  with
@@ -509,290 +483,6 @@
     exact (Q.arrow_mk_iso_iff
       (morphismRestrictRestrictBasicOpen f _ r)).mp this
   | openCover U s hs H =>
-<<<<<<< HEAD
-    haveI : IsAffine _ := U.2
-    apply hP.3 (f ∣_ U.1) (s.image (Y.presheaf.map (eqToHom U.1.openEmbedding_obj_top).op))
-    · apply_fun Ideal.comap (Y.presheaf.map (eqToHom U.1.openEmbedding_obj_top.symm).op) at hs
-      rw [Ideal.comap_top] at hs
-      rw [← hs]
-      simp only [eqToHom_op, eqToHom_map, Finset.coe_image]
-      have : ∀ {R S : CommRingCat} (e : S = R) (s : Set S),
-          Ideal.span (eqToHom e '' s) = Ideal.comap (eqToHom e.symm) (Ideal.span s) := by
-        intro _ S e _
-        subst e
-        simp only [eqToHom_refl, CommRingCat.id_apply, Set.image_id']
-        -- Porting note: Lean didn't see `𝟙 _` is just ring hom id
-        exact (Ideal.comap_id _).symm
-      apply this
-    · rintro ⟨r, hr⟩
-      obtain ⟨r, hr', rfl⟩ := Finset.mem_image.mp hr
-      specialize H ⟨r, hr'⟩
-      rw [← P.toProperty_apply] at H ⊢
-      exact (P.toProperty.arrow_mk_iso_iff (morphismRestrictRestrictBasicOpen f _ r)).mpr H
-  | hU i =>
-    specialize h𝒰 i
-    rw [← P.toProperty_apply] at h𝒰 ⊢
-    exact (P.toProperty.arrow_mk_iso_iff (morphismRestrictOpensRange f _)).mpr h𝒰
-#align algebraic_geometry.target_affine_locally_of_open_cover AlgebraicGeometry.targetAffineLocally_of_openCover
-
-open List in
-theorem AffineTargetMorphismProperty.IsLocal.affine_openCover_TFAE
-    {P : AffineTargetMorphismProperty} (hP : P.IsLocal) {X Y : Scheme.{u}} (f : X ⟶ Y) :
-    TFAE
-      [targetAffineLocally P f,
-        ∃ (𝒰 : Scheme.OpenCover.{u} Y) (_ : ∀ i, IsAffine (𝒰.obj i)),
-          ∀ i : 𝒰.J, P (pullback.snd f (𝒰.map i)),
-        ∀ (𝒰 : Scheme.OpenCover.{u} Y) [∀ i, IsAffine (𝒰.obj i)] (i : 𝒰.J),
-          P (pullback.snd f (𝒰.map i)),
-        ∀ {U : Scheme} (g : U ⟶ Y) [IsAffine U] [IsOpenImmersion g],
-          P (pullback.snd f g),
-        ∃ (ι : Type u) (U : ι → Opens Y.carrier) (_ : iSup U = ⊤) (hU' : ∀ i, IsAffineOpen (U i)),
-          ∀ i, @P _ _ (f ∣_ U i) (hU' i)] := by
-  have := hP.1
-  tfae_have 1 → 4
-  · intro H U g h₁ h₂
-    replace H := H ⟨_, isAffineOpen_opensRange g⟩
-    rw [← P.toProperty_apply] at H ⊢
-    rwa [← P.toProperty.arrow_mk_iso_iff (morphismRestrictOpensRange f _)]
-  tfae_have 4 → 3
-  · intro H 𝒰 h𝒰 i
-    apply H
-  tfae_have 3 → 2
-  · exact fun H => ⟨Y.affineCover, inferInstance, H Y.affineCover⟩
-  tfae_have 2 → 1
-  · rintro ⟨𝒰, h𝒰, H⟩; exact targetAffineLocally_of_openCover hP f 𝒰 H
-  tfae_have 5 → 2
-  · rintro ⟨ι, U, hU, hU', H⟩
-    refine ⟨Y.openCoverOfSuprEqTop U hU, hU', ?_⟩
-    intro i
-    specialize H i
-    rw [← P.toProperty_apply, ← P.toProperty.arrow_mk_iso_iff (morphismRestrictOpensRange f _)]
-    rw [← P.toProperty_apply] at H
-    convert H
-    all_goals ext1; exact Subtype.range_coe
-  tfae_have 1 → 5
-  · intro H
-    refine ⟨Y.carrier, fun x => (Scheme.Hom.opensRange <| Y.affineCover.map x),
-      ?_, fun i => isAffineOpen_opensRange _, ?_⟩
-    · rw [eq_top_iff]; intro x _; erw [Opens.mem_iSup]; exact ⟨x, Y.affineCover.covers x⟩
-    · intro i; exact H ⟨_, isAffineOpen_opensRange _⟩
-  tfae_finish
-#align algebraic_geometry.affine_target_morphism_property.is_local.affine_open_cover_tfae AlgebraicGeometry.AffineTargetMorphismProperty.IsLocal.affine_openCover_TFAE
-
-theorem AffineTargetMorphismProperty.isLocalOfOpenCoverImply (P : AffineTargetMorphismProperty)
-    [P.toProperty.RespectsIso]
-    (H : ∀ {X Y : Scheme.{u}} (f : X ⟶ Y),
-      (∃ (𝒰 : Scheme.OpenCover.{u} Y) (_ : ∀ i, IsAffine (𝒰.obj i)),
-        ∀ i : 𝒰.J, P (pullback.snd f (𝒰.map i))) →
-        ∀ {U : Scheme} (g : U ⟶ Y) [IsAffine U] [IsOpenImmersion g],
-          P (pullback.snd f g)) :
-    P.IsLocal := by
-  refine ⟨by assumption, ?_, ?_⟩
-  · introv h
-    haveI : IsAffine _ := (isAffineOpen_top Y).basicOpen r
-    delta morphismRestrict
-    rw [P.cancel_left_of_respectsIso]
-    refine @H _ _ f ⟨Scheme.openCoverOfIsIso (𝟙 Y), ?_, ?_⟩ _ (Y.ofRestrict _) _ _
-    · intro i; dsimp; infer_instance
-    · intro i; dsimp
-      rwa [← Category.comp_id (pullback.snd _ _), ← pullback.condition, P.cancel_left_of_respectsIso]
-  · introv hs hs'
-    replace hs := ((isAffineOpen_top Y).basicOpen_union_eq_self_iff _).mpr hs
-    have := H f ⟨Y.openCoverOfSuprEqTop _ hs, ?_, ?_⟩ (𝟙 _)
-    · rwa [← Category.comp_id (pullback.snd _ _), ← pullback.condition, P.cancel_left_of_respectsIso]
-        at this
-    · intro i; exact (isAffineOpen_top Y).basicOpen _
-    · rintro (i : s)
-      specialize hs' i
-      haveI : IsAffine _ := (isAffineOpen_top Y).basicOpen i.1
-      delta morphismRestrict at hs'
-      rwa [P.cancel_left_of_respectsIso] at hs'
-#align algebraic_geometry.affine_target_morphism_property.is_local_of_open_cover_imply AlgebraicGeometry.AffineTargetMorphismProperty.isLocalOfOpenCoverImply
-
-theorem AffineTargetMorphismProperty.IsLocal.affine_openCover_iff {P : AffineTargetMorphismProperty}
-    (hP : P.IsLocal) {X Y : Scheme.{u}} (f : X ⟶ Y) (𝒰 : Scheme.OpenCover.{u} Y)
-    [h𝒰 : ∀ i, IsAffine (𝒰.obj i)] :
-    targetAffineLocally P f ↔ ∀ i, @P _ _ (pullback.snd f (𝒰.map i)) (h𝒰 i) := by
-  refine ⟨fun H => let h := ((hP.affine_openCover_TFAE f).out 0 2).mp H; ?_,
-    fun H => let h := ((hP.affine_openCover_TFAE f).out 1 0).mp; ?_⟩
-  · exact fun i => h 𝒰 i
-  · exact h ⟨𝒰, inferInstance, H⟩
-#align algebraic_geometry.affine_target_morphism_property.is_local.affine_open_cover_iff AlgebraicGeometry.AffineTargetMorphismProperty.IsLocal.affine_openCover_iff
-
-theorem AffineTargetMorphismProperty.IsLocal.affine_target_iff {P : AffineTargetMorphismProperty}
-    (hP : P.IsLocal) {X Y : Scheme.{u}} (f : X ⟶ Y) [IsAffine Y] :
-    targetAffineLocally P f ↔ P f := by
-  have := hP.1
-  haveI : ∀ i, IsAffine (Scheme.OpenCover.obj (Scheme.openCoverOfIsIso (𝟙 Y)) i) := fun i => by
-    dsimp; infer_instance
-  rw [hP.affine_openCover_iff f (Scheme.openCoverOfIsIso (𝟙 Y))]
-  trans P (pullback.snd f (𝟙 _))
-  · exact ⟨fun H => H PUnit.unit, fun H _ => H⟩
-  rw [← Category.comp_id (pullback.snd _ _), ← pullback.condition, P.cancel_left_of_respectsIso]
-#align algebraic_geometry.affine_target_morphism_property.is_local.affine_target_iff AlgebraicGeometry.AffineTargetMorphismProperty.IsLocal.affine_target_iff
-
-/-- We say that `P : MorphismProperty Scheme` is local at the target if
-1. `P` respects isomorphisms.
-2. If `P` holds for `f : X ⟶ Y`, then `P` holds for `f ∣_ U` for any `U`.
-3. If `P` holds for `f ∣_ U` for an open cover `U` of `Y`, then `P` holds for `f`.
--/
-structure PropertyIsLocalAtTarget (P : MorphismProperty Scheme) : Prop where
-  /-- `P` respects isomorphisms. -/
-  RespectsIso : P.RespectsIso
-  /-- If `P` holds for `f : X ⟶ Y`, then `P` holds for `f ∣_ U` for any `U`. -/
-  restrict : ∀ {X Y : Scheme} (f : X ⟶ Y) (U : Opens Y), P f → P (f ∣_ U)
-  /-- If `P` holds for `f ∣_ U` for an open cover `U` of `Y`, then `P` holds for `f`.  -/
-  of_openCover :
-    ∀ {X Y : Scheme.{u}} (f : X ⟶ Y) (𝒰 : Scheme.OpenCover.{u} Y),
-      (∀ i : 𝒰.J, P (pullback.snd f (𝒰.map i))) → P f
-#align algebraic_geometry.property_is_local_at_target AlgebraicGeometry.PropertyIsLocalAtTarget
-
-lemma propertyIsLocalAtTarget_of_morphismRestrict (P : MorphismProperty Scheme)
-    [P.RespectsIso]
-    (hP₂ : ∀ {X Y : Scheme.{u}} (f : X ⟶ Y) (U : Opens Y), P f → P (f ∣_ U))
-    (hP₃ : ∀ {X Y : Scheme.{u}} (f : X ⟶ Y) {ι : Type u} (U : ι → Opens Y)
-      (_ : iSup U = ⊤), (∀ i, P (f ∣_ U i)) → P f) :
-    PropertyIsLocalAtTarget P where
-  RespectsIso := by assumption
-  restrict := hP₂
-  of_openCover {X Y} f 𝒰 h𝒰 := by
-    apply hP₃ f (fun i : 𝒰.J => Scheme.Hom.opensRange (𝒰.map i)) 𝒰.iSup_opensRange
-    simp_rw [P.arrow_mk_iso_iff (morphismRestrictOpensRange f _)]
-    exact h𝒰
-
-theorem AffineTargetMorphismProperty.IsLocal.targetAffineLocally_isLocal
-    {P : AffineTargetMorphismProperty} (hP : P.IsLocal) :
-    PropertyIsLocalAtTarget (targetAffineLocally P) := by
-  have := hP.1
-  constructor
-  · infer_instance
-  · intro X Y f U H V
-    rw [← P.toProperty_apply (i := V.2),
-      P.toProperty.arrow_mk_iso_iff (morphismRestrictRestrict f _ _)]
-    convert H ⟨_, V.2.image_of_isOpenImmersion (Y.ofRestrict _)⟩
-    rw [← P.toProperty_apply]
-  · rintro X Y f 𝒰 h𝒰
-    -- Porting note: rewrite `[(hP.affine_openCover_TFAE f).out 0 1` directly complains about
-    -- metavariables
-    have h01 := (hP.affine_openCover_TFAE f).out 0 1
-    rw [h01]
-    refine ⟨𝒰.bind fun _ => Scheme.affineCover _, ?_, ?_⟩
-    · intro i; dsimp [Scheme.OpenCover.bind]; infer_instance
-    · intro i
-      specialize h𝒰 i.1
-      -- Porting note: rewrite `[(hP.affine_openCover_TFAE pullback.snd _ _).out 0 1` directly
-      -- complains about metavariables
-      have h02 := (hP.affine_openCover_TFAE (pullback.snd f (𝒰.map i.fst))).out 0 2
-      rw [h02] at h𝒰
-      specialize h𝒰 (Scheme.affineCover _) i.2
-      let e : pullback f ((𝒰.obj i.fst).affineCover.map i.snd ≫ 𝒰.map i.fst) ⟶
-          pullback (pullback.snd f (𝒰.map i.fst))
-            ((𝒰.obj i.fst).affineCover.map i.snd) := by
-        refine (pullbackSymmetry _ _).hom ≫ ?_
-        refine (pullbackRightPullbackFstIso _ _ _).inv ≫ ?_
-        refine (pullbackSymmetry _ _).hom ≫ ?_
-        refine pullback.map _ _ _ _ (pullbackSymmetry _ _).hom (𝟙 _) (𝟙 _) ?_ ?_ <;>
-        simp only [Category.comp_id, Category.id_comp, pullbackSymmetry_hom_comp_snd]
-      rw [← P.cancel_left_of_respectsIso e] at h𝒰
-      convert h𝒰 using 1
-      simp [e]
-#align algebraic_geometry.affine_target_morphism_property.is_local.target_affine_locally_is_local AlgebraicGeometry.AffineTargetMorphismProperty.IsLocal.targetAffineLocally_isLocal
-
-open List in
-theorem PropertyIsLocalAtTarget.openCover_TFAE {P : MorphismProperty Scheme}
-    (hP : PropertyIsLocalAtTarget P) {X Y : Scheme.{u}} (f : X ⟶ Y) :
-    TFAE
-      [P f,
-        ∃ 𝒰 : Scheme.OpenCover.{u} Y,
-          ∀ i : 𝒰.J, P (pullback.snd f (𝒰.map i)),
-        ∀ (𝒰 : Scheme.OpenCover.{u} Y) (i : 𝒰.J),
-          P (pullback.snd f (𝒰.map i)),
-        ∀ U : Opens Y.carrier, P (f ∣_ U),
-        ∀ {U : Scheme} (g : U ⟶ Y) [IsOpenImmersion g], P (pullback.snd f g),
-        ∃ (ι : Type u) (U : ι → Opens Y.carrier) (_ : iSup U = ⊤), ∀ i, P (f ∣_ U i)] := by
-  have := hP.1
-  tfae_have 2 → 1
-  · rintro ⟨𝒰, H⟩; exact hP.3 f 𝒰 H
-  tfae_have 1 → 4
-  · intro H U; exact hP.2 f U H
-  tfae_have 4 → 3
-  · intro H 𝒰 i
-    rw [← P.arrow_mk_iso_iff (morphismRestrictOpensRange f _)]
-    exact H <| Scheme.Hom.opensRange (𝒰.map i)
-  tfae_have 3 → 2
-  · exact fun H => ⟨Y.affineCover, H Y.affineCover⟩
-  tfae_have 4 → 5
-  · intro H U g hg
-    rw [← P.arrow_mk_iso_iff (morphismRestrictOpensRange f _)]
-    apply H
-  tfae_have 5 → 4
-  · intro H U
-    erw [P.cancel_left_of_respectsIso]
-    apply H
-  tfae_have 4 → 6
-  · intro H; exact ⟨PUnit, fun _ => ⊤, ciSup_const, fun _ => H _⟩
-  tfae_have 6 → 2
-  · rintro ⟨ι, U, hU, H⟩
-    refine ⟨Y.openCoverOfSuprEqTop U hU, ?_⟩
-    intro i
-    rw [← P.arrow_mk_iso_iff (morphismRestrictOpensRange f _)]
-    convert H i
-    all_goals ext1; exact Subtype.range_coe
-  tfae_finish
-#align algebraic_geometry.property_is_local_at_target.open_cover_tfae AlgebraicGeometry.PropertyIsLocalAtTarget.openCover_TFAE
-
-theorem PropertyIsLocalAtTarget.openCover_iff {P : MorphismProperty Scheme}
-    (hP : PropertyIsLocalAtTarget P) {X Y : Scheme.{u}} (f : X ⟶ Y) (𝒰 : Scheme.OpenCover.{u} Y) :
-    P f ↔ ∀ i, P (pullback.snd f (𝒰.map i)) := by
-  -- Porting note: couldn't get the term mode proof work
-  refine ⟨fun H => let h := ((hP.openCover_TFAE f).out 0 2).mp H; fun i => ?_,
-    fun H => let h := ((hP.openCover_TFAE f).out 1 0).mp; ?_⟩
-  · exact h 𝒰 i
-  · exact h ⟨𝒰, H⟩
-#align algebraic_geometry.property_is_local_at_target.open_cover_iff AlgebraicGeometry.PropertyIsLocalAtTarget.openCover_iff
-
-namespace AffineTargetMorphismProperty
-
-/-- A `P : AffineTargetMorphismProperty` is stable under base change if `P` holds for `Y ⟶ S`
-implies that `P` holds for `X ×ₛ Y ⟶ X` with `X` and `S` affine schemes. -/
-def StableUnderBaseChange (P : AffineTargetMorphismProperty) : Prop :=
-  ∀ ⦃X Y S : Scheme⦄ [IsAffine S] [IsAffine X] (f : X ⟶ S) (g : Y ⟶ S),
-    P g → P (pullback.fst f g)
-#align algebraic_geometry.affine_target_morphism_property.stable_under_base_change AlgebraicGeometry.AffineTargetMorphismProperty.StableUnderBaseChange
-
-theorem IsLocal.targetAffineLocally_pullback_fst_of_right_of_stableUnderBaseChange
-    {P : AffineTargetMorphismProperty} (hP : P.IsLocal) (hP' : P.StableUnderBaseChange)
-    {X Y S : Scheme} (f : X ⟶ S) (g : Y ⟶ S) [IsAffine S] (H : P g) :
-    targetAffineLocally P (pullback.fst f g) := by
-  have := hP.1
-  -- Porting note: rewrite `(hP.affine_openCover_TFAE ...).out 0 1` doesn't work
-  have h01 := (hP.affine_openCover_TFAE (pullback.fst f g)).out 0 1
-  rw [h01]
-  use X.affineCover, inferInstance
-  intro i
-  let e := pullbackSymmetry _ _ ≪≫ pullbackRightPullbackFstIso f g (X.affineCover.map i)
-  have : e.hom ≫ pullback.fst _ _ = pullback.snd _ _ := by simp [e]
-  rw [← this, P.cancel_left_of_respectsIso]
-  apply hP'; assumption
-#align algebraic_geometry.affine_target_morphism_property.is_local.target_affine_locally_pullback_fst_of_right_of_stable_under_base_change AlgebraicGeometry.AffineTargetMorphismProperty.IsLocal.targetAffineLocally_pullback_fst_of_right_of_stableUnderBaseChange
-
-theorem IsLocal.stableUnderBaseChange {P : AffineTargetMorphismProperty} (hP : P.IsLocal)
-    (hP' : P.StableUnderBaseChange) : (targetAffineLocally P).StableUnderBaseChange :=
-  have := hP.1
-  MorphismProperty.StableUnderBaseChange.mk
-    (fun X Y S f g H => by
-      -- Porting note: rewrite `(...openCover_TFAE).out 0 1` directly doesn't work, complains about
-      -- metavariable
-      have h01 := (hP.targetAffineLocally_isLocal.openCover_TFAE
-        (pullback.fst f g)).out 0 1
-      rw [h01]
-      use S.affineCover.pullbackCover f
-      intro i
-      -- Porting note: rewrite `(hP.affine_openCover_TFAE g).out 0 3` directly doesn't work
-      -- complains about metavariable
-      have h03 := (hP.affine_openCover_TFAE g).out 0 3
-      rw [h03] at H
-=======
     apply AffineTargetMorphismProperty.IsLocal.of_basicOpenCover _
       (s.image (Scheme.Opens.topIso _).inv) (by simp [← Ideal.map_span, hs, Ideal.map_top])
     intro ⟨r, hr⟩
@@ -876,7 +566,6 @@
     (fun X Y S f g H => by
       rw [IsLocalAtTarget.iff_of_openCover (P := P) (S.affineCover.pullbackCover f)]
       intro i
->>>>>>> 79df7380
       let e : pullback (pullback.fst f g) ((S.affineCover.pullbackCover f).map i) ≅
           _ := by
         refine pullbackSymmetry _ _ ≪≫ pullbackRightPullbackFstIso f g _ ≪≫ ?_ ≪≫
@@ -884,27 +573,6 @@
             (pullback.snd f (S.affineCover.map i))).symm
         exact asIso
           (pullback.map _ _ _ _ (𝟙 _) (𝟙 _) (𝟙 _) (by simpa using pullback.condition) (by simp))
-<<<<<<< HEAD
-      have : e.hom ≫ pullback.fst _ _ = pullback.snd _ _ := by simp [e]
-      rw [← this, (targetAffineLocally P).cancel_left_of_respectsIso]
-      apply hP.targetAffineLocally_pullback_fst_of_right_of_stableUnderBaseChange hP'
-      rw [← pullbackSymmetry_hom_comp_snd, P.cancel_left_of_respectsIso]
-      apply H)
-#align algebraic_geometry.affine_target_morphism_property.is_local.stable_under_base_change AlgebraicGeometry.AffineTargetMorphismProperty.IsLocal.stableUnderBaseChange
-
-end AffineTargetMorphismProperty
-
-namespace AffineTargetMorphismProperty.IsLocal
-
-@[deprecated (since := "2024-06-22")]
-alias targetAffineLocallyIsLocal := targetAffineLocally_isLocal
-
-@[deprecated (since := "2024-06-22")]
-alias targetAffineLocallyPullbackFstOfRightOfStableUnderBaseChange :=
-  targetAffineLocally_pullback_fst_of_right_of_stableUnderBaseChange
-
-end AffineTargetMorphismProperty.IsLocal
-=======
       have : e.hom ≫ pullback.fst _ _ =
           (S.affineCover.pullbackCover f).pullbackHom (pullback.fst _ _) i := by
         simp [e, Scheme.OpenCover.pullbackHom]
@@ -927,6 +595,5 @@
 end HasAffineProperty
 
 end targetAffineLocally
->>>>>>> 79df7380
 
 end AlgebraicGeometry