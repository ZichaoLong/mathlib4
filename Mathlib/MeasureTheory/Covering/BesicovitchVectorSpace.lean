/-
Copyright (c) 2021 Sébastien Gouëzel. All rights reserved.
Released under Apache 2.0 license as described in the file LICENSE.
Authors: Sébastien Gouëzel
-/
import Mathlib.MeasureTheory.Measure.Lebesgue.EqHaar
import Mathlib.MeasureTheory.Covering.Besicovitch
import Mathlib.Tactic.AdaptationNote
<<<<<<< HEAD

#align_import measure_theory.covering.besicovitch_vector_space from "leanprover-community/mathlib"@"fd5edc43dc4f10b85abfe544b88f82cf13c5f844"
=======
>>>>>>> 99508fb5

/-!
# Satellite configurations for Besicovitch covering lemma in vector spaces

The Besicovitch covering theorem ensures that, in a nice metric space, there exists a number `N`
such that, from any family of balls with bounded radii, one can extract `N` families, each made of
disjoint balls, covering together all the centers of the initial family.

A key tool in the proof of this theorem is the notion of a satellite configuration, i.e., a family
of `N + 1` balls, where the first `N` balls all intersect the last one, but none of them contains
the center of another one and their radii are controlled. This is a technical notion, but it shows
up naturally in the proof of the Besicovitch theorem (which goes through a greedy algorithm): to
ensure that in the end one needs at most `N` families of balls, the crucial property of the
underlying metric space is that there should be no satellite configuration of `N + 1` points.

This file is devoted to the study of this property in vector spaces: we prove the main result
of [Füredi and Loeb, On the best constant for the Besicovitch covering theorem][furedi-loeb1994],
which shows that the optimal such `N` in a vector space coincides with the maximal number
of points one can put inside the unit ball of radius `2` under the condition that their distances
are bounded below by `1`.
In particular, this number is bounded by `5 ^ dim` by a straightforward measure argument.

## Main definitions and results

* `multiplicity E` is the maximal number of points one can put inside the unit ball
  of radius `2` in the vector space `E`, under the condition that their distances
  are bounded below by `1`.
* `multiplicity_le E` shows that `multiplicity E ≤ 5 ^ (dim E)`.
* `good_τ E` is a constant `> 1`, but close enough to `1` that satellite configurations
  with this parameter `τ` are not worst than for `τ = 1`.
* `isEmpty_satelliteConfig_multiplicity` is the main theorem, saying that there are
  no satellite configurations of `(multiplicity E) + 1` points, for the parameter `goodτ E`.
-/


universe u

open Metric Set FiniteDimensional MeasureTheory Filter Fin

open scoped ENNReal Topology

noncomputable section

namespace Besicovitch

variable {E : Type*} [NormedAddCommGroup E]

namespace SatelliteConfig

variable [NormedSpace ℝ E] {N : ℕ} {τ : ℝ} (a : SatelliteConfig E N τ)

/-- Rescaling a satellite configuration in a vector space, to put the basepoint at `0` and the base
radius at `1`. -/
def centerAndRescale : SatelliteConfig E N τ where
  c i := (a.r (last N))⁻¹ • (a.c i - a.c (last N))
  r i := (a.r (last N))⁻¹ * a.r i
  rpos i := by positivity
  h i j hij := by
    simp (disch := positivity) only [dist_smul₀, dist_sub_right, mul_left_comm τ,
      Real.norm_of_nonneg]
    rcases a.h hij with (⟨H₁, H₂⟩ | ⟨H₁, H₂⟩) <;> [left; right] <;> constructor <;> gcongr
  hlast i hi := by
    simp (disch := positivity) only [dist_smul₀, dist_sub_right, mul_left_comm τ,
      Real.norm_of_nonneg]
    have ⟨H₁, H₂⟩ := a.hlast i hi
    constructor <;> gcongr
  inter i hi := by
    simp (disch := positivity) only [dist_smul₀, ← mul_add, dist_sub_right, Real.norm_of_nonneg]
    gcongr
    exact a.inter i hi

theorem centerAndRescale_center : a.centerAndRescale.c (last N) = 0 := by
  simp [SatelliteConfig.centerAndRescale]

theorem centerAndRescale_radius {N : ℕ} {τ : ℝ} (a : SatelliteConfig E N τ) :
    a.centerAndRescale.r (last N) = 1 := by
  simp [SatelliteConfig.centerAndRescale, inv_mul_cancel₀ (a.rpos _).ne']

end SatelliteConfig

/-! ### Disjoint balls of radius close to `1` in the radius `2` ball. -/


/-- The maximum cardinality of a `1`-separated set in the ball of radius `2`. This is also the
optimal number of families in the Besicovitch covering theorem. -/
def multiplicity (E : Type*) [NormedAddCommGroup E] :=
  sSup {N | ∃ s : Finset E, s.card = N ∧ (∀ c ∈ s, ‖c‖ ≤ 2) ∧ ∀ c ∈ s, ∀ d ∈ s, c ≠ d → 1 ≤ ‖c - d‖}

section

variable [NormedSpace ℝ E] [FiniteDimensional ℝ E]

/-- Any `1`-separated set in the ball of radius `2` has cardinality at most `5 ^ dim`. This is
useful to show that the supremum in the definition of `Besicovitch.multiplicity E` is
well behaved. -/
theorem card_le_of_separated (s : Finset E) (hs : ∀ c ∈ s, ‖c‖ ≤ 2)
    (h : ∀ c ∈ s, ∀ d ∈ s, c ≠ d → 1 ≤ ‖c - d‖) : s.card ≤ 5 ^ finrank ℝ E := by
  /- We consider balls of radius `1/2` around the points in `s`. They are disjoint, and all
    contained in the ball of radius `5/2`. A volume argument gives `s.card * (1/2)^dim ≤ (5/2)^dim`,
    i.e., `s.card ≤ 5^dim`. -/
  borelize E
  let μ : Measure E := Measure.addHaar
  let δ : ℝ := (1 : ℝ) / 2
  let ρ : ℝ := (5 : ℝ) / 2
  have ρpos : 0 < ρ := by norm_num
  set A := ⋃ c ∈ s, ball (c : E) δ with hA
  have D : Set.Pairwise (s : Set E) (Disjoint on fun c => ball (c : E) δ) := by
    rintro c hc d hd hcd
    apply ball_disjoint_ball
    rw [dist_eq_norm]
    convert h c hc d hd hcd
    norm_num
  have A_subset : A ⊆ ball (0 : E) ρ := by
    refine iUnion₂_subset fun x hx => ?_
    apply ball_subset_ball'
    calc
      δ + dist x 0 ≤ δ + 2 := by rw [dist_zero_right]; exact add_le_add le_rfl (hs x hx)
      _ = 5 / 2 := by norm_num
  have I :
    (s.card : ℝ≥0∞) * ENNReal.ofReal (δ ^ finrank ℝ E) * μ (ball 0 1) ≤
      ENNReal.ofReal (ρ ^ finrank ℝ E) * μ (ball 0 1) :=
    calc
      (s.card : ℝ≥0∞) * ENNReal.ofReal (δ ^ finrank ℝ E) * μ (ball 0 1) = μ A := by
        rw [hA, measure_biUnion_finset D fun c _ => measurableSet_ball]
        have I : 0 < δ := by norm_num
        simp only [div_pow, μ.addHaar_ball_of_pos _ I]
        simp only [one_div, one_pow, Finset.sum_const, nsmul_eq_mul, mul_assoc]
      _ ≤ μ (ball (0 : E) ρ) := measure_mono A_subset
      _ = ENNReal.ofReal (ρ ^ finrank ℝ E) * μ (ball 0 1) := by
        simp only [μ.addHaar_ball_of_pos _ ρpos]
  have J : (s.card : ℝ≥0∞) * ENNReal.ofReal (δ ^ finrank ℝ E) ≤ ENNReal.ofReal (ρ ^ finrank ℝ E) :=
    (ENNReal.mul_le_mul_right (measure_ball_pos _ _ zero_lt_one).ne' measure_ball_lt_top.ne).1 I
  have K : (s.card : ℝ) ≤ (5 : ℝ) ^ finrank ℝ E := by
    have := ENNReal.toReal_le_of_le_ofReal (pow_nonneg ρpos.le _) J
    simpa [ρ, δ, div_eq_mul_inv, mul_pow] using this
  exact mod_cast K

theorem multiplicity_le : multiplicity E ≤ 5 ^ finrank ℝ E := by
  apply csSup_le
  · refine ⟨0, ⟨∅, by simp⟩⟩
  · rintro _ ⟨s, ⟨rfl, h⟩⟩
    exact Besicovitch.card_le_of_separated s h.1 h.2

theorem card_le_multiplicity {s : Finset E} (hs : ∀ c ∈ s, ‖c‖ ≤ 2)
    (h's : ∀ c ∈ s, ∀ d ∈ s, c ≠ d → 1 ≤ ‖c - d‖) : s.card ≤ multiplicity E := by
  apply le_csSup
  · refine ⟨5 ^ finrank ℝ E, ?_⟩
    rintro _ ⟨s, ⟨rfl, h⟩⟩
    exact Besicovitch.card_le_of_separated s h.1 h.2
  · simp only [mem_setOf_eq, Ne]
    exact ⟨s, rfl, hs, h's⟩

variable (E)

/-- If `δ` is small enough, a `(1-δ)`-separated set in the ball of radius `2` also has cardinality
at most `multiplicity E`. -/
theorem exists_goodδ :
    ∃ δ : ℝ, 0 < δ ∧ δ < 1 ∧ ∀ s : Finset E, (∀ c ∈ s, ‖c‖ ≤ 2) →
      (∀ c ∈ s, ∀ d ∈ s, c ≠ d → 1 - δ ≤ ‖c - d‖) → s.card ≤ multiplicity E := by
  classical
  /- This follows from a compactness argument: otherwise, one could extract a converging
    subsequence, to obtain a `1`-separated set in the ball of radius `2` with cardinality
    `N = multiplicity E + 1`. To formalize this, we work with functions `Fin N → E`.
     -/
  by_contra! h
  set N := multiplicity E + 1 with hN
  have :
    ∀ δ : ℝ, 0 < δ → ∃ f : Fin N → E, (∀ i : Fin N, ‖f i‖ ≤ 2) ∧
      Pairwise fun i j => 1 - δ ≤ ‖f i - f j‖ := by
    intro δ hδ
    rcases lt_or_le δ 1 with (hδ' | hδ')
    · rcases h δ hδ hδ' with ⟨s, hs, h's, s_card⟩
      obtain ⟨f, f_inj, hfs⟩ : ∃ f : Fin N → E, Function.Injective f ∧ range f ⊆ ↑s := by
        have : Fintype.card (Fin N) ≤ s.card := by simp only [Fintype.card_fin]; exact s_card
        rcases Function.Embedding.exists_of_card_le_finset this with ⟨f, hf⟩
        exact ⟨f, f.injective, hf⟩
      simp only [range_subset_iff, Finset.mem_coe] at hfs
      exact ⟨f, fun i => hs _ (hfs i), fun i j hij => h's _ (hfs i) _ (hfs j) (f_inj.ne hij)⟩
    · exact
        ⟨fun _ => 0, by simp, fun i j _ => by
          simpa only [norm_zero, sub_nonpos, sub_self]⟩
  -- For `δ > 0`, `F δ` is a function from `Fin N` to the ball of radius `2` for which two points
  -- in the image are separated by `1 - δ`.
  choose! F hF using this
  -- Choose a converging subsequence when `δ → 0`.
  have : ∃ f : Fin N → E, (∀ i : Fin N, ‖f i‖ ≤ 2) ∧ Pairwise fun i j => 1 ≤ ‖f i - f j‖ := by
    obtain ⟨u, _, zero_lt_u, hu⟩ :
      ∃ u : ℕ → ℝ,
        (∀ m n : ℕ, m < n → u n < u m) ∧ (∀ n : ℕ, 0 < u n) ∧ Filter.Tendsto u Filter.atTop (𝓝 0) :=
      exists_seq_strictAnti_tendsto (0 : ℝ)
    have A : ∀ n, F (u n) ∈ closedBall (0 : Fin N → E) 2 := by
      intro n
      simp only [pi_norm_le_iff_of_nonneg zero_le_two, mem_closedBall, dist_zero_right,
        (hF (u n) (zero_lt_u n)).left, forall_const]
    obtain ⟨f, fmem, φ, φ_mono, hf⟩ :
      ∃ f ∈ closedBall (0 : Fin N → E) 2,
        ∃ φ : ℕ → ℕ, StrictMono φ ∧ Tendsto ((F ∘ u) ∘ φ) atTop (𝓝 f) :=
      IsCompact.tendsto_subseq (isCompact_closedBall _ _) A
    refine ⟨f, fun i => ?_, fun i j hij => ?_⟩
    · simp only [pi_norm_le_iff_of_nonneg zero_le_two, mem_closedBall, dist_zero_right] at fmem
      exact fmem i
    · have A : Tendsto (fun n => ‖F (u (φ n)) i - F (u (φ n)) j‖) atTop (𝓝 ‖f i - f j‖) :=
        ((hf.apply_nhds i).sub (hf.apply_nhds j)).norm
      have B : Tendsto (fun n => 1 - u (φ n)) atTop (𝓝 (1 - 0)) :=
        tendsto_const_nhds.sub (hu.comp φ_mono.tendsto_atTop)
      rw [sub_zero] at B
      exact le_of_tendsto_of_tendsto' B A fun n => (hF (u (φ n)) (zero_lt_u _)).2 hij
  rcases this with ⟨f, hf, h'f⟩
  -- the range of `f` contradicts the definition of `multiplicity E`.
  have finj : Function.Injective f := by
    intro i j hij
    by_contra h
    have : 1 ≤ ‖f i - f j‖ := h'f h
    simp only [hij, norm_zero, sub_self] at this
    exact lt_irrefl _ (this.trans_lt zero_lt_one)
  let s := Finset.image f Finset.univ
  have s_card : s.card = N := by rw [Finset.card_image_of_injective _ finj]; exact Finset.card_fin N
  have hs : ∀ c ∈ s, ‖c‖ ≤ 2 := by
    simp only [s, hf, forall_apply_eq_imp_iff, forall_const, forall_exists_index, Finset.mem_univ,
      Finset.mem_image, true_and]
  have h's : ∀ c ∈ s, ∀ d ∈ s, c ≠ d → 1 ≤ ‖c - d‖ := by
    simp only [s, forall_apply_eq_imp_iff, forall_exists_index, Finset.mem_univ, Finset.mem_image,
      Ne, exists_true_left, forall_apply_eq_imp_iff, forall_true_left, true_and]
    intro i j hij
    have : i ≠ j := fun h => by rw [h] at hij; exact hij rfl
    exact h'f this
  have : s.card ≤ multiplicity E := card_le_multiplicity hs h's
  rw [s_card, hN] at this
  exact lt_irrefl _ ((Nat.lt_succ_self (multiplicity E)).trans_le this)

/-- A small positive number such that any `1 - δ`-separated set in the ball of radius `2` has
cardinality at most `Besicovitch.multiplicity E`. -/
def goodδ : ℝ :=
  (exists_goodδ E).choose

theorem goodδ_lt_one : goodδ E < 1 :=
  (exists_goodδ E).choose_spec.2.1

/-- A number `τ > 1`, but chosen close enough to `1` so that the construction in the Besicovitch
covering theorem using this parameter `τ` will give the smallest possible number of covering
families. -/
def goodτ : ℝ :=
  1 + goodδ E / 4

theorem one_lt_goodτ : 1 < goodτ E := by
  dsimp [goodτ, goodδ]; linarith [(exists_goodδ E).choose_spec.1]

variable {E}

theorem card_le_multiplicity_of_δ {s : Finset E} (hs : ∀ c ∈ s, ‖c‖ ≤ 2)
    (h's : ∀ c ∈ s, ∀ d ∈ s, c ≠ d → 1 - goodδ E ≤ ‖c - d‖) : s.card ≤ multiplicity E :=
  (Classical.choose_spec (exists_goodδ E)).2.2 s hs h's

theorem le_multiplicity_of_δ_of_fin {n : ℕ} (f : Fin n → E) (h : ∀ i, ‖f i‖ ≤ 2)
    (h' : Pairwise fun i j => 1 - goodδ E ≤ ‖f i - f j‖) : n ≤ multiplicity E := by
  classical
  have finj : Function.Injective f := by
    intro i j hij
    by_contra h
    have : 1 - goodδ E ≤ ‖f i - f j‖ := h' h
    simp only [hij, norm_zero, sub_self] at this
    linarith [goodδ_lt_one E]
  let s := Finset.image f Finset.univ
  have s_card : s.card = n := by rw [Finset.card_image_of_injective _ finj]; exact Finset.card_fin n
  have hs : ∀ c ∈ s, ‖c‖ ≤ 2 := by
    simp only [s, h, forall_apply_eq_imp_iff, forall_const, forall_exists_index, Finset.mem_univ,
      Finset.mem_image, imp_true_iff, true_and]
  have h's : ∀ c ∈ s, ∀ d ∈ s, c ≠ d → 1 - goodδ E ≤ ‖c - d‖ := by
    simp only [s, forall_apply_eq_imp_iff, forall_exists_index, Finset.mem_univ, Finset.mem_image,
      Ne, exists_true_left, forall_apply_eq_imp_iff, forall_true_left, true_and]
    intro i j hij
    have : i ≠ j := fun h => by rw [h] at hij; exact hij rfl
    exact h' this
  have : s.card ≤ multiplicity E := card_le_multiplicity_of_δ hs h's
  rwa [s_card] at this

end

namespace SatelliteConfig

/-!
### Relating satellite configurations to separated points in the ball of radius `2`.

We prove that the number of points in a satellite configuration is bounded by the maximal number
of `1`-separated points in the ball of radius `2`. For this, start from a satellite configuration
`c`. Without loss of generality, one can assume that the last ball is centered at `0` and of
radius `1`. Define `c' i = c i` if `‖c i‖ ≤ 2`, and `c' i = (2/‖c i‖) • c i` if `‖c i‖ > 2`.
It turns out that these points are `1 - δ`-separated, where `δ` is arbitrarily small if `τ` is
close enough to `1`. The number of such configurations is bounded by `multiplicity E` if `δ` is
suitably small.

To check that the points `c' i` are `1 - δ`-separated, one treats separately the cases where
both `‖c i‖` and `‖c j‖` are `≤ 2`, where one of them is `≤ 2` and the other one is `> 2`, and
where both of them are `> 2`.
-/


theorem exists_normalized_aux1 {N : ℕ} {τ : ℝ} (a : SatelliteConfig E N τ)
    (lastr : a.r (last N) = 1) (hτ : 1 ≤ τ) (δ : ℝ) (hδ1 : τ ≤ 1 + δ / 4) (hδ2 : δ ≤ 1)
    (i j : Fin N.succ) (inej : i ≠ j) : 1 - δ ≤ ‖a.c i - a.c j‖ := by
  have ah :
      Pairwise fun i j => a.r i ≤ ‖a.c i - a.c j‖ ∧ a.r j ≤ τ * a.r i ∨
        a.r j ≤ ‖a.c j - a.c i‖ ∧ a.r i ≤ τ * a.r j := by
    simpa only [dist_eq_norm] using a.h
  have δnonneg : 0 ≤ δ := by linarith only [hτ, hδ1]
  have D : 0 ≤ 1 - δ / 4 := by linarith only [hδ2]
  have τpos : 0 < τ := _root_.zero_lt_one.trans_le hτ
  have I : (1 - δ / 4) * τ ≤ 1 :=
    calc
      (1 - δ / 4) * τ ≤ (1 - δ / 4) * (1 + δ / 4) := by gcongr
      _ = (1 : ℝ) - δ ^ 2 / 16 := by ring
      _ ≤ 1 := by linarith only [sq_nonneg δ]
  have J : 1 - δ ≤ 1 - δ / 4 := by linarith only [δnonneg]
  have K : 1 - δ / 4 ≤ τ⁻¹ := by rw [inv_eq_one_div, le_div_iff₀ τpos]; exact I
  suffices L : τ⁻¹ ≤ ‖a.c i - a.c j‖ by linarith only [J, K, L]
  have hτ' : ∀ k, τ⁻¹ ≤ a.r k := by
    intro k
    rw [inv_eq_one_div, div_le_iff₀ τpos, ← lastr, mul_comm]
    exact a.hlast' k hτ
  rcases ah inej with (H | H)
  · apply le_trans _ H.1
    exact hτ' i
  · rw [norm_sub_rev]
    apply le_trans _ H.1
    exact hτ' j

variable [NormedSpace ℝ E]

<<<<<<< HEAD
#adaptation_note /-- after v4.7.0-rc1, there is a performance problem in `field_simp`.
(Part of the code was ignoring the `maxDischargeDepth` setting:
 now that we have to increase it, other paths becomes slow.) -/
set_option maxHeartbeats 400000 in
=======
>>>>>>> 99508fb5
theorem exists_normalized_aux2 {N : ℕ} {τ : ℝ} (a : SatelliteConfig E N τ)
    (lastc : a.c (last N) = 0) (lastr : a.r (last N) = 1) (hτ : 1 ≤ τ) (δ : ℝ) (hδ1 : τ ≤ 1 + δ / 4)
    (hδ2 : δ ≤ 1) (i j : Fin N.succ) (inej : i ≠ j) (hi : ‖a.c i‖ ≤ 2) (hj : 2 < ‖a.c j‖) :
    1 - δ ≤ ‖a.c i - (2 / ‖a.c j‖) • a.c j‖ := by
  have ah :
      Pairwise fun i j => a.r i ≤ ‖a.c i - a.c j‖ ∧ a.r j ≤ τ * a.r i ∨
        a.r j ≤ ‖a.c j - a.c i‖ ∧ a.r i ≤ τ * a.r j := by
    simpa only [dist_eq_norm] using a.h
  have δnonneg : 0 ≤ δ := by linarith only [hτ, hδ1]
  have D : 0 ≤ 1 - δ / 4 := by linarith only [hδ2]
  have hcrj : ‖a.c j‖ ≤ a.r j + 1 := by simpa only [lastc, lastr, dist_zero_right] using a.inter' j
  have I : a.r i ≤ 2 := by
    rcases lt_or_le i (last N) with (H | H)
    · apply (a.hlast i H).1.trans
      simpa only [dist_eq_norm, lastc, sub_zero] using hi
    · have : i = last N := top_le_iff.1 H
      rw [this, lastr]
      exact one_le_two
  have J : (1 - δ / 4) * τ ≤ 1 :=
    calc
      (1 - δ / 4) * τ ≤ (1 - δ / 4) * (1 + δ / 4) := by gcongr
      _ = (1 : ℝ) - δ ^ 2 / 16 := by ring
      _ ≤ 1 := by linarith only [sq_nonneg δ]
  have A : a.r j - δ ≤ ‖a.c i - a.c j‖ := by
    rcases ah inej.symm with (H | H); · rw [norm_sub_rev]; linarith [H.1]
    have C : a.r j ≤ 4 :=
      calc
        a.r j ≤ τ * a.r i := H.2
        _ ≤ τ * 2 := by gcongr
        _ ≤ 5 / 4 * 2 := by gcongr; linarith only [hδ1, hδ2]
        _ ≤ 4 := by norm_num
    calc
      a.r j - δ ≤ a.r j - a.r j / 4 * δ := by
        gcongr _ - ?_
        exact mul_le_of_le_one_left δnonneg (by linarith only [C])
      _ = (1 - δ / 4) * a.r j := by ring
      _ ≤ (1 - δ / 4) * (τ * a.r i) := mul_le_mul_of_nonneg_left H.2 D
      _ ≤ 1 * a.r i := by rw [← mul_assoc]; gcongr
      _ ≤ ‖a.c i - a.c j‖ := by rw [one_mul]; exact H.1
  set d := (2 / ‖a.c j‖) • a.c j with hd
  have : a.r j - δ ≤ ‖a.c i - d‖ + (a.r j - 1) :=
    calc
      a.r j - δ ≤ ‖a.c i - a.c j‖ := A
      _ ≤ ‖a.c i - d‖ + ‖d - a.c j‖ := by simp only [← dist_eq_norm, dist_triangle]
      _ ≤ ‖a.c i - d‖ + (a.r j - 1) := by
        apply add_le_add_left
        have A : 0 ≤ 1 - 2 / ‖a.c j‖ := by simpa [div_le_iff₀ (zero_le_two.trans_lt hj)] using hj.le
        rw [← one_smul ℝ (a.c j), hd, ← sub_smul, norm_smul, norm_sub_rev, Real.norm_eq_abs,
          abs_of_nonneg A, sub_mul]
        field_simp [(zero_le_two.trans_lt hj).ne']
        linarith only [hcrj]
  linarith only [this]

theorem exists_normalized_aux3 {N : ℕ} {τ : ℝ} (a : SatelliteConfig E N τ)
    (lastc : a.c (last N) = 0) (lastr : a.r (last N) = 1) (hτ : 1 ≤ τ) (δ : ℝ) (hδ1 : τ ≤ 1 + δ / 4)
    (i j : Fin N.succ) (inej : i ≠ j) (hi : 2 < ‖a.c i‖) (hij : ‖a.c i‖ ≤ ‖a.c j‖) :
    1 - δ ≤ ‖(2 / ‖a.c i‖) • a.c i - (2 / ‖a.c j‖) • a.c j‖ := by
  have ah :
      Pairwise fun i j => a.r i ≤ ‖a.c i - a.c j‖ ∧ a.r j ≤ τ * a.r i ∨
        a.r j ≤ ‖a.c j - a.c i‖ ∧ a.r i ≤ τ * a.r j := by
    simpa only [dist_eq_norm] using a.h
  have δnonneg : 0 ≤ δ := by linarith only [hτ, hδ1]
  have hcrj : ‖a.c j‖ ≤ a.r j + 1 := by simpa only [lastc, lastr, dist_zero_right] using a.inter' j
  have A : a.r i ≤ ‖a.c i‖ := by
    have : i < last N := by
      apply lt_top_iff_ne_top.2
      intro iN
      change i = last N at iN
      rw [iN, lastc, norm_zero] at hi
      exact lt_irrefl _ (zero_le_two.trans_lt hi)
    convert (a.hlast i this).1 using 1
    rw [dist_eq_norm, lastc, sub_zero]
  have hj : 2 < ‖a.c j‖ := hi.trans_le hij
  set s := ‖a.c i‖
  have spos : 0 < s := zero_lt_two.trans hi
  set d := (s / ‖a.c j‖) • a.c j with hd
  have I : ‖a.c j - a.c i‖ ≤ ‖a.c j‖ - s + ‖d - a.c i‖ :=
    calc
      ‖a.c j - a.c i‖ ≤ ‖a.c j - d‖ + ‖d - a.c i‖ := by simp [← dist_eq_norm, dist_triangle]
      _ = ‖a.c j‖ - ‖a.c i‖ + ‖d - a.c i‖ := by
        nth_rw 1 [← one_smul ℝ (a.c j)]
        rw [add_left_inj, hd, ← sub_smul, norm_smul, Real.norm_eq_abs, abs_of_nonneg, sub_mul,
          one_mul, div_mul_cancel₀ _ (zero_le_two.trans_lt hj).ne']
        rwa [sub_nonneg, div_le_iff₀ (zero_lt_two.trans hj), one_mul]
  have J : a.r j - ‖a.c j - a.c i‖ ≤ s / 2 * δ :=
    calc
      a.r j - ‖a.c j - a.c i‖ ≤ s * (τ - 1) := by
        rcases ah inej.symm with (H | H)
        · calc
            a.r j - ‖a.c j - a.c i‖ ≤ 0 := sub_nonpos.2 H.1
            _ ≤ s * (τ - 1) := mul_nonneg spos.le (sub_nonneg.2 hτ)
        · rw [norm_sub_rev] at H
          calc
            a.r j - ‖a.c j - a.c i‖ ≤ τ * a.r i - a.r i := sub_le_sub H.2 H.1
            _ = a.r i * (τ - 1) := by ring
            _ ≤ s * (τ - 1) := mul_le_mul_of_nonneg_right A (sub_nonneg.2 hτ)
      _ ≤ s * (δ / 2) := (mul_le_mul_of_nonneg_left (by linarith only [δnonneg, hδ1]) spos.le)
      _ = s / 2 * δ := by ring
  have invs_nonneg : 0 ≤ 2 / s := div_nonneg zero_le_two (zero_le_two.trans hi.le)
  calc
    1 - δ = 2 / s * (s / 2 - s / 2 * δ) := by field_simp [spos.ne']; ring
    _ ≤ 2 / s * ‖d - a.c i‖ :=
      (mul_le_mul_of_nonneg_left (by linarith only [hcrj, I, J, hi]) invs_nonneg)
    _ = ‖(2 / s) • a.c i - (2 / ‖a.c j‖) • a.c j‖ := by
      conv_lhs => rw [norm_sub_rev, ← abs_of_nonneg invs_nonneg]
      rw [← Real.norm_eq_abs, ← norm_smul, smul_sub, hd, smul_smul]
      congr 3
      field_simp [spos.ne']

theorem exists_normalized {N : ℕ} {τ : ℝ} (a : SatelliteConfig E N τ) (lastc : a.c (last N) = 0)
    (lastr : a.r (last N) = 1) (hτ : 1 ≤ τ) (δ : ℝ) (hδ1 : τ ≤ 1 + δ / 4) (hδ2 : δ ≤ 1) :
    ∃ c' : Fin N.succ → E, (∀ n, ‖c' n‖ ≤ 2) ∧ Pairwise fun i j => 1 - δ ≤ ‖c' i - c' j‖ := by
  let c' : Fin N.succ → E := fun i => if ‖a.c i‖ ≤ 2 then a.c i else (2 / ‖a.c i‖) • a.c i
  have norm_c'_le : ∀ i, ‖c' i‖ ≤ 2 := by
    intro i
    simp only [c']
    split_ifs with h; · exact h
    by_cases hi : ‖a.c i‖ = 0 <;> field_simp [norm_smul, hi]
  refine ⟨c', fun n => norm_c'_le n, fun i j inej => ?_⟩
  -- up to exchanging `i` and `j`, one can assume `‖c i‖ ≤ ‖c j‖`.
  wlog hij : ‖a.c i‖ ≤ ‖a.c j‖ generalizing i j
  · rw [norm_sub_rev]; exact this j i inej.symm (le_of_not_le hij)
  rcases le_or_lt ‖a.c j‖ 2 with (Hj | Hj)
  -- case `‖c j‖ ≤ 2` (and therefore also `‖c i‖ ≤ 2`)
  · simp_rw [c', Hj, hij.trans Hj, if_true]
    exact exists_normalized_aux1 a lastr hτ δ hδ1 hδ2 i j inej
  -- case `2 < ‖c j‖`
  · have H'j : ‖a.c j‖ ≤ 2 ↔ False := by simpa only [not_le, iff_false_iff] using Hj
    rcases le_or_lt ‖a.c i‖ 2 with (Hi | Hi)
    · -- case `‖c i‖ ≤ 2`
      simp_rw [c', Hi, if_true, H'j, if_false]
      exact exists_normalized_aux2 a lastc lastr hτ δ hδ1 hδ2 i j inej Hi Hj
    · -- case `2 < ‖c i‖`
      have H'i : ‖a.c i‖ ≤ 2 ↔ False := by simpa only [not_le, iff_false_iff] using Hi
      simp_rw [c', H'i, if_false, H'j, if_false]
      exact exists_normalized_aux3 a lastc lastr hτ δ hδ1 i j inej Hi hij

end SatelliteConfig

variable (E)
variable [NormedSpace ℝ E] [FiniteDimensional ℝ E]

/-- In a normed vector space `E`, there can be no satellite configuration with `multiplicity E + 1`
points and the parameter `goodτ E`. This will ensure that in the inductive construction to get
the Besicovitch covering families, there will never be more than `multiplicity E` nonempty
families. -/
theorem isEmpty_satelliteConfig_multiplicity :
    IsEmpty (SatelliteConfig E (multiplicity E) (goodτ E)) :=
  ⟨by
    intro a
    let b := a.centerAndRescale
    rcases b.exists_normalized a.centerAndRescale_center a.centerAndRescale_radius
        (one_lt_goodτ E).le (goodδ E) le_rfl (goodδ_lt_one E).le with
      ⟨c', c'_le_two, hc'⟩
    exact
      lt_irrefl _ ((Nat.lt_succ_self _).trans_le (le_multiplicity_of_δ_of_fin c' c'_le_two hc'))⟩

instance (priority := 100) instHasBesicovitchCovering : HasBesicovitchCovering E :=
  ⟨⟨multiplicity E, goodτ E, one_lt_goodτ E, isEmpty_satelliteConfig_multiplicity E⟩⟩

end Besicovitch<|MERGE_RESOLUTION|>--- conflicted
+++ resolved
@@ -6,11 +6,6 @@
 import Mathlib.MeasureTheory.Measure.Lebesgue.EqHaar
 import Mathlib.MeasureTheory.Covering.Besicovitch
 import Mathlib.Tactic.AdaptationNote
-<<<<<<< HEAD
-
-#align_import measure_theory.covering.besicovitch_vector_space from "leanprover-community/mathlib"@"fd5edc43dc4f10b85abfe544b88f82cf13c5f844"
-=======
->>>>>>> 99508fb5
 
 /-!
 # Satellite configurations for Besicovitch covering lemma in vector spaces
@@ -339,13 +334,6 @@
 
 variable [NormedSpace ℝ E]
 
-<<<<<<< HEAD
-#adaptation_note /-- after v4.7.0-rc1, there is a performance problem in `field_simp`.
-(Part of the code was ignoring the `maxDischargeDepth` setting:
- now that we have to increase it, other paths becomes slow.) -/
-set_option maxHeartbeats 400000 in
-=======
->>>>>>> 99508fb5
 theorem exists_normalized_aux2 {N : ℕ} {τ : ℝ} (a : SatelliteConfig E N τ)
     (lastc : a.c (last N) = 0) (lastr : a.r (last N) = 1) (hτ : 1 ≤ τ) (δ : ℝ) (hδ1 : τ ≤ 1 + δ / 4)
     (hδ2 : δ ≤ 1) (i j : Fin N.succ) (inej : i ≠ j) (hi : ‖a.c i‖ ≤ 2) (hj : 2 < ‖a.c j‖) :
