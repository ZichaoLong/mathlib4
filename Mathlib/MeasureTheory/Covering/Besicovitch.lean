--- conflicted
+++ resolved
@@ -1049,7 +1049,6 @@
 Briefly speaking, this means that `ν (f '' s) ≤ C * μ s` 
 provided that a similar estimate holds for sufficiently small ball around each point `x ∈ s`.
 
-<<<<<<< HEAD
 See also `Besicovitch.measure_image_le_mul`.
 -/
 lemma outerMeasure_image_le_mul {f : α → β} {μ : Measure α} [SigmaFinite μ] [μ.OuterRegular]
@@ -1137,7 +1136,6 @@
   rw [← one_mul (μ s)]
   refine outerMeasure_image_le_mul (.inr ENNReal.one_ne_top) fun x hx ↦ ?_
   
-
 lemma outerMeasure_image_le_lintegral {f : α → β} {μ : Measure α} [SigmaFinite μ] [μ.OuterRegular]
     {ν : OuterMeasure β} {g : α → ℝ≥0} {s : Set α}
     (h : ∀ x ∈ s, ∀ C > g x,
@@ -1147,8 +1145,6 @@
 
 /-! ### Consequences on differentiation of measures -/
 
-=======
->>>>>>> 9f6d3388
 /-- In a space with the Besicovitch covering property, the set of closed balls with positive radius
 forms a Vitali family. This is essentially a restatement of the measurable Besicovitch theorem. -/
 protected def vitaliFamily (μ : Measure α) [SigmaFinite μ] : VitaliFamily μ where
