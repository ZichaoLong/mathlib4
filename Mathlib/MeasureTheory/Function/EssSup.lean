/-
Copyright (c) 2021 Rémy Degenne. All rights reserved.
Released under Apache 2.0 license as described in the file LICENSE.
Authors: Rémy Degenne
-/
import Mathlib.MeasureTheory.Constructions.BorelSpace.Order
import Mathlib.MeasureTheory.Measure.Count
import Mathlib.Order.Filter.ENNReal
import Mathlib.Probability.UniformOn

/-!
# Essential supremum and infimum
We define the essential supremum and infimum of a function `f : α → β` with respect to a measure
`μ` on `α`. The essential supremum is the infimum of the constants `c : β` such that `f x ≤ c`
almost everywhere.

TODO: The essential supremum of functions `α → ℝ≥0∞` is used in particular to define the norm in
the `L∞` space (see `Mathlib.MeasureTheory.Function.LpSpace`).

There is a different quantity which is sometimes also called essential supremum: the least
upper-bound among measurable functions of a family of measurable functions (in an almost-everywhere
sense). We do not define that quantity here, which is simply the supremum of a map with values in
`α →ₘ[μ] β` (see `Mathlib.MeasureTheory.Function.AEEqFun`).

## Main definitions

* `essSup f μ := (ae μ).limsup f`
* `essInf f μ := (ae μ).liminf f`
-/


open Filter MeasureTheory ProbabilityTheory Set TopologicalSpace
open scoped ENNReal NNReal

variable {α β : Type*} {m : MeasurableSpace α} {μ ν : Measure α}

section ConditionallyCompleteLattice

variable [ConditionallyCompleteLattice β] {f : α → β}

/-- Essential supremum of `f` with respect to measure `μ`: the smallest `c : β` such that
`f x ≤ c` a.e. -/
def essSup {_ : MeasurableSpace α} (f : α → β) (μ : Measure α) :=
  (ae μ).limsup f

/-- Essential infimum of `f` with respect to measure `μ`: the greatest `c : β` such that
`c ≤ f x` a.e. -/
def essInf {_ : MeasurableSpace α} (f : α → β) (μ : Measure α) :=
  (ae μ).liminf f

theorem essSup_congr_ae {f g : α → β} (hfg : f =ᵐ[μ] g) : essSup f μ = essSup g μ :=
  limsup_congr hfg

theorem essInf_congr_ae {f g : α → β} (hfg : f =ᵐ[μ] g) : essInf f μ = essInf g μ :=
  @essSup_congr_ae α βᵒᵈ _ _ _ _ _ hfg

@[simp]
theorem essSup_const' [NeZero μ] (c : β) : essSup (fun _ : α => c) μ = c :=
  limsup_const _

@[simp]
theorem essInf_const' [NeZero μ] (c : β) : essInf (fun _ : α => c) μ = c :=
  liminf_const _

theorem essSup_const (c : β) (hμ : μ ≠ 0) : essSup (fun _ : α => c) μ = c :=
  have := NeZero.mk hμ; essSup_const' _

theorem essInf_const (c : β) (hμ : μ ≠ 0) : essInf (fun _ : α => c) μ = c :=
  have := NeZero.mk hμ; essInf_const' _

section SMul
variable {R : Type*} [Zero R] [SMulWithZero R ℝ≥0∞] [IsScalarTower R ℝ≥0∞ ℝ≥0∞]
  [NoZeroSMulDivisors R ℝ≥0∞] {c : R}

@[simp]
lemma essSup_smul_measure (hc : c ≠ 0) (f : α → β) : essSup f (c • μ) = essSup f μ := by
  simp_rw [essSup, Measure.ae_smul_measure_eq hc]

end SMul

variable [Nonempty α]

lemma essSup_eq_ciSup (hμ : ∀ a, μ {a} ≠ 0) (hf : BddAbove (Set.range f)) :
    essSup f μ = ⨆ a, f a := by rw [essSup, ae_eq_top.2 hμ, limsup_top_eq_ciSup hf]

lemma essInf_eq_ciInf (hμ : ∀ a, μ {a} ≠ 0) (hf : BddBelow (Set.range f)) :
    essInf f μ = ⨅ a, f a := by rw [essInf, ae_eq_top.2 hμ, liminf_top_eq_ciInf hf]

variable [MeasurableSingletonClass α]

@[simp] lemma essSup_count_eq_ciSup (hf : BddAbove (Set.range f)) :
    essSup f .count = ⨆ a, f a := essSup_eq_ciSup (by simp) hf

@[simp] lemma essInf_count_eq_ciInf (hf : BddBelow (Set.range f)) :
    essInf f .count = ⨅ a, f a := essInf_eq_ciInf (by simp) hf

<<<<<<< HEAD
=======
@[simp] lemma essSup_uniformOn_eq_ciSup [Finite α] (hf : BddAbove (Set.range f)) :
    essSup f (uniformOn univ) = ⨆ a, f a :=
  essSup_eq_ciSup (by simp [uniformOn, cond_apply, Set.finite_univ]) hf

@[simp] lemma essInf_cond_count_eq_ciInf [Finite α] (hf : BddBelow (Set.range f)) :
    essInf f (uniformOn univ) = ⨅ a, f a :=
  essInf_eq_ciInf (by simp [uniformOn, cond_apply, Set.finite_univ]) hf

>>>>>>> 3b9c3221
end ConditionallyCompleteLattice

section ConditionallyCompleteLinearOrder

variable [ConditionallyCompleteLinearOrder β] {x : β} {f : α → β}

theorem essSup_eq_sInf {m : MeasurableSpace α} (μ : Measure α) (f : α → β) :
    essSup f μ = sInf { a | μ { x | a < f x } = 0 } := by
  dsimp [essSup, limsup, limsSup]
  simp only [eventually_map, ae_iff, not_le]

theorem essInf_eq_sSup {m : MeasurableSpace α} (μ : Measure α) (f : α → β) :
    essInf f μ = sSup { a | μ { x | f x < a } = 0 } := by
  dsimp [essInf, liminf, limsInf]
  simp only [eventually_map, ae_iff, not_le]

theorem ae_lt_of_essSup_lt (hx : essSup f μ < x)
    (hf : IsBoundedUnder (· ≤ ·) (ae μ) f := by isBoundedDefault) :
    ∀ᵐ y ∂μ, f y < x :=
  eventually_lt_of_limsup_lt hx hf

theorem ae_lt_of_lt_essInf (hx : x < essInf f μ)
    (hf : IsBoundedUnder (· ≥ ·) (ae μ) f := by isBoundedDefault) :
    ∀ᵐ y ∂μ, x < f y :=
  eventually_lt_of_lt_liminf hx hf

variable [TopologicalSpace β] [FirstCountableTopology β] [OrderTopology β]

theorem ae_le_essSup
    (hf : IsBoundedUnder (· ≤ ·) (ae μ) f := by isBoundedDefault) :
    ∀ᵐ y ∂μ, f y ≤ essSup f μ :=
  eventually_le_limsup hf

theorem ae_essInf_le
    (hf : IsBoundedUnder (· ≥ ·) (ae μ) f := by isBoundedDefault) :
    ∀ᵐ y ∂μ, essInf f μ ≤ f y :=
  eventually_liminf_le hf

theorem meas_essSup_lt
    (hf : IsBoundedUnder (· ≤ ·) (ae μ) f := by isBoundedDefault) :
    μ { y | essSup f μ < f y } = 0 := by
  simp_rw [← not_le]
  exact ae_le_essSup hf

theorem meas_lt_essInf
    (hf : IsBoundedUnder (· ≥ ·) (ae μ) f := by isBoundedDefault) :
    μ { y | f y < essInf f μ } = 0 := by
  simp_rw [← not_le]
  exact ae_essInf_le hf

end ConditionallyCompleteLinearOrder

section CompleteLattice

variable [CompleteLattice β]

@[simp]
theorem essSup_measure_zero {m : MeasurableSpace α} {f : α → β} : essSup f (0 : Measure α) = ⊥ :=
  le_bot_iff.mp (sInf_le (by simp [Set.mem_setOf_eq, EventuallyLE, ae_iff]))

@[simp]
theorem essInf_measure_zero {_ : MeasurableSpace α} {f : α → β} : essInf f (0 : Measure α) = ⊤ :=
  @essSup_measure_zero α βᵒᵈ _ _ _

theorem essSup_mono_ae {f g : α → β} (hfg : f ≤ᵐ[μ] g) : essSup f μ ≤ essSup g μ :=
  limsup_le_limsup hfg

theorem essInf_mono_ae {f g : α → β} (hfg : f ≤ᵐ[μ] g) : essInf f μ ≤ essInf g μ :=
  liminf_le_liminf hfg

theorem essSup_le_of_ae_le {f : α → β} (c : β) (hf : f ≤ᵐ[μ] fun _ => c) : essSup f μ ≤ c :=
  limsup_le_of_le (by isBoundedDefault) hf

theorem le_essInf_of_ae_le {f : α → β} (c : β) (hf : (fun _ => c) ≤ᵐ[μ] f) : c ≤ essInf f μ :=
  @essSup_le_of_ae_le α βᵒᵈ _ _ _ _ c hf

theorem essSup_const_bot : essSup (fun _ : α => (⊥ : β)) μ = (⊥ : β) :=
  limsup_const_bot

theorem essInf_const_top : essInf (fun _ : α => (⊤ : β)) μ = (⊤ : β) :=
  liminf_const_top

theorem OrderIso.essSup_apply {m : MeasurableSpace α} {γ} [CompleteLattice γ] (f : α → β)
    (μ : Measure α) (g : β ≃o γ) : g (essSup f μ) = essSup (fun x => g (f x)) μ := by
  refine OrderIso.limsup_apply g ?_ ?_ ?_ ?_
  all_goals isBoundedDefault

theorem OrderIso.essInf_apply {_ : MeasurableSpace α} {γ} [CompleteLattice γ] (f : α → β)
    (μ : Measure α) (g : β ≃o γ) : g (essInf f μ) = essInf (fun x => g (f x)) μ :=
  @OrderIso.essSup_apply α βᵒᵈ _ _ γᵒᵈ _ _ _ g.dual

theorem essSup_mono_measure {f : α → β} (hμν : ν ≪ μ) : essSup f ν ≤ essSup f μ := by
  refine limsup_le_limsup_of_le (Measure.ae_le_iff_absolutelyContinuous.mpr hμν) ?_ ?_
  all_goals isBoundedDefault

theorem essSup_mono_measure' {α : Type*} {β : Type*} {_ : MeasurableSpace α}
    {μ ν : MeasureTheory.Measure α} [CompleteLattice β] {f : α → β} (hμν : ν ≤ μ) :
    essSup f ν ≤ essSup f μ :=
  essSup_mono_measure (Measure.absolutelyContinuous_of_le hμν)

theorem essInf_antitone_measure {f : α → β} (hμν : μ ≪ ν) : essInf f ν ≤ essInf f μ := by
  refine liminf_le_liminf_of_le (Measure.ae_le_iff_absolutelyContinuous.mpr hμν) ?_ ?_
  all_goals isBoundedDefault

lemma essSup_eq_iSup (hμ : ∀ a, μ {a} ≠ 0) (f : α → β) : essSup f μ = ⨆ i, f i := by
  rw [essSup, ae_eq_top.2 hμ, limsup_top_eq_iSup]

lemma essInf_eq_iInf (hμ : ∀ a, μ {a} ≠ 0) (f : α → β) : essInf f μ = ⨅ i, f i := by
  rw [essInf, ae_eq_top.2 hμ, liminf_top_eq_iInf]

@[simp] lemma essSup_count [MeasurableSingletonClass α] (f : α → β) : essSup f .count = ⨆ i, f i :=
  essSup_eq_iSup (by simp) _

@[simp] lemma essInf_count [MeasurableSingletonClass α] (f : α → β) : essInf f .count = ⨅ i, f i :=
  essInf_eq_iInf (by simp) _

section TopologicalSpace

variable {γ : Type*} {mγ : MeasurableSpace γ} {f : α → γ} {g : γ → β}

theorem essSup_comp_le_essSup_map_measure (hf : AEMeasurable f μ) :
    essSup (g ∘ f) μ ≤ essSup g (Measure.map f μ) := by
  refine limsSup_le_limsSup_of_le ?_
  rw [← Filter.map_map]
  exact Filter.map_mono (Measure.tendsto_ae_map hf)

theorem MeasurableEmbedding.essSup_map_measure (hf : MeasurableEmbedding f) :
    essSup g (Measure.map f μ) = essSup (g ∘ f) μ := by
  refine le_antisymm ?_ (essSup_comp_le_essSup_map_measure hf.measurable.aemeasurable)
  refine limsSup_le_limsSup (by isBoundedDefault) (by isBoundedDefault) (fun c h_le => ?_)
  rw [eventually_map] at h_le ⊢
  exact hf.ae_map_iff.mpr h_le

variable [MeasurableSpace β] [TopologicalSpace β] [SecondCountableTopology β]
  [OrderClosedTopology β] [OpensMeasurableSpace β]

theorem essSup_map_measure_of_measurable (hg : Measurable g) (hf : AEMeasurable f μ) :
    essSup g (Measure.map f μ) = essSup (g ∘ f) μ := by
  refine le_antisymm ?_ (essSup_comp_le_essSup_map_measure hf)
  refine limsSup_le_limsSup (by isBoundedDefault) (by isBoundedDefault) (fun c h_le => ?_)
  rw [eventually_map] at h_le ⊢
  rw [ae_map_iff hf (measurableSet_le hg measurable_const)]
  exact h_le

theorem essSup_map_measure (hg : AEMeasurable g (Measure.map f μ)) (hf : AEMeasurable f μ) :
    essSup g (Measure.map f μ) = essSup (g ∘ f) μ := by
  rw [essSup_congr_ae hg.ae_eq_mk, essSup_map_measure_of_measurable hg.measurable_mk hf]
  refine essSup_congr_ae ?_
  have h_eq := ae_of_ae_map hf hg.ae_eq_mk
  rw [← EventuallyEq] at h_eq
  exact h_eq.symm

end TopologicalSpace

end CompleteLattice

namespace ENNReal

variable {f : α → ℝ≥0∞}

lemma essSup_piecewise {s : Set α} [DecidablePred (· ∈ s)] {g} (hs : MeasurableSet s) :
    essSup (s.piecewise f g) μ = max (essSup f (μ.restrict s)) (essSup g (μ.restrict sᶜ)) := by
  simp only [essSup, limsup_piecewise, blimsup_eq_limsup, ae_restrict_eq, hs, hs.compl]; rfl

theorem essSup_indicator_eq_essSup_restrict {s : Set α} {f : α → ℝ≥0∞} (hs : MeasurableSet s) :
    essSup (s.indicator f) μ = essSup f (μ.restrict s) := by
  classical
  simp only [← piecewise_eq_indicator, essSup_piecewise hs, max_eq_left_iff]
  exact limsup_const_bot.trans_le (zero_le _)

theorem ae_le_essSup (f : α → ℝ≥0∞) : ∀ᵐ y ∂μ, f y ≤ essSup f μ :=
  eventually_le_limsup f

@[simp]
theorem essSup_eq_zero_iff : essSup f μ = 0 ↔ f =ᵐ[μ] 0 :=
  limsup_eq_zero_iff

theorem essSup_const_mul {a : ℝ≥0∞} : essSup (fun x : α => a * f x) μ = a * essSup f μ :=
  limsup_const_mul

theorem essSup_mul_le (f g : α → ℝ≥0∞) : essSup (f * g) μ ≤ essSup f μ * essSup g μ :=
  limsup_mul_le f g

theorem essSup_add_le (f g : α → ℝ≥0∞) : essSup (f + g) μ ≤ essSup f μ + essSup g μ :=
  limsup_add_le f g

theorem essSup_liminf_le {ι} [Countable ι] [LinearOrder ι] (f : ι → α → ℝ≥0∞) :
    essSup (fun x => atTop.liminf fun n => f n x) μ ≤
      atTop.liminf fun n => essSup (fun x => f n x) μ := by
  simp_rw [essSup]
  exact ENNReal.limsup_liminf_le_liminf_limsup fun a b => f b a

theorem coe_essSup {f : α → ℝ≥0} (hf : IsBoundedUnder (· ≤ ·) (ae μ) f) :
    ((essSup f μ : ℝ≥0) : ℝ≥0∞) = essSup (fun x => (f x : ℝ≥0∞)) μ :=
  (ENNReal.coe_sInf <| hf).trans <|
    eq_of_forall_le_iff fun r => by
      simp [essSup, limsup, limsSup, eventually_map, ENNReal.forall_ennreal]; rfl

lemma essSup_restrict_eq_of_support_subset {s : Set α} {f : α → ℝ≥0∞} (hsf : f.support ⊆ s) :
    essSup f (μ.restrict s) = essSup f μ := by
  apply le_antisymm (essSup_mono_measure' Measure.restrict_le_self)
  apply le_of_forall_lt (fun c hc ↦ ?_)
  obtain ⟨d, cd, hd⟩ : ∃ d, c < d ∧ d < essSup f μ := exists_between hc
  let t := {x | d < f x}
  have A : 0 < (μ.restrict t) t := by
    simp only [Measure.restrict_apply_self]
    rw [essSup_eq_sInf] at hd
    have : d ∉ {a | μ {x | a < f x} = 0} := not_mem_of_lt_csInf hd (OrderBot.bddBelow _)
    exact bot_lt_iff_ne_bot.2 this
  have B : 0 < (μ.restrict s) t := by
    have : μ.restrict t ≤ μ.restrict s := by
      apply Measure.restrict_mono _ le_rfl
      apply subset_trans _ hsf
      intro x (hx : d < f x)
      exact (lt_of_le_of_lt bot_le hx).ne'
    exact lt_of_lt_of_le A (this _)
  apply cd.trans_le
  rw [essSup_eq_sInf]
  apply le_sInf (fun b hb ↦ ?_)
  contrapose! hb
  exact ne_of_gt (B.trans_le (measure_mono (fun x hx ↦ hb.trans hx)))

end ENNReal<|MERGE_RESOLUTION|>--- conflicted
+++ resolved
@@ -94,8 +94,6 @@
 @[simp] lemma essInf_count_eq_ciInf (hf : BddBelow (Set.range f)) :
     essInf f .count = ⨅ a, f a := essInf_eq_ciInf (by simp) hf
 
-<<<<<<< HEAD
-=======
 @[simp] lemma essSup_uniformOn_eq_ciSup [Finite α] (hf : BddAbove (Set.range f)) :
     essSup f (uniformOn univ) = ⨆ a, f a :=
   essSup_eq_ciSup (by simp [uniformOn, cond_apply, Set.finite_univ]) hf
@@ -104,7 +102,6 @@
     essInf f (uniformOn univ) = ⨅ a, f a :=
   essInf_eq_ciInf (by simp [uniformOn, cond_apply, Set.finite_univ]) hf
 
->>>>>>> 3b9c3221
 end ConditionallyCompleteLattice
 
 section ConditionallyCompleteLinearOrder
