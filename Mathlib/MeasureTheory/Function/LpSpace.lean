--- conflicted
+++ resolved
@@ -1055,11 +1055,10 @@
     ‖compMeasurePreserving f hf g‖ = ‖g‖ :=
   congr_arg ENNReal.toReal <| g.1.snorm_compMeasurePreserving hf
 
-<<<<<<< HEAD
 theorem isometry_compMeasurePreserving [Fact (1 ≤ p)] (hf : MeasurePreserving f μ μb) :
     Isometry (compMeasurePreserving f hf : Lp E p μb → Lp E p μ) :=
   AddMonoidHomClass.isometry_of_norm _ (norm_compMeasurePreserving · hf)
-=======
+
 theorem toLp_compMeasurePreserving {g : β → E} (hg : Memℒp g p μb) (hf : MeasurePreserving f μ μb) :
     compMeasurePreserving f hf (hg.toLp g) = (hg.comp_measurePreserving hf).toLp _ := rfl
 
@@ -1068,7 +1067,6 @@
     Lp.compMeasurePreserving f hf (indicatorConstLp p hs hμs c) =
       indicatorConstLp p (hs.preimage hf.measurable) (by rwa [hf.measure_preimage hs]) c :=
   rfl
->>>>>>> 1a3c2100
 
 variable (𝕜 : Type*) [NormedRing 𝕜] [Module 𝕜 E] [BoundedSMul 𝕜 E]
 
