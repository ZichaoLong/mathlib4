--- conflicted
+++ resolved
@@ -73,12 +73,7 @@
 
 instance instInvolutiveNeg : InvolutiveNeg (JordanDecomposition α) where
   neg j := ⟨j.negPart, j.posPart, j.mutuallySingular.symm⟩
-<<<<<<< HEAD
-  neg_neg _ := JordanDecomposition.ext rfl rfl
-#align measure_theory.jordan_decomposition.has_involutive_neg MeasureTheory.JordanDecomposition.instInvolutiveNeg
-=======
   neg_neg _ := JordanDecomposition.ext _ _ rfl rfl
->>>>>>> 2fc87a94
 
 instance instSMul : SMul ℝ≥0 (JordanDecomposition α) where
   smul r j :=
