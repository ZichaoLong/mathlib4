/-
Copyright (c) 2018 Johannes Hölzl. All rights reserved.
Released under Apache 2.0 license as described in the file LICENSE.
Authors: Johannes Hölzl
-/
import Mathlib.MeasureTheory.Measure.Typeclasses
import Mathlib.MeasureTheory.Measure.MutuallySingular
import Mathlib.MeasureTheory.MeasurableSpace.CountablyGenerated

/-!
# Dirac measure

In this file we define the Dirac measure `MeasureTheory.Measure.dirac a`
and prove some basic facts about it.
-/

open Function Set
open scoped ENNReal

noncomputable section

variable {α β δ : Type*} [MeasurableSpace α] [MeasurableSpace β] {s : Set α} {a : α}

namespace MeasureTheory

namespace Measure

/-- The dirac measure. -/
def dirac (a : α) : Measure α := (OuterMeasure.dirac a).toMeasure (by simp)

instance : MeasureSpace PUnit :=
  ⟨dirac PUnit.unit⟩

theorem le_dirac_apply {a} : s.indicator 1 a ≤ dirac a s :=
  OuterMeasure.dirac_apply a s ▸ le_toMeasure_apply _ _ _

@[simp]
theorem dirac_apply' (a : α) (hs : MeasurableSet s) : dirac a s = s.indicator 1 a :=
  toMeasure_apply _ _ hs

@[simp]
theorem dirac_apply_of_mem {a : α} (h : a ∈ s) : dirac a s = 1 := by
  have : ∀ t : Set α, a ∈ t → t.indicator (1 : α → ℝ≥0∞) a = 1 := fun t ht => indicator_of_mem ht 1
  refine le_antisymm (this univ trivial ▸ ?_) (this s h ▸ le_dirac_apply)
  rw [← dirac_apply' a MeasurableSet.univ]
  exact measure_mono (subset_univ s)

@[simp]
theorem dirac_apply [MeasurableSingletonClass α] (a : α) (s : Set α) :
    dirac a s = s.indicator 1 a := by
  by_cases h : a ∈ s; · rw [dirac_apply_of_mem h, indicator_of_mem h, Pi.one_apply]
  rw [indicator_of_not_mem h, ← nonpos_iff_eq_zero]
  calc
    dirac a s ≤ dirac a {a}ᶜ := measure_mono (subset_compl_comm.1 <| singleton_subset_iff.2 h)
    _ = 0 := by simp [dirac_apply' _ (measurableSet_singleton _).compl]
<<<<<<< HEAD
#align measure_theory.measure.dirac_apply MeasureTheory.Measure.dirac_apply
=======

@[simp] lemma dirac_ne_zero : dirac a ≠ 0 :=
  fun h ↦ by simpa [h] using dirac_apply_of_mem (mem_univ a)
>>>>>>> 99508fb5

theorem map_dirac {f : α → β} (hf : Measurable f) (a : α) : (dirac a).map f = dirac (f a) := by
  classical
  exact ext fun s hs => by simp [hs, map_apply hf hs, hf hs, indicator_apply]

lemma map_const (μ : Measure α) (c : β) : μ.map (fun _ ↦ c) = (μ Set.univ) • dirac c := by
  ext s hs
  simp only [aemeasurable_const, measurable_const, Measure.coe_smul, Pi.smul_apply,
    dirac_apply' _ hs, smul_eq_mul]
  classical
  rw [Measure.map_apply measurable_const hs, Set.preimage_const]
  by_cases hsc : c ∈ s
  · rw [(Set.indicator_eq_one_iff_mem _).mpr hsc, mul_one, if_pos hsc]
  · rw [if_neg hsc, (Set.indicator_eq_zero_iff_not_mem _).mpr hsc, measure_empty, mul_zero]

@[simp]
theorem restrict_singleton (μ : Measure α) (a : α) : μ.restrict {a} = μ {a} • dirac a := by
  ext1 s hs
  by_cases ha : a ∈ s
  · have : s ∩ {a} = {a} := by simpa
    simp [*]
  · have : s ∩ {a} = ∅ := inter_singleton_eq_empty.2 ha
    simp [*]

/-- If `f` is a map with countable codomain, then `μ.map f` is a sum of Dirac measures. -/
theorem map_eq_sum [Countable β] [MeasurableSingletonClass β] (μ : Measure α) (f : α → β)
    (hf : Measurable f) : μ.map f = sum fun b : β => μ (f ⁻¹' {b}) • dirac b := by
  ext s
  have : ∀ y ∈ s, MeasurableSet (f ⁻¹' {y}) := fun y _ => hf (measurableSet_singleton _)
  simp [← tsum_measure_preimage_singleton (to_countable s) this, *,
    tsum_subtype s fun b => μ (f ⁻¹' {b}), ← indicator_mul_right s fun b => μ (f ⁻¹' {b})]

/-- A measure on a countable type is a sum of Dirac measures. -/
@[simp]
theorem sum_smul_dirac [Countable α] [MeasurableSingletonClass α] (μ : Measure α) :
    (sum fun a => μ {a} • dirac a) = μ := by simpa using (map_eq_sum μ id measurable_id).symm

/-- Given that `α` is a countable, measurable space with all singleton sets measurable,
write the measure of a set `s` as the sum of the measure of `{x}` for all `x ∈ s`. -/
theorem tsum_indicator_apply_singleton [Countable α] [MeasurableSingletonClass α] (μ : Measure α)
    (s : Set α) (hs : MeasurableSet s) : (∑' x : α, s.indicator (fun x => μ {x}) x) = μ s := by
  classical
  calc
    (∑' x : α, s.indicator (fun x => μ {x}) x) =
      Measure.sum (fun a => μ {a} • Measure.dirac a) s := by
      simp only [Measure.sum_apply _ hs, Measure.smul_apply, smul_eq_mul, Measure.dirac_apply,
        Set.indicator_apply, mul_ite, Pi.one_apply, mul_one, mul_zero]
    _ = μ s := by rw [μ.sum_smul_dirac]

end Measure

open Measure

theorem mem_ae_dirac_iff {a : α} (hs : MeasurableSet s) : s ∈ ae (dirac a) ↔ a ∈ s := by
  by_cases a ∈ s <;> simp [mem_ae_iff, dirac_apply', hs.compl, indicator_apply, *]

theorem ae_dirac_iff {a : α} {p : α → Prop} (hp : MeasurableSet { x | p x }) :
    (∀ᵐ x ∂dirac a, p x) ↔ p a :=
  mem_ae_dirac_iff hp

@[simp]
theorem ae_dirac_eq [MeasurableSingletonClass α] (a : α) : ae (dirac a) = pure a := by
  ext s
  simp [mem_ae_iff, imp_false]

theorem ae_eq_dirac' [MeasurableSingletonClass β] {a : α} {f : α → β} (hf : Measurable f) :
    f =ᵐ[dirac a] const α (f a) :=
  (ae_dirac_iff <| show MeasurableSet (f ⁻¹' {f a}) from hf <| measurableSet_singleton _).2 rfl

theorem ae_eq_dirac [MeasurableSingletonClass α] {a : α} (f : α → δ) :
    f =ᵐ[dirac a] const α (f a) := by simp [Filter.EventuallyEq]

instance Measure.dirac.isProbabilityMeasure {x : α} : IsProbabilityMeasure (dirac x) :=
  ⟨dirac_apply_of_mem <| mem_univ x⟩

/-! Extra instances to short-circuit type class resolution -/

instance Measure.dirac.instIsFiniteMeasure {a : α} : IsFiniteMeasure (dirac a) := inferInstance
instance Measure.dirac.instSigmaFinite {a : α} : SigmaFinite (dirac a) := inferInstance

theorem restrict_dirac' (hs : MeasurableSet s) [Decidable (a ∈ s)] :
    (Measure.dirac a).restrict s = if a ∈ s then Measure.dirac a else 0 := by
  split_ifs with has
  · apply restrict_eq_self_of_ae_mem
    rw [ae_dirac_iff] <;> assumption
  · rw [restrict_eq_zero, dirac_apply' _ hs, indicator_of_not_mem has]

theorem restrict_dirac [MeasurableSingletonClass α] [Decidable (a ∈ s)] :
    (Measure.dirac a).restrict s = if a ∈ s then Measure.dirac a else 0 := by
  split_ifs with has
  · apply restrict_eq_self_of_ae_mem
    rwa [ae_dirac_eq]
  · rw [restrict_eq_zero, dirac_apply, indicator_of_not_mem has]

lemma mutuallySingular_dirac [MeasurableSingletonClass α] (x : α) (μ : Measure α) [NoAtoms μ] :
    Measure.dirac x ⟂ₘ μ :=
  ⟨{x}ᶜ, (MeasurableSet.singleton x).compl, by simp, by simp⟩

section dirac_injective

/-- Dirac delta measures at two points are equal if every measurable set contains either both or
neither of the points. -/
lemma dirac_eq_dirac_iff_forall_mem_iff_mem {x y : α} :
    Measure.dirac x = Measure.dirac y ↔ ∀ A, MeasurableSet A → (x ∈ A ↔ y ∈ A) := by
  constructor
  · intro h A A_mble
    have obs := congr_arg (fun μ ↦ μ A) h
    simp only [Measure.dirac_apply' _ A_mble] at obs
    by_cases x_in_A : x ∈ A
    · simpa only [x_in_A, indicator_of_mem, Pi.one_apply, true_iff, Eq.comm (a := (1 : ℝ≥0∞)),
                  indicator_eq_one_iff_mem] using obs
    · simpa only [x_in_A, indicator_of_not_mem, Eq.comm (a := (0 : ℝ≥0∞)), indicator_apply_eq_zero,
                  false_iff, not_false_eq_true, Pi.one_apply, one_ne_zero, imp_false] using obs
  · intro h
    ext A A_mble
    by_cases x_in_A : x ∈ A
    · simp only [Measure.dirac_apply' _ A_mble, x_in_A, indicator_of_mem, Pi.one_apply,
                 (h A A_mble).mp x_in_A]
    · have y_notin_A : y ∉ A := by simp_all only [false_iff, not_false_eq_true]
      simp only [Measure.dirac_apply' _ A_mble, x_in_A, y_notin_A,
                 not_false_eq_true, indicator_of_not_mem]

/-- Dirac delta measures at two points are different if and only if there is a measurable set
containing one of the points but not the other. -/
lemma dirac_ne_dirac_iff_exists_measurableSet {x y : α} :
    Measure.dirac x ≠ Measure.dirac y ↔ ∃ A, MeasurableSet A ∧ x ∈ A ∧ y ∉ A := by
  apply not_iff_not.mp
  simp only [ne_eq, not_not, not_exists, not_and, dirac_eq_dirac_iff_forall_mem_iff_mem]
  refine ⟨fun h A A_mble ↦ by simp only [h A A_mble, imp_self], fun h A A_mble ↦ ?_⟩
  by_cases x_in_A : x ∈ A
  · simp only [x_in_A, h A A_mble x_in_A]
  · simpa only [x_in_A, false_iff] using h Aᶜ (MeasurableSet.compl_iff.mpr A_mble) x_in_A

open MeasurableSpace
/-- Dirac delta measures at two different points are different, assuming the measurable space
separates points. -/
lemma dirac_ne_dirac [SeparatesPoints α] {x y : α} (x_ne_y : x ≠ y) :
    Measure.dirac x ≠ Measure.dirac y := by
  obtain ⟨A, A_mble, x_in_A, y_notin_A⟩ := exists_measurableSet_of_ne x_ne_y
  exact dirac_ne_dirac_iff_exists_measurableSet.mpr ⟨A, A_mble, x_in_A, y_notin_A⟩

/-- Dirac delta measures at two points are different if and only if the two points are different,
assuming the measurable space separates points. -/
lemma dirac_ne_dirac_iff [SeparatesPoints α] {x y : α} :
    Measure.dirac x ≠ Measure.dirac y ↔ x ≠ y :=
  ⟨fun h x_eq_y ↦ h <| congrArg dirac x_eq_y, fun h ↦ dirac_ne_dirac h⟩

/-- Dirac delta measures at two points are equal if and only if the two points are equal,
assuming the measurable space separates points. -/
lemma dirac_eq_dirac_iff [SeparatesPoints α] {x y : α} :
    Measure.dirac x = Measure.dirac y ↔ x = y := not_iff_not.mp dirac_ne_dirac_iff

/-- The assignment `x ↦ dirac x` is injective, assuming the measurable space separates points. -/
lemma injective_dirac [SeparatesPoints α] :
    Function.Injective (fun (x : α) ↦ dirac x) := fun x y x_ne_y ↦ by rwa [← dirac_eq_dirac_iff]

end dirac_injective

end MeasureTheory<|MERGE_RESOLUTION|>--- conflicted
+++ resolved
@@ -53,13 +53,9 @@
   calc
     dirac a s ≤ dirac a {a}ᶜ := measure_mono (subset_compl_comm.1 <| singleton_subset_iff.2 h)
     _ = 0 := by simp [dirac_apply' _ (measurableSet_singleton _).compl]
-<<<<<<< HEAD
-#align measure_theory.measure.dirac_apply MeasureTheory.Measure.dirac_apply
-=======
 
 @[simp] lemma dirac_ne_zero : dirac a ≠ 0 :=
   fun h ↦ by simpa [h] using dirac_apply_of_mem (mem_univ a)
->>>>>>> 99508fb5
 
 theorem map_dirac {f : α → β} (hf : Measurable f) (a : α) : (dirac a).map f = dirac (f a) := by
   classical
