--- conflicted
+++ resolved
@@ -118,11 +118,7 @@
   · simp only [coe_pair, sUnion_insert, sUnion_singleton]
   · rw [sum_insert, sum_singleton]
     simp only [Finset.mem_singleton]
-<<<<<<< HEAD
     refine fun hs_eq_t ↦ hs_empty ?_
-=======
-    refine fun hs_eq_t => hs_empty ?_
->>>>>>> 96f3f0ea
     rw [← hs_eq_t] at h_dis
     exact Disjoint.eq_bot_of_self h_dis
 
