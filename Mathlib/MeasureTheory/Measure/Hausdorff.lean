/-
Copyright (c) 2021 Yury Kudryashov. All rights reserved.
Released under Apache 2.0 license as described in the file LICENSE.
Authors: Yury Kudryashov
-/
import Mathlib.Analysis.Convex.Between
import Mathlib.MeasureTheory.Constructions.BorelSpace.Basic
import Mathlib.MeasureTheory.Measure.Lebesgue.Basic
import Mathlib.Topology.MetricSpace.Holder
import Mathlib.Topology.MetricSpace.MetricSeparated

/-!
# Hausdorff measure and metric (outer) measures

In this file we define the `d`-dimensional Hausdorff measure on an (extended) metric space `X` and
the Hausdorff dimension of a set in an (extended) metric space. Let `μ d δ` be the maximal outer
measure such that `μ d δ s ≤ (EMetric.diam s) ^ d` for every set of diameter less than `δ`. Then
the Hausdorff measure `μH[d] s` of `s` is defined as `⨆ δ > 0, μ d δ s`. By Caratheodory theorem
`MeasureTheory.OuterMeasure.IsMetric.borel_le_caratheodory`, this is a Borel measure on `X`.

The value of `μH[d]`, `d > 0`, on a set `s` (measurable or not) is given by
```
μH[d] s = ⨆ (r : ℝ≥0∞) (hr : 0 < r), ⨅ (t : ℕ → Set X) (hts : s ⊆ ⋃ n, t n)
    (ht : ∀ n, EMetric.diam (t n) ≤ r), ∑' n, EMetric.diam (t n) ^ d
```

For every set `s` for any `d < d'` we have either `μH[d] s = ∞` or `μH[d'] s = 0`, see
`MeasureTheory.Measure.hausdorffMeasure_zero_or_top`. In
`Mathlib.Topology.MetricSpace.HausdorffDimension` we use this fact to define the Hausdorff dimension
`dimH` of a set in an (extended) metric space.

We also define two generalizations of the Hausdorff measure. In one generalization (see
`MeasureTheory.Measure.mkMetric`) we take any function `m (diam s)` instead of `(diam s) ^ d`. In
an even more general definition (see `MeasureTheory.Measure.mkMetric'`) we use any function
of `m : Set X → ℝ≥0∞`. Some authors start with a partial function `m` defined only on some sets
`s : Set X` (e.g., only on balls or only on measurable sets). This is equivalent to our definition
applied to `MeasureTheory.extend m`.

We also define a predicate `MeasureTheory.OuterMeasure.IsMetric` which says that an outer measure
is additive on metric separated pairs of sets: `μ (s ∪ t) = μ s + μ t` provided that
`⨅ (x ∈ s) (y ∈ t), edist x y ≠ 0`. This is the property required for the Caratheodory theorem
`MeasureTheory.OuterMeasure.IsMetric.borel_le_caratheodory`, so we prove this theorem for any
metric outer measure, then prove that outer measures constructed using `mkMetric'` are metric outer
measures.

## Main definitions

* `MeasureTheory.OuterMeasure.IsMetric`: an outer measure `μ` is called *metric* if
  `μ (s ∪ t) = μ s + μ t` for any two metric separated sets `s` and `t`. A metric outer measure in a
  Borel extended metric space is guaranteed to satisfy the Caratheodory condition, see
  `MeasureTheory.OuterMeasure.IsMetric.borel_le_caratheodory`.
* `MeasureTheory.OuterMeasure.mkMetric'` and its particular case
  `MeasureTheory.OuterMeasure.mkMetric`: a construction of an outer measure that is guaranteed to
  be metric. Both constructions are generalizations of the Hausdorff measure. The same measures
  interpreted as Borel measures are called `MeasureTheory.Measure.mkMetric'` and
  `MeasureTheory.Measure.mkMetric`.
* `MeasureTheory.Measure.hausdorffMeasure` a.k.a. `μH[d]`: the `d`-dimensional Hausdorff measure.
  There are many definitions of the Hausdorff measure that differ from each other by a
  multiplicative constant. We put
  `μH[d] s = ⨆ r > 0, ⨅ (t : ℕ → Set X) (hts : s ⊆ ⋃ n, t n) (ht : ∀ n, EMetric.diam (t n) ≤ r),
    ∑' n, ⨆ (ht : ¬Set.Subsingleton (t n)), (EMetric.diam (t n)) ^ d`,
  see `MeasureTheory.Measure.hausdorffMeasure_apply`. In the most interesting case `0 < d` one
  can omit the `⨆ (ht : ¬Set.Subsingleton (t n))` part.

## Main statements

### Basic properties

* `MeasureTheory.OuterMeasure.IsMetric.borel_le_caratheodory`: if `μ` is a metric outer measure
  on an extended metric space `X` (that is, it is additive on pairs of metric separated sets), then
  every Borel set is Caratheodory measurable (hence, `μ` defines an actual
  `MeasureTheory.Measure`). See also `MeasureTheory.Measure.mkMetric`.
* `MeasureTheory.Measure.hausdorffMeasure_mono`: `μH[d] s` is an antitone function
  of `d`.
* `MeasureTheory.Measure.hausdorffMeasure_zero_or_top`: if `d₁ < d₂`, then for any `s`, either
  `μH[d₂] s = 0` or `μH[d₁] s = ∞`. Together with the previous lemma, this means that `μH[d] s` is
  equal to infinity on some ray `(-∞, D)` and is equal to zero on `(D, +∞)`, where `D` is a possibly
  infinite number called the *Hausdorff dimension* of `s`; `μH[D] s` can be zero, infinity, or
  anything in between.
* `MeasureTheory.Measure.noAtoms_hausdorff`: Hausdorff measure has no atoms.

### Hausdorff measure in `ℝⁿ`

* `MeasureTheory.hausdorffMeasure_pi_real`: for a nonempty `ι`, `μH[card ι]` on `ι → ℝ` equals
  Lebesgue measure.

## Notations

We use the following notation localized in `MeasureTheory`.

- `μH[d]` : `MeasureTheory.Measure.hausdorffMeasure d`

## Implementation notes

There are a few similar constructions called the `d`-dimensional Hausdorff measure. E.g., some
sources only allow coverings by balls and use `r ^ d` instead of `(diam s) ^ d`. While these
construction lead to different Hausdorff measures, they lead to the same notion of the Hausdorff
dimension.

## References

* [Herbert Federer, Geometric Measure Theory, Chapter 2.10][Federer1996]

## Tags

Hausdorff measure, measure, metric measure
-/


open scoped NNReal ENNReal Topology

open EMetric Set Function Filter Encodable FiniteDimensional TopologicalSpace

noncomputable section

variable {ι X Y : Type*} [EMetricSpace X] [EMetricSpace Y]

namespace MeasureTheory

namespace OuterMeasure

/-!
### Metric outer measures

In this section we define metric outer measures and prove Caratheodory theorem: a metric outer
measure has the Caratheodory property.
-/


/-- We say that an outer measure `μ` in an (e)metric space is *metric* if `μ (s ∪ t) = μ s + μ t`
for any two metric separated sets `s`, `t`. -/
def IsMetric (μ : OuterMeasure X) : Prop :=
  ∀ s t : Set X, IsMetricSeparated s t → μ (s ∪ t) = μ s + μ t

namespace IsMetric

variable {μ : OuterMeasure X}

/-- A metric outer measure is additive on a finite set of pairwise metric separated sets. -/
theorem finset_iUnion_of_pairwise_separated (hm : IsMetric μ) {I : Finset ι} {s : ι → Set X}
    (hI : ∀ i ∈ I, ∀ j ∈ I, i ≠ j → IsMetricSeparated (s i) (s j)) :
    μ (⋃ i ∈ I, s i) = ∑ i ∈ I, μ (s i) := by
  classical
  induction' I using Finset.induction_on with i I hiI ihI hI
  · simp
  simp only [Finset.mem_insert] at hI
  rw [Finset.set_biUnion_insert, hm, ihI, Finset.sum_insert hiI]
  exacts [fun i hi j hj hij => hI i (Or.inr hi) j (Or.inr hj) hij,
    IsMetricSeparated.finset_iUnion_right fun j hj =>
      hI i (Or.inl rfl) j (Or.inr hj) (ne_of_mem_of_not_mem hj hiI).symm]

/-- Caratheodory theorem. If `m` is a metric outer measure, then every Borel measurable set `t` is
Caratheodory measurable: for any (not necessarily measurable) set `s` we have
`μ (s ∩ t) + μ (s \ t) = μ s`. -/
theorem borel_le_caratheodory (hm : IsMetric μ) : borel X ≤ μ.caratheodory := by
  rw [borel_eq_generateFrom_isClosed]
  refine MeasurableSpace.generateFrom_le fun t ht => μ.isCaratheodory_iff_le.2 fun s => ?_
  set S : ℕ → Set X := fun n => {x ∈ s | (↑n)⁻¹ ≤ infEdist x t}
  have Ssep (n) : IsMetricSeparated (S n) t :=
    ⟨n⁻¹, ENNReal.inv_ne_zero.2 (ENNReal.natCast_ne_top _),
      fun x hx y hy ↦ hx.2.trans <| infEdist_le_edist_of_mem hy⟩
  have Ssep' : ∀ n, IsMetricSeparated (S n) (s ∩ t) := fun n =>
    (Ssep n).mono Subset.rfl inter_subset_right
  have S_sub : ∀ n, S n ⊆ s \ t := fun n =>
    subset_inter inter_subset_left (Ssep n).subset_compl_right
  have hSs : ∀ n, μ (s ∩ t) + μ (S n) ≤ μ s := fun n =>
    calc
      μ (s ∩ t) + μ (S n) = μ (s ∩ t ∪ S n) := Eq.symm <| hm _ _ <| (Ssep' n).symm
      _ ≤ μ (s ∩ t ∪ s \ t) := μ.mono <| union_subset_union_right _ <| S_sub n
      _ = μ s := by rw [inter_union_diff]
  have iUnion_S : ⋃ n, S n = s \ t := by
    refine Subset.antisymm (iUnion_subset S_sub) ?_
    rintro x ⟨hxs, hxt⟩
    rw [mem_iff_infEdist_zero_of_closed ht] at hxt
    rcases ENNReal.exists_inv_nat_lt hxt with ⟨n, hn⟩
    exact mem_iUnion.2 ⟨n, hxs, hn.le⟩
  /- Now we have `∀ n, μ (s ∩ t) + μ (S n) ≤ μ s` and we need to prove
    `μ (s ∩ t) + μ (⋃ n, S n) ≤ μ s`. We can't pass to the limit because
    `μ` is only an outer measure. -/
  by_cases htop : μ (s \ t) = ∞
  · rw [htop, add_top, ← htop]
    exact μ.mono diff_subset
  suffices μ (⋃ n, S n) ≤ ⨆ n, μ (S n) by calc
    μ (s ∩ t) + μ (s \ t) = μ (s ∩ t) + μ (⋃ n, S n) := by rw [iUnion_S]
    _ ≤ μ (s ∩ t) + ⨆ n, μ (S n) := by gcongr
    _ = ⨆ n, μ (s ∩ t) + μ (S n) := ENNReal.add_iSup
    _ ≤ μ s := iSup_le hSs
  /- It suffices to show that `∑' k, μ (S (k + 1) \ S k) ≠ ∞`. Indeed, if we have this,
    then for all `N` we have `μ (⋃ n, S n) ≤ μ (S N) + ∑' k, m (S (N + k + 1) \ S (N + k))`
    and the second term tends to zero, see `OuterMeasure.iUnion_nat_of_monotone_of_tsum_ne_top`
    for details. -/
  have : ∀ n, S n ⊆ S (n + 1) := fun n x hx =>
    ⟨hx.1, le_trans (ENNReal.inv_le_inv.2 <| Nat.cast_le.2 n.le_succ) hx.2⟩
  classical -- Porting note: Added this to get the next tactic to work
  refine (μ.iUnion_nat_of_monotone_of_tsum_ne_top this ?_).le; clear this
  /- While the sets `S (k + 1) \ S k` are not pairwise metric separated, the sets in each
    subsequence `S (2 * k + 1) \ S (2 * k)` and `S (2 * k + 2) \ S (2 * k)` are metric separated,
    so `m` is additive on each of those sequences. -/
  rw [← tsum_even_add_odd ENNReal.summable ENNReal.summable, ENNReal.add_ne_top]
  suffices ∀ a, (∑' k : ℕ, μ (S (2 * k + 1 + a) \ S (2 * k + a))) ≠ ∞ from
    ⟨by simpa using this 0, by simpa using this 1⟩
  refine fun r => ne_top_of_le_ne_top htop ?_
  rw [← iUnion_S, ENNReal.tsum_eq_iSup_nat, iSup_le_iff]
  intro n
  rw [← hm.finset_iUnion_of_pairwise_separated]
  · exact μ.mono (iUnion_subset fun i => iUnion_subset fun _ x hx => mem_iUnion.2 ⟨_, hx.1⟩)
  suffices ∀ i j, i < j → IsMetricSeparated (S (2 * i + 1 + r)) (s \ S (2 * j + r)) from
    fun i _ j _ hij => hij.lt_or_lt.elim
      (fun h => (this i j h).mono inter_subset_left fun x hx => by exact ⟨hx.1.1, hx.2⟩)
      fun h => (this j i h).symm.mono (fun x hx => by exact ⟨hx.1.1, hx.2⟩) inter_subset_left
  intro i j hj
  have A : ((↑(2 * j + r))⁻¹ : ℝ≥0∞) < (↑(2 * i + 1 + r))⁻¹ := by
    rw [ENNReal.inv_lt_inv, Nat.cast_lt]; omega
  refine ⟨(↑(2 * i + 1 + r))⁻¹ - (↑(2 * j + r))⁻¹, by simpa [tsub_eq_zero_iff_le] using A,
    fun x hx y hy => ?_⟩
  have : infEdist y t < (↑(2 * j + r))⁻¹ := not_le.1 fun hle => hy.2 ⟨hy.1, hle⟩
  rcases infEdist_lt_iff.mp this with ⟨z, hzt, hyz⟩
  have hxz : (↑(2 * i + 1 + r))⁻¹ ≤ edist x z := le_infEdist.1 hx.2 _ hzt
  apply ENNReal.le_of_add_le_add_right hyz.ne_top
  refine le_trans ?_ (edist_triangle _ _ _)
  refine (add_le_add le_rfl hyz.le).trans (Eq.trans_le ?_ hxz)
  rw [tsub_add_cancel_of_le A.le]

theorem le_caratheodory [MeasurableSpace X] [BorelSpace X] (hm : IsMetric μ) :
    ‹MeasurableSpace X› ≤ μ.caratheodory := by
  rw [BorelSpace.measurable_eq (α := X)]
  exact hm.borel_le_caratheodory

end IsMetric

/-!
### Constructors of metric outer measures

In this section we provide constructors `MeasureTheory.OuterMeasure.mkMetric'` and
`MeasureTheory.OuterMeasure.mkMetric` and prove that these outer measures are metric outer
measures. We also prove basic lemmas about `map`/`comap` of these measures.
-/


/-- Auxiliary definition for `OuterMeasure.mkMetric'`: given a function on sets
`m : Set X → ℝ≥0∞`, returns the maximal outer measure `μ` such that `μ s ≤ m s`
for any set `s` of diameter at most `r`. -/
def mkMetric'.pre (m : Set X → ℝ≥0∞) (r : ℝ≥0∞) : OuterMeasure X :=
  boundedBy <| extend fun s (_ : diam s ≤ r) => m s

/-- Given a function `m : Set X → ℝ≥0∞`, `mkMetric' m` is the supremum of `mkMetric'.pre m r`
over `r > 0`. Equivalently, it is the limit of `mkMetric'.pre m r` as `r` tends to zero from
the right. -/
def mkMetric' (m : Set X → ℝ≥0∞) : OuterMeasure X :=
  ⨆ r > 0, mkMetric'.pre m r

/-- Given a function `m : ℝ≥0∞ → ℝ≥0∞` and `r > 0`, let `μ r` be the maximal outer measure such that
`μ s ≤ m (EMetric.diam s)` whenever `EMetric.diam s < r`. Then `mkMetric m = ⨆ r > 0, μ r`. -/
def mkMetric (m : ℝ≥0∞ → ℝ≥0∞) : OuterMeasure X :=
  mkMetric' fun s => m (diam s)

namespace mkMetric'

variable {m : Set X → ℝ≥0∞} {r : ℝ≥0∞} {μ : OuterMeasure X} {s : Set X}

theorem le_pre : μ ≤ pre m r ↔ ∀ s : Set X, diam s ≤ r → μ s ≤ m s := by
  simp only [pre, le_boundedBy, extend, le_iInf_iff]

theorem pre_le (hs : diam s ≤ r) : pre m r s ≤ m s :=
  (boundedBy_le _).trans <| iInf_le _ hs

theorem mono_pre (m : Set X → ℝ≥0∞) {r r' : ℝ≥0∞} (h : r ≤ r') : pre m r' ≤ pre m r :=
  le_pre.2 fun _ hs => pre_le (hs.trans h)

theorem mono_pre_nat (m : Set X → ℝ≥0∞) : Monotone fun k : ℕ => pre m k⁻¹ :=
  fun k l h => le_pre.2 fun s hs => pre_le (hs.trans <| by simpa)

theorem tendsto_pre (m : Set X → ℝ≥0∞) (s : Set X) :
    Tendsto (fun r => pre m r s) (𝓝[>] 0) (𝓝 <| mkMetric' m s) := by
  rw [← map_coe_Ioi_atBot, tendsto_map'_iff]
  simp only [mkMetric', OuterMeasure.iSup_apply, iSup_subtype']
  exact tendsto_atBot_iSup fun r r' hr => mono_pre _ hr _

theorem tendsto_pre_nat (m : Set X → ℝ≥0∞) (s : Set X) :
    Tendsto (fun n : ℕ => pre m n⁻¹ s) atTop (𝓝 <| mkMetric' m s) := by
  refine (tendsto_pre m s).comp (tendsto_inf.2 ⟨ENNReal.tendsto_inv_nat_nhds_zero, ?_⟩)
  refine tendsto_principal.2 (Eventually.of_forall fun n => ?_)
  simp

theorem eq_iSup_nat (m : Set X → ℝ≥0∞) : mkMetric' m = ⨆ n : ℕ, mkMetric'.pre m n⁻¹ := by
  ext1 s
  rw [iSup_apply]
  refine tendsto_nhds_unique (mkMetric'.tendsto_pre_nat m s)
    (tendsto_atTop_iSup fun k l hkl => mkMetric'.mono_pre_nat m hkl s)

/-- `MeasureTheory.OuterMeasure.mkMetric'.pre m r` is a trimmed measure provided that
`m (closure s) = m s` for any set `s`. -/
theorem trim_pre [MeasurableSpace X] [OpensMeasurableSpace X] (m : Set X → ℝ≥0∞)
    (hcl : ∀ s, m (closure s) = m s) (r : ℝ≥0∞) : (pre m r).trim = pre m r := by
  refine le_antisymm (le_pre.2 fun s hs => ?_) (le_trim _)
  rw [trim_eq_iInf]
  refine iInf_le_of_le (closure s) <| iInf_le_of_le subset_closure <|
    iInf_le_of_le measurableSet_closure ((pre_le ?_).trans_eq (hcl _))
  rwa [diam_closure]

end mkMetric'

/-- An outer measure constructed using `OuterMeasure.mkMetric'` is a metric outer measure. -/
theorem mkMetric'_isMetric (m : Set X → ℝ≥0∞) : (mkMetric' m).IsMetric := by
  rintro s t ⟨r, r0, hr⟩
  refine tendsto_nhds_unique_of_eventuallyEq
    (mkMetric'.tendsto_pre _ _) ((mkMetric'.tendsto_pre _ _).add (mkMetric'.tendsto_pre _ _)) ?_
  rw [← pos_iff_ne_zero] at r0
  filter_upwards [Ioo_mem_nhdsWithin_Ioi ⟨le_rfl, r0⟩]
  rintro ε ⟨_, εr⟩
  refine boundedBy_union_of_top_of_nonempty_inter ?_
  rintro u ⟨x, hxs, hxu⟩ ⟨y, hyt, hyu⟩
  have : ε < diam u := εr.trans_le ((hr x hxs y hyt).trans <| edist_le_diam_of_mem hxu hyu)
  exact iInf_eq_top.2 fun h => (this.not_le h).elim

/-- If `c ∉ {0, ∞}` and `m₁ d ≤ c * m₂ d` for `d < ε` for some `ε > 0`
(we use `≤ᶠ[𝓝[≥] 0]` to state this), then `mkMetric m₁ hm₁ ≤ c • mkMetric m₂ hm₂`. -/
theorem mkMetric_mono_smul {m₁ m₂ : ℝ≥0∞ → ℝ≥0∞} {c : ℝ≥0∞} (hc : c ≠ ∞) (h0 : c ≠ 0)
    (hle : m₁ ≤ᶠ[𝓝[≥] 0] c • m₂) : (mkMetric m₁ : OuterMeasure X) ≤ c • mkMetric m₂ := by
  classical
  rcases (mem_nhdsWithin_Ici_iff_exists_Ico_subset' zero_lt_one).1 hle with ⟨r, hr0, hr⟩
  refine fun s =>
    le_of_tendsto_of_tendsto (mkMetric'.tendsto_pre _ s)
      (ENNReal.Tendsto.const_mul (mkMetric'.tendsto_pre _ s) (Or.inr hc))
      (mem_of_superset (Ioo_mem_nhdsWithin_Ioi ⟨le_rfl, hr0⟩) fun r' hr' => ?_)
  simp only [mem_setOf_eq, mkMetric'.pre, RingHom.id_apply]
  rw [← smul_eq_mul, ← smul_apply, smul_boundedBy hc]
  refine le_boundedBy.2 (fun t => (boundedBy_le _).trans ?_) _
  simp only [smul_eq_mul, Pi.smul_apply, extend, iInf_eq_if]
  split_ifs with ht
  · apply hr
    exact ⟨zero_le _, ht.trans_lt hr'.2⟩
  · simp [h0]

@[simp]
theorem mkMetric_top : (mkMetric (fun _ => ∞ : ℝ≥0∞ → ℝ≥0∞) : OuterMeasure X) = ⊤ := by
  simp_rw [mkMetric, mkMetric', mkMetric'.pre, extend_top, boundedBy_top, eq_top_iff]
  rw [le_iSup_iff]
  intro b hb
  simpa using hb ⊤

/-- If `m₁ d ≤ m₂ d` for `d < ε` for some `ε > 0` (we use `≤ᶠ[𝓝[≥] 0]` to state this), then
`mkMetric m₁ hm₁ ≤ mkMetric m₂ hm₂`. -/
theorem mkMetric_mono {m₁ m₂ : ℝ≥0∞ → ℝ≥0∞} (hle : m₁ ≤ᶠ[𝓝[≥] 0] m₂) :
    (mkMetric m₁ : OuterMeasure X) ≤ mkMetric m₂ := by
  convert @mkMetric_mono_smul X _ _ m₂ _ ENNReal.one_ne_top one_ne_zero _ <;> simp [*]

theorem isometry_comap_mkMetric (m : ℝ≥0∞ → ℝ≥0∞) {f : X → Y} (hf : Isometry f)
    (H : Monotone m ∨ Surjective f) : comap f (mkMetric m) = mkMetric m := by
  simp only [mkMetric, mkMetric', mkMetric'.pre, inducedOuterMeasure, comap_iSup]
  refine surjective_id.iSup_congr id fun ε => surjective_id.iSup_congr id fun hε => ?_
  rw [comap_boundedBy _ (H.imp _ id)]
  · congr with s : 1
    apply extend_congr
    · simp [hf.ediam_image]
    · intros; simp [hf.injective.subsingleton_image_iff, hf.ediam_image]
  · intro h_mono s t hst
    simp only [extend, le_iInf_iff]
    intro ht
    apply le_trans _ (h_mono (diam_mono hst))
    simp only [(diam_mono hst).trans ht, le_refl, ciInf_pos]

theorem mkMetric_smul (m : ℝ≥0∞ → ℝ≥0∞) {c : ℝ≥0∞} (hc : c ≠ ∞) (hc' : c ≠ 0) :
    (mkMetric (c • m) : OuterMeasure X) = c • mkMetric m := by
  simp only [mkMetric, mkMetric', mkMetric'.pre, inducedOuterMeasure, ENNReal.smul_iSup]
  simp_rw [smul_iSup, smul_boundedBy hc, smul_extend _ hc', Pi.smul_apply]

theorem mkMetric_nnreal_smul (m : ℝ≥0∞ → ℝ≥0∞) {c : ℝ≥0} (hc : c ≠ 0) :
    (mkMetric (c • m) : OuterMeasure X) = c • mkMetric m := by
  rw [ENNReal.smul_def, ENNReal.smul_def,
    mkMetric_smul m ENNReal.coe_ne_top (ENNReal.coe_ne_zero.mpr hc)]

theorem isometry_map_mkMetric (m : ℝ≥0∞ → ℝ≥0∞) {f : X → Y} (hf : Isometry f)
    (H : Monotone m ∨ Surjective f) : map f (mkMetric m) = restrict (range f) (mkMetric m) := by
  rw [← isometry_comap_mkMetric _ hf H, map_comap]

theorem isometryEquiv_comap_mkMetric (m : ℝ≥0∞ → ℝ≥0∞) (f : X ≃ᵢ Y) :
    comap f (mkMetric m) = mkMetric m :=
  isometry_comap_mkMetric _ f.isometry (Or.inr f.surjective)

theorem isometryEquiv_map_mkMetric (m : ℝ≥0∞ → ℝ≥0∞) (f : X ≃ᵢ Y) :
    map f (mkMetric m) = mkMetric m := by
  rw [← isometryEquiv_comap_mkMetric _ f, map_comap_of_surjective f.surjective]

theorem trim_mkMetric [MeasurableSpace X] [BorelSpace X] (m : ℝ≥0∞ → ℝ≥0∞) :
    (mkMetric m : OuterMeasure X).trim = mkMetric m := by
  simp only [mkMetric, mkMetric'.eq_iSup_nat, trim_iSup]
  congr 1 with n : 1
  refine mkMetric'.trim_pre _ (fun s => ?_) _
  simp

theorem le_mkMetric (m : ℝ≥0∞ → ℝ≥0∞) (μ : OuterMeasure X) (r : ℝ≥0∞) (h0 : 0 < r)
    (hr : ∀ s, diam s ≤ r → μ s ≤ m (diam s)) : μ ≤ mkMetric m :=
  le_iSup₂_of_le r h0 <| mkMetric'.le_pre.2 fun _ hs => hr _ hs

end OuterMeasure

/-!
### Metric measures

In this section we use `MeasureTheory.OuterMeasure.toMeasure` and theorems about
`MeasureTheory.OuterMeasure.mkMetric'`/`MeasureTheory.OuterMeasure.mkMetric` to define
`MeasureTheory.Measure.mkMetric'`/`MeasureTheory.Measure.mkMetric`. We also restate some lemmas
about metric outer measures for metric measures.
-/


namespace Measure

variable [MeasurableSpace X] [BorelSpace X]

/-- Given a function `m : Set X → ℝ≥0∞`, `mkMetric' m` is the supremum of `μ r`
over `r > 0`, where `μ r` is the maximal outer measure `μ` such that `μ s ≤ m s`
for all `s`. While each `μ r` is an *outer* measure, the supremum is a measure. -/
def mkMetric' (m : Set X → ℝ≥0∞) : Measure X :=
  (OuterMeasure.mkMetric' m).toMeasure (OuterMeasure.mkMetric'_isMetric _).le_caratheodory

/-- Given a function `m : ℝ≥0∞ → ℝ≥0∞`, `mkMetric m` is the supremum of `μ r` over `r > 0`, where
`μ r` is the maximal outer measure `μ` such that `μ s ≤ m s` for all sets `s` that contain at least
two points. While each `mkMetric'.pre` is an *outer* measure, the supremum is a measure. -/
def mkMetric (m : ℝ≥0∞ → ℝ≥0∞) : Measure X :=
  (OuterMeasure.mkMetric m).toMeasure (OuterMeasure.mkMetric'_isMetric _).le_caratheodory

@[simp]
theorem mkMetric'_toOuterMeasure (m : Set X → ℝ≥0∞) :
    (mkMetric' m).toOuterMeasure = (OuterMeasure.mkMetric' m).trim :=
  rfl

@[simp]
theorem mkMetric_toOuterMeasure (m : ℝ≥0∞ → ℝ≥0∞) :
    (mkMetric m : Measure X).toOuterMeasure = OuterMeasure.mkMetric m :=
  OuterMeasure.trim_mkMetric m

end Measure

theorem OuterMeasure.coe_mkMetric [MeasurableSpace X] [BorelSpace X] (m : ℝ≥0∞ → ℝ≥0∞) :
    ⇑(OuterMeasure.mkMetric m : OuterMeasure X) = Measure.mkMetric m := by
  rw [← Measure.mkMetric_toOuterMeasure, Measure.coe_toOuterMeasure]
<<<<<<< HEAD
#align measure_theory.outer_measure.coe_mk_metric MeasureTheory.OuterMeasure.coe_mkMetric
=======
>>>>>>> 99508fb5

namespace Measure

variable [MeasurableSpace X] [BorelSpace X]

/-- If `c ∉ {0, ∞}` and `m₁ d ≤ c * m₂ d` for `d < ε` for some `ε > 0`
(we use `≤ᶠ[𝓝[≥] 0]` to state this), then `mkMetric m₁ hm₁ ≤ c • mkMetric m₂ hm₂`. -/
theorem mkMetric_mono_smul {m₁ m₂ : ℝ≥0∞ → ℝ≥0∞} {c : ℝ≥0∞} (hc : c ≠ ∞) (h0 : c ≠ 0)
    (hle : m₁ ≤ᶠ[𝓝[≥] 0] c • m₂) : (mkMetric m₁ : Measure X) ≤ c • mkMetric m₂ := fun s ↦ by
  rw [← OuterMeasure.coe_mkMetric, coe_smul, ← OuterMeasure.coe_mkMetric]
  exact OuterMeasure.mkMetric_mono_smul hc h0 hle s

@[simp]
theorem mkMetric_top : (mkMetric (fun _ => ∞ : ℝ≥0∞ → ℝ≥0∞) : Measure X) = ⊤ := by
  apply toOuterMeasure_injective
  rw [mkMetric_toOuterMeasure, OuterMeasure.mkMetric_top, toOuterMeasure_top]

/-- If `m₁ d ≤ m₂ d` for `d < ε` for some `ε > 0` (we use `≤ᶠ[𝓝[≥] 0]` to state this), then
`mkMetric m₁ hm₁ ≤ mkMetric m₂ hm₂`. -/
theorem mkMetric_mono {m₁ m₂ : ℝ≥0∞ → ℝ≥0∞} (hle : m₁ ≤ᶠ[𝓝[≥] 0] m₂) :
    (mkMetric m₁ : Measure X) ≤ mkMetric m₂ := by
  convert @mkMetric_mono_smul X _ _ _ _ m₂ _ ENNReal.one_ne_top one_ne_zero _ <;> simp [*]

/-- A formula for `MeasureTheory.Measure.mkMetric`. -/
theorem mkMetric_apply (m : ℝ≥0∞ → ℝ≥0∞) (s : Set X) :
    mkMetric m s =
      ⨆ (r : ℝ≥0∞) (_ : 0 < r),
        ⨅ (t : ℕ → Set X) (_ : s ⊆ iUnion t) (_ : ∀ n, diam (t n) ≤ r),
          ∑' n, ⨆ _ : (t n).Nonempty, m (diam (t n)) := by
  classical
  -- We mostly unfold the definitions but we need to switch the order of `∑'` and `⨅`
  simp only [← OuterMeasure.coe_mkMetric, OuterMeasure.mkMetric, OuterMeasure.mkMetric',
    OuterMeasure.iSup_apply, OuterMeasure.mkMetric'.pre, OuterMeasure.boundedBy_apply, extend]
  refine
    surjective_id.iSup_congr (fun r => r) fun r =>
      iSup_congr_Prop Iff.rfl fun _ =>
        surjective_id.iInf_congr _ fun t => iInf_congr_Prop Iff.rfl fun ht => ?_
  dsimp
  by_cases htr : ∀ n, diam (t n) ≤ r
  · rw [iInf_eq_if, if_pos htr]
    congr 1 with n : 1
    simp only [iInf_eq_if, htr n, id, if_true, iSup_and']
  · rw [iInf_eq_if, if_neg htr]
    push_neg at htr; rcases htr with ⟨n, hn⟩
    refine ENNReal.tsum_eq_top_of_eq_top ⟨n, ?_⟩
    rw [iSup_eq_if, if_pos, iInf_eq_if, if_neg]
    · exact hn.not_le
    rcases diam_pos_iff.1 ((zero_le r).trans_lt hn) with ⟨x, hx, -⟩
    exact ⟨x, hx⟩

theorem le_mkMetric (m : ℝ≥0∞ → ℝ≥0∞) (μ : Measure X) (ε : ℝ≥0∞) (h₀ : 0 < ε)
    (h : ∀ s : Set X, diam s ≤ ε → μ s ≤ m (diam s)) : μ ≤ mkMetric m := by
  rw [← toOuterMeasure_le, mkMetric_toOuterMeasure]
  exact OuterMeasure.le_mkMetric m μ.toOuterMeasure ε h₀ h

/-- To bound the Hausdorff measure (or, more generally, for a measure defined using
`MeasureTheory.Measure.mkMetric`) of a set, one may use coverings with maximum diameter tending to
`0`, indexed by any sequence of countable types. -/
theorem mkMetric_le_liminf_tsum {β : Type*} {ι : β → Type*} [∀ n, Countable (ι n)] (s : Set X)
    {l : Filter β} (r : β → ℝ≥0∞) (hr : Tendsto r l (𝓝 0)) (t : ∀ n : β, ι n → Set X)
    (ht : ∀ᶠ n in l, ∀ i, diam (t n i) ≤ r n) (hst : ∀ᶠ n in l, s ⊆ ⋃ i, t n i) (m : ℝ≥0∞ → ℝ≥0∞) :
    mkMetric m s ≤ liminf (fun n => ∑' i, m (diam (t n i))) l := by
  haveI : ∀ n, Encodable (ι n) := fun n => Encodable.ofCountable _
  simp only [mkMetric_apply]
  refine iSup₂_le fun ε hε => ?_
  refine le_of_forall_le_of_dense fun c hc => ?_
  rcases ((frequently_lt_of_liminf_lt (by isBoundedDefault) hc).and_eventually
        ((hr.eventually (gt_mem_nhds hε)).and (ht.and hst))).exists with
    ⟨n, hn, hrn, htn, hstn⟩
  set u : ℕ → Set X := fun j => ⋃ b ∈ decode₂ (ι n) j, t n b
  refine iInf₂_le_of_le u (by rwa [iUnion_decode₂]) ?_
  refine iInf_le_of_le (fun j => ?_) ?_
  · rw [EMetric.diam_iUnion_mem_option]
    exact iSup₂_le fun _ _ => (htn _).trans hrn.le
  · calc
      (∑' j : ℕ, ⨆ _ : (u j).Nonempty, m (diam (u j))) = _ :=
        tsum_iUnion_decode₂ (fun t : Set X => ⨆ _ : t.Nonempty, m (diam t)) (by simp) _
      _ ≤ ∑' i : ι n, m (diam (t n i)) := ENNReal.tsum_le_tsum fun b => iSup_le fun _ => le_rfl
      _ ≤ c := hn.le

/-- To bound the Hausdorff measure (or, more generally, for a measure defined using
`MeasureTheory.Measure.mkMetric`) of a set, one may use coverings with maximum diameter tending to
`0`, indexed by any sequence of finite types. -/
theorem mkMetric_le_liminf_sum {β : Type*} {ι : β → Type*} [hι : ∀ n, Fintype (ι n)] (s : Set X)
    {l : Filter β} (r : β → ℝ≥0∞) (hr : Tendsto r l (𝓝 0)) (t : ∀ n : β, ι n → Set X)
    (ht : ∀ᶠ n in l, ∀ i, diam (t n i) ≤ r n) (hst : ∀ᶠ n in l, s ⊆ ⋃ i, t n i) (m : ℝ≥0∞ → ℝ≥0∞) :
    mkMetric m s ≤ liminf (fun n => ∑ i, m (diam (t n i))) l := by
  simpa only [tsum_fintype] using mkMetric_le_liminf_tsum s r hr t ht hst m

/-!
### Hausdorff measure and Hausdorff dimension
-/


/-- Hausdorff measure on an (e)metric space. -/
def hausdorffMeasure (d : ℝ) : Measure X :=
  mkMetric fun r => r ^ d

scoped[MeasureTheory] notation "μH[" d "]" => MeasureTheory.Measure.hausdorffMeasure d

theorem le_hausdorffMeasure (d : ℝ) (μ : Measure X) (ε : ℝ≥0∞) (h₀ : 0 < ε)
    (h : ∀ s : Set X, diam s ≤ ε → μ s ≤ diam s ^ d) : μ ≤ μH[d] :=
  le_mkMetric _ μ ε h₀ h

/-- A formula for `μH[d] s`. -/
theorem hausdorffMeasure_apply (d : ℝ) (s : Set X) :
    μH[d] s =
      ⨆ (r : ℝ≥0∞) (_ : 0 < r),
        ⨅ (t : ℕ → Set X) (_ : s ⊆ ⋃ n, t n) (_ : ∀ n, diam (t n) ≤ r),
          ∑' n, ⨆ _ : (t n).Nonempty, diam (t n) ^ d :=
  mkMetric_apply _ _

/-- To bound the Hausdorff measure of a set, one may use coverings with maximum diameter tending
to `0`, indexed by any sequence of countable types. -/
theorem hausdorffMeasure_le_liminf_tsum {β : Type*} {ι : β → Type*} [∀ n, Countable (ι n)]
    (d : ℝ) (s : Set X) {l : Filter β} (r : β → ℝ≥0∞) (hr : Tendsto r l (𝓝 0))
    (t : ∀ n : β, ι n → Set X) (ht : ∀ᶠ n in l, ∀ i, diam (t n i) ≤ r n)
    (hst : ∀ᶠ n in l, s ⊆ ⋃ i, t n i) : μH[d] s ≤ liminf (fun n => ∑' i, diam (t n i) ^ d) l :=
  mkMetric_le_liminf_tsum s r hr t ht hst _

/-- To bound the Hausdorff measure of a set, one may use coverings with maximum diameter tending
to `0`, indexed by any sequence of finite types. -/
theorem hausdorffMeasure_le_liminf_sum {β : Type*} {ι : β → Type*} [∀ n, Fintype (ι n)]
    (d : ℝ) (s : Set X) {l : Filter β} (r : β → ℝ≥0∞) (hr : Tendsto r l (𝓝 0))
    (t : ∀ n : β, ι n → Set X) (ht : ∀ᶠ n in l, ∀ i, diam (t n i) ≤ r n)
    (hst : ∀ᶠ n in l, s ⊆ ⋃ i, t n i) : μH[d] s ≤ liminf (fun n => ∑ i, diam (t n i) ^ d) l :=
  mkMetric_le_liminf_sum s r hr t ht hst _

/-- If `d₁ < d₂`, then for any set `s` we have either `μH[d₂] s = 0`, or `μH[d₁] s = ∞`. -/
theorem hausdorffMeasure_zero_or_top {d₁ d₂ : ℝ} (h : d₁ < d₂) (s : Set X) :
    μH[d₂] s = 0 ∨ μH[d₁] s = ∞ := by
  by_contra! H
  suffices ∀ c : ℝ≥0, c ≠ 0 → μH[d₂] s ≤ c * μH[d₁] s by
    rcases ENNReal.exists_nnreal_pos_mul_lt H.2 H.1 with ⟨c, hc0, hc⟩
    exact hc.not_le (this c (pos_iff_ne_zero.1 hc0))
  intro c hc
  refine le_iff'.1 (mkMetric_mono_smul ENNReal.coe_ne_top (mod_cast hc) ?_) s
  have : 0 < ((c : ℝ≥0∞) ^ (d₂ - d₁)⁻¹) := by
    rw [← ENNReal.coe_rpow_of_ne_zero hc, pos_iff_ne_zero, Ne, ENNReal.coe_eq_zero,
      NNReal.rpow_eq_zero_iff]
    exact mt And.left hc
  filter_upwards [Ico_mem_nhdsWithin_Ici ⟨le_rfl, this⟩]
  rintro r ⟨hr₀, hrc⟩
  lift r to ℝ≥0 using ne_top_of_lt hrc
  rw [Pi.smul_apply, smul_eq_mul,
    ← ENNReal.div_le_iff_le_mul (Or.inr ENNReal.coe_ne_top) (Or.inr <| mt ENNReal.coe_eq_zero.1 hc)]
  rcases eq_or_ne r 0 with (rfl | hr₀)
  · rcases lt_or_le 0 d₂ with (h₂ | h₂)
    · simp only [h₂, ENNReal.zero_rpow_of_pos, zero_le, ENNReal.zero_div, ENNReal.coe_zero]
    · simp only [h.trans_le h₂, ENNReal.div_top, zero_le, ENNReal.zero_rpow_of_neg,
        ENNReal.coe_zero]
  · have : (r : ℝ≥0∞) ≠ 0 := by simpa only [ENNReal.coe_eq_zero, Ne] using hr₀
    rw [← ENNReal.rpow_sub _ _ this ENNReal.coe_ne_top]
    refine (ENNReal.rpow_lt_rpow hrc (sub_pos.2 h)).le.trans ?_
    rw [← ENNReal.rpow_mul, inv_mul_cancel₀ (sub_pos.2 h).ne', ENNReal.rpow_one]

/-- Hausdorff measure `μH[d] s` is monotone in `d`. -/
theorem hausdorffMeasure_mono {d₁ d₂ : ℝ} (h : d₁ ≤ d₂) (s : Set X) : μH[d₂] s ≤ μH[d₁] s := by
  rcases h.eq_or_lt with (rfl | h); · exact le_rfl
  cases' hausdorffMeasure_zero_or_top h s with hs hs
  · rw [hs]; exact zero_le _
  · rw [hs]; exact le_top

variable (X)

theorem noAtoms_hausdorff {d : ℝ} (hd : 0 < d) : NoAtoms (hausdorffMeasure d : Measure X) := by
  refine ⟨fun x => ?_⟩
  rw [← nonpos_iff_eq_zero, hausdorffMeasure_apply]
  refine iSup₂_le fun ε _ => iInf₂_le_of_le (fun _ => {x}) ?_ <| iInf_le_of_le (fun _ => ?_) ?_
  · exact subset_iUnion (fun _ => {x} : ℕ → Set X) 0
  · simp only [EMetric.diam_singleton, zero_le]
  · simp [hd]

variable {X}

@[simp]
theorem hausdorffMeasure_zero_singleton (x : X) : μH[0] ({x} : Set X) = 1 := by
  apply le_antisymm
  · let r : ℕ → ℝ≥0∞ := fun _ => 0
    let t : ℕ → Unit → Set X := fun _ _ => {x}
    have ht : ∀ᶠ n in atTop, ∀ i, diam (t n i) ≤ r n := by
      simp only [t, r, imp_true_iff, eq_self_iff_true, diam_singleton, eventually_atTop,
        nonpos_iff_eq_zero, exists_const]
    simpa [t, liminf_const] using hausdorffMeasure_le_liminf_sum 0 {x} r tendsto_const_nhds t ht
  · rw [hausdorffMeasure_apply]
    suffices
      (1 : ℝ≥0∞) ≤
        ⨅ (t : ℕ → Set X) (_ : {x} ⊆ ⋃ n, t n) (_ : ∀ n, diam (t n) ≤ 1),
          ∑' n, ⨆ _ : (t n).Nonempty, diam (t n) ^ (0 : ℝ) by
      apply le_trans this _
      convert le_iSup₂ (α := ℝ≥0∞) (1 : ℝ≥0∞) zero_lt_one
      rfl
    simp only [ENNReal.rpow_zero, le_iInf_iff]
    intro t hst _
    rcases mem_iUnion.1 (hst (mem_singleton x)) with ⟨m, hm⟩
    have A : (t m).Nonempty := ⟨x, hm⟩
    calc
      (1 : ℝ≥0∞) = ⨆ h : (t m).Nonempty, 1 := by simp only [A, ciSup_pos]
      _ ≤ ∑' n, ⨆ h : (t n).Nonempty, 1 := ENNReal.le_tsum _

theorem one_le_hausdorffMeasure_zero_of_nonempty {s : Set X} (h : s.Nonempty) : 1 ≤ μH[0] s := by
  rcases h with ⟨x, hx⟩
  calc
    (1 : ℝ≥0∞) = μH[0] ({x} : Set X) := (hausdorffMeasure_zero_singleton x).symm
    _ ≤ μH[0] s := measure_mono (singleton_subset_iff.2 hx)

theorem hausdorffMeasure_le_one_of_subsingleton {s : Set X} (hs : s.Subsingleton) {d : ℝ}
    (hd : 0 ≤ d) : μH[d] s ≤ 1 := by
  rcases eq_empty_or_nonempty s with (rfl | ⟨x, hx⟩)
  · simp only [measure_empty, zero_le]
  · rw [(subsingleton_iff_singleton hx).1 hs]
    rcases eq_or_lt_of_le hd with (rfl | dpos)
    · simp only [le_refl, hausdorffMeasure_zero_singleton]
    · haveI := noAtoms_hausdorff X dpos
      simp only [zero_le, measure_singleton]

end Measure

end MeasureTheory

/-!
### Hausdorff measure, Hausdorff dimension, and Hölder or Lipschitz continuous maps
-/


open scoped MeasureTheory

open MeasureTheory MeasureTheory.Measure

variable [MeasurableSpace X] [BorelSpace X] [MeasurableSpace Y] [BorelSpace Y]

namespace HolderOnWith

variable {C r : ℝ≥0} {f : X → Y} {s t : Set X}

/-- If `f : X → Y` is Hölder continuous on `s` with a positive exponent `r`, then
`μH[d] (f '' s) ≤ C ^ d * μH[r * d] s`. -/
theorem hausdorffMeasure_image_le (h : HolderOnWith C r f s) (hr : 0 < r) {d : ℝ} (hd : 0 ≤ d) :
    μH[d] (f '' s) ≤ (C : ℝ≥0∞) ^ d * μH[r * d] s := by
  -- We start with the trivial case `C = 0`
  rcases (zero_le C).eq_or_lt with (rfl | hC0)
  · rcases eq_empty_or_nonempty s with (rfl | ⟨x, hx⟩)
    · simp only [measure_empty, nonpos_iff_eq_zero, mul_zero, image_empty]
    have : f '' s = {f x} :=
      have : (f '' s).Subsingleton := by simpa [diam_eq_zero_iff] using h.ediam_image_le
      (subsingleton_iff_singleton (mem_image_of_mem f hx)).1 this
    rw [this]
    rcases eq_or_lt_of_le hd with (rfl | h'd)
    · simp only [ENNReal.rpow_zero, one_mul, mul_zero]
      rw [hausdorffMeasure_zero_singleton]
      exact one_le_hausdorffMeasure_zero_of_nonempty ⟨x, hx⟩
    · haveI := noAtoms_hausdorff Y h'd
      simp only [zero_le, measure_singleton]
  -- Now assume `C ≠ 0`
  · have hCd0 : (C : ℝ≥0∞) ^ d ≠ 0 := by simp [hC0.ne']
    have hCd : (C : ℝ≥0∞) ^ d ≠ ∞ := by simp [hd]
    simp only [hausdorffMeasure_apply, ENNReal.mul_iSup, ENNReal.mul_iInf_of_ne hCd0 hCd,
      ← ENNReal.tsum_mul_left]
    refine iSup_le fun R => iSup_le fun hR => ?_
    have : Tendsto (fun d : ℝ≥0∞ => (C : ℝ≥0∞) * d ^ (r : ℝ)) (𝓝 0) (𝓝 0) :=
      ENNReal.tendsto_const_mul_rpow_nhds_zero_of_pos ENNReal.coe_ne_top hr
    rcases ENNReal.nhds_zero_basis_Iic.eventually_iff.1 (this.eventually (gt_mem_nhds hR)) with
      ⟨δ, δ0, H⟩
    refine le_iSup₂_of_le δ δ0 <| iInf₂_mono' fun t hst ↦
      ⟨fun n => f '' (t n ∩ s), ?_, iInf_mono' fun htδ ↦
        ⟨fun n => (h.ediam_image_inter_le (t n)).trans (H (htδ n)).le, ?_⟩⟩
    · rw [← image_iUnion, ← iUnion_inter]
      exact image_subset _ (subset_inter hst Subset.rfl)
    · refine ENNReal.tsum_le_tsum fun n => ?_
      simp only [iSup_le_iff, image_nonempty]
      intro hft
      simp only [Nonempty.mono ((t n).inter_subset_left) hft, ciSup_pos]
      rw [ENNReal.rpow_mul, ← ENNReal.mul_rpow_of_nonneg _ _ hd]
      exact ENNReal.rpow_le_rpow (h.ediam_image_inter_le _) hd

end HolderOnWith

namespace LipschitzOnWith

variable {K : ℝ≥0} {f : X → Y} {s t : Set X}

/-- If `f : X → Y` is `K`-Lipschitz on `s`, then `μH[d] (f '' s) ≤ K ^ d * μH[d] s`. -/
theorem hausdorffMeasure_image_le (h : LipschitzOnWith K f s) {d : ℝ} (hd : 0 ≤ d) :
    μH[d] (f '' s) ≤ (K : ℝ≥0∞) ^ d * μH[d] s := by
  simpa only [NNReal.coe_one, one_mul] using h.holderOnWith.hausdorffMeasure_image_le zero_lt_one hd

end LipschitzOnWith

namespace LipschitzWith

variable {K : ℝ≥0} {f : X → Y}

/-- If `f` is a `K`-Lipschitz map, then it increases the Hausdorff `d`-measures of sets at most
by the factor of `K ^ d`. -/
theorem hausdorffMeasure_image_le (h : LipschitzWith K f) {d : ℝ} (hd : 0 ≤ d) (s : Set X) :
    μH[d] (f '' s) ≤ (K : ℝ≥0∞) ^ d * μH[d] s :=
  h.lipschitzOnWith.hausdorffMeasure_image_le hd

end LipschitzWith

open scoped Pointwise

theorem MeasureTheory.Measure.hausdorffMeasure_smul₀ {𝕜 E : Type*} [NormedAddCommGroup E]
    [NormedField 𝕜] [NormedSpace 𝕜 E] [MeasurableSpace E] [BorelSpace E] {d : ℝ} (hd : 0 ≤ d)
    {r : 𝕜} (hr : r ≠ 0) (s : Set E) : μH[d] (r • s) = ‖r‖₊ ^ d • μH[d] s := by
  have {r : 𝕜} (s : Set E) : μH[d] (r • s) ≤ ‖r‖₊ ^ d • μH[d] s := by
    simpa [ENNReal.coe_rpow_of_nonneg, hd]
      using (lipschitzWith_smul r).hausdorffMeasure_image_le hd s
  refine le_antisymm (this s) ?_
  rw [← le_inv_smul_iff_of_pos]
  · dsimp
    rw [← NNReal.inv_rpow, ← nnnorm_inv]
    · refine Eq.trans_le ?_ (this (r • s))
      rw [inv_smul_smul₀ hr]
  · simp [pos_iff_ne_zero, hr]

/-!
### Antilipschitz maps do not decrease Hausdorff measures and dimension
-/

namespace AntilipschitzWith

variable {f : X → Y} {K : ℝ≥0} {d : ℝ}

theorem hausdorffMeasure_preimage_le (hf : AntilipschitzWith K f) (hd : 0 ≤ d) (s : Set Y) :
    μH[d] (f ⁻¹' s) ≤ (K : ℝ≥0∞) ^ d * μH[d] s := by
  rcases eq_or_ne K 0 with (rfl | h0)
  · rcases eq_empty_or_nonempty (f ⁻¹' s) with (hs | ⟨x, hx⟩)
    · simp only [hs, measure_empty, zero_le]
    have : f ⁻¹' s = {x} := by
      haveI : Subsingleton X := hf.subsingleton
      have : (f ⁻¹' s).Subsingleton := subsingleton_univ.anti (subset_univ _)
      exact (subsingleton_iff_singleton hx).1 this
    rw [this]
    rcases eq_or_lt_of_le hd with (rfl | h'd)
    · simp only [ENNReal.rpow_zero, one_mul, mul_zero]
      rw [hausdorffMeasure_zero_singleton]
      exact one_le_hausdorffMeasure_zero_of_nonempty ⟨f x, hx⟩
    · haveI := noAtoms_hausdorff X h'd
      simp only [zero_le, measure_singleton]
  have hKd0 : (K : ℝ≥0∞) ^ d ≠ 0 := by simp [h0]
  have hKd : (K : ℝ≥0∞) ^ d ≠ ∞ := by simp [hd]
  simp only [hausdorffMeasure_apply, ENNReal.mul_iSup, ENNReal.mul_iInf_of_ne hKd0 hKd,
    ← ENNReal.tsum_mul_left]
  refine iSup₂_le fun ε ε0 => ?_
  refine le_iSup₂_of_le (ε / K) (by simp [ε0.ne']) ?_
  refine le_iInf₂ fun t hst => le_iInf fun htε => ?_
  replace hst : f ⁻¹' s ⊆ _ := preimage_mono hst; rw [preimage_iUnion] at hst
  refine iInf₂_le_of_le _ hst (iInf_le_of_le (fun n => ?_) ?_)
  · exact (hf.ediam_preimage_le _).trans (ENNReal.mul_le_of_le_div' <| htε n)
  · refine ENNReal.tsum_le_tsum fun n => iSup_le_iff.2 fun hft => ?_
    simp only [nonempty_of_nonempty_preimage hft, ciSup_pos]
    rw [← ENNReal.mul_rpow_of_nonneg _ _ hd]
    exact ENNReal.rpow_le_rpow (hf.ediam_preimage_le _) hd

theorem le_hausdorffMeasure_image (hf : AntilipschitzWith K f) (hd : 0 ≤ d) (s : Set X) :
    μH[d] s ≤ (K : ℝ≥0∞) ^ d * μH[d] (f '' s) :=
  calc
    μH[d] s ≤ μH[d] (f ⁻¹' (f '' s)) := measure_mono (subset_preimage_image _ _)
    _ ≤ (K : ℝ≥0∞) ^ d * μH[d] (f '' s) := hf.hausdorffMeasure_preimage_le hd (f '' s)

end AntilipschitzWith

/-!
### Isometries preserve the Hausdorff measure and Hausdorff dimension
-/


namespace Isometry

variable {f : X → Y} {d : ℝ}

theorem hausdorffMeasure_image (hf : Isometry f) (hd : 0 ≤ d ∨ Surjective f) (s : Set X) :
    μH[d] (f '' s) = μH[d] s := by
  simp only [hausdorffMeasure, ← OuterMeasure.coe_mkMetric, ← OuterMeasure.comap_apply]
  rw [OuterMeasure.isometry_comap_mkMetric _ hf (hd.imp_left _)]
  exact ENNReal.monotone_rpow_of_nonneg
<<<<<<< HEAD
#align isometry.hausdorff_measure_image Isometry.hausdorffMeasure_image
=======
>>>>>>> 99508fb5

theorem hausdorffMeasure_preimage (hf : Isometry f) (hd : 0 ≤ d ∨ Surjective f) (s : Set Y) :
    μH[d] (f ⁻¹' s) = μH[d] (s ∩ range f) := by
  rw [← hf.hausdorffMeasure_image hd, image_preimage_eq_inter_range]

theorem map_hausdorffMeasure (hf : Isometry f) (hd : 0 ≤ d ∨ Surjective f) :
    Measure.map f μH[d] = μH[d].restrict (range f) := by
  ext1 s hs
  rw [map_apply hf.continuous.measurable hs, Measure.restrict_apply hs,
    hf.hausdorffMeasure_preimage hd]

end Isometry

namespace IsometryEquiv

@[simp]
theorem hausdorffMeasure_image (e : X ≃ᵢ Y) (d : ℝ) (s : Set X) : μH[d] (e '' s) = μH[d] s :=
  e.isometry.hausdorffMeasure_image (Or.inr e.surjective) s

@[simp]
theorem hausdorffMeasure_preimage (e : X ≃ᵢ Y) (d : ℝ) (s : Set Y) : μH[d] (e ⁻¹' s) = μH[d] s := by
  rw [← e.image_symm, e.symm.hausdorffMeasure_image]

@[simp]
theorem map_hausdorffMeasure (e : X ≃ᵢ Y) (d : ℝ) : Measure.map e μH[d] = μH[d] := by
  rw [e.isometry.map_hausdorffMeasure (Or.inr e.surjective), e.surjective.range_eq, restrict_univ]

theorem measurePreserving_hausdorffMeasure (e : X ≃ᵢ Y) (d : ℝ) : MeasurePreserving e μH[d] μH[d] :=
  ⟨e.continuous.measurable, map_hausdorffMeasure _ _⟩

end IsometryEquiv

namespace MeasureTheory

@[to_additive]
theorem hausdorffMeasure_smul {α : Type*} [SMul α X] [IsometricSMul α X] {d : ℝ} (c : α)
    (h : 0 ≤ d ∨ Surjective (c • · : X → X)) (s : Set X) : μH[d] (c • s) = μH[d] s :=
  (isometry_smul X c).hausdorffMeasure_image h _

@[to_additive]
instance {d : ℝ} [Group X] [IsometricSMul X X] : IsMulLeftInvariant (μH[d] : Measure X) where
  map_mul_left_eq_self x := (IsometryEquiv.constSMul x).map_hausdorffMeasure _

@[to_additive]
instance {d : ℝ} [Group X] [IsometricSMul Xᵐᵒᵖ X] : IsMulRightInvariant (μH[d] : Measure X) where
  map_mul_right_eq_self x := (IsometryEquiv.constSMul (MulOpposite.op x)).map_hausdorffMeasure _

/-!
### Hausdorff measure and Lebesgue measure
-/


/-- In the space `ι → ℝ`, the Hausdorff measure coincides exactly with the Lebesgue measure. -/
@[simp]
theorem hausdorffMeasure_pi_real {ι : Type*} [Fintype ι] :
    (μH[Fintype.card ι] : Measure (ι → ℝ)) = volume := by
  classical
  -- it suffices to check that the two measures coincide on products of rational intervals
  refine (pi_eq_generateFrom (fun _ => Real.borel_eq_generateFrom_Ioo_rat.symm)
    (fun _ => Real.isPiSystem_Ioo_rat) (fun _ => Real.finiteSpanningSetsInIooRat _) ?_).symm
  simp only [mem_iUnion, mem_singleton_iff]
  -- fix such a product `s` of rational intervals, of the form `Π (a i, b i)`.
  intro s hs
  choose a b H using hs
  obtain rfl : s = fun i => Ioo (α := ℝ) (a i) (b i) := funext fun i => (H i).2
  replace H := fun i => (H i).1
  apply le_antisymm _
  -- first check that `volume s ≤ μH s`
  · have Hle : volume ≤ (μH[Fintype.card ι] : Measure (ι → ℝ)) := by
      refine le_hausdorffMeasure _ _ ∞ ENNReal.coe_lt_top fun s _ => ?_
      rw [ENNReal.rpow_natCast]
      exact Real.volume_pi_le_diam_pow s
    rw [← volume_pi_pi fun i => Ioo (a i : ℝ) (b i)]
    exact Measure.le_iff'.1 Hle _
  /- For the other inequality `μH s ≤ volume s`, we use a covering of `s` by sets of small diameter
    `1/n`, namely cubes with left-most point of the form `a i + f i / n` with `f i` ranging between
    `0` and `⌈(b i - a i) * n⌉`. Their number is asymptotic to `n^d * Π (b i - a i)`. -/
  have I : ∀ i, 0 ≤ (b i : ℝ) - a i := fun i => by
    simpa only [sub_nonneg, Rat.cast_le] using (H i).le
  let γ := fun n : ℕ => ∀ i : ι, Fin ⌈((b i : ℝ) - a i) * n⌉₊
  let t : ∀ n : ℕ, γ n → Set (ι → ℝ) := fun n f =>
    Set.pi univ fun i => Icc (a i + f i / n) (a i + (f i + 1) / n)
  have A : Tendsto (fun n : ℕ => 1 / (n : ℝ≥0∞)) atTop (𝓝 0) := by
    simp only [one_div, ENNReal.tendsto_inv_nat_nhds_zero]
  have B : ∀ᶠ n in atTop, ∀ i : γ n, diam (t n i) ≤ 1 / n := by
    refine eventually_atTop.2 ⟨1, fun n hn => ?_⟩
    intro f
    refine diam_pi_le_of_le fun b => ?_
    simp only [Real.ediam_Icc, add_div, ENNReal.ofReal_div_of_pos (Nat.cast_pos.mpr hn), le_refl,
      add_sub_add_left_eq_sub, add_sub_cancel_left, ENNReal.ofReal_one, ENNReal.ofReal_natCast]
  have C : ∀ᶠ n in atTop, (Set.pi univ fun i : ι => Ioo (a i : ℝ) (b i)) ⊆ ⋃ i : γ n, t n i := by
    refine eventually_atTop.2 ⟨1, fun n hn => ?_⟩
    have npos : (0 : ℝ) < n := Nat.cast_pos.2 hn
    intro x hx
    simp only [mem_Ioo, mem_univ_pi] at hx
    simp only [t, mem_iUnion, mem_Ioo, mem_univ_pi]
    let f : γ n := fun i =>
      ⟨⌊(x i - a i) * n⌋₊, by
        apply Nat.floor_lt_ceil_of_lt_of_pos
        · refine (mul_lt_mul_right npos).2 ?_
          simp only [(hx i).right, sub_lt_sub_iff_right]
        · refine mul_pos ?_ npos
          simpa only [Rat.cast_lt, sub_pos] using H i⟩
    refine ⟨f, fun i => ⟨?_, ?_⟩⟩
    · calc
        (a i : ℝ) + ⌊(x i - a i) * n⌋₊ / n ≤ (a i : ℝ) + (x i - a i) * n / n := by
          gcongr
          exact Nat.floor_le (mul_nonneg (sub_nonneg.2 (hx i).1.le) npos.le)
        _ = x i := by field_simp [npos.ne']
    · calc
        x i = (a i : ℝ) + (x i - a i) * n / n := by field_simp [npos.ne']
        _ ≤ (a i : ℝ) + (⌊(x i - a i) * n⌋₊ + 1) / n := by
          gcongr
          exact (Nat.lt_floor_add_one _).le
  calc
    μH[Fintype.card ι] (Set.pi univ fun i : ι => Ioo (a i : ℝ) (b i)) ≤
        liminf (fun n : ℕ => ∑ i : γ n, diam (t n i) ^ ((Fintype.card ι) : ℝ)) atTop :=
      hausdorffMeasure_le_liminf_sum _ (Set.pi univ fun i => Ioo (a i : ℝ) (b i))
        (fun n : ℕ => 1 / (n : ℝ≥0∞)) A t B C
    _ ≤ liminf (fun n : ℕ => ∑ i : γ n, (1 / (n : ℝ≥0∞)) ^ Fintype.card ι) atTop := by
      refine liminf_le_liminf ?_ ?_
      · filter_upwards [B] with _ hn
        apply Finset.sum_le_sum fun i _ => _
        simp only [ENNReal.rpow_natCast]
        intros i _
        exact pow_le_pow_left' (hn i) _
      · isBoundedDefault
    _ = liminf (fun n : ℕ => ∏ i : ι, (⌈((b i : ℝ) - a i) * n⌉₊ : ℝ≥0∞) / n) atTop := by
      simp only [γ, Finset.card_univ, Nat.cast_prod, one_mul, Fintype.card_fin, Finset.sum_const,
        nsmul_eq_mul, Fintype.card_pi, div_eq_mul_inv, Finset.prod_mul_distrib, Finset.prod_const]
    _ = ∏ i : ι, volume (Ioo (a i : ℝ) (b i)) := by
      simp only [Real.volume_Ioo]
      apply Tendsto.liminf_eq
      refine ENNReal.tendsto_finset_prod_of_ne_top _ (fun i _ => ?_) fun i _ => ?_
      · apply
          Tendsto.congr' _
            ((ENNReal.continuous_ofReal.tendsto _).comp
              ((tendsto_nat_ceil_mul_div_atTop (I i)).comp tendsto_natCast_atTop_atTop))
        apply eventually_atTop.2 ⟨1, fun n hn => _⟩
        intros n hn
        simp only [ENNReal.ofReal_div_of_pos (Nat.cast_pos.mpr hn), comp_apply,
          ENNReal.ofReal_natCast]
      · simp only [ENNReal.ofReal_ne_top, Ne, not_false_iff]

instance isAddHaarMeasure_hausdorffMeasure {E : Type*}
    [NormedAddCommGroup E] [NormedSpace ℝ E] [FiniteDimensional ℝ E]
    [MeasurableSpace E] [BorelSpace E] :
    IsAddHaarMeasure (G := E) μH[finrank ℝ E] where
  lt_top_of_isCompact K hK := by
    set e : E ≃L[ℝ] Fin (finrank ℝ E) → ℝ := ContinuousLinearEquiv.ofFinrankEq (by simp)
    suffices μH[finrank ℝ E] (e '' K) < ⊤ by
      rw [← e.symm_image_image K]
      apply lt_of_le_of_lt <| e.symm.lipschitz.hausdorffMeasure_image_le (by simp) (e '' K)
      rw [ENNReal.rpow_natCast]
      exact ENNReal.mul_lt_top (ENNReal.pow_lt_top ENNReal.coe_lt_top _) this
    conv_lhs => congr; congr; rw [← Fintype.card_fin (finrank ℝ E)]
    rw [hausdorffMeasure_pi_real]
    exact (hK.image e.continuous).measure_lt_top
  open_pos U hU hU' := by
    set e : E ≃L[ℝ] Fin (finrank ℝ E) → ℝ := ContinuousLinearEquiv.ofFinrankEq (by simp)
    suffices 0 < μH[finrank ℝ E] (e '' U) from
      (ENNReal.mul_pos_iff.mp (lt_of_lt_of_le this <|
        e.lipschitz.hausdorffMeasure_image_le (by simp) _)).2.ne'
    conv_rhs => congr; congr; rw [← Fintype.card_fin (finrank ℝ E)]
    rw [hausdorffMeasure_pi_real]
    apply (e.isOpenMap U hU).measure_pos (μ := volume)
    simpa

variable (ι X)

theorem hausdorffMeasure_measurePreserving_funUnique [Unique ι]
    [SecondCountableTopology X] (d : ℝ) :
    MeasurePreserving (MeasurableEquiv.funUnique ι X) μH[d] μH[d] :=
  (IsometryEquiv.funUnique ι X).measurePreserving_hausdorffMeasure _

theorem hausdorffMeasure_measurePreserving_piFinTwo (α : Fin 2 → Type*)
    [∀ i, MeasurableSpace (α i)] [∀ i, EMetricSpace (α i)] [∀ i, BorelSpace (α i)]
    [∀ i, SecondCountableTopology (α i)] (d : ℝ) :
    MeasurePreserving (MeasurableEquiv.piFinTwo α) μH[d] μH[d] :=
  (IsometryEquiv.piFinTwo α).measurePreserving_hausdorffMeasure _

/-- In the space `ℝ`, the Hausdorff measure coincides exactly with the Lebesgue measure. -/
@[simp]
theorem hausdorffMeasure_real : (μH[1] : Measure ℝ) = volume := by
  rw [← (volume_preserving_funUnique Unit ℝ).map_eq,
    ← (hausdorffMeasure_measurePreserving_funUnique Unit ℝ 1).map_eq,
    ← hausdorffMeasure_pi_real, Fintype.card_unit, Nat.cast_one]

/-- In the space `ℝ × ℝ`, the Hausdorff measure coincides exactly with the Lebesgue measure. -/
@[simp]
theorem hausdorffMeasure_prod_real : (μH[2] : Measure (ℝ × ℝ)) = volume := by
  rw [← (volume_preserving_piFinTwo fun _ => ℝ).map_eq,
    ← (hausdorffMeasure_measurePreserving_piFinTwo (fun _ => ℝ) _).map_eq,
    ← hausdorffMeasure_pi_real, Fintype.card_fin, Nat.cast_two]

/-! ### Geometric results in affine spaces -/

section Geometric

variable {𝕜 E P : Type*}

theorem hausdorffMeasure_smul_right_image [NormedAddCommGroup E] [NormedSpace ℝ E]
    [MeasurableSpace E] [BorelSpace E] (v : E) (s : Set ℝ) :
    μH[1] ((fun r => r • v) '' s) = ‖v‖₊ • μH[1] s := by
  obtain rfl | hv := eq_or_ne v 0
  · haveI := noAtoms_hausdorff E one_pos
    obtain rfl | hs := s.eq_empty_or_nonempty
    · simp
    simp [hs]
  have hn : ‖v‖ ≠ 0 := norm_ne_zero_iff.mpr hv
  -- break lineMap into pieces
  suffices
      μH[1] ((‖v‖ • ·) '' (LinearMap.toSpanSingleton ℝ E (‖v‖⁻¹ • v) '' s)) = ‖v‖₊ • μH[1] s by
    -- Porting note: proof was shorter, could need some golf
    simp only [hausdorffMeasure_real, nnreal_smul_coe_apply]
    convert this
    · simp only [image_smul, LinearMap.toSpanSingleton_apply, Set.image_image]
      ext e
      simp only [mem_image]
      refine ⟨fun ⟨x, h⟩ => ⟨x, ?_⟩, fun ⟨x, h⟩ => ⟨x, ?_⟩⟩
      · rw [smul_comm (norm _), smul_comm (norm _), inv_smul_smul₀ hn]
        exact h
      · rw [smul_comm (norm _), smul_comm (norm _), inv_smul_smul₀ hn] at h
        exact h
    · exact hausdorffMeasure_real.symm
  have iso_smul : Isometry (LinearMap.toSpanSingleton ℝ E (‖v‖⁻¹ • v)) := by
    refine AddMonoidHomClass.isometry_of_norm _ fun x => (norm_smul _ _).trans ?_
    rw [norm_smul, norm_inv, norm_norm, inv_mul_cancel₀ hn, mul_one, LinearMap.id_apply]
  rw [Set.image_smul, Measure.hausdorffMeasure_smul₀ zero_le_one hn, nnnorm_norm,
      NNReal.rpow_one, iso_smul.hausdorffMeasure_image (Or.inl <| zero_le_one' ℝ)]

section NormedFieldAffine

variable [NormedField 𝕜] [NormedAddCommGroup E] [NormedSpace 𝕜 E] [MeasurableSpace P]
variable [MetricSpace P] [NormedAddTorsor E P] [BorelSpace P]

/-- Scaling by `c` around `x` scales the measure by `‖c‖₊ ^ d`. -/
theorem hausdorffMeasure_homothety_image {d : ℝ} (hd : 0 ≤ d) (x : P) {c : 𝕜} (hc : c ≠ 0)
    (s : Set P) : μH[d] (AffineMap.homothety x c '' s) = ‖c‖₊ ^ d • μH[d] s := by
  suffices
    μH[d] (IsometryEquiv.vaddConst x '' ((c • ·) '' ((IsometryEquiv.vaddConst x).symm '' s))) =
      ‖c‖₊ ^ d • μH[d] s by
    simpa only [Set.image_image]
  borelize E
  rw [IsometryEquiv.hausdorffMeasure_image, Set.image_smul, Measure.hausdorffMeasure_smul₀ hd hc,
    IsometryEquiv.hausdorffMeasure_image]

theorem hausdorffMeasure_homothety_preimage {d : ℝ} (hd : 0 ≤ d) (x : P) {c : 𝕜} (hc : c ≠ 0)
    (s : Set P) : μH[d] (AffineMap.homothety x c ⁻¹' s) = ‖c‖₊⁻¹ ^ d • μH[d] s := by
  change μH[d] (AffineEquiv.homothetyUnitsMulHom x (Units.mk0 c hc) ⁻¹' s) = _
  rw [← AffineEquiv.image_symm, AffineEquiv.coe_homothetyUnitsMulHom_apply_symm,
    hausdorffMeasure_homothety_image hd x (_ : 𝕜ˣ).isUnit.ne_zero, Units.val_inv_eq_inv_val,
    Units.val_mk0, nnnorm_inv]

/-! TODO: prove `Measure.map (AffineMap.homothety x c) μH[d] = ‖c‖₊⁻¹ ^ d • μH[d]`, which needs a
more general version of `AffineMap.homothety_continuous`. -/


end NormedFieldAffine

section RealAffine

variable [NormedAddCommGroup E] [NormedSpace ℝ E] [MeasurableSpace P]
variable [MetricSpace P] [NormedAddTorsor E P] [BorelSpace P]

/-- Mapping a set of reals along a line segment scales the measure by the length of a segment.

This is an auxiliary result used to prove `hausdorffMeasure_affineSegment`. -/
theorem hausdorffMeasure_lineMap_image (x y : P) (s : Set ℝ) :
    μH[1] (AffineMap.lineMap x y '' s) = nndist x y • μH[1] s := by
  suffices μH[1] (IsometryEquiv.vaddConst x '' ((· • (y -ᵥ x)) '' s)) = nndist x y • μH[1] s by
    simpa only [Set.image_image]
  borelize E
  rw [IsometryEquiv.hausdorffMeasure_image, hausdorffMeasure_smul_right_image,
    nndist_eq_nnnorm_vsub' E]

/-- The measure of a segment is the distance between its endpoints. -/
@[simp]
theorem hausdorffMeasure_affineSegment (x y : P) : μH[1] (affineSegment ℝ x y) = edist x y := by
  rw [affineSegment, hausdorffMeasure_lineMap_image, hausdorffMeasure_real, Real.volume_Icc,
    sub_zero, ENNReal.ofReal_one, ← Algebra.algebraMap_eq_smul_one]
  exact (edist_nndist _ _).symm

end RealAffine

/-- The measure of a segment is the distance between its endpoints. -/
@[simp]
theorem hausdorffMeasure_segment {E : Type*} [NormedAddCommGroup E] [NormedSpace ℝ E]
    [MeasurableSpace E] [BorelSpace E] (x y : E) : μH[1] (segment ℝ x y) = edist x y := by
  rw [← affineSegment_eq_segment, hausdorffMeasure_affineSegment]

end Geometric

end MeasureTheory<|MERGE_RESOLUTION|>--- conflicted
+++ resolved
@@ -436,10 +436,6 @@
 theorem OuterMeasure.coe_mkMetric [MeasurableSpace X] [BorelSpace X] (m : ℝ≥0∞ → ℝ≥0∞) :
     ⇑(OuterMeasure.mkMetric m : OuterMeasure X) = Measure.mkMetric m := by
   rw [← Measure.mkMetric_toOuterMeasure, Measure.coe_toOuterMeasure]
-<<<<<<< HEAD
-#align measure_theory.outer_measure.coe_mk_metric MeasureTheory.OuterMeasure.coe_mkMetric
-=======
->>>>>>> 99508fb5
 
 namespace Measure
 
@@ -817,10 +813,6 @@
   simp only [hausdorffMeasure, ← OuterMeasure.coe_mkMetric, ← OuterMeasure.comap_apply]
   rw [OuterMeasure.isometry_comap_mkMetric _ hf (hd.imp_left _)]
   exact ENNReal.monotone_rpow_of_nonneg
-<<<<<<< HEAD
-#align isometry.hausdorff_measure_image Isometry.hausdorffMeasure_image
-=======
->>>>>>> 99508fb5
 
 theorem hausdorffMeasure_preimage (hf : Isometry f) (hd : 0 ≤ d ∨ Surjective f) (s : Set Y) :
     μH[d] (f ⁻¹' s) = μH[d] (s ∩ range f) := by
