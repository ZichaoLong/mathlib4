/-
Copyright (c) 2017 Johannes Hölzl. All rights reserved.
Released under Apache 2.0 license as described in the file LICENSE.
Authors: Johannes Hölzl, Mario Carneiro
-/
import Mathlib.MeasureTheory.Measure.NullMeasurable
import Mathlib.MeasureTheory.MeasurableSpace.Embedding
import Mathlib.Topology.Algebra.Order.LiminfLimsup

/-!
# Measure spaces

The definition of a measure and a measure space are in `MeasureTheory.MeasureSpaceDef`, with
only a few basic properties. This file provides many more properties of these objects.
This separation allows the measurability tactic to import only the file `MeasureSpaceDef`, and to
be available in `MeasureSpace` (through `MeasurableSpace`).

Given a measurable space `α`, a measure on `α` is a function that sends measurable sets to the
extended nonnegative reals that satisfies the following conditions:
1. `μ ∅ = 0`;
2. `μ` is countably additive. This means that the measure of a countable union of pairwise disjoint
   sets is equal to the measure of the individual sets.

Every measure can be canonically extended to an outer measure, so that it assigns values to
all subsets, not just the measurable subsets. On the other hand, a measure that is countably
additive on measurable sets can be restricted to measurable sets to obtain a measure.
In this file a measure is defined to be an outer measure that is countably additive on
measurable sets, with the additional assumption that the outer measure is the canonical
extension of the restricted measure.

Measures on `α` form a complete lattice, and are closed under scalar multiplication with `ℝ≥0∞`.

Given a measure, the null sets are the sets where `μ s = 0`, where `μ` denotes the corresponding
outer measure (so `s` might not be measurable). We can then define the completion of `μ` as the
measure on the least `σ`-algebra that also contains all null sets, by defining the measure to be `0`
on the null sets.

## Main statements

* `completion` is the completion of a measure to all null measurable sets.
* `Measure.ofMeasurable` and `OuterMeasure.toMeasure` are two important ways to define a measure.

## Implementation notes

Given `μ : Measure α`, `μ s` is the value of the *outer measure* applied to `s`.
This conveniently allows us to apply the measure to sets without proving that they are measurable.
We get countable subadditivity for all sets, but only countable additivity for measurable sets.

You often don't want to define a measure via its constructor.
Two ways that are sometimes more convenient:
* `Measure.ofMeasurable` is a way to define a measure by only giving its value on measurable sets
  and proving the properties (1) and (2) mentioned above.
* `OuterMeasure.toMeasure` is a way of obtaining a measure from an outer measure by showing that
  all measurable sets in the measurable space are Carathéodory measurable.

To prove that two measures are equal, there are multiple options:
* `ext`: two measures are equal if they are equal on all measurable sets.
* `ext_of_generateFrom_of_iUnion`: two measures are equal if they are equal on a π-system generating
  the measurable sets, if the π-system contains a spanning increasing sequence of sets where the
  measures take finite value (in particular the measures are σ-finite). This is a special case of
  the more general `ext_of_generateFrom_of_cover`
* `ext_of_generate_finite`: two finite measures are equal if they are equal on a π-system
  generating the measurable sets. This is a special case of `ext_of_generateFrom_of_iUnion` using
  `C ∪ {univ}`, but is easier to work with.

A `MeasureSpace` is a class that is a measurable space with a canonical measure.
The measure is denoted `volume`.

## References

* <https://en.wikipedia.org/wiki/Measure_(mathematics)>
* <https://en.wikipedia.org/wiki/Complete_measure>
* <https://en.wikipedia.org/wiki/Almost_everywhere>

## Tags

measure, almost everywhere, measure space, completion, null set, null measurable set
-/

noncomputable section

open Set

open Filter hiding map

open Function MeasurableSpace
open scoped Classical symmDiff
open Topology Filter ENNReal NNReal Interval MeasureTheory

variable {α β γ δ ι R R' : Type*}

namespace MeasureTheory

section

variable {m : MeasurableSpace α} {μ μ₁ μ₂ : Measure α} {s s₁ s₂ t : Set α}

instance ae_isMeasurablyGenerated : IsMeasurablyGenerated (ae μ) :=
  ⟨fun _s hs =>
    let ⟨t, hst, htm, htμ⟩ := exists_measurable_superset_of_null hs
    ⟨tᶜ, compl_mem_ae_iff.2 htμ, htm.compl, compl_subset_comm.1 hst⟩⟩

/-- See also `MeasureTheory.ae_restrict_uIoc_iff`. -/
theorem ae_uIoc_iff [LinearOrder α] {a b : α} {P : α → Prop} :
    (∀ᵐ x ∂μ, x ∈ Ι a b → P x) ↔ (∀ᵐ x ∂μ, x ∈ Ioc a b → P x) ∧ ∀ᵐ x ∂μ, x ∈ Ioc b a → P x := by
  simp only [uIoc_eq_union, mem_union, or_imp, eventually_and]

theorem measure_union (hd : Disjoint s₁ s₂) (h : MeasurableSet s₂) : μ (s₁ ∪ s₂) = μ s₁ + μ s₂ :=
  measure_union₀ h.nullMeasurableSet hd.aedisjoint

theorem measure_union' (hd : Disjoint s₁ s₂) (h : MeasurableSet s₁) : μ (s₁ ∪ s₂) = μ s₁ + μ s₂ :=
  measure_union₀' h.nullMeasurableSet hd.aedisjoint

theorem measure_inter_add_diff (s : Set α) (ht : MeasurableSet t) : μ (s ∩ t) + μ (s \ t) = μ s :=
  measure_inter_add_diff₀ _ ht.nullMeasurableSet

theorem measure_diff_add_inter (s : Set α) (ht : MeasurableSet t) : μ (s \ t) + μ (s ∩ t) = μ s :=
  (add_comm _ _).trans (measure_inter_add_diff s ht)

theorem measure_union_add_inter (s : Set α) (ht : MeasurableSet t) :
    μ (s ∪ t) + μ (s ∩ t) = μ s + μ t := by
  rw [← measure_inter_add_diff (s ∪ t) ht, Set.union_inter_cancel_right, union_diff_right, ←
    measure_inter_add_diff s ht]
  ac_rfl

theorem measure_union_add_inter' (hs : MeasurableSet s) (t : Set α) :
    μ (s ∪ t) + μ (s ∩ t) = μ s + μ t := by
  rw [union_comm, inter_comm, measure_union_add_inter t hs, add_comm]

lemma measure_symmDiff_eq (hs : MeasurableSet s) (ht : MeasurableSet t) :
    μ (s ∆ t) = μ (s \ t) + μ (t \ s) := by
  simpa only [symmDiff_def, sup_eq_union] using measure_union disjoint_sdiff_sdiff (ht.diff hs)

lemma measure_symmDiff_le (s t u : Set α) :
    μ (s ∆ u) ≤ μ (s ∆ t) + μ (t ∆ u) :=
  le_trans (μ.mono <| symmDiff_triangle s t u) (measure_union_le (s ∆ t) (t ∆ u))

theorem measure_add_measure_compl (h : MeasurableSet s) : μ s + μ sᶜ = μ univ :=
  measure_add_measure_compl₀ h.nullMeasurableSet

theorem measure_biUnion₀ {s : Set β} {f : β → Set α} (hs : s.Countable)
    (hd : s.Pairwise (AEDisjoint μ on f)) (h : ∀ b ∈ s, NullMeasurableSet (f b) μ) :
    μ (⋃ b ∈ s, f b) = ∑' p : s, μ (f p) := by
  haveI := hs.toEncodable
  rw [biUnion_eq_iUnion]
  exact measure_iUnion₀ (hd.on_injective Subtype.coe_injective fun x => x.2) fun x => h x x.2

theorem measure_biUnion {s : Set β} {f : β → Set α} (hs : s.Countable) (hd : s.PairwiseDisjoint f)
    (h : ∀ b ∈ s, MeasurableSet (f b)) : μ (⋃ b ∈ s, f b) = ∑' p : s, μ (f p) :=
  measure_biUnion₀ hs hd.aedisjoint fun b hb => (h b hb).nullMeasurableSet

theorem measure_sUnion₀ {S : Set (Set α)} (hs : S.Countable) (hd : S.Pairwise (AEDisjoint μ))
    (h : ∀ s ∈ S, NullMeasurableSet s μ) : μ (⋃₀ S) = ∑' s : S, μ s := by
  rw [sUnion_eq_biUnion, measure_biUnion₀ hs hd h]

theorem measure_sUnion {S : Set (Set α)} (hs : S.Countable) (hd : S.Pairwise Disjoint)
    (h : ∀ s ∈ S, MeasurableSet s) : μ (⋃₀ S) = ∑' s : S, μ s := by
  rw [sUnion_eq_biUnion, measure_biUnion hs hd h]

theorem measure_biUnion_finset₀ {s : Finset ι} {f : ι → Set α}
    (hd : Set.Pairwise (↑s) (AEDisjoint μ on f)) (hm : ∀ b ∈ s, NullMeasurableSet (f b) μ) :
    μ (⋃ b ∈ s, f b) = ∑ p ∈ s, μ (f p) := by
  rw [← Finset.sum_attach, Finset.attach_eq_univ, ← tsum_fintype]
  exact measure_biUnion₀ s.countable_toSet hd hm

theorem measure_biUnion_finset {s : Finset ι} {f : ι → Set α} (hd : PairwiseDisjoint (↑s) f)
    (hm : ∀ b ∈ s, MeasurableSet (f b)) : μ (⋃ b ∈ s, f b) = ∑ p ∈ s, μ (f p) :=
  measure_biUnion_finset₀ hd.aedisjoint fun b hb => (hm b hb).nullMeasurableSet

/-- The measure of an a.e. disjoint union (even uncountable) of null-measurable sets is at least
the sum of the measures of the sets. -/
theorem tsum_meas_le_meas_iUnion_of_disjoint₀ {ι : Type*} [MeasurableSpace α] (μ : Measure α)
    {As : ι → Set α} (As_mble : ∀ i : ι, NullMeasurableSet (As i) μ)
    (As_disj : Pairwise (AEDisjoint μ on As)) : (∑' i, μ (As i)) ≤ μ (⋃ i, As i) := by
  rw [ENNReal.tsum_eq_iSup_sum, iSup_le_iff]
  intro s
  simp only [← measure_biUnion_finset₀ (fun _i _hi _j _hj hij => As_disj hij) fun i _ => As_mble i]
  gcongr
  exact iUnion_subset fun _ ↦ Subset.rfl

/-- The measure of a disjoint union (even uncountable) of measurable sets is at least the sum of
the measures of the sets. -/
theorem tsum_meas_le_meas_iUnion_of_disjoint {ι : Type*} [MeasurableSpace α] (μ : Measure α)
    {As : ι → Set α} (As_mble : ∀ i : ι, MeasurableSet (As i))
    (As_disj : Pairwise (Disjoint on As)) : (∑' i, μ (As i)) ≤ μ (⋃ i, As i) :=
  tsum_meas_le_meas_iUnion_of_disjoint₀ μ (fun i ↦ (As_mble i).nullMeasurableSet)
    (fun _ _ h ↦ Disjoint.aedisjoint (As_disj h))

/-- If `s` is a countable set, then the measure of its preimage can be found as the sum of measures
of the fibers `f ⁻¹' {y}`. -/
theorem tsum_measure_preimage_singleton {s : Set β} (hs : s.Countable) {f : α → β}
    (hf : ∀ y ∈ s, MeasurableSet (f ⁻¹' {y})) : (∑' b : s, μ (f ⁻¹' {↑b})) = μ (f ⁻¹' s) := by
  rw [← Set.biUnion_preimage_singleton, measure_biUnion hs (pairwiseDisjoint_fiber f s) hf]

lemma measure_preimage_eq_zero_iff_of_countable {s : Set β} {f : α → β} (hs : s.Countable) :
    μ (f ⁻¹' s) = 0 ↔ ∀ x ∈ s, μ (f ⁻¹' {x}) = 0 := by
  rw [← biUnion_preimage_singleton, measure_biUnion_null_iff hs]

/-- If `s` is a `Finset`, then the measure of its preimage can be found as the sum of measures
of the fibers `f ⁻¹' {y}`. -/
theorem sum_measure_preimage_singleton (s : Finset β) {f : α → β}
    (hf : ∀ y ∈ s, MeasurableSet (f ⁻¹' {y})) : (∑ b ∈ s, μ (f ⁻¹' {b})) = μ (f ⁻¹' ↑s) := by
  simp only [← measure_biUnion_finset (pairwiseDisjoint_fiber f s) hf,
    Finset.set_biUnion_preimage_singleton]

theorem measure_diff_null' (h : μ (s₁ ∩ s₂) = 0) : μ (s₁ \ s₂) = μ s₁ :=
  measure_congr <| diff_ae_eq_self.2 h

theorem measure_add_diff (hs : MeasurableSet s) (t : Set α) : μ s + μ (t \ s) = μ (s ∪ t) := by
  rw [← measure_union' disjoint_sdiff_right hs, union_diff_self]

theorem measure_diff' (s : Set α) (hm : MeasurableSet t) (h_fin : μ t ≠ ∞) :
    μ (s \ t) = μ (s ∪ t) - μ t :=
  Eq.symm <| ENNReal.sub_eq_of_add_eq h_fin <| by rw [add_comm, measure_add_diff hm, union_comm]

theorem measure_diff (h : s₂ ⊆ s₁) (h₂ : MeasurableSet s₂) (h_fin : μ s₂ ≠ ∞) :
    μ (s₁ \ s₂) = μ s₁ - μ s₂ := by rw [measure_diff' _ h₂ h_fin, union_eq_self_of_subset_right h]

theorem le_measure_diff : μ s₁ - μ s₂ ≤ μ (s₁ \ s₂) :=
  tsub_le_iff_left.2 <| (measure_le_inter_add_diff μ s₁ s₂).trans <| by
    gcongr; apply inter_subset_right

/-- If the measure of the symmetric difference of two sets is finite,
then one has infinite measure if and only if the other one does. -/
theorem measure_eq_top_iff_of_symmDiff (hμst : μ (s ∆ t) ≠ ∞) : μ s = ∞ ↔ μ t = ∞ := by
  suffices h : ∀ u v, μ (u ∆ v) ≠ ∞ → μ u = ∞ → μ v = ∞
    from ⟨h s t hμst, h t s (symmDiff_comm s t ▸ hμst)⟩
  intro u v hμuv hμu
  by_contra! hμv
  apply hμuv
  rw [Set.symmDiff_def, eq_top_iff]
  calc
    ∞ = μ u - μ v := (WithTop.sub_eq_top_iff.2 ⟨hμu, hμv⟩).symm
    _ ≤ μ (u \ v) := le_measure_diff
    _ ≤ μ (u \ v ∪ v \ u) := measure_mono subset_union_left

/-- If the measure of the symmetric difference of two sets is finite,
then one has finite measure if and only if the other one does. -/
theorem measure_ne_top_iff_of_symmDiff (hμst : μ (s ∆ t) ≠ ∞) : μ s ≠ ∞ ↔ μ t ≠ ∞ :=
    (measure_eq_top_iff_of_symmDiff hμst).ne

theorem measure_diff_lt_of_lt_add (hs : MeasurableSet s) (hst : s ⊆ t) (hs' : μ s ≠ ∞) {ε : ℝ≥0∞}
    (h : μ t < μ s + ε) : μ (t \ s) < ε := by
  rw [measure_diff hst hs hs']; rw [add_comm] at h
  exact ENNReal.sub_lt_of_lt_add (measure_mono hst) h

theorem measure_diff_le_iff_le_add (hs : MeasurableSet s) (hst : s ⊆ t) (hs' : μ s ≠ ∞) {ε : ℝ≥0∞} :
    μ (t \ s) ≤ ε ↔ μ t ≤ μ s + ε := by rw [measure_diff hst hs hs', tsub_le_iff_left]

theorem measure_eq_measure_of_null_diff {s t : Set α} (hst : s ⊆ t) (h_nulldiff : μ (t \ s) = 0) :
    μ s = μ t := measure_congr <|
      EventuallyLE.antisymm (HasSubset.Subset.eventuallyLE hst) (ae_le_set.mpr h_nulldiff)

theorem measure_eq_measure_of_between_null_diff {s₁ s₂ s₃ : Set α} (h12 : s₁ ⊆ s₂) (h23 : s₂ ⊆ s₃)
    (h_nulldiff : μ (s₃ \ s₁) = 0) : μ s₁ = μ s₂ ∧ μ s₂ = μ s₃ := by
  have le12 : μ s₁ ≤ μ s₂ := measure_mono h12
  have le23 : μ s₂ ≤ μ s₃ := measure_mono h23
  have key : μ s₃ ≤ μ s₁ :=
    calc
      μ s₃ = μ (s₃ \ s₁ ∪ s₁) := by rw [diff_union_of_subset (h12.trans h23)]
      _ ≤ μ (s₃ \ s₁) + μ s₁ := measure_union_le _ _
      _ = μ s₁ := by simp only [h_nulldiff, zero_add]
  exact ⟨le12.antisymm (le23.trans key), le23.antisymm (key.trans le12)⟩

theorem measure_eq_measure_smaller_of_between_null_diff {s₁ s₂ s₃ : Set α} (h12 : s₁ ⊆ s₂)
    (h23 : s₂ ⊆ s₃) (h_nulldiff : μ (s₃ \ s₁) = 0) : μ s₁ = μ s₂ :=
  (measure_eq_measure_of_between_null_diff h12 h23 h_nulldiff).1

theorem measure_eq_measure_larger_of_between_null_diff {s₁ s₂ s₃ : Set α} (h12 : s₁ ⊆ s₂)
    (h23 : s₂ ⊆ s₃) (h_nulldiff : μ (s₃ \ s₁) = 0) : μ s₂ = μ s₃ :=
  (measure_eq_measure_of_between_null_diff h12 h23 h_nulldiff).2

lemma measure_compl₀ (h : NullMeasurableSet s μ) (hs : μ s ≠ ∞) :
    μ sᶜ = μ Set.univ - μ s := by
  rw [← measure_add_measure_compl₀ h, ENNReal.add_sub_cancel_left hs]

theorem measure_compl (h₁ : MeasurableSet s) (h_fin : μ s ≠ ∞) : μ sᶜ = μ univ - μ s :=
  measure_compl₀ h₁.nullMeasurableSet h_fin

lemma measure_inter_conull' (ht : μ (s \ t) = 0) : μ (s ∩ t) = μ s := by
  rw [← diff_compl, measure_diff_null']; rwa [← diff_eq]

lemma measure_inter_conull (ht : μ tᶜ = 0) : μ (s ∩ t) = μ s := by
  rw [← diff_compl, measure_diff_null ht]

@[simp]
theorem union_ae_eq_left_iff_ae_subset : (s ∪ t : Set α) =ᵐ[μ] s ↔ t ≤ᵐ[μ] s := by
  rw [ae_le_set]
  refine
    ⟨fun h => by simpa only [union_diff_left] using (ae_eq_set.mp h).1, fun h =>
      eventuallyLE_antisymm_iff.mpr
        ⟨by rwa [ae_le_set, union_diff_left],
          HasSubset.Subset.eventuallyLE subset_union_left⟩⟩

@[simp]
theorem union_ae_eq_right_iff_ae_subset : (s ∪ t : Set α) =ᵐ[μ] t ↔ s ≤ᵐ[μ] t := by
  rw [union_comm, union_ae_eq_left_iff_ae_subset]

theorem ae_eq_of_ae_subset_of_measure_ge (h₁ : s ≤ᵐ[μ] t) (h₂ : μ t ≤ μ s) (hsm : MeasurableSet s)
    (ht : μ t ≠ ∞) : s =ᵐ[μ] t := by
  refine eventuallyLE_antisymm_iff.mpr ⟨h₁, ae_le_set.mpr ?_⟩
  replace h₂ : μ t = μ s := h₂.antisymm (measure_mono_ae h₁)
  replace ht : μ s ≠ ∞ := h₂ ▸ ht
  rw [measure_diff' t hsm ht, measure_congr (union_ae_eq_left_iff_ae_subset.mpr h₁), h₂, tsub_self]

/-- If `s ⊆ t`, `μ t ≤ μ s`, `μ t ≠ ∞`, and `s` is measurable, then `s =ᵐ[μ] t`. -/
theorem ae_eq_of_subset_of_measure_ge (h₁ : s ⊆ t) (h₂ : μ t ≤ μ s) (hsm : MeasurableSet s)
    (ht : μ t ≠ ∞) : s =ᵐ[μ] t :=
  ae_eq_of_ae_subset_of_measure_ge (HasSubset.Subset.eventuallyLE h₁) h₂ hsm ht

theorem measure_iUnion_congr_of_subset [Countable β] {s : β → Set α} {t : β → Set α}
    (hsub : ∀ b, s b ⊆ t b) (h_le : ∀ b, μ (t b) ≤ μ (s b)) : μ (⋃ b, s b) = μ (⋃ b, t b) := by
  rcases Classical.em (∃ b, μ (t b) = ∞) with (⟨b, hb⟩ | htop)
  · calc
      μ (⋃ b, s b) = ∞ := top_unique (hb ▸ (h_le b).trans <| measure_mono <| subset_iUnion _ _)
      _ = μ (⋃ b, t b) := Eq.symm <| top_unique <| hb ▸ measure_mono (subset_iUnion _ _)
  push_neg at htop
  refine le_antisymm (measure_mono (iUnion_mono hsub)) ?_
  set M := toMeasurable μ
  have H : ∀ b, (M (t b) ∩ M (⋃ b, s b) : Set α) =ᵐ[μ] M (t b) := by
    refine fun b => ae_eq_of_subset_of_measure_ge inter_subset_left ?_ ?_ ?_
    · calc
        μ (M (t b)) = μ (t b) := measure_toMeasurable _
        _ ≤ μ (s b) := h_le b
        _ ≤ μ (M (t b) ∩ M (⋃ b, s b)) :=
          measure_mono <|
            subset_inter ((hsub b).trans <| subset_toMeasurable _ _)
              ((subset_iUnion _ _).trans <| subset_toMeasurable _ _)
    · exact (measurableSet_toMeasurable _ _).inter (measurableSet_toMeasurable _ _)
    · rw [measure_toMeasurable]
      exact htop b
  calc
    μ (⋃ b, t b) ≤ μ (⋃ b, M (t b)) := measure_mono (iUnion_mono fun b => subset_toMeasurable _ _)
    _ = μ (⋃ b, M (t b) ∩ M (⋃ b, s b)) := measure_congr (EventuallyEq.countable_iUnion H).symm
    _ ≤ μ (M (⋃ b, s b)) := measure_mono (iUnion_subset fun b => inter_subset_right)
    _ = μ (⋃ b, s b) := measure_toMeasurable _

theorem measure_union_congr_of_subset {t₁ t₂ : Set α} (hs : s₁ ⊆ s₂) (hsμ : μ s₂ ≤ μ s₁)
    (ht : t₁ ⊆ t₂) (htμ : μ t₂ ≤ μ t₁) : μ (s₁ ∪ t₁) = μ (s₂ ∪ t₂) := by
  rw [union_eq_iUnion, union_eq_iUnion]
  exact measure_iUnion_congr_of_subset (Bool.forall_bool.2 ⟨ht, hs⟩) (Bool.forall_bool.2 ⟨htμ, hsμ⟩)

@[simp]
theorem measure_iUnion_toMeasurable [Countable β] (s : β → Set α) :
    μ (⋃ b, toMeasurable μ (s b)) = μ (⋃ b, s b) :=
  Eq.symm <|
    measure_iUnion_congr_of_subset (fun _b => subset_toMeasurable _ _) fun _b =>
      (measure_toMeasurable _).le

theorem measure_biUnion_toMeasurable {I : Set β} (hc : I.Countable) (s : β → Set α) :
    μ (⋃ b ∈ I, toMeasurable μ (s b)) = μ (⋃ b ∈ I, s b) := by
  haveI := hc.toEncodable
  simp only [biUnion_eq_iUnion, measure_iUnion_toMeasurable]

@[simp]
theorem measure_toMeasurable_union : μ (toMeasurable μ s ∪ t) = μ (s ∪ t) :=
  Eq.symm <|
    measure_union_congr_of_subset (subset_toMeasurable _ _) (measure_toMeasurable _).le Subset.rfl
      le_rfl

@[simp]
theorem measure_union_toMeasurable : μ (s ∪ toMeasurable μ t) = μ (s ∪ t) :=
  Eq.symm <|
    measure_union_congr_of_subset Subset.rfl le_rfl (subset_toMeasurable _ _)
      (measure_toMeasurable _).le

theorem sum_measure_le_measure_univ {s : Finset ι} {t : ι → Set α}
    (h : ∀ i ∈ s, MeasurableSet (t i)) (H : Set.PairwiseDisjoint (↑s) t) :
    (∑ i ∈ s, μ (t i)) ≤ μ (univ : Set α) := by
  rw [← measure_biUnion_finset H h]
  exact measure_mono (subset_univ _)

theorem tsum_measure_le_measure_univ {s : ι → Set α} (hs : ∀ i, MeasurableSet (s i))
    (H : Pairwise (Disjoint on s)) : (∑' i, μ (s i)) ≤ μ (univ : Set α) := by
  rw [ENNReal.tsum_eq_iSup_sum]
  exact iSup_le fun s =>
    sum_measure_le_measure_univ (fun i _hi => hs i) fun i _hi j _hj hij => H hij

/-- Pigeonhole principle for measure spaces: if `∑' i, μ (s i) > μ univ`, then
one of the intersections `s i ∩ s j` is not empty. -/
theorem exists_nonempty_inter_of_measure_univ_lt_tsum_measure {m : MeasurableSpace α}
    (μ : Measure α) {s : ι → Set α} (hs : ∀ i, MeasurableSet (s i))
    (H : μ (univ : Set α) < ∑' i, μ (s i)) : ∃ i j, i ≠ j ∧ (s i ∩ s j).Nonempty := by
  contrapose! H
  apply tsum_measure_le_measure_univ hs
  intro i j hij
  exact disjoint_iff_inter_eq_empty.mpr (H i j hij)

/-- Pigeonhole principle for measure spaces: if `s` is a `Finset` and
`∑ i ∈ s, μ (t i) > μ univ`, then one of the intersections `t i ∩ t j` is not empty. -/
theorem exists_nonempty_inter_of_measure_univ_lt_sum_measure {m : MeasurableSpace α} (μ : Measure α)
    {s : Finset ι} {t : ι → Set α} (h : ∀ i ∈ s, MeasurableSet (t i))
    (H : μ (univ : Set α) < ∑ i ∈ s, μ (t i)) :
    ∃ i ∈ s, ∃ j ∈ s, ∃ _h : i ≠ j, (t i ∩ t j).Nonempty := by
  contrapose! H
  apply sum_measure_le_measure_univ h
  intro i hi j hj hij
  exact disjoint_iff_inter_eq_empty.mpr (H i hi j hj hij)

/-- If two sets `s` and `t` are included in a set `u`, and `μ s + μ t > μ u`,
then `s` intersects `t`. Version assuming that `t` is measurable. -/
theorem nonempty_inter_of_measure_lt_add {m : MeasurableSpace α} (μ : Measure α) {s t u : Set α}
    (ht : MeasurableSet t) (h's : s ⊆ u) (h't : t ⊆ u) (h : μ u < μ s + μ t) :
    (s ∩ t).Nonempty := by
  rw [← Set.not_disjoint_iff_nonempty_inter]
  contrapose! h
  calc
    μ s + μ t = μ (s ∪ t) := (measure_union h ht).symm
    _ ≤ μ u := measure_mono (union_subset h's h't)

/-- If two sets `s` and `t` are included in a set `u`, and `μ s + μ t > μ u`,
then `s` intersects `t`. Version assuming that `s` is measurable. -/
theorem nonempty_inter_of_measure_lt_add' {m : MeasurableSpace α} (μ : Measure α) {s t u : Set α}
    (hs : MeasurableSet s) (h's : s ⊆ u) (h't : t ⊆ u) (h : μ u < μ s + μ t) :
    (s ∩ t).Nonempty := by
  rw [add_comm] at h
  rw [inter_comm]
  exact nonempty_inter_of_measure_lt_add μ hs h't h's h

/-- Continuity from below: the measure of the union of a directed sequence of (not necessarily
-measurable) sets is the supremum of the measures. -/
theorem measure_iUnion_eq_iSup [Countable ι] {s : ι → Set α} (hd : Directed (· ⊆ ·) s) :
    μ (⋃ i, s i) = ⨆ i, μ (s i) := by
  cases nonempty_encodable ι
  -- WLOG, `ι = ℕ`
  generalize ht : Function.extend Encodable.encode s ⊥ = t
  replace hd : Directed (· ⊆ ·) t := ht ▸ hd.extend_bot Encodable.encode_injective
  suffices μ (⋃ n, t n) = ⨆ n, μ (t n) by
    simp only [← ht, Function.apply_extend μ, ← iSup_eq_iUnion,
      iSup_extend_bot Encodable.encode_injective, (· ∘ ·), Pi.bot_apply, bot_eq_empty,
      measure_empty] at this
    exact this.trans (iSup_extend_bot Encodable.encode_injective _)
  clear! ι
  -- The `≥` inequality is trivial
  refine le_antisymm ?_ (iSup_le fun i => measure_mono <| subset_iUnion _ _)
  -- Choose `T n ⊇ t n` of the same measure, put `Td n = disjointed T`
  set T : ℕ → Set α := fun n => toMeasurable μ (t n)
  set Td : ℕ → Set α := disjointed T
  have hm : ∀ n, MeasurableSet (Td n) :=
    MeasurableSet.disjointed fun n => measurableSet_toMeasurable _ _
  calc
    μ (⋃ n, t n) ≤ μ (⋃ n, T n) := measure_mono (iUnion_mono fun i => subset_toMeasurable _ _)
    _ = μ (⋃ n, Td n) := by rw [iUnion_disjointed]
    _ ≤ ∑' n, μ (Td n) := measure_iUnion_le _
    _ = ⨆ I : Finset ℕ, ∑ n ∈ I, μ (Td n) := ENNReal.tsum_eq_iSup_sum
    _ ≤ ⨆ n, μ (t n) := iSup_le fun I => by
      rcases hd.finset_le I with ⟨N, hN⟩
      calc
        (∑ n ∈ I, μ (Td n)) = μ (⋃ n ∈ I, Td n) :=
          (measure_biUnion_finset ((disjoint_disjointed T).set_pairwise I) fun n _ => hm n).symm
        _ ≤ μ (⋃ n ∈ I, T n) := measure_mono (iUnion₂_mono fun n _hn => disjointed_subset _ _)
        _ = μ (⋃ n ∈ I, t n) := measure_biUnion_toMeasurable I.countable_toSet _
        _ ≤ μ (t N) := measure_mono (iUnion₂_subset hN)
        _ ≤ ⨆ n, μ (t n) := le_iSup (μ ∘ t) N

/-- Continuity from below: the measure of the union of a sequence of
(not necessarily measurable) sets is the supremum of the measures of the partial unions. -/
theorem measure_iUnion_eq_iSup' {α ι : Type*} [MeasurableSpace α] {μ : Measure α}
    [Countable ι] [Preorder ι] [IsDirected ι (· ≤ ·)]
    {f : ι → Set α} : μ (⋃ i, f i) = ⨆ i, μ (Accumulate f i) := by
  have hd : Directed (· ⊆ ·) (Accumulate f) := by
    intro i j
    rcases directed_of (· ≤ ·) i j with ⟨k, rik, rjk⟩
    exact ⟨k, biUnion_subset_biUnion_left fun l rli ↦ le_trans rli rik,
      biUnion_subset_biUnion_left fun l rlj ↦ le_trans rlj rjk⟩
  rw [← iUnion_accumulate]
  exact measure_iUnion_eq_iSup hd

theorem measure_biUnion_eq_iSup {s : ι → Set α} {t : Set ι} (ht : t.Countable)
    (hd : DirectedOn ((· ⊆ ·) on s) t) : μ (⋃ i ∈ t, s i) = ⨆ i ∈ t, μ (s i) := by
  haveI := ht.toEncodable
  rw [biUnion_eq_iUnion, measure_iUnion_eq_iSup hd.directed_val, ← iSup_subtype'']

/-- Continuity from above: the measure of the intersection of a decreasing sequence of measurable
sets is the infimum of the measures. -/
theorem measure_iInter_eq_iInf [Countable ι] {s : ι → Set α} (h : ∀ i, MeasurableSet (s i))
    (hd : Directed (· ⊇ ·) s) (hfin : ∃ i, μ (s i) ≠ ∞) : μ (⋂ i, s i) = ⨅ i, μ (s i) := by
  rcases hfin with ⟨k, hk⟩
  have : ∀ t ⊆ s k, μ t ≠ ∞ := fun t ht => ne_top_of_le_ne_top hk (measure_mono ht)
  rw [← ENNReal.sub_sub_cancel hk (iInf_le _ k), ENNReal.sub_iInf, ←
    ENNReal.sub_sub_cancel hk (measure_mono (iInter_subset _ k)), ←
    measure_diff (iInter_subset _ k) (MeasurableSet.iInter h) (this _ (iInter_subset _ k)),
    diff_iInter, measure_iUnion_eq_iSup]
  · congr 1
    refine le_antisymm (iSup_mono' fun i => ?_) (iSup_mono fun i => ?_)
    · rcases hd i k with ⟨j, hji, hjk⟩
      use j
      rw [← measure_diff hjk (h _) (this _ hjk)]
      gcongr
    · rw [tsub_le_iff_right, ← measure_union, Set.union_comm]
      · exact measure_mono (diff_subset_iff.1 Subset.rfl)
      · apply disjoint_sdiff_left
      · apply h i
  · exact hd.mono_comp _ fun _ _ => diff_subset_diff_right

/-- Continuity from above: the measure of the intersection of a sequence of
measurable sets is the infimum of the measures of the partial intersections. -/
theorem measure_iInter_eq_iInf' {α ι : Type*} [MeasurableSpace α] {μ : Measure α}
    [Countable ι] [Preorder ι] [IsDirected ι (· ≤ ·)]
    {f : ι → Set α} (h : ∀ i, MeasurableSet (f i)) (hfin : ∃ i, μ (f i) ≠ ∞) :
    μ (⋂ i, f i) = ⨅ i, μ (⋂ j ≤ i, f j) := by
  let s := fun i ↦ ⋂ j ≤ i, f j
  have iInter_eq : ⋂ i, f i = ⋂ i, s i := by
    ext x; simp [s]; constructor
    · exact fun h _ j _ ↦ h j
    · intro h i
      rcases directed_of (· ≤ ·) i i with ⟨j, rij, -⟩
      exact h j i rij
  have ms : ∀ i, MeasurableSet (s i) :=
    fun i ↦ MeasurableSet.biInter (countable_univ.mono <| subset_univ _) fun i _ ↦ h i
  have hd : Directed (· ⊇ ·) s := by
    intro i j
    rcases directed_of (· ≤ ·) i j with ⟨k, rik, rjk⟩
    exact ⟨k, biInter_subset_biInter_left fun j rji ↦ le_trans rji rik,
      biInter_subset_biInter_left fun i rij ↦ le_trans rij rjk⟩
  have hfin' : ∃ i, μ (s i) ≠ ∞ := by
    rcases hfin with ⟨i, hi⟩
    rcases directed_of (· ≤ ·) i i with ⟨j, rij, -⟩
    exact ⟨j, ne_top_of_le_ne_top hi <| measure_mono <| biInter_subset_of_mem rij⟩
  exact iInter_eq ▸ measure_iInter_eq_iInf ms hd hfin'

/-- Continuity from below: the measure of the union of an increasing sequence of (not necessarily
measurable) sets is the limit of the measures. -/
theorem tendsto_measure_iUnion [Preorder ι] [IsDirected ι (· ≤ ·)] [Countable ι]
    {s : ι → Set α} (hm : Monotone s) : Tendsto (μ ∘ s) atTop (𝓝 (μ (⋃ n, s n))) := by
  rw [measure_iUnion_eq_iSup hm.directed_le]
  exact tendsto_atTop_iSup fun n m hnm => measure_mono <| hm hnm

/-- Continuity from below: the measure of the union of a sequence of (not necessarily measurable)
sets is the limit of the measures of the partial unions. -/
theorem tendsto_measure_iUnion' {α ι : Type*} [MeasurableSpace α] {μ : Measure α} [Countable ι]
    [Preorder ι] [IsDirected ι (· ≤ ·)] {f : ι → Set α} :
    Tendsto (fun i ↦ μ (Accumulate f i)) atTop (𝓝 (μ (⋃ i, f i))) := by
  rw [measure_iUnion_eq_iSup']
  exact tendsto_atTop_iSup fun i j hij ↦ by gcongr

/-- Continuity from above: the measure of the intersection of a decreasing sequence of measurable
sets is the limit of the measures. -/
theorem tendsto_measure_iInter [Countable ι] [Preorder ι] [IsDirected ι (· ≤ ·)] {s : ι → Set α}
    (hs : ∀ n, MeasurableSet (s n)) (hm : Antitone s) (hf : ∃ i, μ (s i) ≠ ∞) :
    Tendsto (μ ∘ s) atTop (𝓝 (μ (⋂ n, s n))) := by
  rw [measure_iInter_eq_iInf hs hm.directed_ge hf]
  exact tendsto_atTop_iInf fun n m hnm => measure_mono <| hm hnm

/-- Continuity from above: the measure of the intersection of a sequence of measurable
sets such that one has finite measure is the limit of the measures of the partial intersections. -/
theorem tendsto_measure_iInter' {α ι : Type*} [MeasurableSpace α] {μ : Measure α} [Countable ι]
    [Preorder ι] [IsDirected ι (· ≤ ·)] {f : ι → Set α} (hm : ∀ i, MeasurableSet (f i))
    (hf : ∃ i, μ (f i) ≠ ∞) :
    Tendsto (fun i ↦ μ (⋂ j ∈ {j | j ≤ i}, f j)) atTop (𝓝 (μ (⋂ i, f i))) := by
  rw [measure_iInter_eq_iInf' hm hf]
  exact tendsto_atTop_iInf
    fun i j hij ↦ measure_mono <| biInter_subset_biInter_left fun k hki ↦ le_trans hki hij

/-- The measure of the intersection of a decreasing sequence of measurable
sets indexed by a linear order with first countable topology is the limit of the measures. -/
theorem tendsto_measure_biInter_gt {ι : Type*} [LinearOrder ι] [TopologicalSpace ι]
    [OrderTopology ι] [DenselyOrdered ι] [FirstCountableTopology ι] {s : ι → Set α}
    {a : ι} (hs : ∀ r > a, MeasurableSet (s r)) (hm : ∀ i j, a < i → i ≤ j → s i ⊆ s j)
    (hf : ∃ r > a, μ (s r) ≠ ∞) : Tendsto (μ ∘ s) (𝓝[Ioi a] a) (𝓝 (μ (⋂ r > a, s r))) := by
  refine tendsto_order.2 ⟨fun l hl => ?_, fun L hL => ?_⟩
  · filter_upwards [self_mem_nhdsWithin (s := Ioi a)] with r hr using hl.trans_le
        (measure_mono (biInter_subset_of_mem hr))
  obtain ⟨u, u_anti, u_pos, u_lim⟩ :
    ∃ u : ℕ → ι, StrictAnti u ∧ (∀ n : ℕ, a < u n) ∧ Tendsto u atTop (𝓝 a) := by
    rcases hf with ⟨r, ar, _⟩
    rcases exists_seq_strictAnti_tendsto' ar with ⟨w, w_anti, w_mem, w_lim⟩
    exact ⟨w, w_anti, fun n => (w_mem n).1, w_lim⟩
  have A : Tendsto (μ ∘ s ∘ u) atTop (𝓝 (μ (⋂ n, s (u n)))) := by
    refine tendsto_measure_iInter (fun n => hs _ (u_pos n)) ?_ ?_
    · intro m n hmn
      exact hm _ _ (u_pos n) (u_anti.antitone hmn)
    · rcases hf with ⟨r, rpos, hr⟩
      obtain ⟨n, hn⟩ : ∃ n : ℕ, u n < r := ((tendsto_order.1 u_lim).2 r rpos).exists
      refine ⟨n, ne_of_lt (lt_of_le_of_lt ?_ hr.lt_top)⟩
      exact measure_mono (hm _ _ (u_pos n) hn.le)
  have B : ⋂ n, s (u n) = ⋂ r > a, s r := by
    apply Subset.antisymm
    · simp only [subset_iInter_iff, gt_iff_lt]
      intro r rpos
      obtain ⟨n, hn⟩ : ∃ n, u n < r := ((tendsto_order.1 u_lim).2 _ rpos).exists
      exact Subset.trans (iInter_subset _ n) (hm (u n) r (u_pos n) hn.le)
    · simp only [subset_iInter_iff, gt_iff_lt]
      intro n
      apply biInter_subset_of_mem
      exact u_pos n
  rw [B] at A
  obtain ⟨n, hn⟩ : ∃ n, μ (s (u n)) < L := ((tendsto_order.1 A).2 _ hL).exists
  have : Ioc a (u n) ∈ 𝓝[>] a := Ioc_mem_nhdsWithin_Ioi ⟨le_rfl, u_pos n⟩
  filter_upwards [this] with r hr using lt_of_le_of_lt (measure_mono (hm _ _ hr.1 hr.2)) hn

/-- One direction of the **Borel-Cantelli lemma** (sometimes called the "*first* Borel-Cantelli
lemma"): if (sᵢ) is a sequence of sets such that `∑ μ sᵢ` is finite, then the limit superior of the
`sᵢ` is a null set.

Note: for the *second* Borel-Cantelli lemma (applying to independent sets in a probability space),
see `ProbabilityTheory.measure_limsup_eq_one`. -/
theorem measure_limsup_eq_zero {s : ℕ → Set α} (hs : (∑' i, μ (s i)) ≠ ∞) :
    μ (limsup s atTop) = 0 := by
  -- First we replace the sequence `sₙ` with a sequence of measurable sets `tₙ ⊇ sₙ` of the same
  -- measure.
  set t : ℕ → Set α := fun n => toMeasurable μ (s n)
  have ht : (∑' i, μ (t i)) ≠ ∞ := by simpa only [t, measure_toMeasurable] using hs
  suffices μ (limsup t atTop) = 0 by
    have A : s ≤ t := fun n => subset_toMeasurable μ (s n)
    -- TODO default args fail
    exact measure_mono_null (limsup_le_limsup (eventually_of_forall (Pi.le_def.mp A))) this
  -- Next we unfold `limsup` for sets and replace equality with an inequality
  simp only [limsup_eq_iInf_iSup_of_nat', Set.iInf_eq_iInter, Set.iSup_eq_iUnion, ←
    nonpos_iff_eq_zero]
  -- Finally, we estimate `μ (⋃ i, t (i + n))` by `∑ i', μ (t (i + n))`
  refine
    le_of_tendsto_of_tendsto'
      (tendsto_measure_iInter
        (fun i => MeasurableSet.iUnion fun b => measurableSet_toMeasurable _ _) ?_
        ⟨0, ne_top_of_le_ne_top ht (measure_iUnion_le t)⟩)
      (ENNReal.tendsto_sum_nat_add (μ ∘ t) ht) fun n => measure_iUnion_le _
  intro n m hnm x
  simp only [Set.mem_iUnion]
  exact fun ⟨i, hi⟩ => ⟨i + (m - n), by simpa only [add_assoc, tsub_add_cancel_of_le hnm] using hi⟩

theorem measure_liminf_eq_zero {s : ℕ → Set α} (h : (∑' i, μ (s i)) ≠ ∞) :
    μ (liminf s atTop) = 0 := by
  rw [← le_zero_iff]
  have : liminf s atTop ≤ limsup s atTop := liminf_le_limsup
  exact (μ.mono this).trans (by simp [measure_limsup_eq_zero h])

-- Need to specify `α := Set α` below because of diamond; see #19041
theorem limsup_ae_eq_of_forall_ae_eq (s : ℕ → Set α) {t : Set α}
    (h : ∀ n, s n =ᵐ[μ] t) : limsup (α := Set α) s atTop =ᵐ[μ] t := by
  simp_rw [ae_eq_set] at h ⊢
  constructor
  · rw [atTop.limsup_sdiff s t]
    apply measure_limsup_eq_zero
    simp [h]
  · rw [atTop.sdiff_limsup s t]
    apply measure_liminf_eq_zero
    simp [h]

-- Need to specify `α := Set α` above because of diamond; see #19041
theorem liminf_ae_eq_of_forall_ae_eq (s : ℕ → Set α) {t : Set α}
    (h : ∀ n, s n =ᵐ[μ] t) : liminf (α := Set α) s atTop =ᵐ[μ] t := by
  simp_rw [ae_eq_set] at h ⊢
  constructor
  · rw [atTop.liminf_sdiff s t]
    apply measure_liminf_eq_zero
    simp [h]
  · rw [atTop.sdiff_liminf s t]
    apply measure_limsup_eq_zero
    simp [h]

theorem measure_if {x : β} {t : Set β} {s : Set α} :
    μ (if x ∈ t then s else ∅) = indicator t (fun _ => μ s) x := by split_ifs with h <;> simp [h]

end

section OuterMeasure

variable [ms : MeasurableSpace α] {s t : Set α}

/-- Obtain a measure by giving an outer measure where all sets in the σ-algebra are
  Carathéodory measurable. -/
def OuterMeasure.toMeasure (m : OuterMeasure α) (h : ms ≤ m.caratheodory) : Measure α :=
  Measure.ofMeasurable (fun s _ => m s) m.empty fun _f hf hd =>
    m.iUnion_eq_of_caratheodory (fun i => h _ (hf i)) hd

theorem le_toOuterMeasure_caratheodory (μ : Measure α) : ms ≤ μ.toOuterMeasure.caratheodory :=
  fun _s hs _t => (measure_inter_add_diff _ hs).symm

@[simp]
theorem toMeasure_toOuterMeasure (m : OuterMeasure α) (h : ms ≤ m.caratheodory) :
    (m.toMeasure h).toOuterMeasure = m.trim :=
  rfl

@[simp]
theorem toMeasure_apply (m : OuterMeasure α) (h : ms ≤ m.caratheodory) {s : Set α}
    (hs : MeasurableSet s) : m.toMeasure h s = m s :=
  m.trim_eq hs

theorem le_toMeasure_apply (m : OuterMeasure α) (h : ms ≤ m.caratheodory) (s : Set α) :
    m s ≤ m.toMeasure h s :=
  m.le_trim s

theorem toMeasure_apply₀ (m : OuterMeasure α) (h : ms ≤ m.caratheodory) {s : Set α}
    (hs : NullMeasurableSet s (m.toMeasure h)) : m.toMeasure h s = m s := by
  refine le_antisymm ?_ (le_toMeasure_apply _ _ _)
  rcases hs.exists_measurable_subset_ae_eq with ⟨t, hts, htm, heq⟩
  calc
    m.toMeasure h s = m.toMeasure h t := measure_congr heq.symm
    _ = m t := toMeasure_apply m h htm
    _ ≤ m s := m.mono hts

@[simp]
theorem toOuterMeasure_toMeasure {μ : Measure α} :
    μ.toOuterMeasure.toMeasure (le_toOuterMeasure_caratheodory _) = μ :=
  Measure.ext fun _s => μ.toOuterMeasure.trim_eq

@[simp]
theorem boundedBy_measure (μ : Measure α) : OuterMeasure.boundedBy μ = μ.toOuterMeasure :=
  μ.toOuterMeasure.boundedBy_eq_self

end OuterMeasure

section

/- Porting note: These variables are wrapped by an anonymous section because they interrupt
synthesizing instances in `MeasureSpace` section. -/

variable {m0 : MeasurableSpace α} [MeasurableSpace β] [MeasurableSpace γ]
variable {μ μ₁ μ₂ μ₃ ν ν' ν₁ ν₂ : Measure α} {s s' t : Set α}
namespace Measure

/-- If `u` is a superset of `t` with the same (finite) measure (both sets possibly non-measurable),
then for any measurable set `s` one also has `μ (t ∩ s) = μ (u ∩ s)`. -/
theorem measure_inter_eq_of_measure_eq {s t u : Set α} (hs : MeasurableSet s) (h : μ t = μ u)
    (htu : t ⊆ u) (ht_ne_top : μ t ≠ ∞) : μ (t ∩ s) = μ (u ∩ s) := by
  rw [h] at ht_ne_top
  refine le_antisymm (by gcongr) ?_
  have A : μ (u ∩ s) + μ (u \ s) ≤ μ (t ∩ s) + μ (u \ s) :=
    calc
      μ (u ∩ s) + μ (u \ s) = μ u := measure_inter_add_diff _ hs
      _ = μ t := h.symm
      _ = μ (t ∩ s) + μ (t \ s) := (measure_inter_add_diff _ hs).symm
      _ ≤ μ (t ∩ s) + μ (u \ s) := by gcongr
  have B : μ (u \ s) ≠ ∞ := (lt_of_le_of_lt (measure_mono diff_subset) ht_ne_top.lt_top).ne
  exact ENNReal.le_of_add_le_add_right B A

/-- The measurable superset `toMeasurable μ t` of `t` (which has the same measure as `t`)
satisfies, for any measurable set `s`, the equality `μ (toMeasurable μ t ∩ s) = μ (u ∩ s)`.
Here, we require that the measure of `t` is finite. The conclusion holds without this assumption
when the measure is s-finite (for example when it is σ-finite),
see `measure_toMeasurable_inter_of_sFinite`. -/
theorem measure_toMeasurable_inter {s t : Set α} (hs : MeasurableSet s) (ht : μ t ≠ ∞) :
    μ (toMeasurable μ t ∩ s) = μ (t ∩ s) :=
  (measure_inter_eq_of_measure_eq hs (measure_toMeasurable t).symm (subset_toMeasurable μ t)
      ht).symm

/-! ### The `ℝ≥0∞`-module of measures -/

instance instZero [MeasurableSpace α] : Zero (Measure α) :=
  ⟨{  toOuterMeasure := 0
      m_iUnion := fun _f _hf _hd => tsum_zero.symm
      trim_le := OuterMeasure.trim_zero.le }⟩

@[simp]
theorem zero_toOuterMeasure {_m : MeasurableSpace α} : (0 : Measure α).toOuterMeasure = 0 :=
  rfl

@[simp, norm_cast]
theorem coe_zero {_m : MeasurableSpace α} : ⇑(0 : Measure α) = 0 :=
  rfl

@[nontriviality]
lemma apply_eq_zero_of_isEmpty [IsEmpty α] {_ : MeasurableSpace α} (μ : Measure α) (s : Set α) :
    μ s = 0 := by
  rw [eq_empty_of_isEmpty s, measure_empty]

instance instSubsingleton [IsEmpty α] {m : MeasurableSpace α} : Subsingleton (Measure α) :=
  ⟨fun μ ν => by ext1 s _; rw [apply_eq_zero_of_isEmpty, apply_eq_zero_of_isEmpty]⟩

theorem eq_zero_of_isEmpty [IsEmpty α] {_m : MeasurableSpace α} (μ : Measure α) : μ = 0 :=
  Subsingleton.elim μ 0

instance instInhabited [MeasurableSpace α] : Inhabited (Measure α) :=
  ⟨0⟩

instance instAdd [MeasurableSpace α] : Add (Measure α) :=
  ⟨fun μ₁ μ₂ =>
    { toOuterMeasure := μ₁.toOuterMeasure + μ₂.toOuterMeasure
      m_iUnion := fun s hs hd =>
        show μ₁ (⋃ i, s i) + μ₂ (⋃ i, s i) = ∑' i, (μ₁ (s i) + μ₂ (s i)) by
          rw [ENNReal.tsum_add, measure_iUnion hd hs, measure_iUnion hd hs]
      trim_le := by rw [OuterMeasure.trim_add, μ₁.trimmed, μ₂.trimmed] }⟩

@[simp]
theorem add_toOuterMeasure {_m : MeasurableSpace α} (μ₁ μ₂ : Measure α) :
    (μ₁ + μ₂).toOuterMeasure = μ₁.toOuterMeasure + μ₂.toOuterMeasure :=
  rfl

@[simp, norm_cast]
theorem coe_add {_m : MeasurableSpace α} (μ₁ μ₂ : Measure α) : ⇑(μ₁ + μ₂) = μ₁ + μ₂ :=
  rfl

theorem add_apply {_m : MeasurableSpace α} (μ₁ μ₂ : Measure α) (s : Set α) :
    (μ₁ + μ₂) s = μ₁ s + μ₂ s :=
  rfl

section SMul

variable [SMul R ℝ≥0∞] [IsScalarTower R ℝ≥0∞ ℝ≥0∞]
variable [SMul R' ℝ≥0∞] [IsScalarTower R' ℝ≥0∞ ℝ≥0∞]

instance instSMul [MeasurableSpace α] : SMul R (Measure α) :=
  ⟨fun c μ =>
    { toOuterMeasure := c • μ.toOuterMeasure
      m_iUnion := fun s hs hd => by
        simp only [OuterMeasure.smul_apply, coe_toOuterMeasure, ENNReal.tsum_const_smul,
          measure_iUnion hd hs]
      trim_le := by rw [OuterMeasure.trim_smul, μ.trimmed] }⟩

@[simp]
theorem smul_toOuterMeasure {_m : MeasurableSpace α} (c : R) (μ : Measure α) :
    (c • μ).toOuterMeasure = c • μ.toOuterMeasure :=
  rfl

@[simp, norm_cast]
theorem coe_smul {_m : MeasurableSpace α} (c : R) (μ : Measure α) : ⇑(c • μ) = c • ⇑μ :=
  rfl

@[simp]
theorem smul_apply {_m : MeasurableSpace α} (c : R) (μ : Measure α) (s : Set α) :
    (c • μ) s = c • μ s :=
  rfl

instance instSMulCommClass [SMulCommClass R R' ℝ≥0∞] [MeasurableSpace α] :
    SMulCommClass R R' (Measure α) :=
  ⟨fun _ _ _ => ext fun _ _ => smul_comm _ _ _⟩

instance instIsScalarTower [SMul R R'] [IsScalarTower R R' ℝ≥0∞] [MeasurableSpace α] :
    IsScalarTower R R' (Measure α) :=
  ⟨fun _ _ _ => ext fun _ _ => smul_assoc _ _ _⟩

instance instIsCentralScalar [SMul Rᵐᵒᵖ ℝ≥0∞] [IsCentralScalar R ℝ≥0∞] [MeasurableSpace α] :
    IsCentralScalar R (Measure α) :=
  ⟨fun _ _ => ext fun _ _ => op_smul_eq_smul _ _⟩

end SMul

instance instNoZeroSMulDivisors [Zero R] [SMulWithZero R ℝ≥0∞] [IsScalarTower R ℝ≥0∞ ℝ≥0∞]
    [NoZeroSMulDivisors R ℝ≥0∞] : NoZeroSMulDivisors R (Measure α) where
  eq_zero_or_eq_zero_of_smul_eq_zero h := by simpa [Ne, ext_iff', forall_or_left] using h

instance instMulAction [Monoid R] [MulAction R ℝ≥0∞] [IsScalarTower R ℝ≥0∞ ℝ≥0∞]
    [MeasurableSpace α] : MulAction R (Measure α) :=
  Injective.mulAction _ toOuterMeasure_injective smul_toOuterMeasure

instance instAddCommMonoid [MeasurableSpace α] : AddCommMonoid (Measure α) :=
  toOuterMeasure_injective.addCommMonoid toOuterMeasure zero_toOuterMeasure add_toOuterMeasure
    fun _ _ => smul_toOuterMeasure _ _

/-- Coercion to function as an additive monoid homomorphism. -/
def coeAddHom {_ : MeasurableSpace α} : Measure α →+ Set α → ℝ≥0∞ where
  toFun := (⇑)
  map_zero' := coe_zero
  map_add' := coe_add

@[simp]
theorem coe_finset_sum {_m : MeasurableSpace α} (I : Finset ι) (μ : ι → Measure α) :
    ⇑(∑ i ∈ I, μ i) = ∑ i ∈ I, ⇑(μ i) := map_sum coeAddHom μ I

theorem finset_sum_apply {m : MeasurableSpace α} (I : Finset ι) (μ : ι → Measure α) (s : Set α) :
    (∑ i ∈ I, μ i) s = ∑ i ∈ I, μ i s := by rw [coe_finset_sum, Finset.sum_apply]

instance instDistribMulAction [Monoid R] [DistribMulAction R ℝ≥0∞] [IsScalarTower R ℝ≥0∞ ℝ≥0∞]
    [MeasurableSpace α] : DistribMulAction R (Measure α) :=
  Injective.distribMulAction ⟨⟨toOuterMeasure, zero_toOuterMeasure⟩, add_toOuterMeasure⟩
    toOuterMeasure_injective smul_toOuterMeasure

instance instModule [Semiring R] [Module R ℝ≥0∞] [IsScalarTower R ℝ≥0∞ ℝ≥0∞] [MeasurableSpace α] :
    Module R (Measure α) :=
  Injective.module R ⟨⟨toOuterMeasure, zero_toOuterMeasure⟩, add_toOuterMeasure⟩
    toOuterMeasure_injective smul_toOuterMeasure

@[simp]
theorem coe_nnreal_smul_apply {_m : MeasurableSpace α} (c : ℝ≥0) (μ : Measure α) (s : Set α) :
    (c • μ) s = c * μ s :=
  rfl

@[simp]
theorem nnreal_smul_coe_apply {_m : MeasurableSpace α} (c : ℝ≥0) (μ : Measure α) (s : Set α) :
    c • μ s = c * μ s := by
  rfl

theorem ae_smul_measure_iff {p : α → Prop} {c : ℝ≥0∞} (hc : c ≠ 0) :
    (∀ᵐ x ∂c • μ, p x) ↔ ∀ᵐ x ∂μ, p x := by
  simp [ae_iff, hc]

@[simp]
theorem ae_smul_measure_eq {c : ℝ≥0∞} (hc : c ≠ 0) : ae (c • μ) = ae μ := by
  ext
  exact ae_smul_measure_iff hc

theorem measure_eq_left_of_subset_of_measure_add_eq {s t : Set α} (h : (μ + ν) t ≠ ∞) (h' : s ⊆ t)
    (h'' : (μ + ν) s = (μ + ν) t) : μ s = μ t := by
  refine le_antisymm (measure_mono h') ?_
  have : μ t + ν t ≤ μ s + ν t :=
    calc
      μ t + ν t = μ s + ν s := h''.symm
      _ ≤ μ s + ν t := by gcongr
  apply ENNReal.le_of_add_le_add_right _ this
<<<<<<< HEAD
  simp only [not_or, ENNReal.add_eq_top, Pi.add_apply, Ne, coe_add] at h
  exact h.2
#align measure_theory.measure.measure_eq_left_of_subset_of_measure_add_eq MeasureTheory.Measure.measure_eq_left_of_subset_of_measure_add_eq
=======
  exact ne_top_of_le_ne_top h (le_add_left le_rfl)
>>>>>>> 59de845a

theorem measure_eq_right_of_subset_of_measure_add_eq {s t : Set α} (h : (μ + ν) t ≠ ∞) (h' : s ⊆ t)
    (h'' : (μ + ν) s = (μ + ν) t) : ν s = ν t := by
  rw [add_comm] at h'' h
  exact measure_eq_left_of_subset_of_measure_add_eq h h' h''

theorem measure_toMeasurable_add_inter_left {s t : Set α} (hs : MeasurableSet s)
    (ht : (μ + ν) t ≠ ∞) : μ (toMeasurable (μ + ν) t ∩ s) = μ (t ∩ s) := by
  refine (measure_inter_eq_of_measure_eq hs ?_ (subset_toMeasurable _ _) ?_).symm
  · refine
      measure_eq_left_of_subset_of_measure_add_eq ?_ (subset_toMeasurable _ _)
        (measure_toMeasurable t).symm
    rwa [measure_toMeasurable t]
  · simp only [not_or, ENNReal.add_eq_top, Pi.add_apply, Ne, coe_add] at ht
    exact ht.1

theorem measure_toMeasurable_add_inter_right {s t : Set α} (hs : MeasurableSet s)
    (ht : (μ + ν) t ≠ ∞) : ν (toMeasurable (μ + ν) t ∩ s) = ν (t ∩ s) := by
  rw [add_comm] at ht ⊢
  exact measure_toMeasurable_add_inter_left hs ht

/-! ### The complete lattice of measures -/


/-- Measures are partially ordered. -/
instance instPartialOrder [MeasurableSpace α] : PartialOrder (Measure α) where
  le m₁ m₂ := ∀ s, m₁ s ≤ m₂ s
  le_refl m s := le_rfl
  le_trans m₁ m₂ m₃ h₁ h₂ s := le_trans (h₁ s) (h₂ s)
  le_antisymm m₁ m₂ h₁ h₂ := ext fun s _ => le_antisymm (h₁ s) (h₂ s)

theorem toOuterMeasure_le : μ₁.toOuterMeasure ≤ μ₂.toOuterMeasure ↔ μ₁ ≤ μ₂ := .rfl

theorem le_iff : μ₁ ≤ μ₂ ↔ ∀ s, MeasurableSet s → μ₁ s ≤ μ₂ s := outerMeasure_le_iff

theorem le_intro (h : ∀ s, MeasurableSet s → s.Nonempty → μ₁ s ≤ μ₂ s) : μ₁ ≤ μ₂ :=
  le_iff.2 fun s hs ↦ s.eq_empty_or_nonempty.elim (by rintro rfl; simp) (h s hs)

theorem le_iff' : μ₁ ≤ μ₂ ↔ ∀ s, μ₁ s ≤ μ₂ s := .rfl

theorem lt_iff : μ < ν ↔ μ ≤ ν ∧ ∃ s, MeasurableSet s ∧ μ s < ν s :=
  lt_iff_le_not_le.trans <|
    and_congr Iff.rfl <| by simp only [le_iff, not_forall, not_le, exists_prop]

theorem lt_iff' : μ < ν ↔ μ ≤ ν ∧ ∃ s, μ s < ν s :=
  lt_iff_le_not_le.trans <| and_congr Iff.rfl <| by simp only [le_iff', not_forall, not_le]

instance covariantAddLE [MeasurableSpace α] :
    CovariantClass (Measure α) (Measure α) (· + ·) (· ≤ ·) :=
  ⟨fun _ν _μ₁ _μ₂ hμ s => add_le_add_left (hμ s) _⟩

protected theorem le_add_left (h : μ ≤ ν) : μ ≤ ν' + ν := fun s => le_add_left (h s)

protected theorem le_add_right (h : μ ≤ ν) : μ ≤ ν + ν' := fun s => le_add_right (h s)

section sInf

variable {m : Set (Measure α)}

theorem sInf_caratheodory (s : Set α) (hs : MeasurableSet s) :
    MeasurableSet[(sInf (toOuterMeasure '' m)).caratheodory] s := by
  rw [OuterMeasure.sInf_eq_boundedBy_sInfGen]
  refine OuterMeasure.boundedBy_caratheodory fun t => ?_
  simp only [OuterMeasure.sInfGen, le_iInf_iff, forall_mem_image, measure_eq_iInf t,
    coe_toOuterMeasure]
  intro μ hμ u htu _hu
  have hm : ∀ {s t}, s ⊆ t → OuterMeasure.sInfGen (toOuterMeasure '' m) s ≤ μ t := by
    intro s t hst
    rw [OuterMeasure.sInfGen_def, iInf_image]
    exact iInf₂_le_of_le μ hμ <| measure_mono hst
  rw [← measure_inter_add_diff u hs]
  exact add_le_add (hm <| inter_subset_inter_left _ htu) (hm <| diff_subset_diff_left htu)

instance [MeasurableSpace α] : InfSet (Measure α) :=
  ⟨fun m => (sInf (toOuterMeasure '' m)).toMeasure <| sInf_caratheodory⟩

theorem sInf_apply (hs : MeasurableSet s) : sInf m s = sInf (toOuterMeasure '' m) s :=
  toMeasure_apply _ _ hs

private theorem measure_sInf_le (h : μ ∈ m) : sInf m ≤ μ :=
  have : sInf (toOuterMeasure '' m) ≤ μ.toOuterMeasure := sInf_le (mem_image_of_mem _ h)
  le_iff.2 fun s hs => by rw [sInf_apply hs]; exact this s

private theorem measure_le_sInf (h : ∀ μ' ∈ m, μ ≤ μ') : μ ≤ sInf m :=
  have : μ.toOuterMeasure ≤ sInf (toOuterMeasure '' m) :=
    le_sInf <| forall_mem_image.2 fun μ hμ ↦ toOuterMeasure_le.2 <| h _ hμ
  le_iff.2 fun s hs => by rw [sInf_apply hs]; exact this s

instance instCompleteSemilatticeInf [MeasurableSpace α] : CompleteSemilatticeInf (Measure α) :=
  { (by infer_instance : PartialOrder (Measure α)),
    (by infer_instance : InfSet (Measure α)) with
    sInf_le := fun _s _a => measure_sInf_le
    le_sInf := fun _s _a => measure_le_sInf }

instance instCompleteLattice [MeasurableSpace α] : CompleteLattice (Measure α) :=
  { completeLatticeOfCompleteSemilatticeInf (Measure α) with
    top :=
      { toOuterMeasure := ⊤,
        m_iUnion := by
          intro f _ _
          refine (measure_iUnion_le _).antisymm ?_
          if hne : (⋃ i, f i).Nonempty then
            rw [OuterMeasure.top_apply hne]
            exact le_top
          else
            simp_all [Set.not_nonempty_iff_eq_empty]
        trim_le := le_top },
    le_top := fun μ => toOuterMeasure_le.mp le_top
    bot := 0
    bot_le := fun _a _s => bot_le }

end sInf

@[simp]
theorem _root_.MeasureTheory.OuterMeasure.toMeasure_top :
    (⊤ : OuterMeasure α).toMeasure (by rw [OuterMeasure.top_caratheodory]; exact le_top) =
      (⊤ : Measure α) :=
  toOuterMeasure_toMeasure (μ := ⊤)

@[simp]
theorem toOuterMeasure_top [MeasurableSpace α] :
    (⊤ : Measure α).toOuterMeasure = (⊤ : OuterMeasure α) :=
  rfl

@[simp]
theorem top_add : ⊤ + μ = ⊤ :=
  top_unique <| Measure.le_add_right le_rfl

@[simp]
theorem add_top : μ + ⊤ = ⊤ :=
  top_unique <| Measure.le_add_left le_rfl

protected theorem zero_le {_m0 : MeasurableSpace α} (μ : Measure α) : 0 ≤ μ :=
  bot_le

theorem nonpos_iff_eq_zero' : μ ≤ 0 ↔ μ = 0 :=
  μ.zero_le.le_iff_eq

@[simp]
theorem measure_univ_eq_zero : μ univ = 0 ↔ μ = 0 :=
  ⟨fun h => bot_unique fun s => (h ▸ measure_mono (subset_univ s) : μ s ≤ 0), fun h =>
    h.symm ▸ rfl⟩

theorem measure_univ_ne_zero : μ univ ≠ 0 ↔ μ ≠ 0 :=
  measure_univ_eq_zero.not

instance [NeZero μ] : NeZero (μ univ) := ⟨measure_univ_ne_zero.2 <| NeZero.ne μ⟩

@[simp]
theorem measure_univ_pos : 0 < μ univ ↔ μ ≠ 0 :=
  pos_iff_ne_zero.trans measure_univ_ne_zero

/-! ### Pushforward and pullback -/


/-- Lift a linear map between `OuterMeasure` spaces such that for each measure `μ` every measurable
set is caratheodory-measurable w.r.t. `f μ` to a linear map between `Measure` spaces. -/
def liftLinear {m0 : MeasurableSpace α} (f : OuterMeasure α →ₗ[ℝ≥0∞] OuterMeasure β)
    (hf : ∀ μ : Measure α, ‹_› ≤ (f μ.toOuterMeasure).caratheodory) :
    Measure α →ₗ[ℝ≥0∞] Measure β where
  toFun μ := (f μ.toOuterMeasure).toMeasure (hf μ)
  map_add' μ₁ μ₂ := ext fun s hs => by
    simp only [map_add, coe_add, Pi.add_apply, toMeasure_apply, add_toOuterMeasure,
      OuterMeasure.coe_add, hs]
  map_smul' c μ := ext fun s hs => by
    simp only [LinearMap.map_smulₛₗ, coe_smul, Pi.smul_apply,
      toMeasure_apply, smul_toOuterMeasure (R := ℝ≥0∞), OuterMeasure.coe_smul (R := ℝ≥0∞),
      smul_apply, hs]

lemma liftLinear_apply₀ {f : OuterMeasure α →ₗ[ℝ≥0∞] OuterMeasure β} (hf) {s : Set β}
    (hs : NullMeasurableSet s (liftLinear f hf μ)) : liftLinear f hf μ s = f μ.toOuterMeasure s :=
  toMeasure_apply₀ _ (hf μ) hs

@[simp]
theorem liftLinear_apply {f : OuterMeasure α →ₗ[ℝ≥0∞] OuterMeasure β} (hf) {s : Set β}
    (hs : MeasurableSet s) : liftLinear f hf μ s = f μ.toOuterMeasure s :=
  toMeasure_apply _ (hf μ) hs

theorem le_liftLinear_apply {f : OuterMeasure α →ₗ[ℝ≥0∞] OuterMeasure β} (hf) (s : Set β) :
    f μ.toOuterMeasure s ≤ liftLinear f hf μ s :=
  le_toMeasure_apply _ (hf μ) s

/-- The pushforward of a measure as a linear map. It is defined to be `0` if `f` is not
a measurable function. -/
def mapₗ [MeasurableSpace α] (f : α → β) : Measure α →ₗ[ℝ≥0∞] Measure β :=
  if hf : Measurable f then
    liftLinear (OuterMeasure.map f) fun μ _s hs t =>
      le_toOuterMeasure_caratheodory μ _ (hf hs) (f ⁻¹' t)
  else 0

theorem mapₗ_congr {f g : α → β} (hf : Measurable f) (hg : Measurable g) (h : f =ᵐ[μ] g) :
    mapₗ f μ = mapₗ g μ := by
  ext1 s hs
  simpa only [mapₗ, hf, hg, hs, dif_pos, liftLinear_apply, OuterMeasure.map_apply]
    using measure_congr (h.preimage s)

/-- The pushforward of a measure. It is defined to be `0` if `f` is not an almost everywhere
measurable function. -/
irreducible_def map [MeasurableSpace α] (f : α → β) (μ : Measure α) : Measure β :=
  if hf : AEMeasurable f μ then mapₗ (hf.mk f) μ else 0

theorem mapₗ_mk_apply_of_aemeasurable {f : α → β} (hf : AEMeasurable f μ) :
    mapₗ (hf.mk f) μ = map f μ := by simp [map, hf]

theorem mapₗ_apply_of_measurable {f : α → β} (hf : Measurable f) (μ : Measure α) :
    mapₗ f μ = map f μ := by
  simp only [← mapₗ_mk_apply_of_aemeasurable hf.aemeasurable]
  exact mapₗ_congr hf hf.aemeasurable.measurable_mk hf.aemeasurable.ae_eq_mk

@[simp]
theorem map_add (μ ν : Measure α) {f : α → β} (hf : Measurable f) :
    (μ + ν).map f = μ.map f + ν.map f := by simp [← mapₗ_apply_of_measurable hf]

@[simp]
theorem map_zero (f : α → β) : (0 : Measure α).map f = 0 := by
  by_cases hf : AEMeasurable f (0 : Measure α) <;> simp [map, hf]

@[simp]
theorem map_of_not_aemeasurable {f : α → β} {μ : Measure α} (hf : ¬AEMeasurable f μ) :
    μ.map f = 0 := by simp [map, hf]

theorem map_congr {f g : α → β} (h : f =ᵐ[μ] g) : Measure.map f μ = Measure.map g μ := by
  by_cases hf : AEMeasurable f μ
  · have hg : AEMeasurable g μ := hf.congr h
    simp only [← mapₗ_mk_apply_of_aemeasurable hf, ← mapₗ_mk_apply_of_aemeasurable hg]
    exact
      mapₗ_congr hf.measurable_mk hg.measurable_mk (hf.ae_eq_mk.symm.trans (h.trans hg.ae_eq_mk))
  · have hg : ¬AEMeasurable g μ := by simpa [← aemeasurable_congr h] using hf
    simp [map_of_not_aemeasurable, hf, hg]

@[simp]
protected theorem map_smul (c : ℝ≥0∞) (μ : Measure α) (f : α → β) :
    (c • μ).map f = c • μ.map f := by
  rcases eq_or_ne c 0 with (rfl | hc); · simp
  by_cases hf : AEMeasurable f μ
  · have hfc : AEMeasurable f (c • μ) :=
      ⟨hf.mk f, hf.measurable_mk, (ae_smul_measure_iff hc).2 hf.ae_eq_mk⟩
    simp only [← mapₗ_mk_apply_of_aemeasurable hf, ← mapₗ_mk_apply_of_aemeasurable hfc,
      LinearMap.map_smulₛₗ, RingHom.id_apply]
    congr 1
    apply mapₗ_congr hfc.measurable_mk hf.measurable_mk
    exact EventuallyEq.trans ((ae_smul_measure_iff hc).1 hfc.ae_eq_mk.symm) hf.ae_eq_mk
  · have hfc : ¬AEMeasurable f (c • μ) := by
      intro hfc
      exact hf ⟨hfc.mk f, hfc.measurable_mk, (ae_smul_measure_iff hc).1 hfc.ae_eq_mk⟩
    simp [map_of_not_aemeasurable hf, map_of_not_aemeasurable hfc]

@[simp]
protected theorem map_smul_nnreal (c : ℝ≥0) (μ : Measure α) (f : α → β) :
    (c • μ).map f = c • μ.map f :=
  μ.map_smul (c : ℝ≥0∞) f

variable {f : α → β}

lemma map_apply₀ {f : α → β} (hf : AEMeasurable f μ) {s : Set β}
    (hs : NullMeasurableSet s (map f μ)) : μ.map f s = μ (f ⁻¹' s) := by
  rw [map, dif_pos hf, mapₗ, dif_pos hf.measurable_mk] at hs ⊢
  rw [liftLinear_apply₀ _ hs, measure_congr (hf.ae_eq_mk.preimage s)]
  rfl

/-- We can evaluate the pushforward on measurable sets. For non-measurable sets, see
  `MeasureTheory.Measure.le_map_apply` and `MeasurableEquiv.map_apply`. -/
@[simp]
theorem map_apply_of_aemeasurable (hf : AEMeasurable f μ) {s : Set β} (hs : MeasurableSet s) :
    μ.map f s = μ (f ⁻¹' s) := map_apply₀ hf hs.nullMeasurableSet

@[simp]
theorem map_apply (hf : Measurable f) {s : Set β} (hs : MeasurableSet s) :
    μ.map f s = μ (f ⁻¹' s) :=
  map_apply_of_aemeasurable hf.aemeasurable hs

theorem map_toOuterMeasure (hf : AEMeasurable f μ) :
    (μ.map f).toOuterMeasure = (OuterMeasure.map f μ.toOuterMeasure).trim := by
  rw [← trimmed, OuterMeasure.trim_eq_trim_iff]
  intro s hs
  simp [hf, hs]

@[simp] lemma map_eq_zero_iff (hf : AEMeasurable f μ) : μ.map f = 0 ↔ μ = 0 := by
  simp_rw [← measure_univ_eq_zero, map_apply_of_aemeasurable hf .univ, preimage_univ]

@[simp] lemma mapₗ_eq_zero_iff (hf : Measurable f) : Measure.mapₗ f μ = 0 ↔ μ = 0 := by
  rw [mapₗ_apply_of_measurable hf, map_eq_zero_iff hf.aemeasurable]

lemma map_ne_zero_iff (hf : AEMeasurable f μ) : μ.map f ≠ 0 ↔ μ ≠ 0 := (map_eq_zero_iff hf).not
lemma mapₗ_ne_zero_iff (hf : Measurable f) : Measure.mapₗ f μ ≠ 0 ↔ μ ≠ 0 :=
  (mapₗ_eq_zero_iff hf).not

@[simp]
theorem map_id : map id μ = μ :=
  ext fun _ => map_apply measurable_id

@[simp]
theorem map_id' : map (fun x => x) μ = μ :=
  map_id

theorem map_map {g : β → γ} {f : α → β} (hg : Measurable g) (hf : Measurable f) :
    (μ.map f).map g = μ.map (g ∘ f) :=
  ext fun s hs => by simp [hf, hg, hs, hg hs, hg.comp hf, ← preimage_comp]

@[mono]
theorem map_mono {f : α → β} (h : μ ≤ ν) (hf : Measurable f) : μ.map f ≤ ν.map f :=
  le_iff.2 fun s hs ↦ by simp [hf.aemeasurable, hs, h _]

/-- Even if `s` is not measurable, we can bound `map f μ s` from below.
  See also `MeasurableEquiv.map_apply`. -/
theorem le_map_apply {f : α → β} (hf : AEMeasurable f μ) (s : Set β) : μ (f ⁻¹' s) ≤ μ.map f s :=
  calc
    μ (f ⁻¹' s) ≤ μ (f ⁻¹' toMeasurable (μ.map f) s) := by gcongr; apply subset_toMeasurable
    _ = μ.map f (toMeasurable (μ.map f) s) :=
      (map_apply_of_aemeasurable hf <| measurableSet_toMeasurable _ _).symm
    _ = μ.map f s := measure_toMeasurable _

theorem le_map_apply_image {f : α → β} (hf : AEMeasurable f μ) (s : Set α) :
    μ s ≤ μ.map f (f '' s) :=
  (measure_mono (subset_preimage_image f s)).trans (le_map_apply hf _)

/-- Even if `s` is not measurable, `map f μ s = 0` implies that `μ (f ⁻¹' s) = 0`. -/
theorem preimage_null_of_map_null {f : α → β} (hf : AEMeasurable f μ) {s : Set β}
    (hs : μ.map f s = 0) : μ (f ⁻¹' s) = 0 :=
  nonpos_iff_eq_zero.mp <| (le_map_apply hf s).trans_eq hs

theorem tendsto_ae_map {f : α → β} (hf : AEMeasurable f μ) : Tendsto f (ae μ) (ae (μ.map f)) :=
  fun _ hs => preimage_null_of_map_null hf hs

/-- Pullback of a `Measure` as a linear map. If `f` sends each measurable set to a measurable
set, then for each measurable set `s` we have `comapₗ f μ s = μ (f '' s)`.

If the linearity is not needed, please use `comap` instead, which works for a larger class of
functions. -/
def comapₗ [MeasurableSpace α] (f : α → β) : Measure β →ₗ[ℝ≥0∞] Measure α :=
  if hf : Injective f ∧ ∀ s, MeasurableSet s → MeasurableSet (f '' s) then
    liftLinear (OuterMeasure.comap f) fun μ s hs t => by
      simp only [OuterMeasure.comap_apply, image_inter hf.1, image_diff hf.1]
      apply le_toOuterMeasure_caratheodory
      exact hf.2 s hs
  else 0

theorem comapₗ_apply {β} [MeasurableSpace α] {mβ : MeasurableSpace β} (f : α → β)
    (hfi : Injective f) (hf : ∀ s, MeasurableSet s → MeasurableSet (f '' s)) (μ : Measure β)
    (hs : MeasurableSet s) : comapₗ f μ s = μ (f '' s) := by
  rw [comapₗ, dif_pos, liftLinear_apply _ hs, OuterMeasure.comap_apply, coe_toOuterMeasure]
  exact ⟨hfi, hf⟩

/-- Pullback of a `Measure`. If `f` sends each measurable set to a null-measurable set,
then for each measurable set `s` we have `comap f μ s = μ (f '' s)`. -/
def comap [MeasurableSpace α] (f : α → β) (μ : Measure β) : Measure α :=
  if hf : Injective f ∧ ∀ s, MeasurableSet s → NullMeasurableSet (f '' s) μ then
    (OuterMeasure.comap f μ.toOuterMeasure).toMeasure fun s hs t => by
      simp only [OuterMeasure.comap_apply, image_inter hf.1, image_diff hf.1]
      exact (measure_inter_add_diff₀ _ (hf.2 s hs)).symm
  else 0

theorem comap_apply₀ [MeasurableSpace α] (f : α → β) (μ : Measure β) (hfi : Injective f)
    (hf : ∀ s, MeasurableSet s → NullMeasurableSet (f '' s) μ)
    (hs : NullMeasurableSet s (comap f μ)) : comap f μ s = μ (f '' s) := by
  rw [comap, dif_pos (And.intro hfi hf)] at hs ⊢
  rw [toMeasure_apply₀ _ _ hs, OuterMeasure.comap_apply, coe_toOuterMeasure]

theorem le_comap_apply {β} [MeasurableSpace α] {mβ : MeasurableSpace β} (f : α → β) (μ : Measure β)
    (hfi : Injective f) (hf : ∀ s, MeasurableSet s → NullMeasurableSet (f '' s) μ) (s : Set α) :
    μ (f '' s) ≤ comap f μ s := by
  rw [comap, dif_pos (And.intro hfi hf)]
  exact le_toMeasure_apply _ _ _

theorem comap_apply {β} [MeasurableSpace α] {_mβ : MeasurableSpace β} (f : α → β)
    (hfi : Injective f) (hf : ∀ s, MeasurableSet s → MeasurableSet (f '' s)) (μ : Measure β)
    (hs : MeasurableSet s) : comap f μ s = μ (f '' s) :=
  comap_apply₀ f μ hfi (fun s hs => (hf s hs).nullMeasurableSet) hs.nullMeasurableSet

theorem comapₗ_eq_comap {β} [MeasurableSpace α] {_mβ : MeasurableSpace β} (f : α → β)
    (hfi : Injective f) (hf : ∀ s, MeasurableSet s → MeasurableSet (f '' s)) (μ : Measure β)
    (hs : MeasurableSet s) : comapₗ f μ s = comap f μ s :=
  (comapₗ_apply f hfi hf μ hs).trans (comap_apply f hfi hf μ hs).symm

theorem measure_image_eq_zero_of_comap_eq_zero {β} [MeasurableSpace α] {_mβ : MeasurableSpace β}
    (f : α → β) (μ : Measure β) (hfi : Injective f)
    (hf : ∀ s, MeasurableSet s → NullMeasurableSet (f '' s) μ) {s : Set α} (hs : comap f μ s = 0) :
    μ (f '' s) = 0 :=
  le_antisymm ((le_comap_apply f μ hfi hf s).trans hs.le) (zero_le _)

theorem ae_eq_image_of_ae_eq_comap {β} [MeasurableSpace α] {mβ : MeasurableSpace β} (f : α → β)
    (μ : Measure β) (hfi : Injective f) (hf : ∀ s, MeasurableSet s → NullMeasurableSet (f '' s) μ)
    {s t : Set α} (hst : s =ᵐ[comap f μ] t) : f '' s =ᵐ[μ] f '' t := by
  rw [EventuallyEq, ae_iff] at hst ⊢
  have h_eq_α : { a : α | ¬s a = t a } = s \ t ∪ t \ s := by
    ext1 x
    simp only [eq_iff_iff, mem_setOf_eq, mem_union, mem_diff]
    tauto
  have h_eq_β : { a : β | ¬(f '' s) a = (f '' t) a } = f '' s \ f '' t ∪ f '' t \ f '' s := by
    ext1 x
    simp only [eq_iff_iff, mem_setOf_eq, mem_union, mem_diff]
    tauto
  rw [← Set.image_diff hfi, ← Set.image_diff hfi, ← Set.image_union] at h_eq_β
  rw [h_eq_β]
  rw [h_eq_α] at hst
  exact measure_image_eq_zero_of_comap_eq_zero f μ hfi hf hst

theorem NullMeasurableSet.image {β} [MeasurableSpace α] {mβ : MeasurableSpace β} (f : α → β)
    (μ : Measure β) (hfi : Injective f) (hf : ∀ s, MeasurableSet s → NullMeasurableSet (f '' s) μ)
    {s : Set α} (hs : NullMeasurableSet s (μ.comap f)) : NullMeasurableSet (f '' s) μ := by
  refine ⟨toMeasurable μ (f '' toMeasurable (μ.comap f) s), measurableSet_toMeasurable _ _, ?_⟩
  refine EventuallyEq.trans ?_ (NullMeasurableSet.toMeasurable_ae_eq ?_).symm
  swap
  · exact hf _ (measurableSet_toMeasurable _ _)
  have h : toMeasurable (comap f μ) s =ᵐ[comap f μ] s :=
    NullMeasurableSet.toMeasurable_ae_eq hs
  exact ae_eq_image_of_ae_eq_comap f μ hfi hf h.symm

theorem comap_preimage {β} [MeasurableSpace α] {mβ : MeasurableSpace β} (f : α → β) (μ : Measure β)
    {s : Set β} (hf : Injective f) (hf' : Measurable f)
    (h : ∀ t, MeasurableSet t → NullMeasurableSet (f '' t) μ) (hs : MeasurableSet s) :
    μ.comap f (f ⁻¹' s) = μ (s ∩ range f) := by
  rw [comap_apply₀ _ _ hf h (hf' hs).nullMeasurableSet, image_preimage_eq_inter_range]

section Sum

/-- Sum of an indexed family of measures. -/
noncomputable def sum (f : ι → Measure α) : Measure α :=
  (OuterMeasure.sum fun i => (f i).toOuterMeasure).toMeasure <|
    le_trans (le_iInf fun _ => le_toOuterMeasure_caratheodory _)
      (OuterMeasure.le_sum_caratheodory _)

theorem le_sum_apply (f : ι → Measure α) (s : Set α) : ∑' i, f i s ≤ sum f s :=
  le_toMeasure_apply _ _ _

@[simp]
theorem sum_apply (f : ι → Measure α) {s : Set α} (hs : MeasurableSet s) :
    sum f s = ∑' i, f i s :=
  toMeasure_apply _ _ hs

theorem sum_apply₀ (f : ι → Measure α) {s : Set α} (hs : NullMeasurableSet s (sum f)) :
    sum f s = ∑' i, f i s := by
  apply le_antisymm ?_ (le_sum_apply _ _)
  rcases hs.exists_measurable_subset_ae_eq  with ⟨t, ts, t_meas, ht⟩
  calc
  sum f s = sum f t := measure_congr ht.symm
  _ = ∑' i, f i t := sum_apply _ t_meas
  _ ≤ ∑' i, f i s := ENNReal.tsum_le_tsum fun i ↦ measure_mono ts

/-! For the next theorem, the countability assumption is necessary. For a counterexample, consider
an uncountable space, with a distinguished point `x₀`, and the sigma-algebra made of countable sets
not containing `x₀`, and their complements. All points but `x₀` are measurable.
Consider the sum of the Dirac masses at points different from `x₀`, and `s = x₀`. For any Dirac mass
`δ_x`, we have `δ_x (x₀) = 0`, so `∑' x, δ_x (x₀) = 0`. On the other hand, the measure `sum δ_x`
gives mass one to each point different from `x₀`, so it gives infinite mass to any measurable set
containing `x₀` (as such a set is uncountable), and by outer regularity one get `sum δ_x {x₀} = ∞`.
-/
theorem sum_apply_of_countable [Countable ι] (f : ι → Measure α) (s : Set α) :
    sum f s = ∑' i, f i s := by
  apply le_antisymm ?_ (le_sum_apply _ _)
  rcases exists_measurable_superset_forall_eq f s with ⟨t, hst, htm, ht⟩
  calc
  sum f s ≤ sum f t := measure_mono hst
  _ = ∑' i, f i t := sum_apply _ htm
  _ = ∑' i, f i s := by simp [ht]

theorem le_sum (μ : ι → Measure α) (i : ι) : μ i ≤ sum μ :=
  le_iff.2 fun s hs ↦ by simpa only [sum_apply μ hs] using ENNReal.le_tsum i

@[simp]
theorem sum_apply_eq_zero [Countable ι] {μ : ι → Measure α} {s : Set α} :
    sum μ s = 0 ↔ ∀ i, μ i s = 0 := by
  simp [sum_apply_of_countable]

theorem sum_apply_eq_zero' {μ : ι → Measure α} {s : Set α} (hs : MeasurableSet s) :
    sum μ s = 0 ↔ ∀ i, μ i s = 0 := by simp [hs]

@[simp]
lemma sum_zero : Measure.sum (fun (_ : ι) ↦ (0 : Measure α)) = 0 := by
  ext s hs
  simp [Measure.sum_apply _ hs]

theorem sum_sum {ι' : Type*} (μ : ι → ι' → Measure α) :
    (sum fun n => sum (μ n)) = sum (fun (p : ι × ι') ↦ μ p.1 p.2) := by
  ext1 s hs
  simp [sum_apply _ hs, ENNReal.tsum_prod']

theorem sum_comm {ι' : Type*} (μ : ι → ι' → Measure α) :
    (sum fun n => sum (μ n)) = sum fun m => sum fun n => μ n m := by
  ext1 s hs
  simp_rw [sum_apply _ hs]
  rw [ENNReal.tsum_comm]

theorem ae_sum_iff [Countable ι] {μ : ι → Measure α} {p : α → Prop} :
    (∀ᵐ x ∂sum μ, p x) ↔ ∀ i, ∀ᵐ x ∂μ i, p x :=
  sum_apply_eq_zero

theorem ae_sum_iff' {μ : ι → Measure α} {p : α → Prop} (h : MeasurableSet { x | p x }) :
    (∀ᵐ x ∂sum μ, p x) ↔ ∀ i, ∀ᵐ x ∂μ i, p x :=
  sum_apply_eq_zero' h.compl

@[simp]
theorem sum_fintype [Fintype ι] (μ : ι → Measure α) : sum μ = ∑ i, μ i := by
  ext1 s hs
  simp only [sum_apply, finset_sum_apply, hs, tsum_fintype]

theorem sum_coe_finset (s : Finset ι) (μ : ι → Measure α) :
    (sum fun i : s => μ i) = ∑ i ∈ s, μ i := by rw [sum_fintype, Finset.sum_coe_sort s μ]

@[simp]
theorem ae_sum_eq [Countable ι] (μ : ι → Measure α) : ae (sum μ) = ⨆ i, ae (μ i) :=
  Filter.ext fun _ => ae_sum_iff.trans mem_iSup.symm

theorem sum_bool (f : Bool → Measure α) : sum f = f true + f false := by
  rw [sum_fintype, Fintype.sum_bool]

theorem sum_cond (μ ν : Measure α) : (sum fun b => cond b μ ν) = μ + ν :=
  sum_bool _

@[simp]
theorem sum_of_isEmpty [IsEmpty ι] (μ : ι → Measure α) : sum μ = 0 := by
  rw [← measure_univ_eq_zero, sum_apply _ MeasurableSet.univ, tsum_empty]

@[deprecated (since := "2024-06-11")] alias sum_of_empty := sum_of_isEmpty

theorem sum_add_sum_compl (s : Set ι) (μ : ι → Measure α) :
    ((sum fun i : s => μ i) + sum fun i : ↥sᶜ => μ i) = sum μ := by
  ext1 t ht
  simp only [add_apply, sum_apply _ ht]
  exact tsum_add_tsum_compl (f := fun i => μ i t) ENNReal.summable ENNReal.summable

theorem sum_congr {μ ν : ℕ → Measure α} (h : ∀ n, μ n = ν n) : sum μ = sum ν :=
  congr_arg sum (funext h)

theorem sum_add_sum {ι : Type*} (μ ν : ι → Measure α) : sum μ + sum ν = sum fun n => μ n + ν n := by
  ext1 s hs
  simp only [add_apply, sum_apply _ hs, Pi.add_apply, coe_add,
    tsum_add ENNReal.summable ENNReal.summable]

@[simp] lemma sum_comp_equiv {ι ι' : Type*} (e : ι' ≃ ι) (m : ι → Measure α) :
    sum (m ∘ e) = sum m := by
  ext s hs
  simpa [hs, sum_apply] using e.tsum_eq (fun n ↦ m n s)

@[simp] lemma sum_extend_zero {ι ι' : Type*} {f : ι → ι'} (hf : Injective f) (m : ι → Measure α) :
    sum (Function.extend f m 0) = sum m := by
  ext s hs
  simp [*, Function.apply_extend (fun μ : Measure α ↦ μ s)]
end Sum

/-! ### Absolute continuity -/

/-- We say that `μ` is absolutely continuous with respect to `ν`, or that `μ` is dominated by `ν`,
  if `ν(A) = 0` implies that `μ(A) = 0`. -/
def AbsolutelyContinuous {_m0 : MeasurableSpace α} (μ ν : Measure α) : Prop :=
  ∀ ⦃s : Set α⦄, ν s = 0 → μ s = 0

@[inherit_doc MeasureTheory.Measure.AbsolutelyContinuous]
scoped[MeasureTheory] infixl:50 " ≪ " => MeasureTheory.Measure.AbsolutelyContinuous

theorem absolutelyContinuous_of_le (h : μ ≤ ν) : μ ≪ ν := fun s hs =>
  nonpos_iff_eq_zero.1 <| hs ▸ le_iff'.1 h s

alias _root_.LE.le.absolutelyContinuous := absolutelyContinuous_of_le

theorem absolutelyContinuous_of_eq (h : μ = ν) : μ ≪ ν :=
  h.le.absolutelyContinuous

alias _root_.Eq.absolutelyContinuous := absolutelyContinuous_of_eq

namespace AbsolutelyContinuous

theorem mk (h : ∀ ⦃s : Set α⦄, MeasurableSet s → ν s = 0 → μ s = 0) : μ ≪ ν := by
  intro s hs
  rcases exists_measurable_superset_of_null hs with ⟨t, h1t, h2t, h3t⟩
  exact measure_mono_null h1t (h h2t h3t)

@[refl]
protected theorem refl {_m0 : MeasurableSpace α} (μ : Measure α) : μ ≪ μ :=
  rfl.absolutelyContinuous

protected theorem rfl : μ ≪ μ := fun _s hs => hs

instance instIsRefl [MeasurableSpace α] : IsRefl (Measure α) (· ≪ ·) :=
  ⟨fun _ => AbsolutelyContinuous.rfl⟩

@[simp]
protected lemma zero (μ : Measure α) : 0 ≪ μ := fun s _ ↦ by simp

@[trans]
protected theorem trans (h1 : μ₁ ≪ μ₂) (h2 : μ₂ ≪ μ₃) : μ₁ ≪ μ₃ := fun _s hs => h1 <| h2 hs

@[mono]
protected theorem map (h : μ ≪ ν) {f : α → β} (hf : Measurable f) : μ.map f ≪ ν.map f :=
  AbsolutelyContinuous.mk fun s hs => by simpa [hf, hs] using @h _

protected theorem smul [Monoid R] [DistribMulAction R ℝ≥0∞] [IsScalarTower R ℝ≥0∞ ℝ≥0∞]
    (h : μ ≪ ν) (c : R) : c • μ ≪ ν := fun s hνs => by
  simp only [h hνs, smul_eq_mul, smul_apply, smul_zero]

protected lemma add (h1 : μ₁ ≪ ν) (h2 : μ₂ ≪ ν') : μ₁ + μ₂ ≪ ν + ν' := by
  intro s hs
  simp only [coe_add, Pi.add_apply, add_eq_zero] at hs ⊢
  exact ⟨h1 hs.1, h2 hs.2⟩

lemma add_left_iff {μ₁ μ₂ ν : Measure α} :
    μ₁ + μ₂ ≪ ν ↔ μ₁ ≪ ν ∧ μ₂ ≪ ν := by
  refine ⟨fun h ↦ ?_, fun h ↦ (h.1.add h.2).trans ?_⟩
  · have : ∀ s, ν s = 0 → μ₁ s = 0 ∧ μ₂ s = 0 := by intro s hs0; simpa using h hs0
    exact ⟨fun s hs0 ↦ (this s hs0).1, fun s hs0 ↦ (this s hs0).2⟩
  · have : ν + ν = 2 • ν := by ext; simp [two_mul]
    rw [this]
    exact AbsolutelyContinuous.rfl.smul 2

lemma add_left {μ₁ μ₂ ν : Measure α} (h₁ : μ₁ ≪ ν) (h₂ : μ₂ ≪ ν) : μ₁ + μ₂ ≪ ν :=
  Measure.AbsolutelyContinuous.add_left_iff.mpr ⟨h₁, h₂⟩

lemma add_right (h1 : μ ≪ ν) (ν' : Measure α) : μ ≪ ν + ν' := by
  intro s hs
  simp only [coe_add, Pi.add_apply, add_eq_zero] at hs ⊢
  exact h1 hs.1

end AbsolutelyContinuous

@[simp]
lemma absolutelyContinuous_zero_iff : μ ≪ 0 ↔ μ = 0 :=
  ⟨fun h ↦ measure_univ_eq_zero.mp (h rfl), fun h ↦ h.symm ▸ AbsolutelyContinuous.zero _⟩

alias absolutelyContinuous_refl := AbsolutelyContinuous.refl
alias absolutelyContinuous_rfl := AbsolutelyContinuous.rfl

lemma absolutelyContinuous_sum_left {μs : ι → Measure α} (hμs : ∀ i, μs i ≪ ν) :
    Measure.sum μs ≪ ν :=
  AbsolutelyContinuous.mk fun s hs hs0 ↦ by simp [sum_apply _ hs, fun i ↦ hμs i hs0]

lemma absolutelyContinuous_sum_right {μs : ι → Measure α} (i : ι) (hνμ : ν ≪ μs i) :
    ν ≪ Measure.sum μs := by
  refine AbsolutelyContinuous.mk fun s hs hs0 ↦ ?_
  simp only [sum_apply _ hs, ENNReal.tsum_eq_zero] at hs0
  exact hνμ (hs0 i)

theorem absolutelyContinuous_of_le_smul {μ' : Measure α} {c : ℝ≥0∞} (hμ'_le : μ' ≤ c • μ) :
    μ' ≪ μ :=
  (Measure.absolutelyContinuous_of_le hμ'_le).trans (Measure.AbsolutelyContinuous.rfl.smul c)

lemma smul_absolutelyContinuous {c : ℝ≥0∞} : c • μ ≪ μ := absolutelyContinuous_of_le_smul le_rfl

lemma absolutelyContinuous_smul {c : ℝ≥0∞} (hc : c ≠ 0) : μ ≪ c • μ := by
  simp [AbsolutelyContinuous, hc]

theorem ae_le_iff_absolutelyContinuous : ae μ ≤ ae ν ↔ μ ≪ ν :=
  ⟨fun h s => by
    rw [measure_zero_iff_ae_nmem, measure_zero_iff_ae_nmem]
    exact fun hs => h hs, fun h s hs => h hs⟩

alias ⟨_root_.LE.le.absolutelyContinuous_of_ae, AbsolutelyContinuous.ae_le⟩ :=
  ae_le_iff_absolutelyContinuous

alias ae_mono' := AbsolutelyContinuous.ae_le

theorem AbsolutelyContinuous.ae_eq (h : μ ≪ ν) {f g : α → δ} (h' : f =ᵐ[ν] g) : f =ᵐ[μ] g :=
  h.ae_le h'

protected theorem _root_.MeasureTheory.AEDisjoint.of_absolutelyContinuous
    (h : AEDisjoint μ s t) {ν : Measure α} (h' : ν ≪ μ) :
    AEDisjoint ν s t := h' h

protected theorem _root_.MeasureTheory.AEDisjoint.of_le
    (h : AEDisjoint μ s t) {ν : Measure α} (h' : ν ≤ μ) :
    AEDisjoint ν s t :=
  h.of_absolutelyContinuous (Measure.absolutelyContinuous_of_le h')

/-! ### Quasi measure preserving maps (a.k.a. non-singular maps) -/


/-- A map `f : α → β` is said to be *quasi measure preserving* (a.k.a. non-singular) w.r.t. measures
`μa` and `μb` if it is measurable and `μb s = 0` implies `μa (f ⁻¹' s) = 0`. -/
structure QuasiMeasurePreserving {m0 : MeasurableSpace α} (f : α → β)
  (μa : Measure α := by volume_tac)
  (μb : Measure β := by volume_tac) : Prop where
  protected measurable : Measurable f
  protected absolutelyContinuous : μa.map f ≪ μb

namespace QuasiMeasurePreserving

protected theorem id {_m0 : MeasurableSpace α} (μ : Measure α) : QuasiMeasurePreserving id μ μ :=
  ⟨measurable_id, map_id.absolutelyContinuous⟩

variable {μa μa' : Measure α} {μb μb' : Measure β} {μc : Measure γ} {f : α → β}

protected theorem _root_.Measurable.quasiMeasurePreserving
    {_m0 : MeasurableSpace α} (hf : Measurable f) (μ : Measure α) :
    QuasiMeasurePreserving f μ (μ.map f) :=
  ⟨hf, AbsolutelyContinuous.rfl⟩

theorem mono_left (h : QuasiMeasurePreserving f μa μb) (ha : μa' ≪ μa) :
    QuasiMeasurePreserving f μa' μb :=
  ⟨h.1, (ha.map h.1).trans h.2⟩

theorem mono_right (h : QuasiMeasurePreserving f μa μb) (ha : μb ≪ μb') :
    QuasiMeasurePreserving f μa μb' :=
  ⟨h.1, h.2.trans ha⟩

@[mono]
theorem mono (ha : μa' ≪ μa) (hb : μb ≪ μb') (h : QuasiMeasurePreserving f μa μb) :
    QuasiMeasurePreserving f μa' μb' :=
  (h.mono_left ha).mono_right hb

protected theorem comp {g : β → γ} {f : α → β} (hg : QuasiMeasurePreserving g μb μc)
    (hf : QuasiMeasurePreserving f μa μb) : QuasiMeasurePreserving (g ∘ f) μa μc :=
  ⟨hg.measurable.comp hf.measurable, by
    rw [← map_map hg.1 hf.1]
    exact (hf.2.map hg.1).trans hg.2⟩

protected theorem iterate {f : α → α} (hf : QuasiMeasurePreserving f μa μa) :
    ∀ n, QuasiMeasurePreserving f^[n] μa μa
  | 0 => QuasiMeasurePreserving.id μa
  | n + 1 => (hf.iterate n).comp hf

protected theorem aemeasurable (hf : QuasiMeasurePreserving f μa μb) : AEMeasurable f μa :=
  hf.1.aemeasurable

theorem ae_map_le (h : QuasiMeasurePreserving f μa μb) : ae (μa.map f) ≤ ae μb :=
  h.2.ae_le

theorem tendsto_ae (h : QuasiMeasurePreserving f μa μb) : Tendsto f (ae μa) (ae μb) :=
  (tendsto_ae_map h.aemeasurable).mono_right h.ae_map_le

theorem ae (h : QuasiMeasurePreserving f μa μb) {p : β → Prop} (hg : ∀ᵐ x ∂μb, p x) :
    ∀ᵐ x ∂μa, p (f x) :=
  h.tendsto_ae hg

theorem ae_eq (h : QuasiMeasurePreserving f μa μb) {g₁ g₂ : β → δ} (hg : g₁ =ᵐ[μb] g₂) :
    g₁ ∘ f =ᵐ[μa] g₂ ∘ f :=
  h.ae hg

theorem preimage_null (h : QuasiMeasurePreserving f μa μb) {s : Set β} (hs : μb s = 0) :
    μa (f ⁻¹' s) = 0 :=
  preimage_null_of_map_null h.aemeasurable (h.2 hs)

theorem preimage_mono_ae {s t : Set β} (hf : QuasiMeasurePreserving f μa μb) (h : s ≤ᵐ[μb] t) :
    f ⁻¹' s ≤ᵐ[μa] f ⁻¹' t :=
  eventually_map.mp <|
    Eventually.filter_mono (tendsto_ae_map hf.aemeasurable) (Eventually.filter_mono hf.ae_map_le h)

theorem preimage_ae_eq {s t : Set β} (hf : QuasiMeasurePreserving f μa μb) (h : s =ᵐ[μb] t) :
    f ⁻¹' s =ᵐ[μa] f ⁻¹' t :=
  EventuallyLE.antisymm (hf.preimage_mono_ae h.le) (hf.preimage_mono_ae h.symm.le)

theorem preimage_iterate_ae_eq {s : Set α} {f : α → α} (hf : QuasiMeasurePreserving f μ μ) (k : ℕ)
    (hs : f ⁻¹' s =ᵐ[μ] s) : f^[k] ⁻¹' s =ᵐ[μ] s := by
  induction' k with k ih; · rfl
  rw [iterate_succ, preimage_comp]
  exact EventuallyEq.trans (hf.preimage_ae_eq ih) hs

theorem image_zpow_ae_eq {s : Set α} {e : α ≃ α} (he : QuasiMeasurePreserving e μ μ)
    (he' : QuasiMeasurePreserving e.symm μ μ) (k : ℤ) (hs : e '' s =ᵐ[μ] s) :
    (⇑(e ^ k)) '' s =ᵐ[μ] s := by
  rw [Equiv.image_eq_preimage]
  obtain ⟨k, rfl | rfl⟩ := k.eq_nat_or_neg
  · replace hs : (⇑e⁻¹) ⁻¹' s =ᵐ[μ] s := by rwa [Equiv.image_eq_preimage] at hs
    replace he' : (⇑e⁻¹)^[k] ⁻¹' s =ᵐ[μ] s := he'.preimage_iterate_ae_eq k hs
    rwa [Equiv.Perm.iterate_eq_pow e⁻¹ k, inv_pow e k] at he'
  · rw [zpow_neg, zpow_natCast]
    replace hs : e ⁻¹' s =ᵐ[μ] s := by
      convert he.preimage_ae_eq hs.symm
      rw [Equiv.preimage_image]
    replace he : (⇑e)^[k] ⁻¹' s =ᵐ[μ] s := he.preimage_iterate_ae_eq k hs
    rwa [Equiv.Perm.iterate_eq_pow e k] at he

-- Need to specify `α := Set α` below because of diamond; see #19041
theorem limsup_preimage_iterate_ae_eq {f : α → α} (hf : QuasiMeasurePreserving f μ μ)
    (hs : f ⁻¹' s =ᵐ[μ] s) : limsup (α := Set α) (fun n => (preimage f)^[n] s) atTop =ᵐ[μ] s :=
  haveI : ∀ n, (preimage f)^[n] s =ᵐ[μ] s := by
    intro n
    induction' n with n ih
    · rfl
    simpa only [iterate_succ', comp_apply] using ae_eq_trans (hf.ae_eq ih) hs
  (limsup_ae_eq_of_forall_ae_eq (fun n => (preimage f)^[n] s) this).trans (ae_eq_refl _)

-- Need to specify `α := Set α` below because of diamond; see #19041
theorem liminf_preimage_iterate_ae_eq {f : α → α} (hf : QuasiMeasurePreserving f μ μ)
    (hs : f ⁻¹' s =ᵐ[μ] s) : liminf (α := Set α) (fun n => (preimage f)^[n] s) atTop =ᵐ[μ] s := by
  rw [← ae_eq_set_compl_compl, @Filter.liminf_compl (Set α)]
  rw [← ae_eq_set_compl_compl, ← preimage_compl] at hs
  convert hf.limsup_preimage_iterate_ae_eq hs
  ext1 n
  simp only [← Set.preimage_iterate_eq, comp_apply, preimage_compl]

/-- By replacing a measurable set that is almost invariant with the `limsup` of its preimages, we
obtain a measurable set that is almost equal and strictly invariant.

(The `liminf` would work just as well.) -/
theorem exists_preimage_eq_of_preimage_ae {f : α → α} (h : QuasiMeasurePreserving f μ μ)
    (hs : MeasurableSet s) (hs' : f ⁻¹' s =ᵐ[μ] s) :
    ∃ t : Set α, MeasurableSet t ∧ t =ᵐ[μ] s ∧ f ⁻¹' t = t :=
  ⟨limsup (fun n => (preimage f)^[n] s) atTop,
    MeasurableSet.measurableSet_limsup fun n =>
      preimage_iterate_eq ▸ h.measurable.iterate n hs,
    h.limsup_preimage_iterate_ae_eq hs',
    Filter.CompleteLatticeHom.apply_limsup_iterate (CompleteLatticeHom.setPreimage f) s⟩

open Pointwise

@[to_additive]
theorem smul_ae_eq_of_ae_eq {G α : Type*} [Group G] [MulAction G α] [MeasurableSpace α]
    {s t : Set α} {μ : Measure α} (g : G)
    (h_qmp : QuasiMeasurePreserving (g⁻¹ • · : α → α) μ μ)
    (h_ae_eq : s =ᵐ[μ] t) : (g • s : Set α) =ᵐ[μ] (g • t : Set α) := by
  simpa only [← preimage_smul_inv] using h_qmp.ae_eq h_ae_eq

end QuasiMeasurePreserving

section Pointwise

open Pointwise

@[to_additive]
theorem pairwise_aedisjoint_of_aedisjoint_forall_ne_one {G α : Type*} [Group G] [MulAction G α]
    [MeasurableSpace α] {μ : Measure α} {s : Set α}
    (h_ae_disjoint : ∀ g ≠ (1 : G), AEDisjoint μ (g • s) s)
    (h_qmp : ∀ g : G, QuasiMeasurePreserving (g • ·) μ μ) :
    Pairwise (AEDisjoint μ on fun g : G => g • s) := by
  intro g₁ g₂ hg
  let g := g₂⁻¹ * g₁
  replace hg : g ≠ 1 := by
    rw [Ne, inv_mul_eq_one]
    exact hg.symm
  have : (g₂⁻¹ • ·) ⁻¹' (g • s ∩ s) = g₁ • s ∩ g₂ • s := by
    rw [preimage_eq_iff_eq_image (MulAction.bijective g₂⁻¹), image_smul, smul_set_inter, smul_smul,
      smul_smul, inv_mul_self, one_smul]
  change μ (g₁ • s ∩ g₂ • s) = 0
  exact this ▸ (h_qmp g₂⁻¹).preimage_null (h_ae_disjoint g hg)

end Pointwise

/-! ### The `cofinite` filter -/

/-- The filter of sets `s` such that `sᶜ` has finite measure. -/
def cofinite {m0 : MeasurableSpace α} (μ : Measure α) : Filter α :=
  comk (μ · < ∞) (by simp) (fun t ht s hs ↦ (measure_mono hs).trans_lt ht) fun s hs t ht ↦
    (measure_union_le s t).trans_lt <| ENNReal.add_lt_top.2 ⟨hs, ht⟩

theorem mem_cofinite : s ∈ μ.cofinite ↔ μ sᶜ < ∞ :=
  Iff.rfl

theorem compl_mem_cofinite : sᶜ ∈ μ.cofinite ↔ μ s < ∞ := by rw [mem_cofinite, compl_compl]

theorem eventually_cofinite {p : α → Prop} : (∀ᶠ x in μ.cofinite, p x) ↔ μ { x | ¬p x } < ∞ :=
  Iff.rfl

instance cofinite.instIsMeasurablyGenerated : IsMeasurablyGenerated μ.cofinite where
  exists_measurable_subset s hs := by
    refine ⟨(toMeasurable μ sᶜ)ᶜ, ?_, (measurableSet_toMeasurable _ _).compl, ?_⟩
    · rwa [compl_mem_cofinite, measure_toMeasurable]
    · rw [compl_subset_comm]
      apply subset_toMeasurable

end Measure

open Measure

open MeasureTheory

protected theorem _root_.AEMeasurable.nullMeasurable {f : α → β} (h : AEMeasurable f μ) :
    NullMeasurable f μ :=
  let ⟨_g, hgm, hg⟩ := h; hgm.nullMeasurable.congr hg.symm

lemma _root_.AEMeasurable.nullMeasurableSet_preimage {f : α → β} {s : Set β}
    (hf : AEMeasurable f μ) (hs : MeasurableSet s) : NullMeasurableSet (f ⁻¹' s) μ :=
  hf.nullMeasurable hs

/-- The preimage of a null measurable set under a (quasi) measure preserving map is a null
measurable set. -/
theorem NullMeasurableSet.preimage {ν : Measure β} {f : α → β} {t : Set β}
    (ht : NullMeasurableSet t ν) (hf : QuasiMeasurePreserving f μ ν) :
    NullMeasurableSet (f ⁻¹' t) μ :=
  ⟨f ⁻¹' toMeasurable ν t, hf.measurable (measurableSet_toMeasurable _ _),
    hf.ae_eq ht.toMeasurable_ae_eq.symm⟩

theorem NullMeasurableSet.mono_ac (h : NullMeasurableSet s μ) (hle : ν ≪ μ) :
    NullMeasurableSet s ν :=
  h.preimage <| (QuasiMeasurePreserving.id μ).mono_left hle

theorem NullMeasurableSet.mono (h : NullMeasurableSet s μ) (hle : ν ≤ μ) : NullMeasurableSet s ν :=
  h.mono_ac hle.absolutelyContinuous

theorem AEDisjoint.preimage {ν : Measure β} {f : α → β} {s t : Set β} (ht : AEDisjoint ν s t)
    (hf : QuasiMeasurePreserving f μ ν) : AEDisjoint μ (f ⁻¹' s) (f ⁻¹' t) :=
  hf.preimage_null ht

@[simp]
theorem ae_eq_bot : ae μ = ⊥ ↔ μ = 0 := by
  rw [← empty_mem_iff_bot, mem_ae_iff, compl_empty, measure_univ_eq_zero]

@[simp]
theorem ae_neBot : (ae μ).NeBot ↔ μ ≠ 0 :=
  neBot_iff.trans (not_congr ae_eq_bot)

instance Measure.ae.neBot [NeZero μ] : (ae μ).NeBot := ae_neBot.2 <| NeZero.ne μ

@[simp]
theorem ae_zero {_m0 : MeasurableSpace α} : ae (0 : Measure α) = ⊥ :=
  ae_eq_bot.2 rfl

@[mono]
theorem ae_mono (h : μ ≤ ν) : ae μ ≤ ae ν :=
  h.absolutelyContinuous.ae_le

theorem mem_ae_map_iff {f : α → β} (hf : AEMeasurable f μ) {s : Set β} (hs : MeasurableSet s) :
    s ∈ ae (μ.map f) ↔ f ⁻¹' s ∈ ae μ := by
  simp only [mem_ae_iff, map_apply_of_aemeasurable hf hs.compl, preimage_compl]

theorem mem_ae_of_mem_ae_map {f : α → β} (hf : AEMeasurable f μ) {s : Set β}
    (hs : s ∈ ae (μ.map f)) : f ⁻¹' s ∈ ae μ :=
  (tendsto_ae_map hf).eventually hs

theorem ae_map_iff {f : α → β} (hf : AEMeasurable f μ) {p : β → Prop}
    (hp : MeasurableSet { x | p x }) : (∀ᵐ y ∂μ.map f, p y) ↔ ∀ᵐ x ∂μ, p (f x) :=
  mem_ae_map_iff hf hp

theorem ae_of_ae_map {f : α → β} (hf : AEMeasurable f μ) {p : β → Prop} (h : ∀ᵐ y ∂μ.map f, p y) :
    ∀ᵐ x ∂μ, p (f x) :=
  mem_ae_of_mem_ae_map hf h

theorem ae_map_mem_range {m0 : MeasurableSpace α} (f : α → β) (hf : MeasurableSet (range f))
    (μ : Measure α) : ∀ᵐ x ∂μ.map f, x ∈ range f := by
  by_cases h : AEMeasurable f μ
  · change range f ∈ ae (μ.map f)
    rw [mem_ae_map_iff h hf]
    filter_upwards using mem_range_self
  · simp [map_of_not_aemeasurable h]


section Intervals

theorem biSup_measure_Iic [Preorder α] {s : Set α} (hsc : s.Countable)
    (hst : ∀ x : α, ∃ y ∈ s, x ≤ y) (hdir : DirectedOn (· ≤ ·) s) :
    ⨆ x ∈ s, μ (Iic x) = μ univ := by
  rw [← measure_biUnion_eq_iSup hsc]
  · congr
    simp only [← bex_def] at hst
    exact iUnion₂_eq_univ_iff.2 hst
  · exact directedOn_iff_directed.2 (hdir.directed_val.mono_comp _ fun x y => Iic_subset_Iic.2)

theorem tendsto_measure_Ico_atTop [SemilatticeSup α] [NoMaxOrder α]
    [(atTop : Filter α).IsCountablyGenerated] (μ : Measure α) (a : α) :
    Tendsto (fun x => μ (Ico a x)) atTop (𝓝 (μ (Ici a))) := by
  haveI : Nonempty α := ⟨a⟩
  have h_mono : Monotone fun x => μ (Ico a x) := fun i j hij => by simp only; gcongr
  convert tendsto_atTop_iSup h_mono
  obtain ⟨xs, hxs_mono, hxs_tendsto⟩ := exists_seq_monotone_tendsto_atTop_atTop α
  have h_Ici : Ici a = ⋃ n, Ico a (xs n) := by
    ext1 x
    simp only [mem_Ici, mem_iUnion, mem_Ico, exists_and_left, iff_self_and]
    intro
    obtain ⟨y, hxy⟩ := NoMaxOrder.exists_gt x
    obtain ⟨n, hn⟩ := tendsto_atTop_atTop.mp hxs_tendsto y
    exact ⟨n, hxy.trans_le (hn n le_rfl)⟩
  rw [h_Ici, measure_iUnion_eq_iSup, iSup_eq_iSup_subseq_of_monotone h_mono hxs_tendsto]
  exact Monotone.directed_le fun i j hij => Ico_subset_Ico_right (hxs_mono hij)

theorem tendsto_measure_Ioc_atBot [SemilatticeInf α] [NoMinOrder α]
    [(atBot : Filter α).IsCountablyGenerated] (μ : Measure α) (a : α) :
    Tendsto (fun x => μ (Ioc x a)) atBot (𝓝 (μ (Iic a))) := by
  haveI : Nonempty α := ⟨a⟩
  have h_mono : Antitone fun x => μ (Ioc x a) := fun i j hij => by simp only; gcongr
  convert tendsto_atBot_iSup h_mono
  obtain ⟨xs, hxs_mono, hxs_tendsto⟩ := exists_seq_antitone_tendsto_atTop_atBot α
  have h_Iic : Iic a = ⋃ n, Ioc (xs n) a := by
    ext1 x
    simp only [mem_Iic, mem_iUnion, mem_Ioc, exists_and_right, iff_and_self]
    intro
    obtain ⟨y, hxy⟩ := NoMinOrder.exists_lt x
    obtain ⟨n, hn⟩ := tendsto_atTop_atBot.mp hxs_tendsto y
    exact ⟨n, (hn n le_rfl).trans_lt hxy⟩
  rw [h_Iic, measure_iUnion_eq_iSup, iSup_eq_iSup_subseq_of_antitone h_mono hxs_tendsto]
  exact Monotone.directed_le fun i j hij => Ioc_subset_Ioc_left (hxs_mono hij)

theorem tendsto_measure_Iic_atTop [SemilatticeSup α] [(atTop : Filter α).IsCountablyGenerated]
    (μ : Measure α) : Tendsto (fun x => μ (Iic x)) atTop (𝓝 (μ univ)) := by
  cases isEmpty_or_nonempty α
  · have h1 : ∀ x : α, Iic x = ∅ := fun x => Subsingleton.elim _ _
    have h2 : (univ : Set α) = ∅ := Subsingleton.elim _ _
    simp_rw [h1, h2]
    exact tendsto_const_nhds
  have h_mono : Monotone fun x => μ (Iic x) := fun i j hij => by simp only; gcongr
  convert tendsto_atTop_iSup h_mono
  obtain ⟨xs, hxs_mono, hxs_tendsto⟩ := exists_seq_monotone_tendsto_atTop_atTop α
  have h_univ : (univ : Set α) = ⋃ n, Iic (xs n) := by
    ext1 x
    simp only [mem_univ, mem_iUnion, mem_Iic, true_iff_iff]
    obtain ⟨n, hn⟩ := tendsto_atTop_atTop.mp hxs_tendsto x
    exact ⟨n, hn n le_rfl⟩
  rw [h_univ, measure_iUnion_eq_iSup, iSup_eq_iSup_subseq_of_monotone h_mono hxs_tendsto]
  exact Monotone.directed_le fun i j hij => Iic_subset_Iic.mpr (hxs_mono hij)

theorem tendsto_measure_Ici_atBot [SemilatticeInf α] [h : (atBot : Filter α).IsCountablyGenerated]
    (μ : Measure α) : Tendsto (fun x => μ (Ici x)) atBot (𝓝 (μ univ)) :=
  @tendsto_measure_Iic_atTop αᵒᵈ _ _ h μ

variable [PartialOrder α] {a b : α}

theorem Iio_ae_eq_Iic' (ha : μ {a} = 0) : Iio a =ᵐ[μ] Iic a := by
  rw [← Iic_diff_right, diff_ae_eq_self, measure_mono_null Set.inter_subset_right ha]

theorem Ioi_ae_eq_Ici' (ha : μ {a} = 0) : Ioi a =ᵐ[μ] Ici a :=
  Iio_ae_eq_Iic' (α := αᵒᵈ) ha

theorem Ioo_ae_eq_Ioc' (hb : μ {b} = 0) : Ioo a b =ᵐ[μ] Ioc a b :=
  (ae_eq_refl _).inter (Iio_ae_eq_Iic' hb)

theorem Ioc_ae_eq_Icc' (ha : μ {a} = 0) : Ioc a b =ᵐ[μ] Icc a b :=
  (Ioi_ae_eq_Ici' ha).inter (ae_eq_refl _)

theorem Ioo_ae_eq_Ico' (ha : μ {a} = 0) : Ioo a b =ᵐ[μ] Ico a b :=
  (Ioi_ae_eq_Ici' ha).inter (ae_eq_refl _)

theorem Ioo_ae_eq_Icc' (ha : μ {a} = 0) (hb : μ {b} = 0) : Ioo a b =ᵐ[μ] Icc a b :=
  (Ioi_ae_eq_Ici' ha).inter (Iio_ae_eq_Iic' hb)

theorem Ico_ae_eq_Icc' (hb : μ {b} = 0) : Ico a b =ᵐ[μ] Icc a b :=
  (ae_eq_refl _).inter (Iio_ae_eq_Iic' hb)

theorem Ico_ae_eq_Ioc' (ha : μ {a} = 0) (hb : μ {b} = 0) : Ico a b =ᵐ[μ] Ioc a b :=
  (Ioo_ae_eq_Ico' ha).symm.trans (Ioo_ae_eq_Ioc' hb)

end Intervals

end

end MeasureTheory

namespace MeasurableEmbedding

open MeasureTheory Measure

variable {m0 : MeasurableSpace α} {m1 : MeasurableSpace β} {f : α → β} {μ ν : Measure α}

nonrec theorem map_apply (hf : MeasurableEmbedding f) (μ : Measure α) (s : Set β) :
    μ.map f s = μ (f ⁻¹' s) := by
  refine le_antisymm ?_ (le_map_apply hf.measurable.aemeasurable s)
  set t := f '' toMeasurable μ (f ⁻¹' s) ∪ (range f)ᶜ
  have htm : MeasurableSet t :=
    (hf.measurableSet_image.2 <| measurableSet_toMeasurable _ _).union
      hf.measurableSet_range.compl
  have hst : s ⊆ t := by
    rw [subset_union_compl_iff_inter_subset, ← image_preimage_eq_inter_range]
    exact image_subset _ (subset_toMeasurable _ _)
  have hft : f ⁻¹' t = toMeasurable μ (f ⁻¹' s) := by
    rw [preimage_union, preimage_compl, preimage_range, compl_univ, union_empty,
      hf.injective.preimage_image]
  calc
    μ.map f s ≤ μ.map f t := by gcongr
    _ = μ (f ⁻¹' s) := by rw [map_apply hf.measurable htm, hft, measure_toMeasurable]

lemma comap_add (hf : MeasurableEmbedding f) (μ ν : Measure β) :
    (μ + ν).comap f = μ.comap f + ν.comap f := by
  ext s hs
  simp only [← comapₗ_eq_comap _ hf.injective (fun _ ↦ hf.measurableSet_image.mpr) _ hs,
    _root_.map_add, add_apply]

lemma absolutelyContinuous_map (hf : MeasurableEmbedding f) (hμν : μ ≪ ν) :
    μ.map f ≪ ν.map f := by
  intro t ht
  rw [hf.map_apply] at ht ⊢
  exact hμν ht

end MeasurableEmbedding

namespace MeasurableEquiv

/-! Interactions of measurable equivalences and measures -/

open Equiv MeasureTheory.Measure

variable [MeasurableSpace α] [MeasurableSpace β] {μ : Measure α} {ν : Measure β}

/-- If we map a measure along a measurable equivalence, we can compute the measure on all sets
  (not just the measurable ones). -/
protected theorem map_apply (f : α ≃ᵐ β) (s : Set β) : μ.map f s = μ (f ⁻¹' s) :=
  f.measurableEmbedding.map_apply _ _

lemma comap_symm (e : α ≃ᵐ β) : μ.comap e.symm = μ.map e := by
  ext s hs
  rw [e.map_apply, Measure.comap_apply _ e.symm.injective _ _ hs, image_symm]
  exact fun t ht ↦ e.symm.measurableSet_image.mpr ht

lemma map_symm (e : β ≃ᵐ α) : μ.map e.symm = μ.comap e := by
  rw [← comap_symm, symm_symm]

@[simp]
theorem map_symm_map (e : α ≃ᵐ β) : (μ.map e).map e.symm = μ := by
  simp [map_map e.symm.measurable e.measurable]

@[simp]
theorem map_map_symm (e : α ≃ᵐ β) : (ν.map e.symm).map e = ν := by
  simp [map_map e.measurable e.symm.measurable]

theorem map_measurableEquiv_injective (e : α ≃ᵐ β) : Injective (Measure.map e) := by
  intro μ₁ μ₂ hμ
  apply_fun Measure.map e.symm at hμ
  simpa [map_symm_map e] using hμ

theorem map_apply_eq_iff_map_symm_apply_eq (e : α ≃ᵐ β) : μ.map e = ν ↔ ν.map e.symm = μ := by
  rw [← (map_measurableEquiv_injective e).eq_iff, map_map_symm, eq_comm]

theorem map_ae (f : α ≃ᵐ β) (μ : Measure α) : Filter.map f (ae μ) = ae (map f μ) := by
  ext s
  simp_rw [mem_map, mem_ae_iff, ← preimage_compl, f.map_apply]

theorem quasiMeasurePreserving_symm (μ : Measure α) (e : α ≃ᵐ β) :
    QuasiMeasurePreserving e.symm (map e μ) μ :=
  ⟨e.symm.measurable, by rw [Measure.map_map, e.symm_comp_self, Measure.map_id] <;> measurability⟩

end MeasurableEquiv

namespace MeasureTheory

theorem OuterMeasure.toMeasure_zero [MeasurableSpace α] :
    (0 : OuterMeasure α).toMeasure (le_top.trans OuterMeasure.zero_caratheodory.symm.le) = 0 := by
  rw [← Measure.measure_univ_eq_zero, toMeasure_apply _ _ MeasurableSet.univ,
    OuterMeasure.coe_zero, Pi.zero_apply]

end MeasureTheory

end<|MERGE_RESOLUTION|>--- conflicted
+++ resolved
@@ -888,13 +888,7 @@
       μ t + ν t = μ s + ν s := h''.symm
       _ ≤ μ s + ν t := by gcongr
   apply ENNReal.le_of_add_le_add_right _ this
-<<<<<<< HEAD
-  simp only [not_or, ENNReal.add_eq_top, Pi.add_apply, Ne, coe_add] at h
-  exact h.2
-#align measure_theory.measure.measure_eq_left_of_subset_of_measure_add_eq MeasureTheory.Measure.measure_eq_left_of_subset_of_measure_add_eq
-=======
   exact ne_top_of_le_ne_top h (le_add_left le_rfl)
->>>>>>> 59de845a
 
 theorem measure_eq_right_of_subset_of_measure_add_eq {s t : Set α} (h : (μ + ν) t ≠ ∞) (h' : s ⊆ t)
     (h'' : (μ + ν) s = (μ + ν) t) : ν s = ν t := by
