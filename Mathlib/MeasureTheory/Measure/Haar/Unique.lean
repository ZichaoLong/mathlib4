--- conflicted
+++ resolved
@@ -380,11 +380,8 @@
   change (haarScalarFactor μ' ν : ℝ) * ∫ (x : G), g x ∂ν =
     (haarScalarFactor μ' μ * haarScalarFactor μ ν : ℝ≥0) * ∫ (x : G), g x ∂ν at Z
   simpa only [mul_eq_mul_right_iff (M₀ := ℝ), int_g_pos.ne', or_false, ← NNReal.eq_iff] using Z
-<<<<<<< HEAD
-=======
 
 @[deprecated (since := "2024-11-05")] alias addHaarScalarFactor_eq_add := addHaarScalarFactor_eq_mul
->>>>>>> d0df76bd
 
 /-- The scalar factor between two left-invariant measures is non-zero when both measures are
 positive on open sets. -/
@@ -941,32 +938,6 @@
         map_apply hcont.measurable .univ, preimage_univ, huniv]
     rwa [ENNReal.mul_eq_mul_right (NeZero.ne _) (measure_ne_top _ _), ENNReal.coe_eq_one] at this
 
-/-- A continuous surjective monoid homomorphism of topological groups with compact codomain
-is measure preserving, provided that the Haar measures on the domain and on the codomain
-have the same total mass.
--/
-@[to_additive
-  "A continuous surjective additive monoid homomorphism of topological groups with compact codomain
-is measure preserving, provided that the Haar measures on the domain and on the codomain
-have the same total mass."]
-theorem _root_.MonoidHom.measurePreserving
-    {H : Type*} [Group H] [TopologicalSpace H] [TopologicalGroup H] [CompactSpace H]
-    [MeasurableSpace H] [BorelSpace H]
-    {μ : Measure G} [IsHaarMeasure μ] {ν : Measure H} [IsHaarMeasure ν]
-    {f : G →* H} (hcont : Continuous f) (hsurj : Surjective f) (huniv : μ univ = ν univ) :
-    MeasurePreserving f μ ν where
-  measurable := hcont.measurable
-  map_eq := by
-    have : IsFiniteMeasure μ := ⟨by rw [huniv]; apply measure_lt_top⟩
-    have : (μ.map f).IsHaarMeasure := isHaarMeasure_map_of_isFiniteMeasure μ f hcont hsurj
-    set C : ℝ≥0 := haarScalarFactor (μ.map f) ν
-    have hC : μ.map f = C • ν := isMulLeftInvariant_eq_smul_of_innerRegular _ _
-    suffices C = 1 by rwa [this, one_smul] at hC
-    have : C * ν univ = 1 * ν univ := by
-      rw [one_mul, ← smul_eq_mul, ← ENNReal.smul_def, ← smul_apply, ← hC,
-        map_apply hcont.measurable .univ, preimage_univ, huniv]
-    rwa [ENNReal.mul_eq_mul_right (NeZero.ne _) (measure_ne_top _ _), ENNReal.coe_eq_one] at this
-
 end Group
 
 section CommGroup
@@ -1027,11 +998,7 @@
 @[to_additive]
 theorem measurePreserving_zpow [CompactSpace G] [RootableBy G ℤ] {n : ℤ} (hn : n ≠ 0) :
     MeasurePreserving (fun g : G => g ^ n) μ μ :=
-<<<<<<< HEAD
-  (zpowGroupHom n).measurePreserving (continuous_zpow n)
-=======
   (zpowGroupHom n).measurePreserving (μ := μ) (continuous_zpow n)
->>>>>>> d0df76bd
     (RootableBy.surjective_pow G ℤ hn) rfl
 
 @[to_additive]
