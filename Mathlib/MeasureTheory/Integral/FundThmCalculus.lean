--- conflicted
+++ resolved
@@ -1300,7 +1300,6 @@
     (hu : ∀ x ∈ [[a, b]], HasDerivWithinAt u (u' x) [[a, b]] x)
     (hv : ∀ x ∈ [[a, b]], HasDerivWithinAt v (v' x) [[a, b]] x)
     (hu' : IntervalIntegrable u' volume a b)
-<<<<<<< HEAD
     (hv' : IntervalIntegrable v' volume a b) :
     ∫ x in a..b, u' x * v x + u x * v' x = u b * v b - u a * v a :=
   integral_deriv_mul_eq_sub_of_hasDerivAt
@@ -1320,28 +1319,6 @@
     ∫ x in a..b, u' x * v x + u x * v' x = u b * v b - u a * v a :=
   integral_deriv_mul_eq_sub_of_hasDerivWithinAt
     (fun x hx ↦ hu x hx |>.hasDerivWithinAt) (fun x hx ↦ hv x hx |>.hasDerivWithinAt) hu' hv'
-#align interval_integral.integral_deriv_mul_eq_sub intervalIntegral.integral_deriv_mul_eq_sub
-=======
-    (hv' : IntervalIntegrable v' volume a b) :
-    ∫ x in a..b, u' x * v x + u x * v' x = u b * v b - u a * v a :=
-  integral_deriv_mul_eq_sub_of_hasDerivAt
-    (fun x hx ↦ (hu x hx).continuousWithinAt)
-    (fun x hx ↦ (hv x hx).continuousWithinAt)
-    (fun x hx ↦ hu x (mem_Icc_of_Ioo hx) |>.hasDerivAt (Icc_mem_nhds hx.1 hx.2))
-    (fun x hx ↦ hv x (mem_Icc_of_Ioo hx) |>.hasDerivAt (Icc_mem_nhds hx.1 hx.2))
-    hu' hv'
-
-/-- Special case of `integral_deriv_mul_eq_sub_of_hasDeriv_right` where the functions have a
-  derivative at the endpoints. -/
-theorem integral_deriv_mul_eq_sub {u v u' v' : ℝ → A}
-    (hu : ∀ x ∈ [[a, b]], HasDerivAt u (u' x) x)
-    (hv : ∀ x ∈ [[a, b]], HasDerivAt v (v' x) x)
-    (hu' : IntervalIntegrable u' volume a b)
-    (hv' : IntervalIntegrable v' volume a b) :
-    ∫ x in a..b, u' x * v x + u x * v' x = u b * v b - u a * v a :=
-  integral_deriv_mul_eq_sub_of_hasDerivWithinAt
-    (fun x hx ↦ hu x hx |>.hasDerivWithinAt) (fun x hx ↦ hv x hx |>.hasDerivWithinAt) hu' hv'
->>>>>>> 59de845a
 
 /-- **Integration by parts**. For improper integrals, see
 `MeasureTheory.integral_mul_deriv_eq_deriv_mul`,
@@ -1404,10 +1381,6 @@
     ∫ x in a..b, u x * v' x = u b * v b - u a * v a - ∫ x in a..b, u' x * v x :=
   integral_mul_deriv_eq_deriv_mul_of_hasDerivWithinAt
     (fun x hx ↦ (hu x hx).hasDerivWithinAt) (fun x hx ↦ (hv x hx).hasDerivWithinAt) hu' hv'
-<<<<<<< HEAD
-#align interval_integral.integral_mul_deriv_eq_deriv_mul intervalIntegral.integral_mul_deriv_eq_deriv_mul
-=======
->>>>>>> 59de845a
 
 end Parts
 
