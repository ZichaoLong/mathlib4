/-
Copyright (c) 2021 Rémy Degenne. All rights reserved.
Released under Apache 2.0 license as described in the file LICENSE.
Authors: Zhouhang Zhou, Yury Kudryashov, Sébastien Gouëzel, Rémy Degenne
-/
import Mathlib.MeasureTheory.Function.SimpleFuncDenseLp

/-!
# Extension of a linear function from indicators to L1

Let `T : Set α → E →L[ℝ] F` be additive for measurable sets with finite measure, in the sense that
for `s, t` two such sets, `Disjoint s t → T (s ∪ t) = T s + T t`. `T` is akin to a bilinear map on
`Set α × E`, or a linear map on indicator functions.

This file constructs an extension of `T` to integrable simple functions, which are finite sums of
indicators of measurable sets with finite measure, then to integrable functions, which are limits of
integrable simple functions.

The main result is a continuous linear map `(α →₁[μ] E) →L[ℝ] F`. This extension process is used to
define the Bochner integral in the `MeasureTheory.Integral.Bochner` file and the conditional
expectation of an integrable function in `MeasureTheory.Function.ConditionalExpectation`.

## Main Definitions

- `FinMeasAdditive μ T`: the property that `T` is additive on measurable sets with finite measure.
  For two such sets, `Disjoint s t → T (s ∪ t) = T s + T t`.
- `DominatedFinMeasAdditive μ T C`: `FinMeasAdditive μ T ∧ ∀ s, ‖T s‖ ≤ C * (μ s).toReal`.
  This is the property needed to perform the extension from indicators to L1.
- `setToL1 (hT : DominatedFinMeasAdditive μ T C) : (α →₁[μ] E) →L[ℝ] F`: the extension of `T`
  from indicators to L1.
- `setToFun μ T (hT : DominatedFinMeasAdditive μ T C) (f : α → E) : F`: a version of the
  extension which applies to functions (with value 0 if the function is not integrable).

## Properties

For most properties of `setToFun`, we provide two lemmas. One version uses hypotheses valid on
all sets, like `T = T'`, and a second version which uses a primed name uses hypotheses on
measurable sets with finite measure, like `∀ s, MeasurableSet s → μ s < ∞ → T s = T' s`.

The lemmas listed here don't show all hypotheses. Refer to the actual lemmas for details.

Linearity:
- `setToFun_zero_left : setToFun μ 0 hT f = 0`
- `setToFun_add_left : setToFun μ (T + T') _ f = setToFun μ T hT f + setToFun μ T' hT' f`
- `setToFun_smul_left : setToFun μ (fun s ↦ c • (T s)) (hT.smul c) f = c • setToFun μ T hT f`
- `setToFun_zero : setToFun μ T hT (0 : α → E) = 0`
- `setToFun_neg : setToFun μ T hT (-f) = - setToFun μ T hT f`
If `f` and `g` are integrable:
- `setToFun_add : setToFun μ T hT (f + g) = setToFun μ T hT f + setToFun μ T hT g`
- `setToFun_sub : setToFun μ T hT (f - g) = setToFun μ T hT f - setToFun μ T hT g`
If `T` is verifies `∀ c : 𝕜, ∀ s x, T s (c • x) = c • T s x`:
- `setToFun_smul : setToFun μ T hT (c • f) = c • setToFun μ T hT f`

Other:
- `setToFun_congr_ae (h : f =ᵐ[μ] g) : setToFun μ T hT f = setToFun μ T hT g`
- `setToFun_measure_zero (h : μ = 0) : setToFun μ T hT f = 0`

If the space is a `NormedLatticeAddCommGroup` and `T` is such that `0 ≤ T s x` for `0 ≤ x`, we
also prove order-related properties:
- `setToFun_mono_left (h : ∀ s x, T s x ≤ T' s x) : setToFun μ T hT f ≤ setToFun μ T' hT' f`
- `setToFun_nonneg (hf : 0 ≤ᵐ[μ] f) : 0 ≤ setToFun μ T hT f`
- `setToFun_mono (hfg : f ≤ᵐ[μ] g) : setToFun μ T hT f ≤ setToFun μ T hT g`

## Implementation notes

The starting object `T : Set α → E →L[ℝ] F` matters only through its restriction on measurable sets
with finite measure. Its value on other sets is ignored.
-/


noncomputable section

open scoped Topology NNReal ENNReal MeasureTheory Pointwise

open Set Filter TopologicalSpace ENNReal EMetric

namespace MeasureTheory

variable {α E F F' G 𝕜 : Type*} {p : ℝ≥0∞} [NormedAddCommGroup E] [NormedSpace ℝ E]
  [NormedAddCommGroup F] [NormedSpace ℝ F] [NormedAddCommGroup F'] [NormedSpace ℝ F']
  [NormedAddCommGroup G] {m : MeasurableSpace α} {μ : Measure α}

local infixr:25 " →ₛ " => SimpleFunc

open Finset

section FinMeasAdditive

/-- A set function is `FinMeasAdditive` if its value on the union of two disjoint measurable
sets with finite measure is the sum of its values on each set. -/
def FinMeasAdditive {β} [AddMonoid β] {_ : MeasurableSpace α} (μ : Measure α) (T : Set α → β) :
    Prop :=
  ∀ s t, MeasurableSet s → MeasurableSet t → μ s ≠ ∞ → μ t ≠ ∞ → Disjoint s t →
    T (s ∪ t) = T s + T t

namespace FinMeasAdditive

variable {β : Type*} [AddCommMonoid β] {T T' : Set α → β}

theorem zero : FinMeasAdditive μ (0 : Set α → β) := fun _ _ _ _ _ _ _ => by simp

theorem add (hT : FinMeasAdditive μ T) (hT' : FinMeasAdditive μ T') :
    FinMeasAdditive μ (T + T') := by
  intro s t hs ht hμs hμt hst
  simp only [hT s t hs ht hμs hμt hst, hT' s t hs ht hμs hμt hst, Pi.add_apply]
  abel

theorem smul [Monoid 𝕜] [DistribMulAction 𝕜 β] (hT : FinMeasAdditive μ T) (c : 𝕜) :
    FinMeasAdditive μ fun s => c • T s := fun s t hs ht hμs hμt hst => by
  simp [hT s t hs ht hμs hμt hst]

theorem of_eq_top_imp_eq_top {μ' : Measure α} (h : ∀ s, MeasurableSet s → μ s = ∞ → μ' s = ∞)
    (hT : FinMeasAdditive μ T) : FinMeasAdditive μ' T := fun s t hs ht hμ's hμ't hst =>
  hT s t hs ht (mt (h s hs) hμ's) (mt (h t ht) hμ't) hst

theorem of_smul_measure (c : ℝ≥0∞) (hc_ne_top : c ≠ ∞) (hT : FinMeasAdditive (c • μ) T) :
    FinMeasAdditive μ T := by
  refine of_eq_top_imp_eq_top (fun s _ hμs => ?_) hT
  rw [Measure.smul_apply, smul_eq_mul, ENNReal.mul_eq_top] at hμs
  simp only [hc_ne_top, or_false, Ne, false_and] at hμs
  exact hμs.2

theorem smul_measure (c : ℝ≥0∞) (hc_ne_zero : c ≠ 0) (hT : FinMeasAdditive μ T) :
    FinMeasAdditive (c • μ) T := by
  refine of_eq_top_imp_eq_top (fun s _ hμs => ?_) hT
  rw [Measure.smul_apply, smul_eq_mul, ENNReal.mul_eq_top]
  simp only [hc_ne_zero, true_and, Ne, not_false_iff]
  exact Or.inl hμs

theorem smul_measure_iff (c : ℝ≥0∞) (hc_ne_zero : c ≠ 0) (hc_ne_top : c ≠ ∞) :
    FinMeasAdditive (c • μ) T ↔ FinMeasAdditive μ T :=
  ⟨fun hT => of_smul_measure c hc_ne_top hT, fun hT => smul_measure c hc_ne_zero hT⟩

theorem map_empty_eq_zero {β} [AddCancelMonoid β] {T : Set α → β} (hT : FinMeasAdditive μ T) :
    T ∅ = 0 := by
  have h_empty : μ ∅ ≠ ∞ := (measure_empty.le.trans_lt ENNReal.coe_lt_top).ne
  specialize hT ∅ ∅ MeasurableSet.empty MeasurableSet.empty h_empty h_empty (disjoint_empty _)
  rw [Set.union_empty] at hT
  nth_rw 1 [← add_zero (T ∅)] at hT
  exact (add_left_cancel hT).symm

theorem map_iUnion_fin_meas_set_eq_sum (T : Set α → β) (T_empty : T ∅ = 0)
    (h_add : FinMeasAdditive μ T) {ι} (S : ι → Set α) (sι : Finset ι)
    (hS_meas : ∀ i, MeasurableSet (S i)) (hSp : ∀ i ∈ sι, μ (S i) ≠ ∞)
    (h_disj : ∀ᵉ (i ∈ sι) (j ∈ sι), i ≠ j → Disjoint (S i) (S j)) :
    T (⋃ i ∈ sι, S i) = ∑ i ∈ sι, T (S i) := by
  classical
  revert hSp h_disj
  refine Finset.induction_on sι ?_ ?_
  · simp only [Finset.not_mem_empty, IsEmpty.forall_iff, iUnion_false, iUnion_empty, sum_empty,
      forall₂_true_iff, imp_true_iff, forall_true_left, not_false_iff, T_empty]
  intro a s has h hps h_disj
  rw [Finset.sum_insert has, ← h]
  swap; · exact fun i hi => hps i (Finset.mem_insert_of_mem hi)
  swap
  · exact fun i hi j hj hij =>
      h_disj i (Finset.mem_insert_of_mem hi) j (Finset.mem_insert_of_mem hj) hij
  rw [←
    h_add (S a) (⋃ i ∈ s, S i) (hS_meas a) (measurableSet_biUnion _ fun i _ => hS_meas i)
      (hps a (Finset.mem_insert_self a s))]
  · congr; convert Finset.iSup_insert a s S
  · exact (measure_biUnion_lt_top s.finite_toSet fun i hi ↦
      (hps i <| Finset.mem_insert_of_mem hi).lt_top).ne
<<<<<<< HEAD
  · simp_rw [Set.inter_iUnion]
    refine iUnion_eq_empty.mpr fun i => iUnion_eq_empty.mpr fun hi => ?_
    rw [← Set.disjoint_iff_inter_eq_empty]
    refine h_disj a (Finset.mem_insert_self a s) i (Finset.mem_insert_of_mem hi) fun hai => ?_
=======
  · simp_rw [Set.disjoint_iUnion_right]
    intro i hi
    refine h_disj a (Finset.mem_insert_self a s) i (Finset.mem_insert_of_mem hi) fun hai ↦ ?_
>>>>>>> d0df76bd
    rw [← hai] at hi
    exact has hi

end FinMeasAdditive

/-- A `FinMeasAdditive` set function whose norm on every set is less than the measure of the
set (up to a multiplicative constant). -/
def DominatedFinMeasAdditive {β} [SeminormedAddCommGroup β] {_ : MeasurableSpace α} (μ : Measure α)
    (T : Set α → β) (C : ℝ) : Prop :=
  FinMeasAdditive μ T ∧ ∀ s, MeasurableSet s → μ s < ∞ → ‖T s‖ ≤ C * (μ s).toReal

namespace DominatedFinMeasAdditive

variable {β : Type*} [SeminormedAddCommGroup β] {T T' : Set α → β} {C C' : ℝ}

theorem zero {m : MeasurableSpace α} (μ : Measure α) (hC : 0 ≤ C) :
    DominatedFinMeasAdditive μ (0 : Set α → β) C := by
  refine ⟨FinMeasAdditive.zero, fun s _ _ => ?_⟩
  rw [Pi.zero_apply, norm_zero]
  exact mul_nonneg hC toReal_nonneg

theorem eq_zero_of_measure_zero {β : Type*} [NormedAddCommGroup β] {T : Set α → β} {C : ℝ}
    (hT : DominatedFinMeasAdditive μ T C) {s : Set α} (hs : MeasurableSet s) (hs_zero : μ s = 0) :
    T s = 0 := by
  refine norm_eq_zero.mp ?_
  refine ((hT.2 s hs (by simp [hs_zero])).trans (le_of_eq ?_)).antisymm (norm_nonneg _)
  rw [hs_zero, ENNReal.zero_toReal, mul_zero]

theorem eq_zero {β : Type*} [NormedAddCommGroup β] {T : Set α → β} {C : ℝ} {_ : MeasurableSpace α}
    (hT : DominatedFinMeasAdditive (0 : Measure α) T C) {s : Set α} (hs : MeasurableSet s) :
    T s = 0 :=
  eq_zero_of_measure_zero hT hs (by simp only [Measure.coe_zero, Pi.zero_apply])

theorem add (hT : DominatedFinMeasAdditive μ T C) (hT' : DominatedFinMeasAdditive μ T' C') :
    DominatedFinMeasAdditive μ (T + T') (C + C') := by
  refine ⟨hT.1.add hT'.1, fun s hs hμs => ?_⟩
  rw [Pi.add_apply, add_mul]
  exact (norm_add_le _ _).trans (add_le_add (hT.2 s hs hμs) (hT'.2 s hs hμs))

theorem smul [NormedField 𝕜] [NormedSpace 𝕜 β] (hT : DominatedFinMeasAdditive μ T C) (c : 𝕜) :
    DominatedFinMeasAdditive μ (fun s => c • T s) (‖c‖ * C) := by
  refine ⟨hT.1.smul c, fun s hs hμs => ?_⟩
  dsimp only
  rw [norm_smul, mul_assoc]
  exact mul_le_mul le_rfl (hT.2 s hs hμs) (norm_nonneg _) (norm_nonneg _)

theorem of_measure_le {μ' : Measure α} (h : μ ≤ μ') (hT : DominatedFinMeasAdditive μ T C)
    (hC : 0 ≤ C) : DominatedFinMeasAdditive μ' T C := by
  have h' : ∀ s, μ s = ∞ → μ' s = ∞ := fun s hs ↦ top_unique <| hs.symm.trans_le (h _)
  refine ⟨hT.1.of_eq_top_imp_eq_top fun s _ ↦ h' s, fun s hs hμ's ↦ ?_⟩
  have hμs : μ s < ∞ := (h s).trans_lt hμ's
  calc
    ‖T s‖ ≤ C * (μ s).toReal := hT.2 s hs hμs
    _ ≤ C * (μ' s).toReal := by gcongr; exacts [hμ's.ne, h _]

theorem add_measure_right {_ : MeasurableSpace α} (μ ν : Measure α)
    (hT : DominatedFinMeasAdditive μ T C) (hC : 0 ≤ C) : DominatedFinMeasAdditive (μ + ν) T C :=
  of_measure_le (Measure.le_add_right le_rfl) hT hC

theorem add_measure_left {_ : MeasurableSpace α} (μ ν : Measure α)
    (hT : DominatedFinMeasAdditive ν T C) (hC : 0 ≤ C) : DominatedFinMeasAdditive (μ + ν) T C :=
  of_measure_le (Measure.le_add_left le_rfl) hT hC

theorem of_smul_measure (c : ℝ≥0∞) (hc_ne_top : c ≠ ∞) (hT : DominatedFinMeasAdditive (c • μ) T C) :
    DominatedFinMeasAdditive μ T (c.toReal * C) := by
  have h : ∀ s, MeasurableSet s → c • μ s = ∞ → μ s = ∞ := by
    intro s _ hcμs
    simp only [hc_ne_top, Algebra.id.smul_eq_mul, ENNReal.mul_eq_top, or_false, Ne,
      false_and] at hcμs
    exact hcμs.2
  refine ⟨hT.1.of_eq_top_imp_eq_top (μ := c • μ) h, fun s hs hμs => ?_⟩
  have hcμs : c • μ s ≠ ∞ := mt (h s hs) hμs.ne
  rw [smul_eq_mul] at hcμs
  simp_rw [DominatedFinMeasAdditive, Measure.smul_apply, smul_eq_mul, toReal_mul] at hT
  refine (hT.2 s hs hcμs.lt_top).trans (le_of_eq ?_)
  ring

theorem of_measure_le_smul {μ' : Measure α} (c : ℝ≥0∞) (hc : c ≠ ∞) (h : μ ≤ c • μ')
    (hT : DominatedFinMeasAdditive μ T C) (hC : 0 ≤ C) :
    DominatedFinMeasAdditive μ' T (c.toReal * C) :=
  (hT.of_measure_le h hC).of_smul_measure c hc

end DominatedFinMeasAdditive

end FinMeasAdditive

namespace SimpleFunc

/-- Extend `Set α → (F →L[ℝ] F')` to `(α →ₛ F) → F'`. -/
def setToSimpleFunc {_ : MeasurableSpace α} (T : Set α → F →L[ℝ] F') (f : α →ₛ F) : F' :=
  ∑ x ∈ f.range, T (f ⁻¹' {x}) x

@[simp]
theorem setToSimpleFunc_zero {m : MeasurableSpace α} (f : α →ₛ F) :
    setToSimpleFunc (0 : Set α → F →L[ℝ] F') f = 0 := by simp [setToSimpleFunc]

theorem setToSimpleFunc_zero' {T : Set α → E →L[ℝ] F'}
    (h_zero : ∀ s, MeasurableSet s → μ s < ∞ → T s = 0) (f : α →ₛ E) (hf : Integrable f μ) :
    setToSimpleFunc T f = 0 := by
  simp_rw [setToSimpleFunc]
  refine sum_eq_zero fun x _ => ?_
  by_cases hx0 : x = 0
  · simp [hx0]
  rw [h_zero (f ⁻¹' ({x} : Set E)) (measurableSet_fiber _ _)
      (measure_preimage_lt_top_of_integrable f hf hx0),
    ContinuousLinearMap.zero_apply]

@[simp]
theorem setToSimpleFunc_zero_apply {m : MeasurableSpace α} (T : Set α → F →L[ℝ] F') :
    setToSimpleFunc T (0 : α →ₛ F) = 0 := by
  cases isEmpty_or_nonempty α <;> simp [setToSimpleFunc]

theorem setToSimpleFunc_eq_sum_filter [DecidablePred fun x ↦ x ≠ (0 : F)]
<<<<<<< HEAD
    {m : MeasurableSpace α} (T : Set α → F →L[ℝ] F')
    (f : α →ₛ F) :
    setToSimpleFunc T f = ∑ x ∈ f.range.filter fun x => x ≠ 0, (T (f ⁻¹' {x})) x := by
=======
    {m : MeasurableSpace α} (T : Set α → F →L[ℝ] F') (f : α →ₛ F) :
    setToSimpleFunc T f = ∑ x ∈ f.range with x ≠ 0, T (f ⁻¹' {x}) x := by
>>>>>>> d0df76bd
  symm
  refine sum_filter_of_ne fun x _ => mt fun hx0 => ?_
  rw [hx0]
  exact ContinuousLinearMap.map_zero _

theorem map_setToSimpleFunc (T : Set α → F →L[ℝ] F') (h_add : FinMeasAdditive μ T) {f : α →ₛ G}
    (hf : Integrable f μ) {g : G → F} (hg : g 0 = 0) :
    (f.map g).setToSimpleFunc T = ∑ x ∈ f.range, T (f ⁻¹' {x}) (g x) := by
  classical
  have T_empty : T ∅ = 0 := h_add.map_empty_eq_zero
  have hfp : ∀ x ∈ f.range, x ≠ 0 → μ (f ⁻¹' {x}) ≠ ∞ := fun x _ hx0 =>
    (measure_preimage_lt_top_of_integrable f hf hx0).ne
  simp only [setToSimpleFunc, range_map]
  refine Finset.sum_image' _ fun b hb => ?_
  rcases mem_range.1 hb with ⟨a, rfl⟩
  by_cases h0 : g (f a) = 0
  · simp_rw [h0]
    rw [ContinuousLinearMap.map_zero, Finset.sum_eq_zero fun x hx => ?_]
    rw [mem_filter] at hx
    rw [hx.2, ContinuousLinearMap.map_zero]
  have h_left_eq :
    T (map g f ⁻¹' {g (f a)}) (g (f a))
      = T (f ⁻¹' ({b ∈ f.range | g b = g (f a)} : Finset _)) (g (f a)) := by
    congr; rw [map_preimage_singleton]
  rw [h_left_eq]
  have h_left_eq' :
    T (f ⁻¹' ({b ∈ f.range | g b = g (f a)} : Finset _)) (g (f a))
      = T (⋃ y ∈ {b ∈ f.range | g b = g (f a)}, f ⁻¹' {y}) (g (f a)) := by
    congr; rw [← Finset.set_biUnion_preimage_singleton]
  rw [h_left_eq']
  rw [h_add.map_iUnion_fin_meas_set_eq_sum T T_empty]
  · simp only [sum_apply, ContinuousLinearMap.coe_sum']
    refine Finset.sum_congr rfl fun x hx => ?_
    rw [mem_filter] at hx
    rw [hx.2]
  · exact fun i => measurableSet_fiber _ _
  · intro i hi
    rw [mem_filter] at hi
    refine hfp i hi.1 fun hi0 => ?_
    rw [hi0, hg] at hi
    exact h0 hi.2.symm
  · intro i _j hi _ hij
    rw [Set.disjoint_iff]
    intro x hx
    rw [Set.mem_inter_iff, Set.mem_preimage, Set.mem_preimage, Set.mem_singleton_iff,
      Set.mem_singleton_iff] at hx
    rw [← hx.1, ← hx.2] at hij
    exact absurd rfl hij

theorem setToSimpleFunc_congr' (T : Set α → E →L[ℝ] F) (h_add : FinMeasAdditive μ T) {f g : α →ₛ E}
    (hf : Integrable f μ) (hg : Integrable g μ)
    (h : Pairwise fun x y => T (f ⁻¹' {x} ∩ g ⁻¹' {y}) = 0) :
    f.setToSimpleFunc T = g.setToSimpleFunc T :=
  show ((pair f g).map Prod.fst).setToSimpleFunc T = ((pair f g).map Prod.snd).setToSimpleFunc T by
    have h_pair : Integrable (f.pair g) μ := integrable_pair hf hg
    rw [map_setToSimpleFunc T h_add h_pair Prod.fst_zero]
    rw [map_setToSimpleFunc T h_add h_pair Prod.snd_zero]
    refine Finset.sum_congr rfl fun p hp => ?_
    rcases mem_range.1 hp with ⟨a, rfl⟩
    by_cases eq : f a = g a
    · dsimp only [pair_apply]; rw [eq]
    · have : T (pair f g ⁻¹' {(f a, g a)}) = 0 := by
        have h_eq : T ((⇑(f.pair g)) ⁻¹' {(f a, g a)}) = T (f ⁻¹' {f a} ∩ g ⁻¹' {g a}) := by
          congr; rw [pair_preimage_singleton f g]
        rw [h_eq]
        exact h eq
      simp only [this, ContinuousLinearMap.zero_apply, pair_apply]

theorem setToSimpleFunc_congr (T : Set α → E →L[ℝ] F)
    (h_zero : ∀ s, MeasurableSet s → μ s = 0 → T s = 0) (h_add : FinMeasAdditive μ T) {f g : α →ₛ E}
    (hf : Integrable f μ) (h : f =ᵐ[μ] g) : f.setToSimpleFunc T = g.setToSimpleFunc T := by
  refine setToSimpleFunc_congr' T h_add hf ((integrable_congr h).mp hf) ?_
  refine fun x y hxy => h_zero _ ((measurableSet_fiber f x).inter (measurableSet_fiber g y)) ?_
  rw [EventuallyEq, ae_iff] at h
  refine measure_mono_null (fun z => ?_) h
  simp_rw [Set.mem_inter_iff, Set.mem_setOf_eq, Set.mem_preimage, Set.mem_singleton_iff]
  intro h
  rwa [h.1, h.2]

theorem setToSimpleFunc_congr_left (T T' : Set α → E →L[ℝ] F)
    (h : ∀ s, MeasurableSet s → μ s < ∞ → T s = T' s) (f : α →ₛ E) (hf : Integrable f μ) :
    setToSimpleFunc T f = setToSimpleFunc T' f := by
  simp_rw [setToSimpleFunc]
  refine sum_congr rfl fun x _ => ?_
  by_cases hx0 : x = 0
  · simp [hx0]
  · rw [h (f ⁻¹' {x}) (SimpleFunc.measurableSet_fiber _ _)
        (SimpleFunc.measure_preimage_lt_top_of_integrable _ hf hx0)]

theorem setToSimpleFunc_add_left {m : MeasurableSpace α} (T T' : Set α → F →L[ℝ] F') {f : α →ₛ F} :
    setToSimpleFunc (T + T') f = setToSimpleFunc T f + setToSimpleFunc T' f := by
  simp_rw [setToSimpleFunc, Pi.add_apply]
  push_cast
  simp_rw [Pi.add_apply, sum_add_distrib]

theorem setToSimpleFunc_add_left' (T T' T'' : Set α → E →L[ℝ] F)
    (h_add : ∀ s, MeasurableSet s → μ s < ∞ → T'' s = T s + T' s) {f : α →ₛ E}
    (hf : Integrable f μ) : setToSimpleFunc T'' f = setToSimpleFunc T f + setToSimpleFunc T' f := by
  classical
  simp_rw [setToSimpleFunc_eq_sum_filter]
  suffices
    ∀ x ∈ {x ∈ f.range | x ≠ 0}, T'' (f ⁻¹' {x}) = T (f ⁻¹' {x}) + T' (f ⁻¹' {x}) by
    rw [← sum_add_distrib]
    refine Finset.sum_congr rfl fun x hx => ?_
    rw [this x hx]
    push_cast
    rw [Pi.add_apply]
  intro x hx
  refine
    h_add (f ⁻¹' {x}) (measurableSet_preimage _ _) (measure_preimage_lt_top_of_integrable _ hf ?_)
  rw [mem_filter] at hx
  exact hx.2

theorem setToSimpleFunc_smul_left {m : MeasurableSpace α} (T : Set α → F →L[ℝ] F') (c : ℝ)
    (f : α →ₛ F) : setToSimpleFunc (fun s => c • T s) f = c • setToSimpleFunc T f := by
  simp_rw [setToSimpleFunc, ContinuousLinearMap.smul_apply, smul_sum]

theorem setToSimpleFunc_smul_left' (T T' : Set α → E →L[ℝ] F') (c : ℝ)
    (h_smul : ∀ s, MeasurableSet s → μ s < ∞ → T' s = c • T s) {f : α →ₛ E} (hf : Integrable f μ) :
    setToSimpleFunc T' f = c • setToSimpleFunc T f := by
  classical
  simp_rw [setToSimpleFunc_eq_sum_filter]
  suffices ∀ x ∈ {x ∈ f.range | x ≠ 0}, T' (f ⁻¹' {x}) = c • T (f ⁻¹' {x}) by
    rw [smul_sum]
    refine Finset.sum_congr rfl fun x hx => ?_
    rw [this x hx]
    rfl
  intro x hx
  refine
    h_smul (f ⁻¹' {x}) (measurableSet_preimage _ _) (measure_preimage_lt_top_of_integrable _ hf ?_)
  rw [mem_filter] at hx
  exact hx.2

theorem setToSimpleFunc_add (T : Set α → E →L[ℝ] F) (h_add : FinMeasAdditive μ T) {f g : α →ₛ E}
    (hf : Integrable f μ) (hg : Integrable g μ) :
    setToSimpleFunc T (f + g) = setToSimpleFunc T f + setToSimpleFunc T g :=
  have hp_pair : Integrable (f.pair g) μ := integrable_pair hf hg
  calc
    setToSimpleFunc T (f + g) = ∑ x ∈ (pair f g).range, T (pair f g ⁻¹' {x}) (x.fst + x.snd) := by
      rw [add_eq_map₂, map_setToSimpleFunc T h_add hp_pair]; simp
    _ = ∑ x ∈ (pair f g).range, (T (pair f g ⁻¹' {x}) x.fst + T (pair f g ⁻¹' {x}) x.snd) :=
      (Finset.sum_congr rfl fun _ _ => ContinuousLinearMap.map_add _ _ _)
    _ = (∑ x ∈ (pair f g).range, T (pair f g ⁻¹' {x}) x.fst) +
          ∑ x ∈ (pair f g).range, T (pair f g ⁻¹' {x}) x.snd := by
      rw [Finset.sum_add_distrib]
    _ = ((pair f g).map Prod.fst).setToSimpleFunc T +
          ((pair f g).map Prod.snd).setToSimpleFunc T := by
      rw [map_setToSimpleFunc T h_add hp_pair Prod.snd_zero,
        map_setToSimpleFunc T h_add hp_pair Prod.fst_zero]

theorem setToSimpleFunc_neg (T : Set α → E →L[ℝ] F) (h_add : FinMeasAdditive μ T) {f : α →ₛ E}
    (hf : Integrable f μ) : setToSimpleFunc T (-f) = -setToSimpleFunc T f :=
  calc
    setToSimpleFunc T (-f) = setToSimpleFunc T (f.map Neg.neg) := rfl
    _ = -setToSimpleFunc T f := by
      rw [map_setToSimpleFunc T h_add hf neg_zero, setToSimpleFunc, ← sum_neg_distrib]
      exact Finset.sum_congr rfl fun x _ => ContinuousLinearMap.map_neg _ _

theorem setToSimpleFunc_sub (T : Set α → E →L[ℝ] F) (h_add : FinMeasAdditive μ T) {f g : α →ₛ E}
    (hf : Integrable f μ) (hg : Integrable g μ) :
    setToSimpleFunc T (f - g) = setToSimpleFunc T f - setToSimpleFunc T g := by
  rw [sub_eq_add_neg, setToSimpleFunc_add T h_add hf, setToSimpleFunc_neg T h_add hg,
    sub_eq_add_neg]
  rw [integrable_iff] at hg ⊢
  intro x hx_ne
  change μ (Neg.neg ∘ g ⁻¹' {x}) < ∞
  rw [preimage_comp, neg_preimage, Set.neg_singleton]
  refine hg (-x) ?_
  simp [hx_ne]

theorem setToSimpleFunc_smul_real (T : Set α → E →L[ℝ] F) (h_add : FinMeasAdditive μ T) (c : ℝ)
    {f : α →ₛ E} (hf : Integrable f μ) : setToSimpleFunc T (c • f) = c • setToSimpleFunc T f :=
  calc
    setToSimpleFunc T (c • f) = ∑ x ∈ f.range, T (f ⁻¹' {x}) (c • x) := by
      rw [smul_eq_map c f, map_setToSimpleFunc T h_add hf]; dsimp only; rw [smul_zero]
    _ = ∑ x ∈ f.range, c • T (f ⁻¹' {x}) x :=
      (Finset.sum_congr rfl fun b _ => by rw [ContinuousLinearMap.map_smul (T (f ⁻¹' {b})) c b])
    _ = c • setToSimpleFunc T f := by simp only [setToSimpleFunc, smul_sum, smul_smul, mul_comm]

theorem setToSimpleFunc_smul {E} [NormedAddCommGroup E] [NormedField 𝕜] [NormedSpace 𝕜 E]
    [NormedSpace ℝ E] [NormedSpace 𝕜 F] (T : Set α → E →L[ℝ] F) (h_add : FinMeasAdditive μ T)
    (h_smul : ∀ c : 𝕜, ∀ s x, T s (c • x) = c • T s x) (c : 𝕜) {f : α →ₛ E} (hf : Integrable f μ) :
    setToSimpleFunc T (c • f) = c • setToSimpleFunc T f :=
  calc
    setToSimpleFunc T (c • f) = ∑ x ∈ f.range, T (f ⁻¹' {x}) (c • x) := by
      rw [smul_eq_map c f, map_setToSimpleFunc T h_add hf]; dsimp only; rw [smul_zero]
    _ = ∑ x ∈ f.range, c • T (f ⁻¹' {x}) x := Finset.sum_congr rfl fun b _ => by rw [h_smul]
    _ = c • setToSimpleFunc T f := by simp only [setToSimpleFunc, smul_sum, smul_smul, mul_comm]

section Order

variable {G' G'' : Type*} [NormedLatticeAddCommGroup G''] [NormedSpace ℝ G'']
  [NormedLatticeAddCommGroup G'] [NormedSpace ℝ G']

theorem setToSimpleFunc_mono_left {m : MeasurableSpace α} (T T' : Set α → F →L[ℝ] G'')
    (hTT' : ∀ s x, T s x ≤ T' s x) (f : α →ₛ F) : setToSimpleFunc T f ≤ setToSimpleFunc T' f := by
  simp_rw [setToSimpleFunc]; exact sum_le_sum fun i _ => hTT' _ i

theorem setToSimpleFunc_mono_left' (T T' : Set α → E →L[ℝ] G'')
    (hTT' : ∀ s, MeasurableSet s → μ s < ∞ → ∀ x, T s x ≤ T' s x) (f : α →ₛ E)
    (hf : Integrable f μ) : setToSimpleFunc T f ≤ setToSimpleFunc T' f := by
  refine sum_le_sum fun i _ => ?_
  by_cases h0 : i = 0
  · simp [h0]
  · exact hTT' _ (measurableSet_fiber _ _) (measure_preimage_lt_top_of_integrable _ hf h0) i

theorem setToSimpleFunc_nonneg {m : MeasurableSpace α} (T : Set α → G' →L[ℝ] G'')
    (hT_nonneg : ∀ s x, 0 ≤ x → 0 ≤ T s x) (f : α →ₛ G') (hf : 0 ≤ f) :
    0 ≤ setToSimpleFunc T f := by
  refine sum_nonneg fun i hi => hT_nonneg _ i ?_
  rw [mem_range] at hi
  obtain ⟨y, hy⟩ := Set.mem_range.mp hi
  rw [← hy]
  refine le_trans ?_ (hf y)
  simp

theorem setToSimpleFunc_nonneg' (T : Set α → G' →L[ℝ] G'')
    (hT_nonneg : ∀ s, MeasurableSet s → μ s < ∞ → ∀ x, 0 ≤ x → 0 ≤ T s x) (f : α →ₛ G') (hf : 0 ≤ f)
    (hfi : Integrable f μ) : 0 ≤ setToSimpleFunc T f := by
  refine sum_nonneg fun i hi => ?_
  by_cases h0 : i = 0
  · simp [h0]
  refine
    hT_nonneg _ (measurableSet_fiber _ _) (measure_preimage_lt_top_of_integrable _ hfi h0) i ?_
  rw [mem_range] at hi
  obtain ⟨y, hy⟩ := Set.mem_range.mp hi
  rw [← hy]
  convert hf y

theorem setToSimpleFunc_mono {T : Set α → G' →L[ℝ] G''} (h_add : FinMeasAdditive μ T)
    (hT_nonneg : ∀ s, MeasurableSet s → μ s < ∞ → ∀ x, 0 ≤ x → 0 ≤ T s x) {f g : α →ₛ G'}
    (hfi : Integrable f μ) (hgi : Integrable g μ) (hfg : f ≤ g) :
    setToSimpleFunc T f ≤ setToSimpleFunc T g := by
  rw [← sub_nonneg, ← setToSimpleFunc_sub T h_add hgi hfi]
  refine setToSimpleFunc_nonneg' T hT_nonneg _ ?_ (hgi.sub hfi)
  intro x
  simp only [coe_sub, sub_nonneg, coe_zero, Pi.zero_apply, Pi.sub_apply]
  exact hfg x

end Order

theorem norm_setToSimpleFunc_le_sum_opNorm {m : MeasurableSpace α} (T : Set α → F' →L[ℝ] F)
    (f : α →ₛ F') : ‖f.setToSimpleFunc T‖ ≤ ∑ x ∈ f.range, ‖T (f ⁻¹' {x})‖ * ‖x‖ :=
  calc
    ‖∑ x ∈ f.range, T (f ⁻¹' {x}) x‖ ≤ ∑ x ∈ f.range, ‖T (f ⁻¹' {x}) x‖ := norm_sum_le _ _
    _ ≤ ∑ x ∈ f.range, ‖T (f ⁻¹' {x})‖ * ‖x‖ := by
      refine Finset.sum_le_sum fun b _ => ?_; simp_rw [ContinuousLinearMap.le_opNorm]

@[deprecated (since := "2024-02-02")]
alias norm_setToSimpleFunc_le_sum_op_norm := norm_setToSimpleFunc_le_sum_opNorm

theorem norm_setToSimpleFunc_le_sum_mul_norm (T : Set α → F →L[ℝ] F') {C : ℝ}
    (hT_norm : ∀ s, MeasurableSet s → ‖T s‖ ≤ C * (μ s).toReal) (f : α →ₛ F) :
    ‖f.setToSimpleFunc T‖ ≤ C * ∑ x ∈ f.range, (μ (f ⁻¹' {x})).toReal * ‖x‖ :=
  calc
    ‖f.setToSimpleFunc T‖ ≤ ∑ x ∈ f.range, ‖T (f ⁻¹' {x})‖ * ‖x‖ :=
      norm_setToSimpleFunc_le_sum_opNorm T f
    _ ≤ ∑ x ∈ f.range, C * (μ (f ⁻¹' {x})).toReal * ‖x‖ := by
      gcongr
      exact hT_norm _ <| SimpleFunc.measurableSet_fiber _ _
    _ ≤ C * ∑ x ∈ f.range, (μ (f ⁻¹' {x})).toReal * ‖x‖ := by simp_rw [mul_sum, ← mul_assoc]; rfl

theorem norm_setToSimpleFunc_le_sum_mul_norm_of_integrable (T : Set α → E →L[ℝ] F') {C : ℝ}
    (hT_norm : ∀ s, MeasurableSet s → μ s < ∞ → ‖T s‖ ≤ C * (μ s).toReal) (f : α →ₛ E)
    (hf : Integrable f μ) :
    ‖f.setToSimpleFunc T‖ ≤ C * ∑ x ∈ f.range, (μ (f ⁻¹' {x})).toReal * ‖x‖ :=
  calc
    ‖f.setToSimpleFunc T‖ ≤ ∑ x ∈ f.range, ‖T (f ⁻¹' {x})‖ * ‖x‖ :=
      norm_setToSimpleFunc_le_sum_opNorm T f
    _ ≤ ∑ x ∈ f.range, C * (μ (f ⁻¹' {x})).toReal * ‖x‖ := by
      refine Finset.sum_le_sum fun b hb => ?_
      obtain rfl | hb := eq_or_ne b 0
      · simp
      gcongr
      exact hT_norm _ (SimpleFunc.measurableSet_fiber _ _) <|
        SimpleFunc.measure_preimage_lt_top_of_integrable _ hf hb
    _ ≤ C * ∑ x ∈ f.range, (μ (f ⁻¹' {x})).toReal * ‖x‖ := by simp_rw [mul_sum, ← mul_assoc]; rfl

theorem setToSimpleFunc_indicator (T : Set α → F →L[ℝ] F') (hT_empty : T ∅ = 0)
    {m : MeasurableSpace α} {s : Set α} (hs : MeasurableSet s) (x : F) :
    SimpleFunc.setToSimpleFunc T
        (SimpleFunc.piecewise s hs (SimpleFunc.const α x) (SimpleFunc.const α 0)) =
      T s x := by
  classical
  obtain rfl | hs_empty := s.eq_empty_or_nonempty
  · simp only [hT_empty, ContinuousLinearMap.zero_apply, piecewise_empty, const_zero,
      setToSimpleFunc_zero_apply]
  simp_rw [setToSimpleFunc]
  obtain rfl | hs_univ := eq_or_ne s univ
  · haveI hα := hs_empty.to_type
    simp [← Function.const_def]
  rw [range_indicator hs hs_empty hs_univ]
  by_cases hx0 : x = 0
  · simp_rw [hx0]; simp
  rw [sum_insert]
  swap; · rw [Finset.mem_singleton]; exact hx0
  rw [sum_singleton, (T _).map_zero, add_zero]
  congr
  simp only [coe_piecewise, piecewise_eq_indicator, coe_const, Function.const_zero,
    piecewise_eq_indicator]
  rw [indicator_preimage, ← Function.const_def, preimage_const_of_mem]
  swap; · exact Set.mem_singleton x
  rw [← Function.const_zero, ← Function.const_def, preimage_const_of_not_mem]
  swap; · rw [Set.mem_singleton_iff]; exact Ne.symm hx0
  simp

theorem setToSimpleFunc_const' [Nonempty α] (T : Set α → F →L[ℝ] F') (x : F)
    {m : MeasurableSpace α} : SimpleFunc.setToSimpleFunc T (SimpleFunc.const α x) = T univ x := by
  simp only [setToSimpleFunc, range_const, Set.mem_singleton, preimage_const_of_mem,
    sum_singleton, ← Function.const_def, coe_const]

theorem setToSimpleFunc_const (T : Set α → F →L[ℝ] F') (hT_empty : T ∅ = 0) (x : F)
    {m : MeasurableSpace α} : SimpleFunc.setToSimpleFunc T (SimpleFunc.const α x) = T univ x := by
  cases isEmpty_or_nonempty α
  · have h_univ_empty : (univ : Set α) = ∅ := Subsingleton.elim _ _
    rw [h_univ_empty, hT_empty]
    simp only [setToSimpleFunc, ContinuousLinearMap.zero_apply, sum_empty,
      range_eq_empty_of_isEmpty]
  · exact setToSimpleFunc_const' T x

end SimpleFunc

namespace L1


open AEEqFun Lp.simpleFunc Lp

namespace SimpleFunc

theorem norm_eq_sum_mul (f : α →₁ₛ[μ] G) :
    ‖f‖ = ∑ x ∈ (toSimpleFunc f).range, (μ (toSimpleFunc f ⁻¹' {x})).toReal * ‖x‖ := by
  rw [norm_toSimpleFunc, eLpNorm_one_eq_lintegral_nnnorm]
  have h_eq := SimpleFunc.map_apply (fun x => (‖x‖₊ : ℝ≥0∞)) (toSimpleFunc f)
  simp_rw [← h_eq]
  rw [SimpleFunc.lintegral_eq_lintegral, SimpleFunc.map_lintegral, ENNReal.toReal_sum]
  · congr
    ext1 x
    rw [ENNReal.toReal_mul, mul_comm, ← ofReal_norm_eq_coe_nnnorm,
      ENNReal.toReal_ofReal (norm_nonneg _)]
  · intro x _
    by_cases hx0 : x = 0
    · rw [hx0]; simp
    · exact
        ENNReal.mul_ne_top ENNReal.coe_ne_top
          (SimpleFunc.measure_preimage_lt_top_of_integrable _ (SimpleFunc.integrable f) hx0).ne

section SetToL1S

variable [NormedField 𝕜] [NormedSpace 𝕜 E]

attribute [local instance] Lp.simpleFunc.module

attribute [local instance] Lp.simpleFunc.normedSpace

/-- Extend `Set α → (E →L[ℝ] F')` to `(α →₁ₛ[μ] E) → F'`. -/
def setToL1S (T : Set α → E →L[ℝ] F) (f : α →₁ₛ[μ] E) : F :=
  (toSimpleFunc f).setToSimpleFunc T

theorem setToL1S_eq_setToSimpleFunc (T : Set α → E →L[ℝ] F) (f : α →₁ₛ[μ] E) :
    setToL1S T f = (toSimpleFunc f).setToSimpleFunc T :=
  rfl

@[simp]
theorem setToL1S_zero_left (f : α →₁ₛ[μ] E) : setToL1S (0 : Set α → E →L[ℝ] F) f = 0 :=
  SimpleFunc.setToSimpleFunc_zero _

theorem setToL1S_zero_left' {T : Set α → E →L[ℝ] F}
    (h_zero : ∀ s, MeasurableSet s → μ s < ∞ → T s = 0) (f : α →₁ₛ[μ] E) : setToL1S T f = 0 :=
  SimpleFunc.setToSimpleFunc_zero' h_zero _ (SimpleFunc.integrable f)

theorem setToL1S_congr (T : Set α → E →L[ℝ] F) (h_zero : ∀ s, MeasurableSet s → μ s = 0 → T s = 0)
    (h_add : FinMeasAdditive μ T) {f g : α →₁ₛ[μ] E} (h : toSimpleFunc f =ᵐ[μ] toSimpleFunc g) :
    setToL1S T f = setToL1S T g :=
  SimpleFunc.setToSimpleFunc_congr T h_zero h_add (SimpleFunc.integrable f) h

theorem setToL1S_congr_left (T T' : Set α → E →L[ℝ] F)
    (h : ∀ s, MeasurableSet s → μ s < ∞ → T s = T' s) (f : α →₁ₛ[μ] E) :
    setToL1S T f = setToL1S T' f :=
  SimpleFunc.setToSimpleFunc_congr_left T T' h (simpleFunc.toSimpleFunc f) (SimpleFunc.integrable f)

/-- `setToL1S` does not change if we replace the measure `μ` by `μ'` with `μ ≪ μ'`. The statement
uses two functions `f` and `f'` because they have to belong to different types, but morally these
are the same function (we have `f =ᵐ[μ] f'`). -/
theorem setToL1S_congr_measure {μ' : Measure α} (T : Set α → E →L[ℝ] F)
    (h_zero : ∀ s, MeasurableSet s → μ s = 0 → T s = 0) (h_add : FinMeasAdditive μ T) (hμ : μ ≪ μ')
    (f : α →₁ₛ[μ] E) (f' : α →₁ₛ[μ'] E) (h : (f : α → E) =ᵐ[μ] f') :
    setToL1S T f = setToL1S T f' := by
  refine SimpleFunc.setToSimpleFunc_congr T h_zero h_add (SimpleFunc.integrable f) ?_
  refine (toSimpleFunc_eq_toFun f).trans ?_
  suffices (f' : α → E) =ᵐ[μ] simpleFunc.toSimpleFunc f' from h.trans this
  have goal' : (f' : α → E) =ᵐ[μ'] simpleFunc.toSimpleFunc f' := (toSimpleFunc_eq_toFun f').symm
  exact hμ.ae_eq goal'

theorem setToL1S_add_left (T T' : Set α → E →L[ℝ] F) (f : α →₁ₛ[μ] E) :
    setToL1S (T + T') f = setToL1S T f + setToL1S T' f :=
  SimpleFunc.setToSimpleFunc_add_left T T'

theorem setToL1S_add_left' (T T' T'' : Set α → E →L[ℝ] F)
    (h_add : ∀ s, MeasurableSet s → μ s < ∞ → T'' s = T s + T' s) (f : α →₁ₛ[μ] E) :
    setToL1S T'' f = setToL1S T f + setToL1S T' f :=
  SimpleFunc.setToSimpleFunc_add_left' T T' T'' h_add (SimpleFunc.integrable f)

theorem setToL1S_smul_left (T : Set α → E →L[ℝ] F) (c : ℝ) (f : α →₁ₛ[μ] E) :
    setToL1S (fun s => c • T s) f = c • setToL1S T f :=
  SimpleFunc.setToSimpleFunc_smul_left T c _

theorem setToL1S_smul_left' (T T' : Set α → E →L[ℝ] F) (c : ℝ)
    (h_smul : ∀ s, MeasurableSet s → μ s < ∞ → T' s = c • T s) (f : α →₁ₛ[μ] E) :
    setToL1S T' f = c • setToL1S T f :=
  SimpleFunc.setToSimpleFunc_smul_left' T T' c h_smul (SimpleFunc.integrable f)

theorem setToL1S_add (T : Set α → E →L[ℝ] F) (h_zero : ∀ s, MeasurableSet s → μ s = 0 → T s = 0)
    (h_add : FinMeasAdditive μ T) (f g : α →₁ₛ[μ] E) :
    setToL1S T (f + g) = setToL1S T f + setToL1S T g := by
  simp_rw [setToL1S]
  rw [← SimpleFunc.setToSimpleFunc_add T h_add (SimpleFunc.integrable f)
      (SimpleFunc.integrable g)]
  exact
    SimpleFunc.setToSimpleFunc_congr T h_zero h_add (SimpleFunc.integrable _)
      (add_toSimpleFunc f g)

theorem setToL1S_neg {T : Set α → E →L[ℝ] F} (h_zero : ∀ s, MeasurableSet s → μ s = 0 → T s = 0)
    (h_add : FinMeasAdditive μ T) (f : α →₁ₛ[μ] E) : setToL1S T (-f) = -setToL1S T f := by
  simp_rw [setToL1S]
  have : simpleFunc.toSimpleFunc (-f) =ᵐ[μ] ⇑(-simpleFunc.toSimpleFunc f) :=
    neg_toSimpleFunc f
  rw [SimpleFunc.setToSimpleFunc_congr T h_zero h_add (SimpleFunc.integrable _) this]
  exact SimpleFunc.setToSimpleFunc_neg T h_add (SimpleFunc.integrable f)

theorem setToL1S_sub {T : Set α → E →L[ℝ] F} (h_zero : ∀ s, MeasurableSet s → μ s = 0 → T s = 0)
    (h_add : FinMeasAdditive μ T) (f g : α →₁ₛ[μ] E) :
    setToL1S T (f - g) = setToL1S T f - setToL1S T g := by
  rw [sub_eq_add_neg, setToL1S_add T h_zero h_add, setToL1S_neg h_zero h_add, sub_eq_add_neg]

theorem setToL1S_smul_real (T : Set α → E →L[ℝ] F)
    (h_zero : ∀ s, MeasurableSet s → μ s = 0 → T s = 0) (h_add : FinMeasAdditive μ T) (c : ℝ)
    (f : α →₁ₛ[μ] E) : setToL1S T (c • f) = c • setToL1S T f := by
  simp_rw [setToL1S]
  rw [← SimpleFunc.setToSimpleFunc_smul_real T h_add c (SimpleFunc.integrable f)]
  refine SimpleFunc.setToSimpleFunc_congr T h_zero h_add (SimpleFunc.integrable _) ?_
  exact smul_toSimpleFunc c f

theorem setToL1S_smul {E} [NormedAddCommGroup E] [NormedSpace ℝ E] [NormedSpace 𝕜 E]
    [NormedSpace 𝕜 F] (T : Set α → E →L[ℝ] F) (h_zero : ∀ s, MeasurableSet s → μ s = 0 → T s = 0)
    (h_add : FinMeasAdditive μ T) (h_smul : ∀ c : 𝕜, ∀ s x, T s (c • x) = c • T s x) (c : 𝕜)
    (f : α →₁ₛ[μ] E) : setToL1S T (c • f) = c • setToL1S T f := by
  simp_rw [setToL1S]
  rw [← SimpleFunc.setToSimpleFunc_smul T h_add h_smul c (SimpleFunc.integrable f)]
  refine SimpleFunc.setToSimpleFunc_congr T h_zero h_add (SimpleFunc.integrable _) ?_
  exact smul_toSimpleFunc c f

theorem norm_setToL1S_le (T : Set α → E →L[ℝ] F) {C : ℝ}
    (hT_norm : ∀ s, MeasurableSet s → μ s < ∞ → ‖T s‖ ≤ C * (μ s).toReal) (f : α →₁ₛ[μ] E) :
    ‖setToL1S T f‖ ≤ C * ‖f‖ := by
  rw [setToL1S, norm_eq_sum_mul f]
  exact
    SimpleFunc.norm_setToSimpleFunc_le_sum_mul_norm_of_integrable T hT_norm _
      (SimpleFunc.integrable f)

theorem setToL1S_indicatorConst {T : Set α → E →L[ℝ] F} {s : Set α}
    (h_zero : ∀ s, MeasurableSet s → μ s = 0 → T s = 0) (h_add : FinMeasAdditive μ T)
    (hs : MeasurableSet s) (hμs : μ s < ∞) (x : E) :
    setToL1S T (simpleFunc.indicatorConst 1 hs hμs.ne x) = T s x := by
  have h_empty : T ∅ = 0 := h_zero _ MeasurableSet.empty measure_empty
  rw [setToL1S_eq_setToSimpleFunc]
  refine Eq.trans ?_ (SimpleFunc.setToSimpleFunc_indicator T h_empty hs x)
  refine SimpleFunc.setToSimpleFunc_congr T h_zero h_add (SimpleFunc.integrable _) ?_
  exact toSimpleFunc_indicatorConst hs hμs.ne x

theorem setToL1S_const [IsFiniteMeasure μ] {T : Set α → E →L[ℝ] F}
    (h_zero : ∀ s, MeasurableSet s → μ s = 0 → T s = 0) (h_add : FinMeasAdditive μ T) (x : E) :
    setToL1S T (simpleFunc.indicatorConst 1 MeasurableSet.univ (measure_ne_top μ _) x) = T univ x :=
  setToL1S_indicatorConst h_zero h_add MeasurableSet.univ (measure_lt_top _ _) x

section Order

variable {G'' G' : Type*} [NormedLatticeAddCommGroup G'] [NormedSpace ℝ G']
  [NormedLatticeAddCommGroup G''] [NormedSpace ℝ G''] {T : Set α → G'' →L[ℝ] G'}

theorem setToL1S_mono_left {T T' : Set α → E →L[ℝ] G''} (hTT' : ∀ s x, T s x ≤ T' s x)
    (f : α →₁ₛ[μ] E) : setToL1S T f ≤ setToL1S T' f :=
  SimpleFunc.setToSimpleFunc_mono_left T T' hTT' _

theorem setToL1S_mono_left' {T T' : Set α → E →L[ℝ] G''}
    (hTT' : ∀ s, MeasurableSet s → μ s < ∞ → ∀ x, T s x ≤ T' s x) (f : α →₁ₛ[μ] E) :
    setToL1S T f ≤ setToL1S T' f :=
  SimpleFunc.setToSimpleFunc_mono_left' T T' hTT' _ (SimpleFunc.integrable f)

theorem setToL1S_nonneg (h_zero : ∀ s, MeasurableSet s → μ s = 0 → T s = 0)
    (h_add : FinMeasAdditive μ T)
    (hT_nonneg : ∀ s, MeasurableSet s → μ s < ∞ → ∀ x, 0 ≤ x → 0 ≤ T s x) {f : α →₁ₛ[μ] G''}
    (hf : 0 ≤ f) : 0 ≤ setToL1S T f := by
  simp_rw [setToL1S]
  obtain ⟨f', hf', hff'⟩ : ∃ f' : α →ₛ G'', 0 ≤ f' ∧ simpleFunc.toSimpleFunc f =ᵐ[μ] f' := by
    obtain ⟨f'', hf'', hff''⟩ := exists_simpleFunc_nonneg_ae_eq hf
    exact ⟨f'', hf'', (Lp.simpleFunc.toSimpleFunc_eq_toFun f).trans hff''⟩
  rw [SimpleFunc.setToSimpleFunc_congr _ h_zero h_add (SimpleFunc.integrable _) hff']
  exact
    SimpleFunc.setToSimpleFunc_nonneg' T hT_nonneg _ hf' ((SimpleFunc.integrable f).congr hff')

theorem setToL1S_mono (h_zero : ∀ s, MeasurableSet s → μ s = 0 → T s = 0)
    (h_add : FinMeasAdditive μ T)
    (hT_nonneg : ∀ s, MeasurableSet s → μ s < ∞ → ∀ x, 0 ≤ x → 0 ≤ T s x) {f g : α →₁ₛ[μ] G''}
    (hfg : f ≤ g) : setToL1S T f ≤ setToL1S T g := by
  rw [← sub_nonneg] at hfg ⊢
  rw [← setToL1S_sub h_zero h_add]
  exact setToL1S_nonneg h_zero h_add hT_nonneg hfg

end Order

variable [NormedSpace 𝕜 F]
variable (α E μ 𝕜)

/-- Extend `Set α → E →L[ℝ] F` to `(α →₁ₛ[μ] E) →L[𝕜] F`. -/
def setToL1SCLM' {T : Set α → E →L[ℝ] F} {C : ℝ} (hT : DominatedFinMeasAdditive μ T C)
    (h_smul : ∀ c : 𝕜, ∀ s x, T s (c • x) = c • T s x) : (α →₁ₛ[μ] E) →L[𝕜] F :=
  LinearMap.mkContinuous
    ⟨⟨setToL1S T, setToL1S_add T (fun _ => hT.eq_zero_of_measure_zero) hT.1⟩,
      setToL1S_smul T (fun _ => hT.eq_zero_of_measure_zero) hT.1 h_smul⟩
    C fun f => norm_setToL1S_le T hT.2 f

/-- Extend `Set α → E →L[ℝ] F` to `(α →₁ₛ[μ] E) →L[ℝ] F`. -/
def setToL1SCLM {T : Set α → E →L[ℝ] F} {C : ℝ} (hT : DominatedFinMeasAdditive μ T C) :
    (α →₁ₛ[μ] E) →L[ℝ] F :=
  LinearMap.mkContinuous
    ⟨⟨setToL1S T, setToL1S_add T (fun _ => hT.eq_zero_of_measure_zero) hT.1⟩,
      setToL1S_smul_real T (fun _ => hT.eq_zero_of_measure_zero) hT.1⟩
    C fun f => norm_setToL1S_le T hT.2 f

variable {α E μ 𝕜}
variable {T T' T'' : Set α → E →L[ℝ] F} {C C' C'' : ℝ}

@[simp]
theorem setToL1SCLM_zero_left (hT : DominatedFinMeasAdditive μ (0 : Set α → E →L[ℝ] F) C)
    (f : α →₁ₛ[μ] E) : setToL1SCLM α E μ hT f = 0 :=
  setToL1S_zero_left _

theorem setToL1SCLM_zero_left' (hT : DominatedFinMeasAdditive μ T C)
    (h_zero : ∀ s, MeasurableSet s → μ s < ∞ → T s = 0) (f : α →₁ₛ[μ] E) :
    setToL1SCLM α E μ hT f = 0 :=
  setToL1S_zero_left' h_zero f

theorem setToL1SCLM_congr_left (hT : DominatedFinMeasAdditive μ T C)
    (hT' : DominatedFinMeasAdditive μ T' C') (h : T = T') (f : α →₁ₛ[μ] E) :
    setToL1SCLM α E μ hT f = setToL1SCLM α E μ hT' f :=
  setToL1S_congr_left T T' (fun _ _ _ => by rw [h]) f

theorem setToL1SCLM_congr_left' (hT : DominatedFinMeasAdditive μ T C)
    (hT' : DominatedFinMeasAdditive μ T' C') (h : ∀ s, MeasurableSet s → μ s < ∞ → T s = T' s)
    (f : α →₁ₛ[μ] E) : setToL1SCLM α E μ hT f = setToL1SCLM α E μ hT' f :=
  setToL1S_congr_left T T' h f

theorem setToL1SCLM_congr_measure {μ' : Measure α} (hT : DominatedFinMeasAdditive μ T C)
    (hT' : DominatedFinMeasAdditive μ' T C') (hμ : μ ≪ μ') (f : α →₁ₛ[μ] E) (f' : α →₁ₛ[μ'] E)
    (h : (f : α → E) =ᵐ[μ] f') : setToL1SCLM α E μ hT f = setToL1SCLM α E μ' hT' f' :=
  setToL1S_congr_measure T (fun _ => hT.eq_zero_of_measure_zero) hT.1 hμ _ _ h

theorem setToL1SCLM_add_left (hT : DominatedFinMeasAdditive μ T C)
    (hT' : DominatedFinMeasAdditive μ T' C') (f : α →₁ₛ[μ] E) :
    setToL1SCLM α E μ (hT.add hT') f = setToL1SCLM α E μ hT f + setToL1SCLM α E μ hT' f :=
  setToL1S_add_left T T' f

theorem setToL1SCLM_add_left' (hT : DominatedFinMeasAdditive μ T C)
    (hT' : DominatedFinMeasAdditive μ T' C') (hT'' : DominatedFinMeasAdditive μ T'' C'')
    (h_add : ∀ s, MeasurableSet s → μ s < ∞ → T'' s = T s + T' s) (f : α →₁ₛ[μ] E) :
    setToL1SCLM α E μ hT'' f = setToL1SCLM α E μ hT f + setToL1SCLM α E μ hT' f :=
  setToL1S_add_left' T T' T'' h_add f

theorem setToL1SCLM_smul_left (c : ℝ) (hT : DominatedFinMeasAdditive μ T C) (f : α →₁ₛ[μ] E) :
    setToL1SCLM α E μ (hT.smul c) f = c • setToL1SCLM α E μ hT f :=
  setToL1S_smul_left T c f

theorem setToL1SCLM_smul_left' (c : ℝ) (hT : DominatedFinMeasAdditive μ T C)
    (hT' : DominatedFinMeasAdditive μ T' C')
    (h_smul : ∀ s, MeasurableSet s → μ s < ∞ → T' s = c • T s) (f : α →₁ₛ[μ] E) :
    setToL1SCLM α E μ hT' f = c • setToL1SCLM α E μ hT f :=
  setToL1S_smul_left' T T' c h_smul f

theorem norm_setToL1SCLM_le {T : Set α → E →L[ℝ] F} {C : ℝ} (hT : DominatedFinMeasAdditive μ T C)
    (hC : 0 ≤ C) : ‖setToL1SCLM α E μ hT‖ ≤ C :=
  LinearMap.mkContinuous_norm_le _ hC _

theorem norm_setToL1SCLM_le' {T : Set α → E →L[ℝ] F} {C : ℝ} (hT : DominatedFinMeasAdditive μ T C) :
    ‖setToL1SCLM α E μ hT‖ ≤ max C 0 :=
  LinearMap.mkContinuous_norm_le' _ _

theorem setToL1SCLM_const [IsFiniteMeasure μ] {T : Set α → E →L[ℝ] F} {C : ℝ}
    (hT : DominatedFinMeasAdditive μ T C) (x : E) :
    setToL1SCLM α E μ hT (simpleFunc.indicatorConst 1 MeasurableSet.univ (measure_ne_top μ _) x) =
      T univ x :=
  setToL1S_const (fun _ => hT.eq_zero_of_measure_zero) hT.1 x

section Order

variable {G' G'' : Type*} [NormedLatticeAddCommGroup G''] [NormedSpace ℝ G'']
  [NormedLatticeAddCommGroup G'] [NormedSpace ℝ G']

theorem setToL1SCLM_mono_left {T T' : Set α → E →L[ℝ] G''} {C C' : ℝ}
    (hT : DominatedFinMeasAdditive μ T C) (hT' : DominatedFinMeasAdditive μ T' C')
    (hTT' : ∀ s x, T s x ≤ T' s x) (f : α →₁ₛ[μ] E) :
    setToL1SCLM α E μ hT f ≤ setToL1SCLM α E μ hT' f :=
  SimpleFunc.setToSimpleFunc_mono_left T T' hTT' _

theorem setToL1SCLM_mono_left' {T T' : Set α → E →L[ℝ] G''} {C C' : ℝ}
    (hT : DominatedFinMeasAdditive μ T C) (hT' : DominatedFinMeasAdditive μ T' C')
    (hTT' : ∀ s, MeasurableSet s → μ s < ∞ → ∀ x, T s x ≤ T' s x) (f : α →₁ₛ[μ] E) :
    setToL1SCLM α E μ hT f ≤ setToL1SCLM α E μ hT' f :=
  SimpleFunc.setToSimpleFunc_mono_left' T T' hTT' _ (SimpleFunc.integrable f)

theorem setToL1SCLM_nonneg {T : Set α → G' →L[ℝ] G''} {C : ℝ} (hT : DominatedFinMeasAdditive μ T C)
    (hT_nonneg : ∀ s, MeasurableSet s → μ s < ∞ → ∀ x, 0 ≤ x → 0 ≤ T s x) {f : α →₁ₛ[μ] G'}
    (hf : 0 ≤ f) : 0 ≤ setToL1SCLM α G' μ hT f :=
  setToL1S_nonneg (fun _ => hT.eq_zero_of_measure_zero) hT.1 hT_nonneg hf

theorem setToL1SCLM_mono {T : Set α → G' →L[ℝ] G''} {C : ℝ} (hT : DominatedFinMeasAdditive μ T C)
    (hT_nonneg : ∀ s, MeasurableSet s → μ s < ∞ → ∀ x, 0 ≤ x → 0 ≤ T s x) {f g : α →₁ₛ[μ] G'}
    (hfg : f ≤ g) : setToL1SCLM α G' μ hT f ≤ setToL1SCLM α G' μ hT g :=
  setToL1S_mono (fun _ => hT.eq_zero_of_measure_zero) hT.1 hT_nonneg hfg

end Order

end SetToL1S

end SimpleFunc

open SimpleFunc

section SetToL1

attribute [local instance] Lp.simpleFunc.module

attribute [local instance] Lp.simpleFunc.normedSpace

variable (𝕜) [NontriviallyNormedField 𝕜] [NormedSpace 𝕜 E] [NormedSpace 𝕜 F] [CompleteSpace F]
  {T T' T'' : Set α → E →L[ℝ] F} {C C' C'' : ℝ}

/-- Extend `set α → (E →L[ℝ] F)` to `(α →₁[μ] E) →L[𝕜] F`. -/
def setToL1' (hT : DominatedFinMeasAdditive μ T C)
    (h_smul : ∀ c : 𝕜, ∀ s x, T s (c • x) = c • T s x) : (α →₁[μ] E) →L[𝕜] F :=
  (setToL1SCLM' α E 𝕜 μ hT h_smul).extend (coeToLp α E 𝕜) (simpleFunc.denseRange one_ne_top)
    simpleFunc.isUniformInducing

variable {𝕜}

/-- Extend `Set α → E →L[ℝ] F` to `(α →₁[μ] E) →L[ℝ] F`. -/
def setToL1 (hT : DominatedFinMeasAdditive μ T C) : (α →₁[μ] E) →L[ℝ] F :=
  (setToL1SCLM α E μ hT).extend (coeToLp α E ℝ) (simpleFunc.denseRange one_ne_top)
    simpleFunc.isUniformInducing

theorem setToL1_eq_setToL1SCLM (hT : DominatedFinMeasAdditive μ T C) (f : α →₁ₛ[μ] E) :
    setToL1 hT f = setToL1SCLM α E μ hT f :=
  uniformly_extend_of_ind simpleFunc.isUniformInducing (simpleFunc.denseRange one_ne_top)
    (setToL1SCLM α E μ hT).uniformContinuous _

theorem setToL1_eq_setToL1' (hT : DominatedFinMeasAdditive μ T C)
    (h_smul : ∀ c : 𝕜, ∀ s x, T s (c • x) = c • T s x) (f : α →₁[μ] E) :
    setToL1 hT f = setToL1' 𝕜 hT h_smul f :=
  rfl

@[simp]
theorem setToL1_zero_left (hT : DominatedFinMeasAdditive μ (0 : Set α → E →L[ℝ] F) C)
    (f : α →₁[μ] E) : setToL1 hT f = 0 := by
  suffices setToL1 hT = 0 by rw [this]; simp
  refine ContinuousLinearMap.extend_unique (setToL1SCLM α E μ hT) _ _ _ _ ?_
  ext1 f
  rw [setToL1SCLM_zero_left hT f, ContinuousLinearMap.zero_comp, ContinuousLinearMap.zero_apply]

theorem setToL1_zero_left' (hT : DominatedFinMeasAdditive μ T C)
    (h_zero : ∀ s, MeasurableSet s → μ s < ∞ → T s = 0) (f : α →₁[μ] E) : setToL1 hT f = 0 := by
  suffices setToL1 hT = 0 by rw [this]; simp
  refine ContinuousLinearMap.extend_unique (setToL1SCLM α E μ hT) _ _ _ _ ?_
  ext1 f
  rw [setToL1SCLM_zero_left' hT h_zero f, ContinuousLinearMap.zero_comp,
    ContinuousLinearMap.zero_apply]

theorem setToL1_congr_left (T T' : Set α → E →L[ℝ] F) {C C' : ℝ}
    (hT : DominatedFinMeasAdditive μ T C) (hT' : DominatedFinMeasAdditive μ T' C') (h : T = T')
    (f : α →₁[μ] E) : setToL1 hT f = setToL1 hT' f := by
  suffices setToL1 hT = setToL1 hT' by rw [this]
  refine ContinuousLinearMap.extend_unique (setToL1SCLM α E μ hT) _ _ _ _ ?_
  ext1 f
  suffices setToL1 hT' f = setToL1SCLM α E μ hT f by rw [← this]; rfl
  rw [setToL1_eq_setToL1SCLM]
  exact setToL1SCLM_congr_left hT' hT h.symm f

theorem setToL1_congr_left' (T T' : Set α → E →L[ℝ] F) {C C' : ℝ}
    (hT : DominatedFinMeasAdditive μ T C) (hT' : DominatedFinMeasAdditive μ T' C')
    (h : ∀ s, MeasurableSet s → μ s < ∞ → T s = T' s) (f : α →₁[μ] E) :
    setToL1 hT f = setToL1 hT' f := by
  suffices setToL1 hT = setToL1 hT' by rw [this]
  refine ContinuousLinearMap.extend_unique (setToL1SCLM α E μ hT) _ _ _ _ ?_
  ext1 f
  suffices setToL1 hT' f = setToL1SCLM α E μ hT f by rw [← this]; rfl
  rw [setToL1_eq_setToL1SCLM]
  exact (setToL1SCLM_congr_left' hT hT' h f).symm

theorem setToL1_add_left (hT : DominatedFinMeasAdditive μ T C)
    (hT' : DominatedFinMeasAdditive μ T' C') (f : α →₁[μ] E) :
    setToL1 (hT.add hT') f = setToL1 hT f + setToL1 hT' f := by
  suffices setToL1 (hT.add hT') = setToL1 hT + setToL1 hT' by
    rw [this, ContinuousLinearMap.add_apply]
  refine ContinuousLinearMap.extend_unique (setToL1SCLM α E μ (hT.add hT')) _ _ _ _ ?_
  ext1 f
  suffices setToL1 hT f + setToL1 hT' f = setToL1SCLM α E μ (hT.add hT') f by
    rw [← this]; rfl
  rw [setToL1_eq_setToL1SCLM, setToL1_eq_setToL1SCLM, setToL1SCLM_add_left hT hT']

theorem setToL1_add_left' (hT : DominatedFinMeasAdditive μ T C)
    (hT' : DominatedFinMeasAdditive μ T' C') (hT'' : DominatedFinMeasAdditive μ T'' C'')
    (h_add : ∀ s, MeasurableSet s → μ s < ∞ → T'' s = T s + T' s) (f : α →₁[μ] E) :
    setToL1 hT'' f = setToL1 hT f + setToL1 hT' f := by
  suffices setToL1 hT'' = setToL1 hT + setToL1 hT' by rw [this, ContinuousLinearMap.add_apply]
  refine ContinuousLinearMap.extend_unique (setToL1SCLM α E μ hT'') _ _ _ _ ?_
  ext1 f
  suffices setToL1 hT f + setToL1 hT' f = setToL1SCLM α E μ hT'' f by rw [← this]; congr
  rw [setToL1_eq_setToL1SCLM, setToL1_eq_setToL1SCLM,
    setToL1SCLM_add_left' hT hT' hT'' h_add]

theorem setToL1_smul_left (hT : DominatedFinMeasAdditive μ T C) (c : ℝ) (f : α →₁[μ] E) :
    setToL1 (hT.smul c) f = c • setToL1 hT f := by
  suffices setToL1 (hT.smul c) = c • setToL1 hT by rw [this, ContinuousLinearMap.smul_apply]
  refine ContinuousLinearMap.extend_unique (setToL1SCLM α E μ (hT.smul c)) _ _ _ _ ?_
  ext1 f
  suffices c • setToL1 hT f = setToL1SCLM α E μ (hT.smul c) f by rw [← this]; congr
  rw [setToL1_eq_setToL1SCLM, setToL1SCLM_smul_left c hT]

theorem setToL1_smul_left' (hT : DominatedFinMeasAdditive μ T C)
    (hT' : DominatedFinMeasAdditive μ T' C') (c : ℝ)
    (h_smul : ∀ s, MeasurableSet s → μ s < ∞ → T' s = c • T s) (f : α →₁[μ] E) :
    setToL1 hT' f = c • setToL1 hT f := by
  suffices setToL1 hT' = c • setToL1 hT by rw [this, ContinuousLinearMap.smul_apply]
  refine ContinuousLinearMap.extend_unique (setToL1SCLM α E μ hT') _ _ _ _ ?_
  ext1 f
  suffices c • setToL1 hT f = setToL1SCLM α E μ hT' f by rw [← this]; congr
  rw [setToL1_eq_setToL1SCLM, setToL1SCLM_smul_left' c hT hT' h_smul]

theorem setToL1_smul (hT : DominatedFinMeasAdditive μ T C)
    (h_smul : ∀ c : 𝕜, ∀ s x, T s (c • x) = c • T s x) (c : 𝕜) (f : α →₁[μ] E) :
    setToL1 hT (c • f) = c • setToL1 hT f := by
  rw [setToL1_eq_setToL1' hT h_smul, setToL1_eq_setToL1' hT h_smul]
  exact ContinuousLinearMap.map_smul _ _ _

theorem setToL1_simpleFunc_indicatorConst (hT : DominatedFinMeasAdditive μ T C) {s : Set α}
    (hs : MeasurableSet s) (hμs : μ s < ∞) (x : E) :
    setToL1 hT (simpleFunc.indicatorConst 1 hs hμs.ne x) = T s x := by
  rw [setToL1_eq_setToL1SCLM]
  exact setToL1S_indicatorConst (fun s => hT.eq_zero_of_measure_zero) hT.1 hs hμs x

theorem setToL1_indicatorConstLp (hT : DominatedFinMeasAdditive μ T C) {s : Set α}
    (hs : MeasurableSet s) (hμs : μ s ≠ ∞) (x : E) :
    setToL1 hT (indicatorConstLp 1 hs hμs x) = T s x := by
  rw [← Lp.simpleFunc.coe_indicatorConst hs hμs x]
  exact setToL1_simpleFunc_indicatorConst hT hs hμs.lt_top x

theorem setToL1_const [IsFiniteMeasure μ] (hT : DominatedFinMeasAdditive μ T C) (x : E) :
    setToL1 hT (indicatorConstLp 1 MeasurableSet.univ (measure_ne_top _ _) x) = T univ x :=
  setToL1_indicatorConstLp hT MeasurableSet.univ (measure_ne_top _ _) x

section Order

variable {G' G'' : Type*} [NormedLatticeAddCommGroup G''] [NormedSpace ℝ G''] [CompleteSpace G'']
  [NormedLatticeAddCommGroup G'] [NormedSpace ℝ G']

theorem setToL1_mono_left' {T T' : Set α → E →L[ℝ] G''} {C C' : ℝ}
    (hT : DominatedFinMeasAdditive μ T C) (hT' : DominatedFinMeasAdditive μ T' C')
    (hTT' : ∀ s, MeasurableSet s → μ s < ∞ → ∀ x, T s x ≤ T' s x) (f : α →₁[μ] E) :
    setToL1 hT f ≤ setToL1 hT' f := by
  induction f using Lp.induction (hp_ne_top := one_ne_top) with
  | @h_ind c s hs hμs =>
    rw [setToL1_simpleFunc_indicatorConst hT hs hμs, setToL1_simpleFunc_indicatorConst hT' hs hμs]
    exact hTT' s hs hμs c
  | @h_add f g hf hg _ hf_le hg_le =>
    rw [(setToL1 hT).map_add, (setToL1 hT').map_add]
    exact add_le_add hf_le hg_le
  | h_closed => exact isClosed_le (setToL1 hT).continuous (setToL1 hT').continuous

theorem setToL1_mono_left {T T' : Set α → E →L[ℝ] G''} {C C' : ℝ}
    (hT : DominatedFinMeasAdditive μ T C) (hT' : DominatedFinMeasAdditive μ T' C')
    (hTT' : ∀ s x, T s x ≤ T' s x) (f : α →₁[μ] E) : setToL1 hT f ≤ setToL1 hT' f :=
  setToL1_mono_left' hT hT' (fun s _ _ x => hTT' s x) f

theorem setToL1_nonneg {T : Set α → G' →L[ℝ] G''} {C : ℝ} (hT : DominatedFinMeasAdditive μ T C)
    (hT_nonneg : ∀ s, MeasurableSet s → μ s < ∞ → ∀ x, 0 ≤ x → 0 ≤ T s x) {f : α →₁[μ] G'}
    (hf : 0 ≤ f) : 0 ≤ setToL1 hT f := by
  suffices ∀ f : { g : α →₁[μ] G' // 0 ≤ g }, 0 ≤ setToL1 hT f from
    this (⟨f, hf⟩ : { g : α →₁[μ] G' // 0 ≤ g })
  refine fun g =>
    @isClosed_property { g : α →₁ₛ[μ] G' // 0 ≤ g } { g : α →₁[μ] G' // 0 ≤ g } _ _
      (fun g => 0 ≤ setToL1 hT g)
      (denseRange_coeSimpleFuncNonnegToLpNonneg 1 μ G' one_ne_top) ?_ ?_ g
  · exact isClosed_le continuous_zero ((setToL1 hT).continuous.comp continuous_induced_dom)
  · intro g
    have : (coeSimpleFuncNonnegToLpNonneg 1 μ G' g : α →₁[μ] G') = (g : α →₁ₛ[μ] G') := rfl
    rw [this, setToL1_eq_setToL1SCLM]
    exact setToL1S_nonneg (fun s => hT.eq_zero_of_measure_zero) hT.1 hT_nonneg g.2

theorem setToL1_mono {T : Set α → G' →L[ℝ] G''} {C : ℝ} (hT : DominatedFinMeasAdditive μ T C)
    (hT_nonneg : ∀ s, MeasurableSet s → μ s < ∞ → ∀ x, 0 ≤ x → 0 ≤ T s x) {f g : α →₁[μ] G'}
    (hfg : f ≤ g) : setToL1 hT f ≤ setToL1 hT g := by
  rw [← sub_nonneg] at hfg ⊢
  rw [← (setToL1 hT).map_sub]
  exact setToL1_nonneg hT hT_nonneg hfg

end Order

theorem norm_setToL1_le_norm_setToL1SCLM (hT : DominatedFinMeasAdditive μ T C) :
    ‖setToL1 hT‖ ≤ ‖setToL1SCLM α E μ hT‖ :=
  calc
    ‖setToL1 hT‖ ≤ (1 : ℝ≥0) * ‖setToL1SCLM α E μ hT‖ := by
      refine
        ContinuousLinearMap.opNorm_extend_le (setToL1SCLM α E μ hT) (coeToLp α E ℝ)
          (simpleFunc.denseRange one_ne_top) fun x => le_of_eq ?_
      rw [NNReal.coe_one, one_mul]
      rfl
    _ = ‖setToL1SCLM α E μ hT‖ := by rw [NNReal.coe_one, one_mul]

theorem norm_setToL1_le_mul_norm (hT : DominatedFinMeasAdditive μ T C) (hC : 0 ≤ C)
    (f : α →₁[μ] E) : ‖setToL1 hT f‖ ≤ C * ‖f‖ :=
  calc
    ‖setToL1 hT f‖ ≤ ‖setToL1SCLM α E μ hT‖ * ‖f‖ :=
      ContinuousLinearMap.le_of_opNorm_le _ (norm_setToL1_le_norm_setToL1SCLM hT) _
    _ ≤ C * ‖f‖ := mul_le_mul (norm_setToL1SCLM_le hT hC) le_rfl (norm_nonneg _) hC

theorem norm_setToL1_le_mul_norm' (hT : DominatedFinMeasAdditive μ T C) (f : α →₁[μ] E) :
    ‖setToL1 hT f‖ ≤ max C 0 * ‖f‖ :=
  calc
    ‖setToL1 hT f‖ ≤ ‖setToL1SCLM α E μ hT‖ * ‖f‖ :=
      ContinuousLinearMap.le_of_opNorm_le _ (norm_setToL1_le_norm_setToL1SCLM hT) _
    _ ≤ max C 0 * ‖f‖ :=
      mul_le_mul (norm_setToL1SCLM_le' hT) le_rfl (norm_nonneg _) (le_max_right _ _)

theorem norm_setToL1_le (hT : DominatedFinMeasAdditive μ T C) (hC : 0 ≤ C) : ‖setToL1 hT‖ ≤ C :=
  ContinuousLinearMap.opNorm_le_bound _ hC (norm_setToL1_le_mul_norm hT hC)

theorem norm_setToL1_le' (hT : DominatedFinMeasAdditive μ T C) : ‖setToL1 hT‖ ≤ max C 0 :=
  ContinuousLinearMap.opNorm_le_bound _ (le_max_right _ _) (norm_setToL1_le_mul_norm' hT)

theorem setToL1_lipschitz (hT : DominatedFinMeasAdditive μ T C) :
    LipschitzWith (Real.toNNReal C) (setToL1 hT) :=
  (setToL1 hT).lipschitz.weaken (norm_setToL1_le' hT)

/-- If `fs i → f` in `L1`, then `setToL1 hT (fs i) → setToL1 hT f`. -/
theorem tendsto_setToL1 (hT : DominatedFinMeasAdditive μ T C) (f : α →₁[μ] E) {ι}
    (fs : ι → α →₁[μ] E) {l : Filter ι} (hfs : Tendsto fs l (𝓝 f)) :
    Tendsto (fun i => setToL1 hT (fs i)) l (𝓝 <| setToL1 hT f) :=
  ((setToL1 hT).continuous.tendsto _).comp hfs

end SetToL1

end L1

section Function


variable [CompleteSpace F] {T T' T'' : Set α → E →L[ℝ] F} {C C' C'' : ℝ} {f g : α → E}
variable (μ T)

open Classical in
/-- Extend `T : Set α → E →L[ℝ] F` to `(α → E) → F` (for integrable functions `α → E`). We set it to
0 if the function is not integrable. -/
def setToFun (hT : DominatedFinMeasAdditive μ T C) (f : α → E) : F :=
  if hf : Integrable f μ then L1.setToL1 hT (hf.toL1 f) else 0

variable {μ T}

theorem setToFun_eq (hT : DominatedFinMeasAdditive μ T C) (hf : Integrable f μ) :
    setToFun μ T hT f = L1.setToL1 hT (hf.toL1 f) :=
  dif_pos hf

theorem L1.setToFun_eq_setToL1 (hT : DominatedFinMeasAdditive μ T C) (f : α →₁[μ] E) :
    setToFun μ T hT f = L1.setToL1 hT f := by
  rw [setToFun_eq hT (L1.integrable_coeFn f), Integrable.toL1_coeFn]

theorem setToFun_undef (hT : DominatedFinMeasAdditive μ T C) (hf : ¬Integrable f μ) :
    setToFun μ T hT f = 0 :=
  dif_neg hf

theorem setToFun_non_aEStronglyMeasurable (hT : DominatedFinMeasAdditive μ T C)
    (hf : ¬AEStronglyMeasurable f μ) : setToFun μ T hT f = 0 :=
  setToFun_undef hT (not_and_of_not_left _ hf)

theorem setToFun_congr_left (hT : DominatedFinMeasAdditive μ T C)
    (hT' : DominatedFinMeasAdditive μ T' C') (h : T = T') (f : α → E) :
    setToFun μ T hT f = setToFun μ T' hT' f := by
  by_cases hf : Integrable f μ
  · simp_rw [setToFun_eq _ hf, L1.setToL1_congr_left T T' hT hT' h]
  · simp_rw [setToFun_undef _ hf]

theorem setToFun_congr_left' (hT : DominatedFinMeasAdditive μ T C)
    (hT' : DominatedFinMeasAdditive μ T' C') (h : ∀ s, MeasurableSet s → μ s < ∞ → T s = T' s)
    (f : α → E) : setToFun μ T hT f = setToFun μ T' hT' f := by
  by_cases hf : Integrable f μ
  · simp_rw [setToFun_eq _ hf, L1.setToL1_congr_left' T T' hT hT' h]
  · simp_rw [setToFun_undef _ hf]

theorem setToFun_add_left (hT : DominatedFinMeasAdditive μ T C)
    (hT' : DominatedFinMeasAdditive μ T' C') (f : α → E) :
    setToFun μ (T + T') (hT.add hT') f = setToFun μ T hT f + setToFun μ T' hT' f := by
  by_cases hf : Integrable f μ
  · simp_rw [setToFun_eq _ hf, L1.setToL1_add_left hT hT']
  · simp_rw [setToFun_undef _ hf, add_zero]

theorem setToFun_add_left' (hT : DominatedFinMeasAdditive μ T C)
    (hT' : DominatedFinMeasAdditive μ T' C') (hT'' : DominatedFinMeasAdditive μ T'' C'')
    (h_add : ∀ s, MeasurableSet s → μ s < ∞ → T'' s = T s + T' s) (f : α → E) :
    setToFun μ T'' hT'' f = setToFun μ T hT f + setToFun μ T' hT' f := by
  by_cases hf : Integrable f μ
  · simp_rw [setToFun_eq _ hf, L1.setToL1_add_left' hT hT' hT'' h_add]
  · simp_rw [setToFun_undef _ hf, add_zero]

theorem setToFun_smul_left (hT : DominatedFinMeasAdditive μ T C) (c : ℝ) (f : α → E) :
    setToFun μ (fun s => c • T s) (hT.smul c) f = c • setToFun μ T hT f := by
  by_cases hf : Integrable f μ
  · simp_rw [setToFun_eq _ hf, L1.setToL1_smul_left hT c]
  · simp_rw [setToFun_undef _ hf, smul_zero]

theorem setToFun_smul_left' (hT : DominatedFinMeasAdditive μ T C)
    (hT' : DominatedFinMeasAdditive μ T' C') (c : ℝ)
    (h_smul : ∀ s, MeasurableSet s → μ s < ∞ → T' s = c • T s) (f : α → E) :
    setToFun μ T' hT' f = c • setToFun μ T hT f := by
  by_cases hf : Integrable f μ
  · simp_rw [setToFun_eq _ hf, L1.setToL1_smul_left' hT hT' c h_smul]
  · simp_rw [setToFun_undef _ hf, smul_zero]

@[simp]
theorem setToFun_zero (hT : DominatedFinMeasAdditive μ T C) : setToFun μ T hT (0 : α → E) = 0 := by
  erw [setToFun_eq hT (integrable_zero _ _ _), Integrable.toL1_zero, ContinuousLinearMap.map_zero]

@[simp]
theorem setToFun_zero_left {hT : DominatedFinMeasAdditive μ (0 : Set α → E →L[ℝ] F) C} :
    setToFun μ 0 hT f = 0 := by
  by_cases hf : Integrable f μ
  · rw [setToFun_eq hT hf]; exact L1.setToL1_zero_left hT _
  · exact setToFun_undef hT hf

theorem setToFun_zero_left' (hT : DominatedFinMeasAdditive μ T C)
    (h_zero : ∀ s, MeasurableSet s → μ s < ∞ → T s = 0) : setToFun μ T hT f = 0 := by
  by_cases hf : Integrable f μ
  · rw [setToFun_eq hT hf]; exact L1.setToL1_zero_left' hT h_zero _
  · exact setToFun_undef hT hf

theorem setToFun_add (hT : DominatedFinMeasAdditive μ T C) (hf : Integrable f μ)
    (hg : Integrable g μ) : setToFun μ T hT (f + g) = setToFun μ T hT f + setToFun μ T hT g := by
  rw [setToFun_eq hT (hf.add hg), setToFun_eq hT hf, setToFun_eq hT hg, Integrable.toL1_add,
    (L1.setToL1 hT).map_add]

theorem setToFun_finset_sum' (hT : DominatedFinMeasAdditive μ T C) {ι} (s : Finset ι)
    {f : ι → α → E} (hf : ∀ i ∈ s, Integrable (f i) μ) :
    setToFun μ T hT (∑ i ∈ s, f i) = ∑ i ∈ s, setToFun μ T hT (f i) := by
  classical
  revert hf
  refine Finset.induction_on s ?_ ?_
  · intro _
    simp only [setToFun_zero, Finset.sum_empty]
  · intro i s his ih hf
    simp only [his, Finset.sum_insert, not_false_iff]
    rw [setToFun_add hT (hf i (Finset.mem_insert_self i s)) _]
    · rw [ih fun i hi => hf i (Finset.mem_insert_of_mem hi)]
    · convert integrable_finset_sum s fun i hi => hf i (Finset.mem_insert_of_mem hi) with x
      simp

theorem setToFun_finset_sum (hT : DominatedFinMeasAdditive μ T C) {ι} (s : Finset ι) {f : ι → α → E}
    (hf : ∀ i ∈ s, Integrable (f i) μ) :
    (setToFun μ T hT fun a => ∑ i ∈ s, f i a) = ∑ i ∈ s, setToFun μ T hT (f i) := by
  convert setToFun_finset_sum' hT s hf with a; simp

theorem setToFun_neg (hT : DominatedFinMeasAdditive μ T C) (f : α → E) :
    setToFun μ T hT (-f) = -setToFun μ T hT f := by
  by_cases hf : Integrable f μ
  · rw [setToFun_eq hT hf, setToFun_eq hT hf.neg, Integrable.toL1_neg,
      (L1.setToL1 hT).map_neg]
  · rw [setToFun_undef hT hf, setToFun_undef hT, neg_zero]
    rwa [← integrable_neg_iff] at hf

theorem setToFun_sub (hT : DominatedFinMeasAdditive μ T C) (hf : Integrable f μ)
    (hg : Integrable g μ) : setToFun μ T hT (f - g) = setToFun μ T hT f - setToFun μ T hT g := by
  rw [sub_eq_add_neg, sub_eq_add_neg, setToFun_add hT hf hg.neg, setToFun_neg hT g]

theorem setToFun_smul [NontriviallyNormedField 𝕜] [NormedSpace 𝕜 E] [NormedSpace 𝕜 F]
    (hT : DominatedFinMeasAdditive μ T C) (h_smul : ∀ c : 𝕜, ∀ s x, T s (c • x) = c • T s x) (c : 𝕜)
    (f : α → E) : setToFun μ T hT (c • f) = c • setToFun μ T hT f := by
  by_cases hf : Integrable f μ
  · rw [setToFun_eq hT hf, setToFun_eq hT, Integrable.toL1_smul',
      L1.setToL1_smul hT h_smul c _]
  · by_cases hr : c = 0
    · rw [hr]; simp
    · have hf' : ¬Integrable (c • f) μ := by rwa [integrable_smul_iff hr f]
      rw [setToFun_undef hT hf, setToFun_undef hT hf', smul_zero]

theorem setToFun_congr_ae (hT : DominatedFinMeasAdditive μ T C) (h : f =ᵐ[μ] g) :
    setToFun μ T hT f = setToFun μ T hT g := by
  by_cases hfi : Integrable f μ
  · have hgi : Integrable g μ := hfi.congr h
    rw [setToFun_eq hT hfi, setToFun_eq hT hgi, (Integrable.toL1_eq_toL1_iff f g hfi hgi).2 h]
  · have hgi : ¬Integrable g μ := by rw [integrable_congr h] at hfi; exact hfi
    rw [setToFun_undef hT hfi, setToFun_undef hT hgi]

theorem setToFun_measure_zero (hT : DominatedFinMeasAdditive μ T C) (h : μ = 0) :
    setToFun μ T hT f = 0 := by
  have : f =ᵐ[μ] 0 := by simp [h, EventuallyEq]
  rw [setToFun_congr_ae hT this, setToFun_zero]

theorem setToFun_measure_zero' (hT : DominatedFinMeasAdditive μ T C)
    (h : ∀ s, MeasurableSet s → μ s < ∞ → μ s = 0) : setToFun μ T hT f = 0 :=
  setToFun_zero_left' hT fun s hs hμs => hT.eq_zero_of_measure_zero hs (h s hs hμs)

theorem setToFun_toL1 (hT : DominatedFinMeasAdditive μ T C) (hf : Integrable f μ) :
    setToFun μ T hT (hf.toL1 f) = setToFun μ T hT f :=
  setToFun_congr_ae hT hf.coeFn_toL1

theorem setToFun_indicator_const (hT : DominatedFinMeasAdditive μ T C) {s : Set α}
    (hs : MeasurableSet s) (hμs : μ s ≠ ∞) (x : E) :
    setToFun μ T hT (s.indicator fun _ => x) = T s x := by
  rw [setToFun_congr_ae hT (@indicatorConstLp_coeFn _ _ _ 1 _ _ _ hs hμs x).symm]
  rw [L1.setToFun_eq_setToL1 hT]
  exact L1.setToL1_indicatorConstLp hT hs hμs x

theorem setToFun_const [IsFiniteMeasure μ] (hT : DominatedFinMeasAdditive μ T C) (x : E) :
    (setToFun μ T hT fun _ => x) = T univ x := by
  have : (fun _ : α => x) = Set.indicator univ fun _ => x := (indicator_univ _).symm
  rw [this]
  exact setToFun_indicator_const hT MeasurableSet.univ (measure_ne_top _ _) x

section Order

variable {G' G'' : Type*} [NormedLatticeAddCommGroup G''] [NormedSpace ℝ G''] [CompleteSpace G'']
  [NormedLatticeAddCommGroup G'] [NormedSpace ℝ G']

theorem setToFun_mono_left' {T T' : Set α → E →L[ℝ] G''} {C C' : ℝ}
    (hT : DominatedFinMeasAdditive μ T C) (hT' : DominatedFinMeasAdditive μ T' C')
    (hTT' : ∀ s, MeasurableSet s → μ s < ∞ → ∀ x, T s x ≤ T' s x) (f : α → E) :
    setToFun μ T hT f ≤ setToFun μ T' hT' f := by
  by_cases hf : Integrable f μ
  · simp_rw [setToFun_eq _ hf]; exact L1.setToL1_mono_left' hT hT' hTT' _
  · simp_rw [setToFun_undef _ hf]; rfl

theorem setToFun_mono_left {T T' : Set α → E →L[ℝ] G''} {C C' : ℝ}
    (hT : DominatedFinMeasAdditive μ T C) (hT' : DominatedFinMeasAdditive μ T' C')
    (hTT' : ∀ s x, T s x ≤ T' s x) (f : α →₁[μ] E) : setToFun μ T hT f ≤ setToFun μ T' hT' f :=
  setToFun_mono_left' hT hT' (fun s _ _ x => hTT' s x) f

theorem setToFun_nonneg {T : Set α → G' →L[ℝ] G''} {C : ℝ} (hT : DominatedFinMeasAdditive μ T C)
    (hT_nonneg : ∀ s, MeasurableSet s → μ s < ∞ → ∀ x, 0 ≤ x → 0 ≤ T s x) {f : α → G'}
    (hf : 0 ≤ᵐ[μ] f) : 0 ≤ setToFun μ T hT f := by
  by_cases hfi : Integrable f μ
  · simp_rw [setToFun_eq _ hfi]
    refine L1.setToL1_nonneg hT hT_nonneg ?_
    rw [← Lp.coeFn_le]
    have h0 := Lp.coeFn_zero G' 1 μ
    have h := Integrable.coeFn_toL1 hfi
    filter_upwards [h0, h, hf] with _ h0a ha hfa
    rw [h0a, ha]
    exact hfa
  · simp_rw [setToFun_undef _ hfi]; rfl

theorem setToFun_mono {T : Set α → G' →L[ℝ] G''} {C : ℝ} (hT : DominatedFinMeasAdditive μ T C)
    (hT_nonneg : ∀ s, MeasurableSet s → μ s < ∞ → ∀ x, 0 ≤ x → 0 ≤ T s x) {f g : α → G'}
    (hf : Integrable f μ) (hg : Integrable g μ) (hfg : f ≤ᵐ[μ] g) :
    setToFun μ T hT f ≤ setToFun μ T hT g := by
  rw [← sub_nonneg, ← setToFun_sub hT hg hf]
  refine setToFun_nonneg hT hT_nonneg (hfg.mono fun a ha => ?_)
  rw [Pi.sub_apply, Pi.zero_apply, sub_nonneg]
  exact ha

end Order

@[continuity]
theorem continuous_setToFun (hT : DominatedFinMeasAdditive μ T C) :
    Continuous fun f : α →₁[μ] E => setToFun μ T hT f := by
  simp_rw [L1.setToFun_eq_setToL1 hT]; exact ContinuousLinearMap.continuous _

/-- If `F i → f` in `L1`, then `setToFun μ T hT (F i) → setToFun μ T hT f`. -/
theorem tendsto_setToFun_of_L1 (hT : DominatedFinMeasAdditive μ T C) {ι} (f : α → E)
    (hfi : Integrable f μ) {fs : ι → α → E} {l : Filter ι} (hfsi : ∀ᶠ i in l, Integrable (fs i) μ)
    (hfs : Tendsto (fun i => ∫⁻ x, ‖fs i x - f x‖₊ ∂μ) l (𝓝 0)) :
    Tendsto (fun i => setToFun μ T hT (fs i)) l (𝓝 <| setToFun μ T hT f) := by
  classical
    let f_lp := hfi.toL1 f
    let F_lp i := if hFi : Integrable (fs i) μ then hFi.toL1 (fs i) else 0
    have tendsto_L1 : Tendsto F_lp l (𝓝 f_lp) := by
      rw [Lp.tendsto_Lp_iff_tendsto_ℒp']
      simp_rw [eLpNorm_one_eq_lintegral_nnnorm, Pi.sub_apply]
      refine (tendsto_congr' ?_).mp hfs
      filter_upwards [hfsi] with i hi
      refine lintegral_congr_ae ?_
      filter_upwards [hi.coeFn_toL1, hfi.coeFn_toL1] with x hxi hxf
      simp_rw [F_lp, dif_pos hi, hxi, hxf]
    suffices Tendsto (fun i => setToFun μ T hT (F_lp i)) l (𝓝 (setToFun μ T hT f)) by
      refine (tendsto_congr' ?_).mp this
      filter_upwards [hfsi] with i hi
      suffices h_ae_eq : F_lp i =ᵐ[μ] fs i from setToFun_congr_ae hT h_ae_eq
      simp_rw [F_lp, dif_pos hi]
      exact hi.coeFn_toL1
    rw [setToFun_congr_ae hT hfi.coeFn_toL1.symm]
    exact ((continuous_setToFun hT).tendsto f_lp).comp tendsto_L1

theorem tendsto_setToFun_approxOn_of_measurable (hT : DominatedFinMeasAdditive μ T C)
    [MeasurableSpace E] [BorelSpace E] {f : α → E} {s : Set E} [SeparableSpace s]
    (hfi : Integrable f μ) (hfm : Measurable f) (hs : ∀ᵐ x ∂μ, f x ∈ closure s) {y₀ : E}
    (h₀ : y₀ ∈ s) (h₀i : Integrable (fun _ => y₀) μ) :
    Tendsto (fun n => setToFun μ T hT (SimpleFunc.approxOn f hfm s y₀ h₀ n)) atTop
      (𝓝 <| setToFun μ T hT f) :=
  tendsto_setToFun_of_L1 hT _ hfi
    (Eventually.of_forall (SimpleFunc.integrable_approxOn hfm hfi h₀ h₀i))
    (SimpleFunc.tendsto_approxOn_L1_nnnorm hfm _ hs (hfi.sub h₀i).2)

theorem tendsto_setToFun_approxOn_of_measurable_of_range_subset
    (hT : DominatedFinMeasAdditive μ T C) [MeasurableSpace E] [BorelSpace E] {f : α → E}
    (fmeas : Measurable f) (hf : Integrable f μ) (s : Set E) [SeparableSpace s]
    (hs : range f ∪ {0} ⊆ s) :
    Tendsto (fun n => setToFun μ T hT (SimpleFunc.approxOn f fmeas s 0 (hs <| by simp) n)) atTop
      (𝓝 <| setToFun μ T hT f) := by
  refine tendsto_setToFun_approxOn_of_measurable hT hf fmeas ?_ _ (integrable_zero _ _ _)
  exact Eventually.of_forall fun x => subset_closure (hs (Set.mem_union_left _ (mem_range_self _)))

/-- Auxiliary lemma for `setToFun_congr_measure`: the function sending `f : α →₁[μ] G` to
`f : α →₁[μ'] G` is continuous when `μ' ≤ c' • μ` for `c' ≠ ∞`. -/
theorem continuous_L1_toL1 {μ' : Measure α} (c' : ℝ≥0∞) (hc' : c' ≠ ∞) (hμ'_le : μ' ≤ c' • μ) :
    Continuous fun f : α →₁[μ] G =>
      (Integrable.of_measure_le_smul c' hc' hμ'_le (L1.integrable_coeFn f)).toL1 f := by
  by_cases hc'0 : c' = 0
  · have hμ'0 : μ' = 0 := by rw [← Measure.nonpos_iff_eq_zero']; refine hμ'_le.trans ?_; simp [hc'0]
    have h_im_zero :
      (fun f : α →₁[μ] G =>
          (Integrable.of_measure_le_smul c' hc' hμ'_le (L1.integrable_coeFn f)).toL1 f) =
        0 := by
      ext1 f; ext1; simp_rw [hμ'0]; simp only [ae_zero, EventuallyEq, eventually_bot]
    rw [h_im_zero]
    exact continuous_zero
  rw [Metric.continuous_iff]
  intro f ε hε_pos
  use ε / 2 / c'.toReal
  refine ⟨div_pos (half_pos hε_pos) (toReal_pos hc'0 hc'), ?_⟩
  intro g hfg
  rw [Lp.dist_def] at hfg ⊢
  let h_int := fun f' : α →₁[μ] G => (L1.integrable_coeFn f').of_measure_le_smul c' hc' hμ'_le
  have :
    eLpNorm (⇑(Integrable.toL1 g (h_int g)) - ⇑(Integrable.toL1 f (h_int f))) 1 μ' =
      eLpNorm (⇑g - ⇑f) 1 μ' :=
    eLpNorm_congr_ae ((Integrable.coeFn_toL1 _).sub (Integrable.coeFn_toL1 _))
  rw [this]
  have h_eLpNorm_ne_top : eLpNorm (⇑g - ⇑f) 1 μ ≠ ∞ := by
    rw [← eLpNorm_congr_ae (Lp.coeFn_sub _ _)]; exact Lp.eLpNorm_ne_top _
  have h_eLpNorm_ne_top' : eLpNorm (⇑g - ⇑f) 1 μ' ≠ ∞ := by
    refine ((eLpNorm_mono_measure _ hμ'_le).trans_lt ?_).ne
    rw [eLpNorm_smul_measure_of_ne_zero hc'0, smul_eq_mul]
    refine ENNReal.mul_lt_top ?_ h_eLpNorm_ne_top.lt_top
    simp [hc'.lt_top, hc'0]
  calc
    (eLpNorm (⇑g - ⇑f) 1 μ').toReal ≤ (c' * eLpNorm (⇑g - ⇑f) 1 μ).toReal := by
      rw [toReal_le_toReal h_eLpNorm_ne_top' (ENNReal.mul_ne_top hc' h_eLpNorm_ne_top)]
      refine (eLpNorm_mono_measure (⇑g - ⇑f) hμ'_le).trans ?_
      rw [eLpNorm_smul_measure_of_ne_zero hc'0, smul_eq_mul]
      simp
    _ = c'.toReal * (eLpNorm (⇑g - ⇑f) 1 μ).toReal := toReal_mul
    _ ≤ c'.toReal * (ε / 2 / c'.toReal) :=
      (mul_le_mul le_rfl hfg.le toReal_nonneg toReal_nonneg)
    _ = ε / 2 := by
      refine mul_div_cancel₀ (ε / 2) ?_; rw [Ne, toReal_eq_zero_iff]; simp [hc', hc'0]
    _ < ε := half_lt_self hε_pos

theorem setToFun_congr_measure_of_integrable {μ' : Measure α} (c' : ℝ≥0∞) (hc' : c' ≠ ∞)
    (hμ'_le : μ' ≤ c' • μ) (hT : DominatedFinMeasAdditive μ T C)
    (hT' : DominatedFinMeasAdditive μ' T C') (f : α → E) (hfμ : Integrable f μ) :
    setToFun μ T hT f = setToFun μ' T hT' f := by
  -- integrability for `μ` implies integrability for `μ'`.
  have h_int : ∀ g : α → E, Integrable g μ → Integrable g μ' := fun g hg =>
    Integrable.of_measure_le_smul c' hc' hμ'_le hg
  -- We use `Integrable.induction`
  apply hfμ.induction (P := fun f => setToFun μ T hT f = setToFun μ' T hT' f)
  · intro c s hs hμs
    have hμ's : μ' s ≠ ∞ := by
      refine ((hμ'_le s).trans_lt ?_).ne
      rw [Measure.smul_apply, smul_eq_mul]
      exact ENNReal.mul_lt_top hc'.lt_top hμs
    rw [setToFun_indicator_const hT hs hμs.ne, setToFun_indicator_const hT' hs hμ's]
  · intro f₂ g₂ _ hf₂ hg₂ h_eq_f h_eq_g
    rw [setToFun_add hT hf₂ hg₂, setToFun_add hT' (h_int f₂ hf₂) (h_int g₂ hg₂), h_eq_f, h_eq_g]
  · refine isClosed_eq (continuous_setToFun hT) ?_
    have :
      (fun f : α →₁[μ] E => setToFun μ' T hT' f) = fun f : α →₁[μ] E =>
        setToFun μ' T hT' ((h_int f (L1.integrable_coeFn f)).toL1 f) := by
      ext1 f; exact setToFun_congr_ae hT' (Integrable.coeFn_toL1 _).symm
    rw [this]
    exact (continuous_setToFun hT').comp (continuous_L1_toL1 c' hc' hμ'_le)
  · intro f₂ g₂ hfg _ hf_eq
    have hfg' : f₂ =ᵐ[μ'] g₂ := (Measure.absolutelyContinuous_of_le_smul hμ'_le).ae_eq hfg
    rw [← setToFun_congr_ae hT hfg, hf_eq, setToFun_congr_ae hT' hfg']

theorem setToFun_congr_measure {μ' : Measure α} (c c' : ℝ≥0∞) (hc : c ≠ ∞) (hc' : c' ≠ ∞)
    (hμ_le : μ ≤ c • μ') (hμ'_le : μ' ≤ c' • μ) (hT : DominatedFinMeasAdditive μ T C)
    (hT' : DominatedFinMeasAdditive μ' T C') (f : α → E) :
    setToFun μ T hT f = setToFun μ' T hT' f := by
  by_cases hf : Integrable f μ
  · exact setToFun_congr_measure_of_integrable c' hc' hμ'_le hT hT' f hf
  · -- if `f` is not integrable, both `setToFun` are 0.
    have h_int : ∀ g : α → E, ¬Integrable g μ → ¬Integrable g μ' := fun g =>
      mt fun h => h.of_measure_le_smul _ hc hμ_le
    simp_rw [setToFun_undef _ hf, setToFun_undef _ (h_int f hf)]

theorem setToFun_congr_measure_of_add_right {μ' : Measure α}
    (hT_add : DominatedFinMeasAdditive (μ + μ') T C') (hT : DominatedFinMeasAdditive μ T C)
    (f : α → E) (hf : Integrable f (μ + μ')) :
    setToFun (μ + μ') T hT_add f = setToFun μ T hT f := by
  refine setToFun_congr_measure_of_integrable 1 one_ne_top ?_ hT_add hT f hf
  rw [one_smul]
  nth_rw 1 [← add_zero μ]
  exact add_le_add le_rfl bot_le

theorem setToFun_congr_measure_of_add_left {μ' : Measure α}
    (hT_add : DominatedFinMeasAdditive (μ + μ') T C') (hT : DominatedFinMeasAdditive μ' T C)
    (f : α → E) (hf : Integrable f (μ + μ')) :
    setToFun (μ + μ') T hT_add f = setToFun μ' T hT f := by
  refine setToFun_congr_measure_of_integrable 1 one_ne_top ?_ hT_add hT f hf
  rw [one_smul]
  nth_rw 1 [← zero_add μ']
  exact add_le_add bot_le le_rfl

theorem setToFun_top_smul_measure (hT : DominatedFinMeasAdditive (∞ • μ) T C) (f : α → E) :
    setToFun (∞ • μ) T hT f = 0 := by
  refine setToFun_measure_zero' hT fun s _ hμs => ?_
  rw [lt_top_iff_ne_top] at hμs
  simp only [true_and, Measure.smul_apply, ENNReal.mul_eq_top, eq_self_iff_true,
    top_ne_zero, Ne, not_false_iff, not_or, Classical.not_not, smul_eq_mul] at hμs
  simp only [hμs.right, Measure.smul_apply, mul_zero, smul_eq_mul]

theorem setToFun_congr_smul_measure (c : ℝ≥0∞) (hc_ne_top : c ≠ ∞)
    (hT : DominatedFinMeasAdditive μ T C) (hT_smul : DominatedFinMeasAdditive (c • μ) T C')
    (f : α → E) : setToFun μ T hT f = setToFun (c • μ) T hT_smul f := by
  by_cases hc0 : c = 0
  · simp [hc0] at hT_smul
    have h : ∀ s, MeasurableSet s → μ s < ∞ → T s = 0 := fun s hs _ => hT_smul.eq_zero hs
    rw [setToFun_zero_left' _ h, setToFun_measure_zero]
    simp [hc0]
  refine setToFun_congr_measure c⁻¹ c ?_ hc_ne_top (le_of_eq ?_) le_rfl hT hT_smul f
  · simp [hc0]
  · rw [smul_smul, ENNReal.inv_mul_cancel hc0 hc_ne_top, one_smul]

theorem norm_setToFun_le_mul_norm (hT : DominatedFinMeasAdditive μ T C) (f : α →₁[μ] E)
    (hC : 0 ≤ C) : ‖setToFun μ T hT f‖ ≤ C * ‖f‖ := by
  rw [L1.setToFun_eq_setToL1]; exact L1.norm_setToL1_le_mul_norm hT hC f

theorem norm_setToFun_le_mul_norm' (hT : DominatedFinMeasAdditive μ T C) (f : α →₁[μ] E) :
    ‖setToFun μ T hT f‖ ≤ max C 0 * ‖f‖ := by
  rw [L1.setToFun_eq_setToL1]; exact L1.norm_setToL1_le_mul_norm' hT f

theorem norm_setToFun_le (hT : DominatedFinMeasAdditive μ T C) (hf : Integrable f μ) (hC : 0 ≤ C) :
    ‖setToFun μ T hT f‖ ≤ C * ‖hf.toL1 f‖ := by
  rw [setToFun_eq hT hf]; exact L1.norm_setToL1_le_mul_norm hT hC _

theorem norm_setToFun_le' (hT : DominatedFinMeasAdditive μ T C) (hf : Integrable f μ) :
    ‖setToFun μ T hT f‖ ≤ max C 0 * ‖hf.toL1 f‖ := by
  rw [setToFun_eq hT hf]; exact L1.norm_setToL1_le_mul_norm' hT _

/-- Lebesgue dominated convergence theorem provides sufficient conditions under which almost
  everywhere convergence of a sequence of functions implies the convergence of their image by
  `setToFun`.
  We could weaken the condition `bound_integrable` to require `HasFiniteIntegral bound μ` instead
  (i.e. not requiring that `bound` is measurable), but in all applications proving integrability
  is easier. -/
theorem tendsto_setToFun_of_dominated_convergence (hT : DominatedFinMeasAdditive μ T C)
    {fs : ℕ → α → E} {f : α → E} (bound : α → ℝ)
    (fs_measurable : ∀ n, AEStronglyMeasurable (fs n) μ) (bound_integrable : Integrable bound μ)
    (h_bound : ∀ n, ∀ᵐ a ∂μ, ‖fs n a‖ ≤ bound a)
    (h_lim : ∀ᵐ a ∂μ, Tendsto (fun n => fs n a) atTop (𝓝 (f a))) :
    Tendsto (fun n => setToFun μ T hT (fs n)) atTop (𝓝 <| setToFun μ T hT f) := by
  -- `f` is a.e.-measurable, since it is the a.e.-pointwise limit of a.e.-measurable functions.
  have f_measurable : AEStronglyMeasurable f μ :=
    aestronglyMeasurable_of_tendsto_ae _ fs_measurable h_lim
  -- all functions we consider are integrable
  have fs_int : ∀ n, Integrable (fs n) μ := fun n =>
    bound_integrable.mono' (fs_measurable n) (h_bound _)
  have f_int : Integrable f μ :=
    ⟨f_measurable,
      hasFiniteIntegral_of_dominated_convergence bound_integrable.hasFiniteIntegral h_bound
        h_lim⟩
  -- it suffices to prove the result for the corresponding L1 functions
  suffices
    Tendsto (fun n => L1.setToL1 hT ((fs_int n).toL1 (fs n))) atTop
      (𝓝 (L1.setToL1 hT (f_int.toL1 f))) by
    convert this with n
    · exact setToFun_eq hT (fs_int n)
    · exact setToFun_eq hT f_int
  -- the convergence of setToL1 follows from the convergence of the L1 functions
  refine L1.tendsto_setToL1 hT _ _ ?_
  -- up to some rewriting, what we need to prove is `h_lim`
  rw [tendsto_iff_norm_sub_tendsto_zero]
  have lintegral_norm_tendsto_zero :
    Tendsto (fun n => ENNReal.toReal <| ∫⁻ a, ENNReal.ofReal ‖fs n a - f a‖ ∂μ) atTop (𝓝 0) :=
    (tendsto_toReal zero_ne_top).comp
      (tendsto_lintegral_norm_of_dominated_convergence fs_measurable
        bound_integrable.hasFiniteIntegral h_bound h_lim)
  convert lintegral_norm_tendsto_zero with n
  rw [L1.norm_def]
  congr 1
  refine lintegral_congr_ae ?_
  rw [← Integrable.toL1_sub]
  refine ((fs_int n).sub f_int).coeFn_toL1.mono fun x hx => ?_
  dsimp only
  rw [hx, ofReal_norm_eq_coe_nnnorm, Pi.sub_apply]

/-- Lebesgue dominated convergence theorem for filters with a countable basis -/
theorem tendsto_setToFun_filter_of_dominated_convergence (hT : DominatedFinMeasAdditive μ T C) {ι}
    {l : Filter ι} [l.IsCountablyGenerated] {fs : ι → α → E} {f : α → E} (bound : α → ℝ)
    (hfs_meas : ∀ᶠ n in l, AEStronglyMeasurable (fs n) μ)
    (h_bound : ∀ᶠ n in l, ∀ᵐ a ∂μ, ‖fs n a‖ ≤ bound a) (bound_integrable : Integrable bound μ)
    (h_lim : ∀ᵐ a ∂μ, Tendsto (fun n => fs n a) l (𝓝 (f a))) :
    Tendsto (fun n => setToFun μ T hT (fs n)) l (𝓝 <| setToFun μ T hT f) := by
  rw [tendsto_iff_seq_tendsto]
  intro x xl
  have hxl : ∀ s ∈ l, ∃ a, ∀ b ≥ a, x b ∈ s := by rwa [tendsto_atTop'] at xl
  have h :
    { x : ι | (fun n => AEStronglyMeasurable (fs n) μ) x } ∩
        { x : ι | (fun n => ∀ᵐ a ∂μ, ‖fs n a‖ ≤ bound a) x } ∈ l :=
    inter_mem hfs_meas h_bound
  obtain ⟨k, h⟩ := hxl _ h
  rw [← tendsto_add_atTop_iff_nat k]
  refine tendsto_setToFun_of_dominated_convergence hT bound ?_ bound_integrable ?_ ?_
  · exact fun n => (h _ (self_le_add_left _ _)).1
  · exact fun n => (h _ (self_le_add_left _ _)).2
  · filter_upwards [h_lim]
    refine fun a h_lin => @Tendsto.comp _ _ _ (fun n => x (n + k)) (fun n => fs n a) _ _ _ h_lin ?_
    rw [tendsto_add_atTop_iff_nat]
    assumption

variable {X : Type*} [TopologicalSpace X] [FirstCountableTopology X]

theorem continuousWithinAt_setToFun_of_dominated (hT : DominatedFinMeasAdditive μ T C)
    {fs : X → α → E} {x₀ : X} {bound : α → ℝ} {s : Set X}
    (hfs_meas : ∀ᶠ x in 𝓝[s] x₀, AEStronglyMeasurable (fs x) μ)
    (h_bound : ∀ᶠ x in 𝓝[s] x₀, ∀ᵐ a ∂μ, ‖fs x a‖ ≤ bound a) (bound_integrable : Integrable bound μ)
    (h_cont : ∀ᵐ a ∂μ, ContinuousWithinAt (fun x => fs x a) s x₀) :
    ContinuousWithinAt (fun x => setToFun μ T hT (fs x)) s x₀ :=
  tendsto_setToFun_filter_of_dominated_convergence hT bound ‹_› ‹_› ‹_› ‹_›

theorem continuousAt_setToFun_of_dominated (hT : DominatedFinMeasAdditive μ T C) {fs : X → α → E}
    {x₀ : X} {bound : α → ℝ} (hfs_meas : ∀ᶠ x in 𝓝 x₀, AEStronglyMeasurable (fs x) μ)
    (h_bound : ∀ᶠ x in 𝓝 x₀, ∀ᵐ a ∂μ, ‖fs x a‖ ≤ bound a) (bound_integrable : Integrable bound μ)
    (h_cont : ∀ᵐ a ∂μ, ContinuousAt (fun x => fs x a) x₀) :
    ContinuousAt (fun x => setToFun μ T hT (fs x)) x₀ :=
  tendsto_setToFun_filter_of_dominated_convergence hT bound ‹_› ‹_› ‹_› ‹_›

theorem continuousOn_setToFun_of_dominated (hT : DominatedFinMeasAdditive μ T C) {fs : X → α → E}
    {bound : α → ℝ} {s : Set X} (hfs_meas : ∀ x ∈ s, AEStronglyMeasurable (fs x) μ)
    (h_bound : ∀ x ∈ s, ∀ᵐ a ∂μ, ‖fs x a‖ ≤ bound a) (bound_integrable : Integrable bound μ)
    (h_cont : ∀ᵐ a ∂μ, ContinuousOn (fun x => fs x a) s) :
    ContinuousOn (fun x => setToFun μ T hT (fs x)) s := by
  intro x hx
  refine continuousWithinAt_setToFun_of_dominated hT ?_ ?_ bound_integrable ?_
  · filter_upwards [self_mem_nhdsWithin] with x hx using hfs_meas x hx
  · filter_upwards [self_mem_nhdsWithin] with x hx using h_bound x hx
  · filter_upwards [h_cont] with a ha using ha x hx

theorem continuous_setToFun_of_dominated (hT : DominatedFinMeasAdditive μ T C) {fs : X → α → E}
    {bound : α → ℝ} (hfs_meas : ∀ x, AEStronglyMeasurable (fs x) μ)
    (h_bound : ∀ x, ∀ᵐ a ∂μ, ‖fs x a‖ ≤ bound a) (bound_integrable : Integrable bound μ)
    (h_cont : ∀ᵐ a ∂μ, Continuous fun x => fs x a) : Continuous fun x => setToFun μ T hT (fs x) :=
<<<<<<< HEAD
  continuous_iff_continuousAt.mpr fun x₀ =>
=======
  continuous_iff_continuousAt.mpr fun _ =>
>>>>>>> d0df76bd
    continuousAt_setToFun_of_dominated hT (Eventually.of_forall hfs_meas)
        (Eventually.of_forall h_bound) ‹_› <|
      h_cont.mono fun _ => Continuous.continuousAt

end Function

end MeasureTheory

set_option linter.style.longFile 1800<|MERGE_RESOLUTION|>--- conflicted
+++ resolved
@@ -161,16 +161,9 @@
   · congr; convert Finset.iSup_insert a s S
   · exact (measure_biUnion_lt_top s.finite_toSet fun i hi ↦
       (hps i <| Finset.mem_insert_of_mem hi).lt_top).ne
-<<<<<<< HEAD
-  · simp_rw [Set.inter_iUnion]
-    refine iUnion_eq_empty.mpr fun i => iUnion_eq_empty.mpr fun hi => ?_
-    rw [← Set.disjoint_iff_inter_eq_empty]
-    refine h_disj a (Finset.mem_insert_self a s) i (Finset.mem_insert_of_mem hi) fun hai => ?_
-=======
   · simp_rw [Set.disjoint_iUnion_right]
     intro i hi
     refine h_disj a (Finset.mem_insert_self a s) i (Finset.mem_insert_of_mem hi) fun hai ↦ ?_
->>>>>>> d0df76bd
     rw [← hai] at hi
     exact has hi
 
@@ -284,14 +277,8 @@
   cases isEmpty_or_nonempty α <;> simp [setToSimpleFunc]
 
 theorem setToSimpleFunc_eq_sum_filter [DecidablePred fun x ↦ x ≠ (0 : F)]
-<<<<<<< HEAD
-    {m : MeasurableSpace α} (T : Set α → F →L[ℝ] F')
-    (f : α →ₛ F) :
-    setToSimpleFunc T f = ∑ x ∈ f.range.filter fun x => x ≠ 0, (T (f ⁻¹' {x})) x := by
-=======
     {m : MeasurableSpace α} (T : Set α → F →L[ℝ] F') (f : α →ₛ F) :
     setToSimpleFunc T f = ∑ x ∈ f.range with x ≠ 0, T (f ⁻¹' {x}) x := by
->>>>>>> d0df76bd
   symm
   refine sum_filter_of_ne fun x _ => mt fun hx0 => ?_
   rw [hx0]
@@ -1649,11 +1636,7 @@
     {bound : α → ℝ} (hfs_meas : ∀ x, AEStronglyMeasurable (fs x) μ)
     (h_bound : ∀ x, ∀ᵐ a ∂μ, ‖fs x a‖ ≤ bound a) (bound_integrable : Integrable bound μ)
     (h_cont : ∀ᵐ a ∂μ, Continuous fun x => fs x a) : Continuous fun x => setToFun μ T hT (fs x) :=
-<<<<<<< HEAD
-  continuous_iff_continuousAt.mpr fun x₀ =>
-=======
   continuous_iff_continuousAt.mpr fun _ =>
->>>>>>> d0df76bd
     continuousAt_setToFun_of_dominated hT (Eventually.of_forall hfs_meas)
         (Eventually.of_forall h_bound) ‹_› <|
       h_cont.mono fun _ => Continuous.continuousAt
