--- conflicted
+++ resolved
@@ -178,12 +178,7 @@
       norm_setIntegral_le_of_norm_le_const' measure_Icc_lt_top measurableSet_Icc fun θ _ =>
         calc
           ‖(∏ i : Fin n, R i * exp (θ i * I) * I : ℂ) • f (torusMap c R θ)‖ =
-<<<<<<< HEAD
-              (∏ i : Fin n, |R i|) * ‖f (torusMap c R θ)‖ :=
-            by simp [norm_smul]
-=======
               (∏ i : Fin n, |R i|) * ‖f (torusMap c R θ)‖ := by simp [norm_smul]
->>>>>>> 99508fb5
           _ ≤ (∏ i : Fin n, |R i|) * C := mul_le_mul_of_nonneg_left (hf _) <| by positivity
     _ = ((2 * π) ^ (n : ℕ) * ∏ i, |R i|) * C := by
       simp only [Pi.zero_def, Real.volume_Icc_pi_toReal fun _ => Real.two_pi_pos.le, sub_zero,
