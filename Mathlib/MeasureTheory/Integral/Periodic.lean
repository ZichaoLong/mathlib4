/-
Copyright (c) 2021 Yury Kudryashov. All rights reserved.
Released under Apache 2.0 license as described in the file LICENSE.
Authors: Yury Kudryashov, Alex Kontorovich, Heather Macbeth
-/
import Mathlib.MeasureTheory.Measure.Lebesgue.EqHaar
import Mathlib.MeasureTheory.Measure.Haar.Quotient
import Mathlib.MeasureTheory.Constructions.Polish
import Mathlib.MeasureTheory.Integral.IntervalIntegral
import Mathlib.Topology.Algebra.Order.Floor

/-!
# Integrals of periodic functions

In this file we prove that the half-open interval `Ioc t (t + T)` in `ℝ` is a fundamental domain of
the action of the subgroup `ℤ ∙ T` on `ℝ`.

A consequence is `AddCircle.measurePreserving_mk`: the covering map from `ℝ` to the "additive
circle" `ℝ ⧸ (ℤ ∙ T)` is measure-preserving, with respect to the restriction of Lebesgue measure to
`Ioc t (t + T)` (upstairs) and with respect to Haar measure (downstairs).

Another consequence (`Function.Periodic.intervalIntegral_add_eq` and related declarations) is that
`∫ x in t..t + T, f x = ∫ x in s..s + T, f x` for any (not necessarily measurable) function with
period `T`.
-/

open Set Function MeasureTheory MeasureTheory.Measure TopologicalSpace AddSubgroup intervalIntegral

open scoped MeasureTheory NNReal ENNReal

@[measurability]
protected theorem AddCircle.measurable_mk' {a : ℝ} :
    Measurable (β := AddCircle a) ((↑) : ℝ → AddCircle a) :=
  Continuous.measurable <| AddCircle.continuous_mk' a

theorem isAddFundamentalDomain_Ioc {T : ℝ} (hT : 0 < T) (t : ℝ)
    (μ : Measure ℝ := by volume_tac) :
    IsAddFundamentalDomain (AddSubgroup.zmultiples T) (Ioc t (t + T)) μ := by
  refine IsAddFundamentalDomain.mk' measurableSet_Ioc.nullMeasurableSet fun x => ?_
  have : Bijective (codRestrict (fun n : ℤ => n • T) (AddSubgroup.zmultiples T) _) :=
    (Equiv.ofInjective (fun n : ℤ => n • T) (zsmul_strictMono_left hT).injective).bijective
  refine this.existsUnique_iff.2 ?_
  simpa only [add_comm x] using existsUnique_add_zsmul_mem_Ioc hT x t

theorem isAddFundamentalDomain_Ioc' {T : ℝ} (hT : 0 < T) (t : ℝ) (μ : Measure ℝ := by volume_tac) :
    IsAddFundamentalDomain (AddSubgroup.op <| .zmultiples T) (Ioc t (t + T)) μ := by
  refine IsAddFundamentalDomain.mk' measurableSet_Ioc.nullMeasurableSet fun x => ?_
  have : Bijective (codRestrict (fun n : ℤ => n • T) (AddSubgroup.zmultiples T) _) :=
    (Equiv.ofInjective (fun n : ℤ => n • T) (zsmul_strictMono_left hT).injective).bijective
  refine (AddSubgroup.equivOp _).bijective.comp this |>.existsUnique_iff.2 ?_
  simpa using existsUnique_add_zsmul_mem_Ioc hT x t

namespace AddCircle

variable (T : ℝ) [hT : Fact (0 < T)]

/-- Equip the "additive circle" `ℝ ⧸ (ℤ ∙ T)` with, as a standard measure, the Haar measure of total
mass `T` -/
noncomputable instance measureSpace : MeasureSpace (AddCircle T) :=
  { QuotientAddGroup.measurableSpace _ with volume := ENNReal.ofReal T • addHaarMeasure ⊤ }

@[simp]
protected theorem measure_univ : volume (Set.univ : Set (AddCircle T)) = ENNReal.ofReal T := by
  dsimp [volume]
  rw [← PositiveCompacts.coe_top]
  simp [addHaarMeasure_self (G := AddCircle T), -PositiveCompacts.coe_top]

instance : IsAddHaarMeasure (volume : Measure (AddCircle T)) :=
  IsAddHaarMeasure.smul _ (by simp [hT.out]) ENNReal.ofReal_ne_top

instance isFiniteMeasure : IsFiniteMeasure (volume : Measure (AddCircle T)) where
  measure_univ_lt_top := by simp

instance : HasAddFundamentalDomain (AddSubgroup.op <| .zmultiples T) ℝ where
  ExistsIsAddFundamentalDomain := ⟨Ioc 0 (0 + T), isAddFundamentalDomain_Ioc' Fact.out 0⟩

instance : AddQuotientMeasureEqMeasurePreimage volume (volume : Measure (AddCircle T)) := by
  apply MeasureTheory.leftInvariantIsAddQuotientMeasureEqMeasurePreimage
  simp [(isAddFundamentalDomain_Ioc' hT.out 0).covolume_eq_volume, AddCircle.measure_univ]

instance : HasAddFundamentalDomain (AddSubgroup.op <| .zmultiples T) ℝ where
  ExistsIsAddFundamentalDomain := ⟨Ioc 0 (0 + T), isAddFundamentalDomain_Ioc' Fact.out 0⟩

instance : AddQuotientMeasureEqMeasurePreimage volume (volume : Measure (AddCircle T)) := by
  apply MeasureTheory.leftInvariantIsAddQuotientMeasureEqMeasurePreimage
  simp [(isAddFundamentalDomain_Ioc' hT.out 0).covolume_eq_volume, AddCircle.measure_univ]

/-- The covering map from `ℝ` to the "additive circle" `ℝ ⧸ (ℤ ∙ T)` is measure-preserving,
considered with respect to the standard measure (defined to be the Haar measure of total mass `T`)
on the additive circle, and with respect to the restriction of Lebsegue measure on `ℝ` to an
interval (t, t + T]. -/
protected theorem measurePreserving_mk (t : ℝ) :
    MeasurePreserving (β := AddCircle T) ((↑) : ℝ → AddCircle T)
      (volume.restrict (Ioc t (t + T))) :=
  measurePreserving_quotientAddGroup_mk_of_AddQuotientMeasureEqMeasurePreimage
    volume (𝓕 := Ioc t (t+T)) (isAddFundamentalDomain_Ioc' hT.out _) _
<<<<<<< HEAD
#align add_circle.measure_preserving_mk AddCircle.measurePreserving_mk
=======

lemma add_projection_respects_measure (t : ℝ) {U : Set (AddCircle T)} (meas_U : MeasurableSet U) :
    volume U = volume (QuotientAddGroup.mk ⁻¹' U ∩ (Ioc t (t + T))) :=
  (isAddFundamentalDomain_Ioc' hT.out _).addProjection_respects_measure_apply
    (volume : Measure (AddCircle T)) meas_U
>>>>>>> 59de845a

lemma add_projection_respects_measure (t : ℝ) {U : Set (AddCircle T)} (meas_U : MeasurableSet U) :
    volume U = volume (QuotientAddGroup.mk ⁻¹' U ∩ (Ioc t (t + T))) :=
  (isAddFundamentalDomain_Ioc' hT.out _).addProjection_respects_measure_apply
    (volume : Measure (AddCircle T)) meas_U

theorem volume_closedBall {x : AddCircle T} (ε : ℝ) :
    volume (Metric.closedBall x ε) = ENNReal.ofReal (min T (2 * ε)) := by
  have hT' : |T| = T := abs_eq_self.mpr hT.out.le
  let I := Ioc (-(T / 2)) (T / 2)
  have h₁ : ε < T / 2 → Metric.closedBall (0 : ℝ) ε ∩ I = Metric.closedBall (0 : ℝ) ε := by
    intro hε
    rw [inter_eq_left, Real.closedBall_eq_Icc, zero_sub, zero_add]
    rintro y ⟨hy₁, hy₂⟩; constructor <;> linarith
  have h₂ : (↑) ⁻¹' Metric.closedBall (0 : AddCircle T) ε ∩ I =
      if ε < T / 2 then Metric.closedBall (0 : ℝ) ε else I := by
    conv_rhs => rw [← if_ctx_congr (Iff.rfl : ε < T / 2 ↔ ε < T / 2) h₁ fun _ => rfl, ← hT']
    apply coe_real_preimage_closedBall_inter_eq
    simpa only [hT', Real.closedBall_eq_Icc, zero_add, zero_sub] using Ioc_subset_Icc_self
  rw [addHaar_closedBall_center, add_projection_respects_measure T (-(T/2))
    measurableSet_closedBall, (by linarith : -(T / 2) + T = T / 2), h₂]
  by_cases hε : ε < T / 2
  · simp [hε, min_eq_right (by linarith : 2 * ε ≤ T)]
  · simp [I, hε, min_eq_left (by linarith : T ≤ 2 * ε)]

instance : IsUnifLocDoublingMeasure (volume : Measure (AddCircle T)) := by
  refine ⟨⟨Real.toNNReal 2, Filter.eventually_of_forall fun ε x => ?_⟩⟩
  simp only [volume_closedBall]
  erw [← ENNReal.ofReal_mul zero_le_two]
  apply ENNReal.ofReal_le_ofReal
  rw [mul_min_of_nonneg _ _ (zero_le_two : (0 : ℝ) ≤ 2)]
  exact min_le_min (by linarith [hT.out]) (le_refl _)

/-- The isomorphism `AddCircle T ≃ Ioc a (a + T)` whose inverse is the natural quotient map,
  as an equivalence of measurable spaces. -/
noncomputable def measurableEquivIoc (a : ℝ) : AddCircle T ≃ᵐ Ioc a (a + T) where
  toEquiv := equivIoc T a
  measurable_toFun := measurable_of_measurable_on_compl_singleton _
    (continuousOn_iff_continuous_restrict.mp <| ContinuousAt.continuousOn fun _x hx =>
      continuousAt_equivIoc T a hx).measurable
  measurable_invFun := AddCircle.measurable_mk'.comp measurable_subtype_coe

/-- The isomorphism `AddCircle T ≃ Ico a (a + T)` whose inverse is the natural quotient map,
  as an equivalence of measurable spaces. -/
noncomputable def measurableEquivIco (a : ℝ) : AddCircle T ≃ᵐ Ico a (a + T) where
  toEquiv := equivIco T a
  measurable_toFun := measurable_of_measurable_on_compl_singleton _
    (continuousOn_iff_continuous_restrict.mp <| ContinuousAt.continuousOn fun _x hx =>
      continuousAt_equivIco T a hx).measurable
  measurable_invFun := AddCircle.measurable_mk'.comp measurable_subtype_coe

attribute [local instance] Subtype.measureSpace in
/-- The lower integral of a function over `AddCircle T` is equal to the lower integral over an
interval (t, t + T] in `ℝ` of its lift to `ℝ`. -/
protected theorem lintegral_preimage (t : ℝ) (f : AddCircle T → ℝ≥0∞) :
    (∫⁻ a in Ioc t (t + T), f a) = ∫⁻ b : AddCircle T, f b := by
  have m : MeasurableSet (Ioc t (t + T)) := measurableSet_Ioc
  have := lintegral_map_equiv (μ := volume) f (measurableEquivIoc T t).symm
  simp only [measurableEquivIoc, equivIoc, QuotientAddGroup.equivIocMod, MeasurableEquiv.symm_mk,
    MeasurableEquiv.coe_mk, Equiv.coe_fn_symm_mk] at this
  rw [← (AddCircle.measurePreserving_mk T t).map_eq]
  convert this.symm using 1
  · rw [← map_comap_subtype_coe m _]
    exact MeasurableEmbedding.lintegral_map (MeasurableEmbedding.subtype_coe m) _
  · congr 1
    have : ((↑) : Ioc t (t + T) → AddCircle T) = ((↑) : ℝ → AddCircle T) ∘ ((↑) : _ → ℝ) := by
      ext1 x; rfl
    simp_rw [this]
    rw [← map_map AddCircle.measurable_mk' measurable_subtype_coe, ← map_comap_subtype_coe m]
    rfl

variable {E : Type*} [NormedAddCommGroup E] [NormedSpace ℝ E] [CompleteSpace E]

attribute [local instance] Subtype.measureSpace in
/-- The integral of an almost-everywhere strongly measurable function over `AddCircle T` is equal
to the integral over an interval (t, t + T] in `ℝ` of its lift to `ℝ`. -/
protected theorem integral_preimage (t : ℝ) (f : AddCircle T → E) :
    (∫ a in Ioc t (t + T), f a) = ∫ b : AddCircle T, f b := by
  have m : MeasurableSet (Ioc t (t + T)) := measurableSet_Ioc
  have := integral_map_equiv (μ := volume) (measurableEquivIoc T t).symm f
  simp only [measurableEquivIoc, equivIoc, QuotientAddGroup.equivIocMod, MeasurableEquiv.symm_mk,
    MeasurableEquiv.coe_mk, Equiv.coe_fn_symm_mk] at this
  rw [← (AddCircle.measurePreserving_mk T t).map_eq, ← integral_subtype m, ← this]
  have : ((↑) : Ioc t (t + T) → AddCircle T) = ((↑) : ℝ → AddCircle T) ∘ ((↑) : _ → ℝ) := by
    ext1 x; rfl
  simp_rw [this]
  rw [← map_map AddCircle.measurable_mk' measurable_subtype_coe, ← map_comap_subtype_coe m]
  rfl

/-- The integral of an almost-everywhere strongly measurable function over `AddCircle T` is equal
to the integral over an interval (t, t + T] in `ℝ` of its lift to `ℝ`. -/
protected theorem intervalIntegral_preimage (t : ℝ) (f : AddCircle T → E) :
    ∫ a in t..t + T, f a = ∫ b : AddCircle T, f b := by
  rw [integral_of_le, AddCircle.integral_preimage T t f]
  linarith [hT.out]

end AddCircle

namespace UnitAddCircle

attribute [local instance] Real.fact_zero_lt_one

protected theorem measure_univ : volume (Set.univ : Set UnitAddCircle) = 1 := by simp

/-- The covering map from `ℝ` to the "unit additive circle" `ℝ ⧸ ℤ` is measure-preserving,
considered with respect to the standard measure (defined to be the Haar measure of total mass 1)
on the additive circle, and with respect to the restriction of Lebsegue measure on `ℝ` to an
interval (t, t + 1]. -/
protected theorem measurePreserving_mk (t : ℝ) :
    MeasurePreserving (β := UnitAddCircle) ((↑) : ℝ → UnitAddCircle)
      (volume.restrict (Ioc t (t + 1))) :=
  AddCircle.measurePreserving_mk 1 t

/-- The integral of a measurable function over `UnitAddCircle` is equal to the integral over an
interval (t, t + 1] in `ℝ` of its lift to `ℝ`. -/
protected theorem lintegral_preimage (t : ℝ) (f : UnitAddCircle → ℝ≥0∞) :
    (∫⁻ a in Ioc t (t + 1), f a) = ∫⁻ b : UnitAddCircle, f b :=
  AddCircle.lintegral_preimage 1 t f

variable {E : Type*} [NormedAddCommGroup E] [NormedSpace ℝ E] [CompleteSpace E]

/-- The integral of an almost-everywhere strongly measurable function over `UnitAddCircle` is
equal to the integral over an interval (t, t + 1] in `ℝ` of its lift to `ℝ`. -/
protected theorem integral_preimage (t : ℝ) (f : UnitAddCircle → E) :
    (∫ a in Ioc t (t + 1), f a) = ∫ b : UnitAddCircle, f b :=
  AddCircle.integral_preimage 1 t f

/-- The integral of an almost-everywhere strongly measurable function over `UnitAddCircle` is
equal to the integral over an interval (t, t + 1] in `ℝ` of its lift to `ℝ`. -/
protected theorem intervalIntegral_preimage (t : ℝ) (f : UnitAddCircle → E) :
    ∫ a in t..t + 1, f a = ∫ b : UnitAddCircle, f b :=
  AddCircle.intervalIntegral_preimage 1 t f

end UnitAddCircle

variable {E : Type*} [NormedAddCommGroup E] [NormedSpace ℝ E] [CompleteSpace E]

namespace Function

namespace Periodic

variable {f : ℝ → E} {T : ℝ}

/-- An auxiliary lemma for a more general `Function.Periodic.intervalIntegral_add_eq`. -/
theorem intervalIntegral_add_eq_of_pos (hf : Periodic f T) (hT : 0 < T) (t s : ℝ) :
    ∫ x in t..t + T, f x = ∫ x in s..s + T, f x := by
  simp only [integral_of_le, hT.le, le_add_iff_nonneg_right]
  haveI : VAddInvariantMeasure (AddSubgroup.zmultiples T) ℝ volume :=
    ⟨fun c s _ => measure_preimage_add _ _ _⟩
  apply IsAddFundamentalDomain.setIntegral_eq (G := AddSubgroup.zmultiples T)
  exacts [isAddFundamentalDomain_Ioc hT t, isAddFundamentalDomain_Ioc hT s, hf.map_vadd_zmultiples]

/-- If `f` is a periodic function with period `T`, then its integral over `[t, t + T]` does not
depend on `t`. -/
theorem intervalIntegral_add_eq (hf : Periodic f T) (t s : ℝ) :
    ∫ x in t..t + T, f x = ∫ x in s..s + T, f x := by
  rcases lt_trichotomy (0 : ℝ) T with (hT | rfl | hT)
  · exact hf.intervalIntegral_add_eq_of_pos hT t s
  · simp
  · rw [← neg_inj, ← integral_symm, ← integral_symm]
    simpa only [← sub_eq_add_neg, add_sub_cancel_right] using
      hf.neg.intervalIntegral_add_eq_of_pos (neg_pos.2 hT) (t + T) (s + T)

/-- If `f` is an integrable periodic function with period `T`, then its integral over `[t, s + T]`
is the sum of its integrals over the intervals `[t, s]` and `[t, t + T]`. -/
theorem intervalIntegral_add_eq_add (hf : Periodic f T) (t s : ℝ)
    (h_int : ∀ t₁ t₂, IntervalIntegrable f MeasureSpace.volume t₁ t₂) :
    ∫ x in t..s + T, f x = (∫ x in t..s, f x) + ∫ x in t..t + T, f x := by
  rw [hf.intervalIntegral_add_eq t s, integral_add_adjacent_intervals (h_int t s) (h_int s _)]

/-- If `f` is an integrable periodic function with period `T`, and `n` is an integer, then its
integral over `[t, t + n • T]` is `n` times its integral over `[t, t + T]`. -/
theorem intervalIntegral_add_zsmul_eq (hf : Periodic f T) (n : ℤ) (t : ℝ)
    (h_int : ∀ t₁ t₂, IntervalIntegrable f MeasureSpace.volume t₁ t₂) :
    ∫ x in t..t + n • T, f x = n • ∫ x in t..t + T, f x := by
  -- Reduce to the case `b = 0`
  suffices (∫ x in (0)..(n • T), f x) = n • ∫ x in (0)..T, f x by
    simp only [hf.intervalIntegral_add_eq t 0, (hf.zsmul n).intervalIntegral_add_eq t 0, zero_add,
      this]
  -- First prove it for natural numbers
  have : ∀ m : ℕ, (∫ x in (0)..m • T, f x) = m • ∫ x in (0)..T, f x := fun m ↦ by
    induction' m with m ih
    · simp
    · simp only [succ_nsmul, hf.intervalIntegral_add_eq_add 0 (m • T) h_int, ih, zero_add]
  -- Then prove it for all integers
  cases' n with n n
  · simp [← this n]
  · conv_rhs => rw [negSucc_zsmul]
    have h₀ : Int.negSucc n • T + (n + 1) • T = 0 := by simp; linarith
    rw [integral_symm, ← (hf.nsmul (n + 1)).funext, neg_inj]
    simp_rw [integral_comp_add_right, h₀, zero_add, this (n + 1), add_comm T,
      hf.intervalIntegral_add_eq ((n + 1) • T) 0, zero_add]

section RealValued

open Filter

variable {g : ℝ → ℝ}
variable (hg : Periodic g T) (h_int : ∀ t₁ t₂, IntervalIntegrable g MeasureSpace.volume t₁ t₂)

/-- If `g : ℝ → ℝ` is periodic with period `T > 0`, then for any `t : ℝ`, the function
`t ↦ ∫ x in 0..t, g x` is bounded below by `t ↦ X + ⌊t/T⌋ • Y` for appropriate constants `X` and
`Y`. -/
theorem sInf_add_zsmul_le_integral_of_pos (hT : 0 < T) (t : ℝ) :
    (sInf ((fun t => ∫ x in (0)..t, g x) '' Icc 0 T) + ⌊t / T⌋ • ∫ x in (0)..T, g x) ≤
      ∫ x in (0)..t, g x := by
  let ε := Int.fract (t / T) * T
  conv_rhs =>
    rw [← Int.fract_div_mul_self_add_zsmul_eq T t (by linarith), ←
      integral_add_adjacent_intervals (h_int 0 ε) (h_int _ _)]
  rw [hg.intervalIntegral_add_zsmul_eq ⌊t / T⌋ ε h_int, hg.intervalIntegral_add_eq ε 0, zero_add,
    add_le_add_iff_right]
  exact (continuous_primitive h_int 0).continuousOn.sInf_image_Icc_le <|
    mem_Icc_of_Ico (Int.fract_div_mul_self_mem_Ico T t hT)

/-- If `g : ℝ → ℝ` is periodic with period `T > 0`, then for any `t : ℝ`, the function
`t ↦ ∫ x in 0..t, g x` is bounded above by `t ↦ X + ⌊t/T⌋ • Y` for appropriate constants `X` and
`Y`. -/
theorem integral_le_sSup_add_zsmul_of_pos (hT : 0 < T) (t : ℝ) :
    (∫ x in (0)..t, g x) ≤
      sSup ((fun t => ∫ x in (0)..t, g x) '' Icc 0 T) + ⌊t / T⌋ • ∫ x in (0)..T, g x := by
  let ε := Int.fract (t / T) * T
  conv_lhs =>
    rw [← Int.fract_div_mul_self_add_zsmul_eq T t (by linarith), ←
      integral_add_adjacent_intervals (h_int 0 ε) (h_int _ _)]
  rw [hg.intervalIntegral_add_zsmul_eq ⌊t / T⌋ ε h_int, hg.intervalIntegral_add_eq ε 0, zero_add,
    add_le_add_iff_right]
  exact (continuous_primitive h_int 0).continuousOn.le_sSup_image_Icc
    (mem_Icc_of_Ico (Int.fract_div_mul_self_mem_Ico T t hT))

/-- If `g : ℝ → ℝ` is periodic with period `T > 0` and `0 < ∫ x in 0..T, g x`, then
`t ↦ ∫ x in 0..t, g x` tends to `∞` as `t` tends to `∞`. -/
theorem tendsto_atTop_intervalIntegral_of_pos (h₀ : 0 < ∫ x in (0)..T, g x) (hT : 0 < T) :
    Tendsto (fun t => ∫ x in (0)..t, g x) atTop atTop := by
  apply tendsto_atTop_mono (hg.sInf_add_zsmul_le_integral_of_pos h_int hT)
  apply atTop.tendsto_atTop_add_const_left (sInf <| (fun t => ∫ x in (0)..t, g x) '' Icc 0 T)
  apply Tendsto.atTop_zsmul_const h₀
  exact tendsto_floor_atTop.comp (tendsto_id.atTop_mul_const (inv_pos.mpr hT))

/-- If `g : ℝ → ℝ` is periodic with period `T > 0` and `0 < ∫ x in 0..T, g x`, then
`t ↦ ∫ x in 0..t, g x` tends to `-∞` as `t` tends to `-∞`. -/
theorem tendsto_atBot_intervalIntegral_of_pos (h₀ : 0 < ∫ x in (0)..T, g x) (hT : 0 < T) :
    Tendsto (fun t => ∫ x in (0)..t, g x) atBot atBot := by
  apply tendsto_atBot_mono (hg.integral_le_sSup_add_zsmul_of_pos h_int hT)
  apply atBot.tendsto_atBot_add_const_left (sSup <| (fun t => ∫ x in (0)..t, g x) '' Icc 0 T)
  apply Tendsto.atBot_zsmul_const h₀
  exact tendsto_floor_atBot.comp (tendsto_id.atBot_mul_const (inv_pos.mpr hT))

/-- If `g : ℝ → ℝ` is periodic with period `T > 0` and `∀ x, 0 < g x`, then `t ↦ ∫ x in 0..t, g x`
tends to `∞` as `t` tends to `∞`. -/
theorem tendsto_atTop_intervalIntegral_of_pos' (h₀ : ∀ x, 0 < g x) (hT : 0 < T) :
    Tendsto (fun t => ∫ x in (0)..t, g x) atTop atTop :=
  hg.tendsto_atTop_intervalIntegral_of_pos h_int (intervalIntegral_pos_of_pos (h_int 0 T) h₀ hT) hT

/-- If `g : ℝ → ℝ` is periodic with period `T > 0` and `∀ x, 0 < g x`, then `t ↦ ∫ x in 0..t, g x`
tends to `-∞` as `t` tends to `-∞`. -/
theorem tendsto_atBot_intervalIntegral_of_pos' (h₀ : ∀ x, 0 < g x) (hT : 0 < T) :
    Tendsto (fun t => ∫ x in (0)..t, g x) atBot atBot :=
  hg.tendsto_atBot_intervalIntegral_of_pos h_int (intervalIntegral_pos_of_pos (h_int 0 T) h₀ hT) hT

end RealValued

end Periodic

end Function<|MERGE_RESOLUTION|>--- conflicted
+++ resolved
@@ -78,13 +78,6 @@
   apply MeasureTheory.leftInvariantIsAddQuotientMeasureEqMeasurePreimage
   simp [(isAddFundamentalDomain_Ioc' hT.out 0).covolume_eq_volume, AddCircle.measure_univ]
 
-instance : HasAddFundamentalDomain (AddSubgroup.op <| .zmultiples T) ℝ where
-  ExistsIsAddFundamentalDomain := ⟨Ioc 0 (0 + T), isAddFundamentalDomain_Ioc' Fact.out 0⟩
-
-instance : AddQuotientMeasureEqMeasurePreimage volume (volume : Measure (AddCircle T)) := by
-  apply MeasureTheory.leftInvariantIsAddQuotientMeasureEqMeasurePreimage
-  simp [(isAddFundamentalDomain_Ioc' hT.out 0).covolume_eq_volume, AddCircle.measure_univ]
-
 /-- The covering map from `ℝ` to the "additive circle" `ℝ ⧸ (ℤ ∙ T)` is measure-preserving,
 considered with respect to the standard measure (defined to be the Haar measure of total mass `T`)
 on the additive circle, and with respect to the restriction of Lebsegue measure on `ℝ` to an
@@ -94,15 +87,6 @@
       (volume.restrict (Ioc t (t + T))) :=
   measurePreserving_quotientAddGroup_mk_of_AddQuotientMeasureEqMeasurePreimage
     volume (𝓕 := Ioc t (t+T)) (isAddFundamentalDomain_Ioc' hT.out _) _
-<<<<<<< HEAD
-#align add_circle.measure_preserving_mk AddCircle.measurePreserving_mk
-=======
-
-lemma add_projection_respects_measure (t : ℝ) {U : Set (AddCircle T)} (meas_U : MeasurableSet U) :
-    volume U = volume (QuotientAddGroup.mk ⁻¹' U ∩ (Ioc t (t + T))) :=
-  (isAddFundamentalDomain_Ioc' hT.out _).addProjection_respects_measure_apply
-    (volume : Measure (AddCircle T)) meas_U
->>>>>>> 59de845a
 
 lemma add_projection_respects_measure (t : ℝ) {U : Set (AddCircle T)} (meas_U : MeasurableSet U) :
     volume U = volume (QuotientAddGroup.mk ⁻¹' U ∩ (Ioc t (t + T))) :=
