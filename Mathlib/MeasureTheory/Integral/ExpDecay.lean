--- conflicted
+++ resolved
@@ -40,10 +40,4 @@
     IntegrableOn f (Ioi a) :=
   integrableOn_Ici_iff_integrableOn_Ioi.mp <|
     (hf.locallyIntegrableOn measurableSet_Ici).integrableOn_of_isBigO_atTop
-<<<<<<< HEAD
-    ho ⟨Ioi b, Ioi_mem_atTop b, exp_neg_integrableOn_Ioi b h0⟩
-set_option linter.uppercaseLean3 false in
-#align integrable_of_is_O_exp_neg integrable_of_isBigO_exp_neg
-=======
-    ho ⟨Ioi b, Ioi_mem_atTop b, exp_neg_integrableOn_Ioi b h0⟩
->>>>>>> 59de845a
+    ho ⟨Ioi b, Ioi_mem_atTop b, exp_neg_integrableOn_Ioi b h0⟩