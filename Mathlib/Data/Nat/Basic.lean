--- conflicted
+++ resolved
@@ -92,858 +92,10 @@
       fun h1 h2 => Nat.eq_of_mul_eq_mul_left (Nat.pos_of_ne_zero h1) h2 }
 #align nat.cancel_comm_monoid_with_zero Nat.cancelCommMonoidWithZero
 
-<<<<<<< HEAD
-attribute [simp]
-  Nat.not_lt_zero Nat.succ_ne_zero Nat.succ_ne_self Nat.zero_ne_one Nat.one_ne_zero
-  -- Nat.zero_ne_bit1 Nat.bit1_ne_zero Nat.bit0_ne_one Nat.one_ne_bit0 Nat.bit0_ne_bit1
-  -- Nat.bit1_ne_bit0
-
-variable {m n k : ℕ}
-
-/-!
-### Recursion and `forall`/`exists`
--/
-
--- Porting note:
--- this doesn't work as a simp lemma in Lean 4
--- @[simp]
-theorem and_forall_succ {p : ℕ → Prop} : (p 0 ∧ ∀ n, p (n + 1)) ↔ ∀ n, p n :=
-  ⟨fun h n => Nat.casesOn n h.1 h.2, fun h => ⟨h _, fun _ => h _⟩⟩
-#align nat.and_forall_succ Nat.and_forall_succ
-
--- Porting note:
--- this doesn't work as a simp lemma in Lean 4
--- @[simp]
-theorem or_exists_succ {p : ℕ → Prop} : (p 0 ∨ ∃ n, p (n + 1)) ↔ ∃ n, p n :=
-  ⟨fun h => h.elim (fun h0 => ⟨0, h0⟩) fun ⟨n, hn⟩ => ⟨n + 1, hn⟩, by
-    rintro ⟨_ | n, hn⟩
-    exacts [Or.inl hn, Or.inr ⟨n, hn⟩]⟩
-#align nat.or_exists_succ Nat.or_exists_succ
-
-/-! ### `succ` -/
-
-
-theorem _root_.LT.lt.nat_succ_le {n m : ℕ} (h : n < m) : succ n ≤ m :=
-  succ_le_of_lt h
-#align has_lt.lt.nat_succ_le LT.lt.nat_succ_le
-
--- Moved to Std
-#align nat.succ_eq_one_add Nat.succ_eq_one_add
-
-theorem eq_of_lt_succ_of_not_lt {a b : ℕ} (h1 : a < b + 1) (h2 : ¬a < b) : a = b := by omega
-#align nat.eq_of_lt_succ_of_not_lt Nat.eq_of_lt_succ_of_not_lt
-
-theorem eq_of_le_of_lt_succ {n m : ℕ} (h₁ : n ≤ m) (h₂ : m < n + 1) : m = n :=
-  Nat.le_antisymm (le_of_succ_le_succ h₂) h₁
-#align nat.eq_of_le_of_lt_succ Nat.eq_of_le_of_lt_succ
-
--- Moved to Std
-#align nat.one_add Nat.one_add
-
-theorem succ_pos' {n : ℕ} : 0 < succ n :=
-  succ_pos n
-#align nat.succ_pos' Nat.succ_pos'
-
--- Moved to Std
-#align nat.succ_inj' Nat.succ_inj'
-
-theorem succ_injective : Function.Injective Nat.succ := fun _ _ => succ.inj
-#align nat.succ_injective Nat.succ_injective
-
-theorem succ_ne_succ {n m : ℕ} : succ n ≠ succ m ↔ n ≠ m :=
-  succ_injective.ne_iff
-#align nat.succ_ne_succ Nat.succ_ne_succ
-
--- Porting note: no longer a simp lemma, as simp can prove this
-theorem succ_succ_ne_one (n : ℕ) : n.succ.succ ≠ 1 :=
-  succ_ne_succ.mpr n.succ_ne_zero
-#align nat.succ_succ_ne_one Nat.succ_succ_ne_one
-
-@[simp]
-theorem one_lt_succ_succ (n : ℕ) : 1 < n.succ.succ :=
-  succ_lt_succ <| succ_pos n
-#align nat.one_lt_succ_succ Nat.one_lt_succ_succ
-
--- Porting note: Nat.succ_le_succ_iff is in Std
-
-#align nat.max_succ_succ Nat.succ_max_succ
-
-theorem not_succ_lt_self {n : ℕ} : ¬succ n < n :=
-  not_lt_of_ge (Nat.le_succ _)
-#align nat.not_succ_lt_self Nat.not_succ_lt_self
-
-theorem lt_succ_iff {m n : ℕ} : m < succ n ↔ m ≤ n :=
-  ⟨le_of_lt_succ, lt_succ_of_le⟩
-#align nat.lt_succ_iff Nat.lt_succ_iff
-
-theorem succ_le_iff {m n : ℕ} : succ m ≤ n ↔ m < n :=
-  ⟨lt_of_succ_le, succ_le_of_lt⟩
-#align nat.succ_le_iff Nat.succ_le_iff
-
-theorem lt_iff_add_one_le {m n : ℕ} : m < n ↔ m + 1 ≤ n := by rw [succ_le_iff]
-#align nat.lt_iff_add_one_le Nat.lt_iff_add_one_le
-
--- Just a restatement of `Nat.lt_succ_iff` using `+1`.
-theorem lt_add_one_iff {a b : ℕ} : a < b + 1 ↔ a ≤ b :=
-  lt_succ_iff
-#align nat.lt_add_one_iff Nat.lt_add_one_iff
-
--- A flipped version of `lt_add_one_iff`.
-theorem lt_one_add_iff {a b : ℕ} : a < 1 + b ↔ a ≤ b := by simp only [add_comm, lt_succ_iff]
-#align nat.lt_one_add_iff Nat.lt_one_add_iff
-
--- This is true reflexively, by the definition of `≤` on ℕ,
--- but it's still useful to have, to convince Lean to change the syntactic type.
-theorem add_one_le_iff {a b : ℕ} : a + 1 ≤ b ↔ a < b :=
-  Iff.refl _
-#align nat.add_one_le_iff Nat.add_one_le_iff
-
-theorem one_add_le_iff {a b : ℕ} : 1 + a ≤ b ↔ a < b := by simp only [add_comm, add_one_le_iff]
-#align nat.one_add_le_iff Nat.one_add_le_iff
-
-theorem of_le_succ {n m : ℕ} (H : n ≤ m.succ) : n ≤ m ∨ n = m.succ :=
-  H.lt_or_eq_dec.imp le_of_lt_succ id
-#align nat.of_le_succ Nat.of_le_succ
-
-#align nat.succ_lt_succ_iff Nat.succ_lt_succ_iff
-
-theorem div_le_iff_le_mul_add_pred {m n k : ℕ} (n0 : 0 < n) : m / n ≤ k ↔ m ≤ n * k + (n - 1) := by
-  rw [← lt_succ_iff, div_lt_iff_lt_mul n0, succ_mul, mul_comm]
-  cases n
-  · cases n0
-
-  exact lt_succ_iff
-#align nat.div_le_iff_le_mul_add_pred Nat.div_le_iff_le_mul_add_pred
-
-theorem two_lt_of_ne : ∀ {n}, n ≠ 0 → n ≠ 1 → n ≠ 2 → 2 < n
-  | 0, h, _, _ => (h rfl).elim
-  | 1, _, h, _ => (h rfl).elim
-  | 2, _, _, h => (h rfl).elim
-  | n + 3, _, _, _ => by omega
-#align nat.two_lt_of_ne Nat.two_lt_of_ne
-
-theorem forall_lt_succ {P : ℕ → Prop} {n : ℕ} : (∀ m < n + 1, P m) ↔ (∀ m < n, P m) ∧ P n := by
-  simp only [lt_succ_iff, Decidable.le_iff_eq_or_lt, forall_eq_or_imp, and_comm]
-#align nat.forall_lt_succ Nat.forall_lt_succ
-
-theorem exists_lt_succ {P : ℕ → Prop} {n : ℕ} : (∃ m < n + 1, P m) ↔ (∃ m < n, P m) ∨ P n := by
-  rw [← not_iff_not]
-  push_neg
-  exact forall_lt_succ
-#align nat.exists_lt_succ Nat.exists_lt_succ
-
-/-! ### `add` -/
-
--- Sometimes a bare `Nat.add` or similar appears as a consequence of unfolding
--- during pattern matching. These lemmas package them back up as typeclass
--- mediated operations.
-@[simp]
-theorem add_def {a b : ℕ} : Nat.add a b = a + b :=
-  rfl
-#align nat.add_def Nat.add_def
-
-@[simp]
-theorem mul_def {a b : ℕ} : Nat.mul a b = a * b :=
-  rfl
-#align nat.mul_def Nat.mul_def
-
-theorem exists_eq_add_of_le (h : m ≤ n) : ∃ k : ℕ, n = m + k :=
-  ⟨n - m, (add_sub_of_le h).symm⟩
-#align nat.exists_eq_add_of_le Nat.exists_eq_add_of_le
-
-theorem exists_eq_add_of_le' (h : m ≤ n) : ∃ k : ℕ, n = k + m :=
-  ⟨n - m, (Nat.sub_add_cancel h).symm⟩
-#align nat.exists_eq_add_of_le' Nat.exists_eq_add_of_le'
-
-theorem exists_eq_add_of_lt (h : m < n) : ∃ k : ℕ, n = m + k + 1 :=
-  ⟨n - (m + 1), by rw [Nat.add_right_comm, add_sub_of_le h]⟩
-#align nat.exists_eq_add_of_lt Nat.exists_eq_add_of_lt
-
-/-! ### `pred` -/
-
-@[simp]
-theorem add_succ_sub_one (n m : ℕ) : n + succ m - 1 = n + m := by rw [add_succ, Nat.add_one_sub_one]
-#align nat.add_succ_sub_one Nat.add_succ_sub_one
-
-@[simp]
-theorem succ_add_sub_one (n m : ℕ) : succ n + m - 1 = n + m := by rw [succ_add, Nat.add_one_sub_one]
-#align nat.succ_add_sub_one Nat.succ_add_sub_one
-
-theorem pred_eq_sub_one (n : ℕ) : pred n = n - 1 :=
-  rfl
-#align nat.pred_eq_sub_one Nat.pred_eq_sub_one
-
-theorem pred_eq_of_eq_succ {m n : ℕ} (H : m = n.succ) : m.pred = n := by simp [H]
-#align nat.pred_eq_of_eq_succ Nat.pred_eq_of_eq_succ
-
-@[simp]
-theorem pred_eq_succ_iff {n m : ℕ} : pred n = succ m ↔ n = m + 2 := by
-  cases n <;> constructor <;> rintro ⟨⟩ <;> rfl
-#align nat.pred_eq_succ_iff Nat.pred_eq_succ_iff
-
-theorem pred_sub (n m : ℕ) : pred n - m = pred (n - m) := by
-  rw [← Nat.sub_one, Nat.sub_sub, one_add, sub_succ]
-#align nat.pred_sub Nat.pred_sub
-
--- Moved to Std
-#align nat.le_pred_of_lt Nat.le_pred_of_lt
-
-theorem le_of_pred_lt {m n : ℕ} : pred m < n → m ≤ n :=
-  match m with
-  | 0 => le_of_lt
-  | _ + 1 => id
-#align nat.le_of_pred_lt Nat.le_of_pred_lt
-
-theorem self_add_sub_one (n : ℕ) : n + (n - 1) = 2 * n - 1 := by
-  cases n
-  · rfl
-  · rw [two_mul]
-    convert (add_succ_sub_one (Nat.succ _) _).symm
-
-theorem sub_one_add_self (n : ℕ) : (n - 1) + n = 2 * n - 1 :=
-  add_comm _ n ▸ self_add_sub_one n
-
-theorem self_add_pred (n : ℕ) : n + pred n = (2 * n).pred :=
-  self_add_sub_one n
-
-theorem pred_add_self (n : ℕ) : pred n + n = (2 * n).pred :=
-  sub_one_add_self n
-
-/-- This ensures that `simp` succeeds on `pred (n + 1) = n`. -/
-@[simp]
-theorem pred_one_add (n : ℕ) : pred (1 + n) = n := by rw [add_comm, add_one, Nat.pred_succ]
-#align nat.pred_one_add Nat.pred_one_add
-
-/-! ### `mul` -/
-
-
-theorem two_mul_ne_two_mul_add_one {n m} : 2 * n ≠ 2 * m + 1 := by omega
-#align nat.two_mul_ne_two_mul_add_one Nat.two_mul_ne_two_mul_add_one
-
-theorem mul_ne_mul_left {a b c : ℕ} (ha : 0 < a) : b * a ≠ c * a ↔ b ≠ c :=
-  (mul_left_injective₀ ha.ne').ne_iff
-#align nat.mul_ne_mul_left Nat.mul_ne_mul_left
-
-theorem mul_ne_mul_right {a b c : ℕ} (ha : 0 < a) : a * b ≠ a * c ↔ b ≠ c :=
-  (mul_right_injective₀ ha.ne').ne_iff
-#align nat.mul_ne_mul_right Nat.mul_ne_mul_right
-
-theorem mul_right_eq_self_iff {a b : ℕ} (ha : 0 < a) : a * b = a ↔ b = 1 :=
-  suffices a * b = a * 1 ↔ b = 1 by rwa [mul_one] at this
-  mul_right_inj' ha.ne'
-#align nat.mul_right_eq_self_iff Nat.mul_right_eq_self_iff
-
-theorem mul_left_eq_self_iff {a b : ℕ} (hb : 0 < b) : a * b = b ↔ a = 1 := by
-  rw [mul_comm, Nat.mul_right_eq_self_iff hb]
-#align nat.mul_left_eq_self_iff Nat.mul_left_eq_self_iff
-
-theorem lt_succ_iff_lt_or_eq {n i : ℕ} : n < i.succ ↔ n < i ∨ n = i :=
-  lt_succ_iff.trans Decidable.le_iff_lt_or_eq
-#align nat.lt_succ_iff_lt_or_eq Nat.lt_succ_iff_lt_or_eq
-
-set_option push_neg.use_distrib true in
-/-- The product of two natural numbers is greater than 1 if and only if
-  at least one of them is greater than 1 and both are positive. -/
-lemma one_lt_mul_iff : 1 < m * n ↔ 0 < m ∧ 0 < n ∧ (1 < m ∨ 1 < n) := by
-  constructor <;> intro h
-  · by_contra h'; push_neg at h'; simp_rw [Nat.le_zero] at h'
-    obtain rfl | rfl | h' := h'
-    · simp at h
-    · simp at h
-    · exact (Nat.mul_le_mul h'.1 h'.2).not_lt h
-  · obtain hm | hn := h.2.2
-    · exact Nat.mul_lt_mul hm h.2.1 Nat.zero_lt_one
-    · exact Nat.mul_lt_mul' h.1 hn h.1
-
-/-!
-### Recursion and induction principles
-
-This section is here due to dependencies -- the lemmas here require some of the lemmas
-proved above, and some of the results in later sections depend on the definitions in this section.
--/
-
--- Porting note: The type ascriptions of these two theorems need to be changed,
--- as mathport wrote a lambda that wasn't there in mathlib3, that prevents `simp` applying them.
-
-@[simp]
-theorem rec_zero {C : ℕ → Sort u} (h0 : C 0) (h : ∀ n, C n → C (n + 1)) :
-    Nat.rec h0 h 0 = h0 :=
-  rfl
-#align nat.rec_zero Nat.rec_zero
-
-@[simp]
-theorem rec_add_one {C : ℕ → Sort u} (h0 : C 0) (h : ∀ n, C n → C (n + 1)) (n : ℕ) :
-    Nat.rec h0 h (n + 1) = h n (Nat.rec h0 h n) :=
-  rfl
-#align nat.rec_add_one Nat.rec_add_one
-
-/-- Recursion starting at a non-zero number: given a map `C k → C (k+1)` for each `k`,
-there is a map from `C n` to each `C m`, `n ≤ m`. For a version where the assumption is only made
-when `k ≥ n`, see `leRecOn`. -/
-@[elab_as_elim]
-def leRecOn {C : ℕ → Sort u} {n : ℕ} : ∀ {m : ℕ}, n ≤ m → (∀ {k}, C k → C (k + 1)) → C n → C m
-  | 0, H, _, x => Eq.recOn (Nat.eq_zero_of_le_zero H) x
-  | m + 1, H, next, x =>
-    Or.by_cases (of_le_succ H) (fun h : n ≤ m => next <| leRecOn h (@next) x)
-      fun h : n = m + 1 => Eq.recOn h x
-#align nat.le_rec_on Nat.leRecOn
-
-theorem leRecOn_self {C : ℕ → Sort u} {n} {h : n ≤ n} {next : ∀ {k}, C k → C (k + 1)} (x : C n) :
-    (leRecOn h next x : C n) = x := by
-  cases n <;> unfold leRecOn Eq.recOn
-  · simp
-  · unfold Or.by_cases
-    rw [dif_neg (Nat.not_succ_le_self _)]
-#align nat.le_rec_on_self Nat.leRecOn_self
-
-theorem leRecOn_succ {C : ℕ → Sort u} {n m} (h1 : n ≤ m) {h2 : n ≤ m + 1} {next} (x : C n) :
-    (leRecOn h2 (@next) x : C (m + 1)) = next (leRecOn h1 (@next) x : C m) := by
-  conv =>
-    lhs
-    rw [leRecOn, Or.by_cases, dif_pos h1]
-#align nat.le_rec_on_succ Nat.leRecOn_succ
-
-theorem leRecOn_succ' {C : ℕ → Sort u} {n} {h : n ≤ n + 1} {next : ∀ {k}, C k → C (k + 1)}
-    (x : C n) :
-    (leRecOn h next x : C (n + 1)) = next x := by rw [leRecOn_succ (le_refl n), leRecOn_self]
-#align nat.le_rec_on_succ' Nat.leRecOn_succ'
-
-theorem leRecOn_trans {C : ℕ → Sort u} {n m k} (hnm : n ≤ m) (hmk : m ≤ k) {next} (x : C n) :
-    (leRecOn (le_trans hnm hmk) (@next) x : C k) = leRecOn hmk (@next) (leRecOn hnm (@next) x) := by
-  induction' hmk with k hmk ih
-  · rw [leRecOn_self]
-  rw [leRecOn_succ (le_trans hnm hmk), ih, leRecOn_succ]
-#align nat.le_rec_on_trans Nat.leRecOn_trans
-
-theorem leRecOn_succ_left {C : ℕ → Sort u} {n m} (h1 : n ≤ m) (h2 : n + 1 ≤ m)
-    {next : ∀ {k}, C k → C (k + 1)} (x : C n) :
-    (leRecOn h2 next (next x) : C m) = (leRecOn h1 next x : C m) := by
-  rw [Subsingleton.elim h1 (le_trans (le_succ n) h2), leRecOn_trans (le_succ n) h2, leRecOn_succ']
-#align nat.le_rec_on_succ_left Nat.leRecOn_succ_left
-
-theorem leRecOn_injective {C : ℕ → Sort u} {n m} (hnm : n ≤ m) (next : ∀ {k}, C k → C (k + 1))
-    (Hnext : ∀ n, Function.Injective (@next n)) :
-    Function.Injective (@leRecOn C n m hnm next) := by
-  induction' hnm with m hnm ih
-  · intro x y H
-    rwa [leRecOn_self, leRecOn_self] at H
-  intro x y H
-  rw [leRecOn_succ hnm, leRecOn_succ hnm] at H
-  exact ih (Hnext _ H)
-#align nat.le_rec_on_injective Nat.leRecOn_injective
-
-theorem leRecOn_surjective {C : ℕ → Sort u} {n m} (hnm : n ≤ m) (next : ∀ {k}, C k → C (k + 1))
-    (Hnext : ∀ n, Function.Surjective (@next n)) :
-    Function.Surjective (@leRecOn C n m hnm next) := by
-  induction' hnm with m hnm ih
-  · intro x
-    use x
-    rw [leRecOn_self]
-  intro x
-  rcases Hnext _ x with ⟨w, rfl⟩
-  rcases ih w with ⟨x, rfl⟩
-  use x
-  rw [leRecOn_succ]
-#align nat.le_rec_on_surjective Nat.leRecOn_surjective
-
-/-- Recursion principle based on `<`. -/
-@[elab_as_elim]
-protected def strongRec' {p : ℕ → Sort u} (H : ∀ n, (∀ m, m < n → p m) → p n) : ∀ n : ℕ, p n
-  | n => H n fun m _ => Nat.strongRec' H m
-#align nat.strong_rec' Nat.strongRec'
-
-/-- Recursion principle based on `<` applied to some natural number. -/
-@[elab_as_elim]
-def strongRecOn' {P : ℕ → Sort*} (n : ℕ) (h : ∀ n, (∀ m, m < n → P m) → P n) : P n :=
-  Nat.strongRec' h n
-#align nat.strong_rec_on' Nat.strongRecOn'
-
-theorem strongRecOn'_beta {P : ℕ → Sort*} {h} {n : ℕ} :
-    (strongRecOn' n h : P n) = h n fun m _ => (strongRecOn' m h : P m) := by
-  simp only [strongRecOn']
-  rw [Nat.strongRec']
-#align nat.strong_rec_on_beta' Nat.strongRecOn'_beta
-
-/-- Induction principle starting at a non-zero number. For maps to a `Sort*` see `le_rec_on`.
-To use in an induction proof, the syntax is `induction n, hn using Nat.le_induction` (or the same
-for `induction'`). -/
-@[elab_as_elim]
-theorem le_induction {m} {P : ∀ (n : Nat) (_ : m ≤ n), Prop} (base : P m le_rfl)
-    (succ : ∀ (n : Nat) (hn : m ≤ n), P n hn → P (n + 1) (hn.trans <| Nat.le_succ _)) :
-    ∀ (n : Nat) (hn : m ≤ n), P n hn := by
-  apply Nat.le.rec
-  · exact base
-  · intros n hn
-    apply succ n hn
-#align nat.le_induction Nat.le_induction
-
-/-- Decreasing induction: if `P (k+1)` implies `P k`, then `P n` implies `P m` for all `m ≤ n`.
-Also works for functions to `Sort*`. For a version assuming only the assumption for `k < n`, see
-`decreasing_induction'`. -/
-@[elab_as_elim]
-def decreasingInduction {P : ℕ → Sort*} (h : ∀ n, P (n + 1) → P n) {m n : ℕ} (mn : m ≤ n)
-    (hP : P n) : P m :=
-  leRecOn mn (fun {k} ih hsk => ih <| h k hsk) (fun h => h) hP
-#align nat.decreasing_induction Nat.decreasingInduction
-
-@[simp]
-theorem decreasingInduction_self {P : ℕ → Sort*} (h : ∀ n, P (n + 1) → P n) {n : ℕ} (nn : n ≤ n)
-    (hP : P n) :
-    (decreasingInduction h nn hP : P n) = hP := by
-  dsimp only [decreasingInduction]
-  rw [leRecOn_self]
-#align nat.decreasing_induction_self Nat.decreasingInduction_self
-
-theorem decreasingInduction_succ {P : ℕ → Sort*} (h : ∀ n, P (n + 1) → P n) {m n : ℕ} (mn : m ≤ n)
-    (msn : m ≤ n + 1) (hP : P (n + 1)) :
-    (decreasingInduction h msn hP : P m) = decreasingInduction h mn (h n hP) := by
-  dsimp only [decreasingInduction]
-  rw [leRecOn_succ]
-#align nat.decreasing_induction_succ Nat.decreasingInduction_succ
-
-@[simp]
-theorem decreasingInduction_succ' {P : ℕ → Sort*} (h : ∀ n, P (n + 1) → P n) {m : ℕ}
-    (msm : m ≤ m + 1) (hP : P (m + 1)) : (decreasingInduction h msm hP : P m) = h m hP := by
-  dsimp only [decreasingInduction]
-  rw [leRecOn_succ']
-#align nat.decreasing_induction_succ' Nat.decreasingInduction_succ'
-
-theorem decreasingInduction_trans {P : ℕ → Sort*} (h : ∀ n, P (n + 1) → P n) {m n k : ℕ}
-    (mn : m ≤ n) (nk : n ≤ k) (hP : P k) :
-    (decreasingInduction h (le_trans mn nk) hP : P m) =
-    decreasingInduction h mn (decreasingInduction h nk hP) := by
-  induction' nk with k nk ih
-  · rw [decreasingInduction_self]
-  · rw [decreasingInduction_succ h (le_trans mn nk), ih, decreasingInduction_succ]
-#align nat.decreasing_induction_trans Nat.decreasingInduction_trans
-
-theorem decreasingInduction_succ_left {P : ℕ → Sort*} (h : ∀ n, P (n + 1) → P n) {m n : ℕ}
-    (smn : m + 1 ≤ n) (mn : m ≤ n) (hP : P n) :
-    (decreasingInduction h mn hP : P m) = h m (decreasingInduction h smn hP) := by
-  rw [Subsingleton.elim mn (le_trans (le_succ m) smn), decreasingInduction_trans,
-    decreasingInduction_succ']
-  apply Nat.le_succ
-#align nat.decreasing_induction_succ_left Nat.decreasingInduction_succ_left
-
-/-- Given `P : ℕ → ℕ → Sort*`, if for all `a b : ℕ` we can extend `P` from the rectangle
-strictly below `(a,b)` to `P a b`, then we have `P n m` for all `n m : ℕ`.
-Note that for non-`Prop` output it is preferable to use the equation compiler directly if possible,
-since this produces equation lemmas. -/
-@[elab_as_elim]
-def strongSubRecursion {P : ℕ → ℕ → Sort*} (H : ∀ a b, (∀ x y, x < a → y < b → P x y) → P a b) :
-    ∀ n m : ℕ, P n m
-  | n, m => H n m fun x y _ _ => strongSubRecursion H x y
-#align nat.strong_sub_recursion Nat.strongSubRecursion
-
-/-- Given `P : ℕ → ℕ → Sort*`, if we have `P i 0` and `P 0 i` for all `i : ℕ`,
-and for any `x y : ℕ` we can extend `P` from `(x,y+1)` and `(x+1,y)` to `(x+1,y+1)`
-then we have `P n m` for all `n m : ℕ`.
-Note that for non-`Prop` output it is preferable to use the equation compiler directly if possible,
-since this produces equation lemmas. -/
-@[elab_as_elim]
-def pincerRecursion {P : ℕ → ℕ → Sort*} (Ha0 : ∀ a : ℕ, P a 0) (H0b : ∀ b : ℕ, P 0 b)
-    (H : ∀ x y : ℕ, P x y.succ → P x.succ y → P x.succ y.succ) : ∀ n m : ℕ, P n m
-  | a, 0 => Ha0 a
-  | 0, b => H0b b
-  | Nat.succ a, Nat.succ b => H _ _ (pincerRecursion Ha0 H0b H _ _) (pincerRecursion Ha0 H0b H _ _)
-termination_by pincerRecursion Ha0 Hab H n m => n + m
-#align nat.pincer_recursion Nat.pincerRecursion
-
-/-- Recursion starting at a non-zero number: given a map `C k → C (k+1)` for each `k ≥ n`,
-there is a map from `C n` to each `C m`, `n ≤ m`. -/
-@[elab_as_elim]
-def leRecOn' {C : ℕ → Sort*} {n : ℕ} :
-    ∀ {m : ℕ}, n ≤ m → (∀ ⦃k⦄, n ≤ k → C k → C (k + 1)) → C n → C m
-  | 0, H, _, x => Eq.recOn (Nat.eq_zero_of_le_zero H) x
-  | m + 1, H, next, x =>
-    Or.by_cases (of_le_succ H) (fun h : n ≤ m => next h <| leRecOn' h next x)
-      fun h : n = m + 1 => Eq.recOn h x
-#align nat.le_rec_on' Nat.leRecOn'
-
-/-- Decreasing induction: if `P (k+1)` implies `P k` for all `m ≤ k < n`, then `P n` implies `P m`.
-Also works for functions to `Sort*`. Weakens the assumptions of `decreasing_induction`. -/
-@[elab_as_elim]
-def decreasingInduction' {P : ℕ → Sort*} {m n : ℕ} (h : ∀ k < n, m ≤ k → P (k + 1) → P k)
-    (mn : m ≤ n) (hP : P n) :
-    P m := by
-  revert h hP
-  refine' leRecOn' mn _ _
-  · intro n mn ih h hP
-    apply ih
-    · exact fun k hk => h k (Nat.lt.step hk)
-    · exact h n (lt_succ_self n) mn hP
-  · intro _ hP
-    exact hP
-#align nat.decreasing_induction' Nat.decreasingInduction'
-
-/-! ### `div` -/
-
-attribute [simp] Nat.div_self
-
-/-- A version of `Nat.div_lt_self` using successors, rather than additional hypotheses. -/
-theorem div_lt_self' (n b : ℕ) : (n + 1) / (b + 2) < n + 1 :=
-  Nat.div_lt_self (Nat.succ_pos n) (Nat.succ_lt_succ (Nat.succ_pos _))
-#align nat.div_lt_self' Nat.div_lt_self'
-
-theorem le_div_iff_mul_le' {x y : ℕ} {k : ℕ} (k0 : 0 < k) : x ≤ y / k ↔ x * k ≤ y :=
-  le_div_iff_mul_le k0
-#align nat.le_div_iff_mul_le' Nat.le_div_iff_mul_le'
-
-theorem div_lt_iff_lt_mul' {x y : ℕ} {k : ℕ} (k0 : 0 < k) : x / k < y ↔ x < y * k :=
-  lt_iff_lt_of_le_iff_le <| le_div_iff_mul_le' k0
-#align nat.div_lt_iff_lt_mul' Nat.div_lt_iff_lt_mul'
-
-theorem one_le_div_iff {a b : ℕ} (hb : 0 < b) : 1 ≤ a / b ↔ b ≤ a := by
-  rw [le_div_iff_mul_le hb, one_mul]
-#align nat.one_le_div_iff Nat.one_le_div_iff
-
-theorem div_lt_one_iff {a b : ℕ} (hb : 0 < b) : a / b < 1 ↔ a < b :=
-  lt_iff_lt_of_le_iff_le <| one_le_div_iff hb
-#align nat.div_lt_one_iff Nat.div_lt_one_iff
-
-protected theorem div_le_div_right {n m : ℕ} (h : n ≤ m) {k : ℕ} : n / k ≤ m / k :=
-  ((Nat.eq_zero_or_pos k).elim fun k0 => by simp [k0]) fun hk =>
-    (le_div_iff_mul_le' hk).2 <| le_trans (Nat.div_mul_le_self _ _) h
-#align nat.div_le_div_right Nat.div_le_div_right
-
-theorem lt_of_div_lt_div {m n k : ℕ} : m / k < n / k → m < n :=
-  lt_imp_lt_of_le_imp_le fun h => Nat.div_le_div_right h
-#align nat.lt_of_div_lt_div Nat.lt_of_div_lt_div
-
-protected theorem div_pos {a b : ℕ} (hba : b ≤ a) (hb : 0 < b) : 0 < a / b :=
-  Nat.pos_of_ne_zero fun h =>
-    lt_irrefl a
-      (calc
-        a = a % b := by simpa [h] using (mod_add_div a b).symm
-        _ < b := Nat.mod_lt a hb
-        _ ≤ a := hba
-        )
-#align nat.div_pos Nat.div_pos
-
-theorem lt_mul_of_div_lt {a b c : ℕ} (h : a / c < b) (w : 0 < c) : a < b * c :=
-  lt_of_not_ge <| not_le_of_gt h ∘ (Nat.le_div_iff_mul_le w).2
-#align nat.lt_mul_of_div_lt Nat.lt_mul_of_div_lt
-
-theorem mul_div_le_mul_div_assoc (a b c : ℕ) : a * (b / c) ≤ a * b / c :=
-  if hc0 : c = 0 then by simp [hc0]
-  else
-    (Nat.le_div_iff_mul_le (Nat.pos_of_ne_zero hc0)).2
-      (by rw [mul_assoc]; exact Nat.mul_le_mul_left _ (Nat.div_mul_le_self _ _))
-#align nat.mul_div_le_mul_div_assoc Nat.mul_div_le_mul_div_assoc
-
-protected theorem eq_mul_of_div_eq_right {a b c : ℕ} (H1 : b ∣ a) (H2 : a / b = c) : a = b * c := by
-  rw [← H2, Nat.mul_div_cancel' H1]
-#align nat.eq_mul_of_div_eq_right Nat.eq_mul_of_div_eq_right
-
-protected theorem div_eq_iff_eq_mul_right {a b c : ℕ} (H : 0 < b) (H' : b ∣ a) :
-    a / b = c ↔ a = b * c :=
-  ⟨Nat.eq_mul_of_div_eq_right H', Nat.div_eq_of_eq_mul_right H⟩
-#align nat.div_eq_iff_eq_mul_right Nat.div_eq_iff_eq_mul_right
-
-protected theorem div_eq_iff_eq_mul_left {a b c : ℕ} (H : 0 < b) (H' : b ∣ a) :
-    a / b = c ↔ a = c * b := by
-  rw [mul_comm]
-  exact Nat.div_eq_iff_eq_mul_right H H'
-#align nat.div_eq_iff_eq_mul_left Nat.div_eq_iff_eq_mul_left
-
-protected theorem eq_mul_of_div_eq_left {a b c : ℕ} (H1 : b ∣ a) (H2 : a / b = c) : a = c * b := by
-  rw [mul_comm, Nat.eq_mul_of_div_eq_right H1 H2]
-#align nat.eq_mul_of_div_eq_left Nat.eq_mul_of_div_eq_left
-
-protected theorem mul_div_cancel_left' {a b : ℕ} (Hd : a ∣ b) : a * (b / a) = b := by
-  rw [mul_comm, Nat.div_mul_cancel Hd]
-#align nat.mul_div_cancel_left' Nat.mul_div_cancel_left'
-
-#align nat.mul_div_mul_left Nat.mul_div_mul_left
-#align nat.mul_div_mul_right Nat.mul_div_mul_right
-
-theorem lt_div_mul_add {a b : ℕ} (hb : 0 < b) : a < a / b * b + b := by
-  rw [← Nat.succ_mul, ← Nat.div_lt_iff_lt_mul hb]
-  exact Nat.lt_succ_self _
-#align nat.lt_div_mul_add Nat.lt_div_mul_add
-
-@[simp]
-protected theorem div_left_inj {a b d : ℕ} (hda : d ∣ a) (hdb : d ∣ b) : a / d = b / d ↔ a = b := by
-  refine ⟨fun h => ?_, congr_arg fun n => n / d⟩
-  rw [← Nat.mul_div_cancel' hda, ← Nat.mul_div_cancel' hdb, h]
-#align nat.div_left_inj Nat.div_left_inj
-
-theorem div_mul_div_comm {l : ℕ} (hmn : n ∣ m) (hkl : l ∣ k) :
-    (m / n) * (k / l) = (m * k) / (n * l) := by
-  obtain ⟨x, rfl⟩ := hmn
-  obtain ⟨y, rfl⟩ := hkl
-  rcases n.eq_zero_or_pos with rfl | hn
-  · simp
-  rcases l.eq_zero_or_pos with rfl | hl
-  · simp
-  rw [Nat.mul_div_cancel_left _ hn, Nat.mul_div_cancel_left _ hl, mul_assoc n, Nat.mul_left_comm x,
-    ← mul_assoc n, Nat.mul_div_cancel_left _ (Nat.mul_pos hn hl)]
-#align nat.div_mul_div_comm Nat.div_mul_div_comm
-
-protected theorem div_pow {a b c : ℕ} (h : a ∣ b) : (b / a) ^ c = b ^ c / a ^ c := by
-  rcases c.eq_zero_or_pos with rfl | hc
-  · simp
-  rcases a.eq_zero_or_pos with rfl | ha
-  · simp [Nat.zero_pow hc]
-  refine (Nat.div_eq_of_eq_mul_right (pos_pow_of_pos c ha) ?_).symm
-  rw [← Nat.mul_pow, Nat.mul_div_cancel_left' h]
-
-/-! ### `mod`, `dvd` -/
-
-
-theorem mod_eq_iff_lt {a b : ℕ} (h : b ≠ 0) : a % b = a ↔ a < b := by
-  cases b
-  contradiction
-  exact ⟨fun h => h.ge.trans_lt (mod_lt _ (succ_pos _)), mod_eq_of_lt⟩
-#align nat.mod_eq_iff_lt Nat.mod_eq_iff_lt
-
-@[simp]
-theorem mod_succ_eq_iff_lt {a b : ℕ} : a % b.succ = a ↔ a < b.succ :=
-  mod_eq_iff_lt (succ_ne_zero _)
-#align nat.mod_succ_eq_iff_lt Nat.mod_succ_eq_iff_lt
-
-@[simp]
-theorem mod_succ (n : ℕ) : n % n.succ = n :=
-  Nat.mod_eq_of_lt (Nat.lt_succ_self _)
-
--- Porting note `Nat.div_add_mod` is now in core.
-
-theorem mod_add_div' (m k : ℕ) : m % k + m / k * k = m := by
-  rw [mul_comm]
-  exact mod_add_div _ _
-#align nat.mod_add_div' Nat.mod_add_div'
-
-theorem div_add_mod' (m k : ℕ) : m / k * k + m % k = m := by
-  rw [mul_comm]
-  exact div_add_mod _ _
-#align nat.div_add_mod' Nat.div_add_mod'
-
-/-- See also `Nat.divModEquiv` for a similar statement as an `Equiv`. -/
-protected theorem div_mod_unique {n k m d : ℕ} (h : 0 < k) :
-    n / k = d ∧ n % k = m ↔ m + k * d = n ∧ m < k :=
-  ⟨fun ⟨e₁, e₂⟩ => e₁ ▸ e₂ ▸ ⟨mod_add_div _ _, mod_lt _ h⟩, fun ⟨h₁, h₂⟩ =>
-    h₁ ▸ by
-      rw [add_mul_div_left _ _ h, add_mul_mod_self_left]
-      simp [div_eq_of_lt, mod_eq_of_lt, h₂]⟩
-#align nat.div_mod_unique Nat.div_mod_unique
-
-protected theorem dvd_add_left {k m n : ℕ} (h : k ∣ n) : k ∣ m + n ↔ k ∣ m :=
-  (Nat.dvd_add_iff_left h).symm
-#align nat.dvd_add_left Nat.dvd_add_left
-
-protected theorem dvd_add_right {k m n : ℕ} (h : k ∣ m) : k ∣ m + n ↔ k ∣ n :=
-  (Nat.dvd_add_iff_right h).symm
-#align nat.dvd_add_right Nat.dvd_add_right
-
-protected theorem mul_dvd_mul_iff_left {a b c : ℕ} (ha : 0 < a) : a * b ∣ a * c ↔ b ∣ c :=
-  exists_congr fun d => by rw [mul_assoc, mul_right_inj' ha.ne']
-#align nat.mul_dvd_mul_iff_left Nat.mul_dvd_mul_iff_left
-
-protected theorem mul_dvd_mul_iff_right {a b c : ℕ} (hc : 0 < c) : a * c ∣ b * c ↔ a ∣ b :=
-  exists_congr fun d => by rw [Nat.mul_right_comm, mul_left_inj' hc.ne']
-#align nat.mul_dvd_mul_iff_right Nat.mul_dvd_mul_iff_right
-
-@[simp] -- TODO: move to Std4
-theorem dvd_one {a : ℕ} : a ∣ 1 ↔ a = 1 :=
-  ⟨eq_one_of_dvd_one, fun h ↦ h.symm ▸ Nat.dvd_refl _⟩
-#align nat.dvd_one Nat.dvd_one
-
-@[simp]
-theorem mod_mod_of_dvd (n : Nat) {m k : Nat} (h : m ∣ k) : n % k % m = n % m := by
-  conv_rhs => rw [← mod_add_div n k]
-  rcases h with ⟨t, rfl⟩
-  rw [mul_assoc, add_mul_mod_self_left]
-#align nat.mod_mod_of_dvd Nat.mod_mod_of_dvd
-
--- Moved to Std
-#align nat.mod_mod Nat.mod_mod
-#align nat.mod_add_mod Nat.mod_add_mod
-#align nat.add_mod_mod Nat.add_mod_mod
-#align nat.add_mod Nat.add_mod
-
-theorem add_mod_eq_add_mod_right {m n k : ℕ} (i : ℕ) (H : m % n = k % n) :
-    (m + i) % n = (k + i) % n := by
-  rw [← mod_add_mod, ← mod_add_mod k, H]
-#align nat.add_mod_eq_add_mod_right Nat.add_mod_eq_add_mod_right
-
-theorem add_mod_eq_add_mod_left {m n k : ℕ} (i : ℕ) (H : m % n = k % n) :
-    (i + m) % n = (i + k) % n := by
-  rw [add_comm, add_mod_eq_add_mod_right _ H, add_comm]
-#align nat.add_mod_eq_add_mod_left Nat.add_mod_eq_add_mod_left
-
--- Moved to Std
-#align nat.mul_mod Nat.mul_mod
-
-theorem mul_dvd_of_dvd_div {a b c : ℕ} (hab : c ∣ b) (h : a ∣ b / c) : c * a ∣ b :=
-  have h1 : ∃ d, b / c = a * d := h
-  let ⟨d, hd⟩ := h1
-  have h3 : b = a * d * c := Nat.eq_mul_of_div_eq_left hab hd
-  -- Porting note: was `cc`
-  show ∃ d, b = c * a * d from ⟨d, by rwa [mul_comm, ← mul_assoc] at h3⟩
-#align nat.mul_dvd_of_dvd_div Nat.mul_dvd_of_dvd_div
-
-theorem eq_of_dvd_of_div_eq_one {a b : ℕ} (w : a ∣ b) (h : b / a = 1) : a = b := by
-  rw [← Nat.div_mul_cancel w, h, one_mul]
-#align nat.eq_of_dvd_of_div_eq_one Nat.eq_of_dvd_of_div_eq_one
-
-theorem eq_zero_of_dvd_of_div_eq_zero {a b : ℕ} (w : a ∣ b) (h : b / a = 0) : b = 0 := by
-  rw [← Nat.div_mul_cancel w, h, zero_mul]
-#align nat.eq_zero_of_dvd_of_div_eq_zero Nat.eq_zero_of_dvd_of_div_eq_zero
-
-theorem div_le_div_left {a b c : ℕ} (h₁ : c ≤ b) (h₂ : 0 < c) : a / b ≤ a / c :=
-  (Nat.le_div_iff_mul_le h₂).2 <| le_trans (Nat.mul_le_mul_left _ h₁) (div_mul_le_self _ _)
-#align nat.div_le_div_left Nat.div_le_div_left
-
-theorem lt_iff_le_pred : ∀ {m n : ℕ}, 0 < n → (m < n ↔ m ≤ n - 1)
-  | _, _ + 1, _ => lt_succ_iff
-#align nat.lt_iff_le_pred Nat.lt_iff_le_pred
-
--- Moved to Std
-#align nat.mul_div_le Nat.mul_div_le
-
-theorem lt_mul_div_succ (m : ℕ) {n : ℕ} (n0 : 0 < n) : m < n * (m / n + 1) := by
-  rw [mul_comm, ← Nat.div_lt_iff_lt_mul' n0]
-  exact lt_succ_self _
-#align nat.lt_mul_div_succ Nat.lt_mul_div_succ
-
--- TODO: Std4 claimed this name but flipped the order of multiplication
-theorem mul_add_mod' (a b c : ℕ) : (a * b + c) % b = c % b := by rw [mul_comm, Nat.mul_add_mod]
-#align nat.mul_add_mod Nat.mul_add_mod'
-
-theorem mul_add_mod_of_lt {a b c : ℕ} (h : c < b) : (a * b + c) % b = c := by
-  rw [Nat.mul_add_mod', Nat.mod_eq_of_lt h]
-#align nat.mul_add_mod_of_lt Nat.mul_add_mod_of_lt
-
-theorem pred_eq_self_iff {n : ℕ} : n.pred = n ↔ n = 0 := by
-  cases n <;> simp [(Nat.succ_ne_self _).symm]
-#align nat.pred_eq_self_iff Nat.pred_eq_self_iff
-
-/-! ### `find` -/
-
-
-section Find
-
-variable {p q : ℕ → Prop} [DecidablePred p] [DecidablePred q]
-
-theorem find_eq_iff (h : ∃ n : ℕ, p n) : Nat.find h = m ↔ p m ∧ ∀ n < m, ¬p n := by
-  constructor
-  · rintro rfl
-    exact ⟨Nat.find_spec h, fun _ => Nat.find_min h⟩
-  · rintro ⟨hm, hlt⟩
-    exact le_antisymm (Nat.find_min' h hm) (not_lt.1 <| imp_not_comm.1 (hlt _) <| Nat.find_spec h)
-#align nat.find_eq_iff Nat.find_eq_iff
-
-@[simp]
-theorem find_lt_iff (h : ∃ n : ℕ, p n) (n : ℕ) : Nat.find h < n ↔ ∃ m < n, p m :=
-  ⟨fun h2 => ⟨Nat.find h, h2, Nat.find_spec h⟩,
-   fun ⟨_, hmn, hm⟩ => (Nat.find_min' h hm).trans_lt hmn⟩
-#align nat.find_lt_iff Nat.find_lt_iff
-
-@[simp]
-theorem find_le_iff (h : ∃ n : ℕ, p n) (n : ℕ) : Nat.find h ≤ n ↔ ∃ m ≤ n, p m := by
-  simp only [exists_prop, ← lt_succ_iff, find_lt_iff]
-#align nat.find_le_iff Nat.find_le_iff
-
-@[simp]
-theorem le_find_iff (h : ∃ n : ℕ, p n) (n : ℕ) : n ≤ Nat.find h ↔ ∀ m < n, ¬p m := by
-  simp_rw [← not_lt, find_lt_iff, not_exists, not_and]
-#align nat.le_find_iff Nat.le_find_iff
-
-@[simp]
-theorem lt_find_iff (h : ∃ n : ℕ, p n) (n : ℕ) : n < Nat.find h ↔ ∀ m ≤ n, ¬p m := by
-  simp only [← succ_le_iff, le_find_iff, succ_le_succ_iff]
-#align nat.lt_find_iff Nat.lt_find_iff
-
-@[simp]
-theorem find_eq_zero (h : ∃ n : ℕ, p n) : Nat.find h = 0 ↔ p 0 := by simp [find_eq_iff]
-#align nat.find_eq_zero Nat.find_eq_zero
-
-theorem find_mono (h : ∀ n, q n → p n) {hp : ∃ n, p n} {hq : ∃ n, q n} :
-    Nat.find hp ≤ Nat.find hq :=
-  Nat.find_min' _ (h _ (Nat.find_spec hq))
-#align nat.find_mono Nat.find_mono
-
-theorem find_le {h : ∃ n, p n} (hn : p n) : Nat.find h ≤ n :=
-  (Nat.find_le_iff _ _).2 ⟨n, le_rfl, hn⟩
-#align nat.find_le Nat.find_le
-
-theorem find_comp_succ (h₁ : ∃ n, p n) (h₂ : ∃ n, p (n + 1)) (h0 : ¬p 0) :
-    Nat.find h₁ = Nat.find h₂ + 1 := by
-  refine' (find_eq_iff _).2 ⟨Nat.find_spec h₂, fun n hn => _⟩
-  cases' n with n
-  exacts [h0, @Nat.find_min (fun n => p (n + 1)) _ h₂ _ (succ_lt_succ_iff.1 hn)]
-#align nat.find_comp_succ Nat.find_comp_succ
-
-end Find
-
-/-! ### `find_greatest` -/
-
-
-section FindGreatest
-
-/-- `find_greatest P b` is the largest `i ≤ bound` such that `P i` holds, or `0` if no such `i`
-exists -/
-protected def findGreatest (P : ℕ → Prop) [DecidablePred P] : ℕ → ℕ
-  | 0 => 0
-  | n + 1 => if P (n + 1) then n + 1 else Nat.findGreatest P n
-#align nat.find_greatest Nat.findGreatest
-
-variable {P Q : ℕ → Prop} [DecidablePred P] {b : ℕ}
-
-@[simp]
-theorem findGreatest_zero : Nat.findGreatest P 0 = 0 :=
-  rfl
-#align nat.find_greatest_zero Nat.findGreatest_zero
-
-theorem findGreatest_succ (n : ℕ) :
-    Nat.findGreatest P (n + 1) = if P (n + 1) then n + 1 else Nat.findGreatest P n :=
-  rfl
-#align nat.find_greatest_succ Nat.findGreatest_succ
-
-@[simp]
-theorem findGreatest_eq : ∀ {b}, P b → Nat.findGreatest P b = b
-  | 0, _ => rfl
-  | n + 1, h => by simp [Nat.findGreatest, h]
-#align nat.find_greatest_eq Nat.findGreatest_eq
-
-@[simp]
-theorem findGreatest_of_not (h : ¬P (b + 1)) :
-    Nat.findGreatest P (b + 1) = Nat.findGreatest P b := by
-  simp [Nat.findGreatest, h]
-#align nat.find_greatest_of_not Nat.findGreatest_of_not
-
-end FindGreatest
-
-/-! ### decidability of predicates -/
-
--- To work around lean4#2552, we use `match` instead of `if/casesOn` with decidable instances.
-instance decidableBallLT :
-  ∀ (n : Nat) (P : ∀ k, k < n → Prop) [∀ n h, Decidable (P n h)], Decidable (∀ n h, P n h)
-| 0, _, _ => isTrue fun _ => (by cases ·)
-| (n+1), P, H =>
-  match decidableBallLT n (P · <| lt_succ_of_lt ·) with
-  | isFalse h => isFalse (h fun _ _ => · _ _)
-  | isTrue h =>
-    match H n Nat.le.refl with
-    | isFalse p => isFalse (p <| · _ _)
-    | isTrue p => isTrue fun _ h' => (Nat.le_of_lt_succ h').lt_or_eq_dec.elim (h _) (· ▸ p)
-#align nat.decidable_ball_lt Nat.decidableBallLT
-
--- To verify we don't have a regression on the speed, we put a difficult example.
--- any regression should take a huge amount of heartbeats -- we are currently at 187621.
--- For reference, the instance using `casesOn` took 44544 for 4; this one takes 1299 for 4.
-example : ∀ a, a < 25 → ∀ b, b < 25 → ∀ c, c < 25 → a ^ 2 + b ^ 2 + c ^ 2 ≠ 7 := by decide
-
-instance decidableForallFin {n : ℕ} (P : Fin n → Prop) [DecidablePred P] :
-    Decidable (∀ i, P i) :=
-  decidable_of_iff (∀ k h, P ⟨k, h⟩) ⟨fun a ⟨k, h⟩ => a k h, fun a k h => a ⟨k, h⟩⟩
-#align nat.decidable_forall_fin Nat.decidableForallFin
-=======
 /-! ### Extra lemmas -/
 
 protected lemma nsmul_eq_mul (m n : ℕ) : m • n = m * n := rfl
 #align nat.nsmul_eq_mul Nat.nsmul_eq_mul
->>>>>>> 2a498095
 
 section Multiplicative
 
