/-
Copyright (c) 2022 Praneeth Kolichala. All rights reserved.
Released under Apache 2.0 license as described in the file LICENSE.
Authors: Praneeth Kolichala
-/
<<<<<<< HEAD
import Mathlib.Init.Data.List.Basic
import Mathlib.Algebra.Group.Basic
import Mathlib.Data.Bool.Basic
import Mathlib.Algebra.Ring.Nat
=======
import Mathlib.Algebra.Group.Basic
import Mathlib.Algebra.Group.Nat
>>>>>>> 59de845a
import Mathlib.Data.Nat.Defs
import Mathlib.Init.Data.List.Basic
import Mathlib.Tactic.Convert
import Mathlib.Tactic.GeneralizeProofs
import Mathlib.Tactic.Says
<<<<<<< HEAD

#align_import data.nat.bits from "leanprover-community/mathlib"@"d012cd09a9b256d870751284dd6a29882b0be105"
=======
>>>>>>> 59de845a

/-!
# Additional properties of binary recursion on `Nat`

This file documents additional properties of binary recursion,
which allows us to more easily work with operations which do depend
on the number of leading zeros in the binary representation of `n`.
For example, we can more easily work with `Nat.bits` and `Nat.size`.

See also: `Nat.bitwise`, `Nat.pow` (for various lemmas about `size` and `shiftLeft`/`shiftRight`),
and `Nat.digits`.
-/

-- Once we're in the `Nat` namespace, `xor` will inconveniently resolve to `Nat.xor`.
/-- `bxor` denotes the `xor` function i.e. the exclusive-or function on type `Bool`. -/
local notation "bxor" => _root_.xor
<<<<<<< HEAD

-- As this file is all about `bit0` and `bit1`,
-- we turn off the deprecated linter for the whole file.
set_option linter.deprecated false
=======
>>>>>>> 59de845a

namespace Nat
universe u
variable {m n : ℕ}

/-- `boddDiv2 n` returns a 2-tuple of type `(Bool, Nat)` where the `Bool` value indicates whether
`n` is odd or not and the `Nat` value returns `⌊n/2⌋` -/
def boddDiv2 : ℕ → Bool × ℕ
  | 0 => (false, 0)
  | succ n =>
    match boddDiv2 n with
    | (false, m) => (true, m)
    | (true, m) => (false, succ m)
<<<<<<< HEAD
#align nat.bodd_div2 Nat.boddDiv2

/-- `div2 n = ⌊n/2⌋` the greatest integer smaller than `n/2`-/
def div2 (n : ℕ) : ℕ := (boddDiv2 n).2
#align nat.div2 Nat.div2

/-- `bodd n` returns `true` if `n` is odd-/
def bodd (n : ℕ) : Bool := (boddDiv2 n).1
#align nat.bodd Nat.bodd

@[simp] lemma bodd_zero : bodd 0 = false := rfl
#align nat.bodd_zero Nat.bodd_zero

lemma bodd_one : bodd 1 = true := rfl
#align nat.bodd_one Nat.bodd_one

lemma bodd_two : bodd 2 = false := rfl
#align nat.bodd_two Nat.bodd_two

@[simp]
lemma bodd_succ (n : ℕ) : bodd (succ n) = not (bodd n) := by
  simp only [bodd, boddDiv2]
  let ⟨b,m⟩ := boddDiv2 n
  cases b <;> rfl
#align nat.bodd_succ Nat.bodd_succ

@[simp]
lemma bodd_add (m n : ℕ) : bodd (m + n) = bxor (bodd m) (bodd n) := by
  induction n <;> simp_all [add_succ, Bool.xor_not]
#align nat.bodd_add Nat.bodd_add

@[simp]
lemma bodd_mul (m n : ℕ) : bodd (m * n) = (bodd m && bodd n) := by
  induction' n with n IH
  · simp
  · simp only [mul_succ, bodd_add, IH, bodd_succ]
    cases bodd m <;> cases bodd n <;> rfl
#align nat.bodd_mul Nat.bodd_mul

lemma mod_two_of_bodd (n : ℕ) : n % 2 = cond (bodd n) 1 0 := by
  have := congr_arg bodd (mod_add_div n 2)
  simp? [not]  at this
       says simp only [bodd_add, bodd_mul, bodd_succ, not, bodd_zero, Bool.false_and,
      Bool.xor_false] at this
  have _ : ∀ b, and false b = false := by
    intro b
    cases b <;> rfl
  have _ : ∀ b, bxor b false = b := by
    intro b
    cases b <;> rfl
  rw [← this]
  cases' mod_two_eq_zero_or_one n with h h <;> rw [h] <;> rfl
#align nat.mod_two_of_bodd Nat.mod_two_of_bodd

@[simp] lemma div2_zero : div2 0 = 0 := rfl
#align nat.div2_zero Nat.div2_zero

lemma div2_one : div2 1 = 0 := rfl
#align nat.div2_one Nat.div2_one

lemma div2_two : div2 2 = 1 := rfl
#align nat.div2_two Nat.div2_two

@[simp]
lemma div2_succ (n : ℕ) : div2 (succ n) = cond (bodd n) (succ (div2 n)) (div2 n) := by
  simp only [bodd, boddDiv2, div2]
  rcases boddDiv2 n with ⟨_|_, _⟩ <;> simp
#align nat.div2_succ Nat.div2_succ

attribute [local simp] Nat.add_comm Nat.add_assoc Nat.add_left_comm Nat.mul_comm Nat.mul_assoc

lemma bodd_add_div2 : ∀ n, cond (bodd n) 1 0 + 2 * div2 n = n
  | 0 => rfl
  | succ n => by
    simp only [bodd_succ, Bool.cond_not, div2_succ, Nat.mul_comm]
    refine' Eq.trans _ (congr_arg succ (bodd_add_div2 n))
    cases bodd n <;> simp [cond, not]
    · rw [Nat.add_comm]
    · rw [succ_mul, Nat.add_comm 1]
#align nat.bodd_add_div2 Nat.bodd_add_div2

lemma div2_val (n) : div2 n = n / 2 := by
  refine Nat.eq_of_mul_eq_mul_left (by decide)
    (Nat.add_left_cancel (Eq.trans ?_ (Nat.mod_add_div n 2).symm))
  rw [mod_two_of_bodd, bodd_add_div2]
#align nat.div2_val Nat.div2_val

/-- `bit b` appends the digit `b` to the binary representation of its natural number input. -/
def bit (b : Bool) : ℕ → ℕ := cond b bit1 bit0
#align nat.bit Nat.bit

lemma bit0_val (n : Nat) : bit0 n = 2 * n :=
  calc
    n + n = 0 + n + n := by rw [Nat.zero_add]
    _ = n * 2 := rfl
    _ = 2 * n := Nat.mul_comm _ _
#align nat.bit0_val Nat.bit0_val

lemma bit1_val (n : Nat) : bit1 n = 2 * n + 1 := congr_arg succ (bit0_val _)
#align nat.bit1_val Nat.bit1_val

lemma bit_val (b n) : bit b n = 2 * n + cond b 1 0 := by
  cases b
  apply bit0_val
  apply bit1_val
#align nat.bit_val Nat.bit_val

lemma bit_decomp (n : Nat) : bit (bodd n) (div2 n) = n :=
  (bit_val _ _).trans <| (Nat.add_comm _ _).trans <| bodd_add_div2 _
#align nat.bit_decomp Nat.bit_decomp

/-- For a predicate `C : Nat → Sort*`, if instances can be
  constructed for natural numbers of the form `bit b n`,
  they can be constructed for any given natural number. -/
def bitCasesOn {C : Nat → Sort u} (n) (h : ∀ b n, C (bit b n)) : C n := bit_decomp n ▸ h _ _
#align nat.bit_cases_on Nat.bitCasesOn

lemma bit_zero : bit false 0 = 0 :=
  rfl
#align nat.bit_zero Nat.bit_zero

/--`shiftLeft' b m n` performs a left shift of `m` `n` times
 and adds the bit `b` as the least significant bit each time.
 Returns the corresponding natural number-/
def shiftLeft' (b : Bool) (m : ℕ) : ℕ → ℕ
  | 0 => m
  | n + 1 => bit b (shiftLeft' b m n)
#align nat.shiftl' Nat.shiftLeft'

@[simp]
lemma shiftLeft'_false : ∀ n, shiftLeft' false m n = m <<< n
  | 0 => rfl
  | n + 1 => by
    have : 2 * (m * 2^n) = 2^(n+1)*m := by
      rw [Nat.mul_comm, Nat.mul_assoc, ← Nat.pow_succ]; simp
    simp [shiftLeft_eq, shiftLeft', bit_val, shiftLeft'_false, this]

/-- Std4 takes the unprimed name for `Nat.shiftLeft_eq m n : m <<< n = m * 2 ^ n`. -/
@[simp] lemma shiftLeft_eq' (m n : Nat) : shiftLeft m n = m <<< n := rfl
@[simp] lemma shiftRight_eq (m n : Nat) : shiftRight m n = m >>> n := rfl

#align nat.test_bit Nat.testBit

lemma binaryRec_decreasing (h : n ≠ 0) : div2 n < n := by
  rw [div2_val]
  apply (div_lt_iff_lt_mul <| succ_pos 1).2
  have := Nat.mul_lt_mul_of_pos_left (lt_succ_self 1)
    (lt_of_le_of_ne n.zero_le h.symm)
  rwa [Nat.mul_one] at this

/-- A recursion principle for `bit` representations of natural numbers.
  For a predicate `C : Nat → Sort*`, if instances can be
  constructed for natural numbers of the form `bit b n`,
  they can be constructed for all natural numbers. -/
def binaryRec {C : Nat → Sort u} (z : C 0) (f : ∀ b n, C n → C (bit b n)) : ∀ n, C n :=
  fun n =>
    if n0 : n = 0 then by
      simp only [n0]
      exact z
    else by
      let n' := div2 n
      have _x : bit (bodd n) n' = n := by
        apply bit_decomp n
      rw [← _x]
      exact f (bodd n) n' (binaryRec z f n')
  decreasing_by exact binaryRec_decreasing n0
#align nat.binary_rec Nat.binaryRec

/-- `size n` : Returns the size of a natural number in
bits i.e. the length of its binary representation -/
def size : ℕ → ℕ :=
  binaryRec 0 fun _ _ => succ
#align nat.size Nat.size

/-- `bits n` returns a list of Bools which correspond to the binary representation of n, where
    the head of the list represents the least significant bit -/
def bits : ℕ → List Bool :=
  binaryRec [] fun b _ IH => b :: IH
#align nat.bits Nat.bits

#align nat.bitwise Nat.bitwise

#align nat.lor Nat.lor
#align nat.land Nat.land
#align nat.lxor Nat.xor

/--`ldiff a b` performs bitwise set difference. For each corresponding
  pair of bits taken as booleans, say `aᵢ` and `bᵢ`, it applies the
  boolean operation `aᵢ ∧ ¬bᵢ` to obtain the `iᵗʰ` bit of the result. -/
def ldiff : ℕ → ℕ → ℕ :=
  bitwise fun a b => a && not b
#align nat.ldiff Nat.ldiff

@[simp]
lemma binaryRec_zero {C : Nat → Sort u} (z : C 0) (f : ∀ b n, C n → C (bit b n)) :
    binaryRec z f 0 = z := by
  rw [binaryRec]
  rfl
#align nat.binary_rec_zero Nat.binaryRec_zero

/-! bitwise ops -/

lemma bodd_bit (b n) : bodd (bit b n) = b := by
  rw [bit_val]
  simp only [Nat.mul_comm, Nat.add_comm, bodd_add, bodd_mul, bodd_succ, bodd_zero, Bool.not_false,
    Bool.not_true, Bool.and_false, Bool.xor_false]
  cases b <;> cases bodd n <;> rfl
#align nat.bodd_bit Nat.bodd_bit

lemma div2_bit (b n) : div2 (bit b n) = n := by
  rw [bit_val, div2_val, Nat.add_comm, add_mul_div_left, div_eq_of_lt, Nat.zero_add]
  <;> cases b
  <;> decide
#align nat.div2_bit Nat.div2_bit

lemma shiftLeft'_add (b m n) : ∀ k, shiftLeft' b m (n + k) = shiftLeft' b (shiftLeft' b m n) k
  | 0 => rfl
  | k + 1 => congr_arg (bit b) (shiftLeft'_add b m n k)
#align nat.shiftl'_add Nat.shiftLeft'_add

lemma shiftLeft_add (m n : Nat) : ∀ k, m <<< (n + k) = (m <<< n) <<< k := by
  intro k; simp only [← shiftLeft'_false, shiftLeft'_add]

lemma shiftLeft'_sub (b m) : ∀ {n k}, k ≤ n → shiftLeft' b m (n - k) = (shiftLeft' b m n) >>> k
  | n, 0, _ => rfl
  | n + 1, k + 1, h => by
    rw [succ_sub_succ_eq_sub, shiftLeft', Nat.add_comm, shiftRight_add]
    simp only [shiftLeft'_sub, Nat.le_of_succ_le_succ h, shiftRight_succ, shiftRight_zero]
    simp [← div2_val, div2_bit]
#align nat.shiftl'_sub Nat.shiftLeft'_sub

lemma shiftLeft_sub : ∀ (m : Nat) {n k}, k ≤ n → m <<< (n - k) = (m <<< n) >>> k :=
  fun _ _ _ hk => by simp only [← shiftLeft'_false, shiftLeft'_sub false _ hk]

-- Not a `simp` lemma, as later `simp` will be able to prove this.
lemma testBit_bit_zero (b n) : testBit (bit b n) 0 = b := by
  rw [testBit, bit]
  cases b
  · simp [bit0, ← Nat.mul_two]
  · simp only [cond_true, bit1, bit0, shiftRight_zero, and_one_is_mod, bne_iff_ne]
    simp only [← Nat.mul_two]
    rw [Nat.add_mod]
    simp

#align nat.test_bit_zero Nat.testBit_zero

lemma bodd_eq_and_one_ne_zero : ∀ n, bodd n = (n &&& 1 != 0)
  | 0 => rfl
  | 1 => rfl
  | n + 2 => by simpa using bodd_eq_and_one_ne_zero n

lemma testBit_bit_succ (m b n) : testBit (bit b n) (succ m) = testBit n m := by
  have : bodd (((bit b n) >>> 1) >>> m) = bodd (n >>> m) := by
    simp only [shiftRight_eq_div_pow]
    simp [← div2_val, div2_bit]
  rw [← shiftRight_add, Nat.add_comm] at this
  simp only [bodd_eq_and_one_ne_zero] at this
  exact this
#align nat.test_bit_succ Nat.testBit_succ

lemma binaryRec_eq {C : Nat → Sort u} {z : C 0} {f : ∀ b n, C n → C (bit b n)}
    (h : f false 0 z = z) (b n) : binaryRec z f (bit b n) = f b n (binaryRec z f n) := by
  rw [binaryRec]
  split <;> rename_i h'
  · generalize binaryRec z f (bit b n) = e
    revert e
    have bf := bodd_bit b n
    have n0 := div2_bit b n
    rw [h'] at bf n0
    simp only [bodd_zero, div2_zero] at bf n0
    subst bf n0
    rw [binaryRec_zero]
    intros
    rw [h]
    rfl
  · simp only; generalize_proofs h
    revert h
    rw [bodd_bit, div2_bit]
    intros; rfl
#align nat.binary_rec_eq Nat.binaryRec_eq
#noalign nat.bitwise_bit_aux

/-! ### `boddDiv2_eq` and `bodd` -/
=======
>>>>>>> 59de845a

/-- `div2 n = ⌊n/2⌋` the greatest integer smaller than `n/2`-/
def div2 (n : ℕ) : ℕ := (boddDiv2 n).2

<<<<<<< HEAD
@[simp]
theorem boddDiv2_eq (n : ℕ) : boddDiv2 n = (bodd n, div2 n) := rfl
#align nat.bodd_div2_eq Nat.boddDiv2_eq
=======
/-- `bodd n` returns `true` if `n` is odd-/
def bodd (n : ℕ) : Bool := (boddDiv2 n).1

@[simp] lemma bodd_zero : bodd 0 = false := rfl

lemma bodd_one : bodd 1 = true := rfl

lemma bodd_two : bodd 2 = false := rfl
>>>>>>> 59de845a

@[simp]
lemma bodd_succ (n : ℕ) : bodd (succ n) = not (bodd n) := by
  simp only [bodd, boddDiv2]
  let ⟨b,m⟩ := boddDiv2 n
  cases b <;> rfl

@[simp]
lemma bodd_add (m n : ℕ) : bodd (m + n) = bxor (bodd m) (bodd n) := by
  induction n
  case zero => simp
  case succ n ih => simp [← Nat.add_assoc, Bool.xor_not, ih]

@[simp]
lemma bodd_mul (m n : ℕ) : bodd (m * n) = (bodd m && bodd n) := by
  induction' n with n IH
  · simp
  · simp only [mul_succ, bodd_add, IH, bodd_succ]
    cases bodd m <;> cases bodd n <;> rfl

lemma mod_two_of_bodd (n : ℕ) : n % 2 = cond (bodd n) 1 0 := by
  have := congr_arg bodd (mod_add_div n 2)
  simp? [not] at this says
    simp only [bodd_add, bodd_mul, bodd_succ, not, bodd_zero, Bool.false_and, Bool.bne_false]
      at this
  have _ : ∀ b, and false b = false := by
    intro b
    cases b <;> rfl
  have _ : ∀ b, bxor b false = b := by
    intro b
    cases b <;> rfl
  rw [← this]
  cases' mod_two_eq_zero_or_one n with h h <;> rw [h] <;> rfl

@[simp] lemma div2_zero : div2 0 = 0 := rfl

lemma div2_one : div2 1 = 0 := rfl

lemma div2_two : div2 2 = 1 := rfl

@[simp]
lemma div2_succ (n : ℕ) : div2 (succ n) = cond (bodd n) (succ (div2 n)) (div2 n) := by
  simp only [bodd, boddDiv2, div2]
  rcases boddDiv2 n with ⟨_|_, _⟩ <;> simp

attribute [local simp] Nat.add_comm Nat.add_assoc Nat.add_left_comm Nat.mul_comm Nat.mul_assoc

lemma bodd_add_div2 : ∀ n, cond (bodd n) 1 0 + 2 * div2 n = n
  | 0 => rfl
  | succ n => by
    simp only [bodd_succ, Bool.cond_not, div2_succ, Nat.mul_comm]
    refine Eq.trans ?_ (congr_arg succ (bodd_add_div2 n))
    cases bodd n
    · simp
    · simp; omega

lemma div2_val (n) : div2 n = n / 2 := by
  refine Nat.eq_of_mul_eq_mul_left (by decide)
    (Nat.add_left_cancel (Eq.trans ?_ (Nat.mod_add_div n 2).symm))
  rw [mod_two_of_bodd, bodd_add_div2]

/-- `bit b` appends the digit `b` to the binary representation of its natural number input. -/
def bit (b : Bool) : ℕ → ℕ := cond b (2 * · + 1) (2 * ·)

lemma bit_val (b n) : bit b n = 2 * n + cond b 1 0 := by
  cases b <;> rfl

lemma bit_decomp (n : Nat) : bit (bodd n) (div2 n) = n :=
  (bit_val _ _).trans <| (Nat.add_comm _ _).trans <| bodd_add_div2 _

/-- For a predicate `C : Nat → Sort*`, if instances can be
  constructed for natural numbers of the form `bit b n`,
  they can be constructed for any given natural number. -/
def bitCasesOn {C : Nat → Sort u} (n) (h : ∀ b n, C (bit b n)) : C n := bit_decomp n ▸ h _ _

lemma bit_zero : bit false 0 = 0 :=
  rfl

/-- `shiftLeft' b m n` performs a left shift of `m` `n` times
 and adds the bit `b` as the least significant bit each time.
 Returns the corresponding natural number-/
def shiftLeft' (b : Bool) (m : ℕ) : ℕ → ℕ
  | 0 => m
  | n + 1 => bit b (shiftLeft' b m n)

@[simp]
lemma shiftLeft'_false : ∀ n, shiftLeft' false m n = m <<< n
  | 0 => rfl
  | n + 1 => by
    have : 2 * (m * 2^n) = 2^(n+1)*m := by
      rw [Nat.mul_comm, Nat.mul_assoc, ← Nat.pow_succ]; simp
    simp [shiftLeft_eq, shiftLeft', bit_val, shiftLeft'_false, this]

/-- Lean takes the unprimed name for `Nat.shiftLeft_eq m n : m <<< n = m * 2 ^ n`. -/
@[simp] lemma shiftLeft_eq' (m n : Nat) : shiftLeft m n = m <<< n := rfl
@[simp] lemma shiftRight_eq (m n : Nat) : shiftRight m n = m >>> n := rfl

lemma binaryRec_decreasing (h : n ≠ 0) : div2 n < n := by
  rw [div2_val]
  apply (div_lt_iff_lt_mul <| succ_pos 1).2
  have := Nat.mul_lt_mul_of_pos_left (lt_succ_self 1)
    (lt_of_le_of_ne n.zero_le h.symm)
  rwa [Nat.mul_one] at this

/-- A recursion principle for `bit` representations of natural numbers.
  For a predicate `C : Nat → Sort*`, if instances can be
  constructed for natural numbers of the form `bit b n`,
  they can be constructed for all natural numbers. -/
def binaryRec {C : Nat → Sort u} (z : C 0) (f : ∀ b n, C n → C (bit b n)) : ∀ n, C n :=
  fun n =>
    if n0 : n = 0 then by
      simp only [n0]
      exact z
    else by
      let n' := div2 n
      have _x : bit (bodd n) n' = n := by
        apply bit_decomp n
      rw [← _x]
      exact f (bodd n) n' (binaryRec z f n')
  decreasing_by exact binaryRec_decreasing n0

/-- `size n` : Returns the size of a natural number in
bits i.e. the length of its binary representation -/
def size : ℕ → ℕ :=
  binaryRec 0 fun _ _ => succ

/-- `bits n` returns a list of Bools which correspond to the binary representation of n, where
    the head of the list represents the least significant bit -/
def bits : ℕ → List Bool :=
  binaryRec [] fun b _ IH => b :: IH

/-- `ldiff a b` performs bitwise set difference. For each corresponding
  pair of bits taken as booleans, say `aᵢ` and `bᵢ`, it applies the
  boolean operation `aᵢ ∧ ¬bᵢ` to obtain the `iᵗʰ` bit of the result. -/
def ldiff : ℕ → ℕ → ℕ :=
  bitwise fun a b => a && not b

@[simp]
lemma binaryRec_zero {C : Nat → Sort u} (z : C 0) (f : ∀ b n, C n → C (bit b n)) :
    binaryRec z f 0 = z := by
  rw [binaryRec]
  rfl

/-! bitwise ops -/

lemma bodd_bit (b n) : bodd (bit b n) = b := by
  rw [bit_val]
  simp only [Nat.mul_comm, Nat.add_comm, bodd_add, bodd_mul, bodd_succ, bodd_zero, Bool.not_false,
    Bool.not_true, Bool.and_false, Bool.xor_false]
  cases b <;> cases bodd n <;> rfl

lemma div2_bit (b n) : div2 (bit b n) = n := by
  rw [bit_val, div2_val, Nat.add_comm, add_mul_div_left, div_eq_of_lt, Nat.zero_add]
  <;> cases b
  <;> decide

lemma shiftLeft'_add (b m n) : ∀ k, shiftLeft' b m (n + k) = shiftLeft' b (shiftLeft' b m n) k
  | 0 => rfl
  | k + 1 => congr_arg (bit b) (shiftLeft'_add b m n k)

lemma shiftLeft'_sub (b m) : ∀ {n k}, k ≤ n → shiftLeft' b m (n - k) = (shiftLeft' b m n) >>> k
  | n, 0, _ => rfl
  | n + 1, k + 1, h => by
    rw [succ_sub_succ_eq_sub, shiftLeft', Nat.add_comm, shiftRight_add]
    simp only [shiftLeft'_sub, Nat.le_of_succ_le_succ h, shiftRight_succ, shiftRight_zero]
    simp [← div2_val, div2_bit]

lemma shiftLeft_sub : ∀ (m : Nat) {n k}, k ≤ n → m <<< (n - k) = (m <<< n) >>> k :=
  fun _ _ _ hk => by simp only [← shiftLeft'_false, shiftLeft'_sub false _ hk]

-- Not a `simp` lemma, as later `simp` will be able to prove this.
lemma testBit_bit_zero (b n) : testBit (bit b n) 0 = b := by
  rw [testBit, bit]
  cases b
  · simp [← Nat.mul_two]
  · simp [← Nat.mul_two]

lemma bodd_eq_one_and_ne_zero : ∀ n, bodd n = (1 &&& n != 0)
  | 0 => rfl
  | 1 => rfl
  | n + 2 => by simpa using bodd_eq_one_and_ne_zero n

lemma testBit_bit_succ (m b n) : testBit (bit b n) (succ m) = testBit n m := by
  have : bodd (((bit b n) >>> 1) >>> m) = bodd (n >>> m) := by
    simp only [shiftRight_eq_div_pow]
    simp [← div2_val, div2_bit]
  rw [← shiftRight_add, Nat.add_comm] at this
  simp only [bodd_eq_one_and_ne_zero] at this
  exact this

lemma binaryRec_eq {C : Nat → Sort u} {z : C 0} {f : ∀ b n, C n → C (bit b n)}
    (h : f false 0 z = z) (b n) : binaryRec z f (bit b n) = f b n (binaryRec z f n) := by
  rw [binaryRec]
  split_ifs with h'
  · generalize binaryRec z f (bit b n) = e
    revert e
    have bf := bodd_bit b n
    have n0 := div2_bit b n
    rw [h'] at bf n0
    simp only [bodd_zero, div2_zero] at bf n0
    subst bf n0
    rw [binaryRec_zero]
    intros
    rw [h, eq_mpr_eq_cast, cast_eq]
  · simp only; generalize_proofs h
    revert h
    rw [bodd_bit, div2_bit]
    intros; simp only [eq_mpr_eq_cast, cast_eq]

/-! ### `boddDiv2_eq` and `bodd` -/


@[simp]
theorem boddDiv2_eq (n : ℕ) : boddDiv2 n = (bodd n, div2 n) := rfl

@[simp]
theorem div2_bit0 (n) : div2 (2 * n) = n :=
  div2_bit false n

-- simp can prove this
theorem div2_bit1 (n) : div2 (2 * n + 1) = n :=
  div2_bit true n

/-! ### `bit0` and `bit1` -/

theorem bit_add : ∀ (b : Bool) (n m : ℕ), bit b (n + m) = bit false n + bit b m
<<<<<<< HEAD
  | true, _, _ => (congr_arg (· + 1) <| add_add_add_comm _ _ _ _ : _).trans (add_assoc _ _ _)
  | false, _, _ => add_add_add_comm _ _ _ _
#align nat.bit_add Nat.bit_add

theorem bit_add' : ∀ (b : Bool) (n m : ℕ), bit b (n + m) = bit b n + bit false m
  | true, _, _ => (congr_arg (· + 1) <| add_add_add_comm _ _ _ _ : _).trans (add_right_comm _ _ _)
  | false, _, _ => add_add_add_comm _ _ _ _
#align nat.bit_add' Nat.bit_add'
=======
  | true,  _, _ => by dsimp [bit]; omega
  | false, _, _ => by dsimp [bit]; omega

theorem bit_add' : ∀ (b : Bool) (n m : ℕ), bit b (n + m) = bit b n + bit false m
  | true,  _, _ => by dsimp [bit]; omega
  | false, _, _ => by dsimp [bit]; omega
>>>>>>> 59de845a

theorem bit_ne_zero (b) {n} (h : n ≠ 0) : bit b n ≠ 0 := by
  cases b <;> dsimp [bit] <;> omega

@[simp]
theorem bitCasesOn_bit {C : ℕ → Sort u} (H : ∀ b n, C (bit b n)) (b : Bool) (n : ℕ) :
    bitCasesOn (bit b n) H = H b n :=
  eq_of_heq <| (eq_rec_heq _ _).trans <| by rw [bodd_bit, div2_bit]

@[simp]
theorem bitCasesOn_bit0 {C : ℕ → Sort u} (H : ∀ b n, C (bit b n)) (n : ℕ) :
    bitCasesOn (2 * n) H = H false n :=
  bitCasesOn_bit H false n

@[simp]
theorem bitCasesOn_bit1 {C : ℕ → Sort u} (H : ∀ b n, C (bit b n)) (n : ℕ) :
    bitCasesOn (2 * n + 1) H = H true n :=
  bitCasesOn_bit H true n

theorem bit_cases_on_injective {C : ℕ → Sort u} :
    Function.Injective fun H : ∀ b n, C (bit b n) => fun n => bitCasesOn n H := by
  intro H₁ H₂ h
  ext b n
  simpa only [bitCasesOn_bit] using congr_fun h (bit b n)

@[simp]
theorem bit_cases_on_inj {C : ℕ → Sort u} (H₁ H₂ : ∀ b n, C (bit b n)) :
    ((fun n => bitCasesOn n H₁) = fun n => bitCasesOn n H₂) ↔ H₁ = H₂ :=
  bit_cases_on_injective.eq_iff

theorem bit_eq_zero_iff {n : ℕ} {b : Bool} : bit b n = 0 ↔ n = 0 ∧ b = false := by
  constructor
  · cases b <;> simp [Nat.bit]; omega
  · rintro ⟨rfl, rfl⟩
    rfl

lemma bit_le : ∀ (b : Bool) {m n : ℕ}, m ≤ n → bit b m ≤ bit b n
  | true, _, _, h => by dsimp [bit]; omega
  | false, _, _, h => by dsimp [bit]; omega

lemma bit_lt_bit (a b) (h : m < n) : bit a m < bit b n := calc
  bit a m < 2 * n   := by cases a <;> dsimp [bit] <;> omega
        _ ≤ bit b n := by cases b <;> dsimp [bit] <;> omega

/--
The same as `binaryRec_eq`,
but that one unfortunately requires `f` to be the identity when appending `false` to `0`.
Here, we allow you to explicitly say that that case is not happening,
i.e. supplying `n = 0 → b = true`. -/
theorem binaryRec_eq' {C : ℕ → Sort*} {z : C 0} {f : ∀ b n, C n → C (bit b n)} (b n)
    (h : f false 0 z = z ∨ (n = 0 → b = true)) :
    binaryRec z f (bit b n) = f b n (binaryRec z f n) := by
  rw [binaryRec]
  split_ifs with h'
  · rcases bit_eq_zero_iff.mp h' with ⟨rfl, rfl⟩
    rw [binaryRec_zero]
    simp only [imp_false, or_false_iff, eq_self_iff_true, not_true] at h
    exact h.symm
  · dsimp only []
    generalize_proofs e
    revert e
    rw [bodd_bit, div2_bit]
    intros
    rfl

/-- The same as `binaryRec`, but the induction step can assume that if `n=0`,
  the bit being appended is `true`-/
@[elab_as_elim]
def binaryRec' {C : ℕ → Sort*} (z : C 0) (f : ∀ b n, (n = 0 → b = true) → C n → C (bit b n)) :
    ∀ n, C n :=
  binaryRec z fun b n ih =>
    if h : n = 0 → b = true then f b n h ih
    else by
      convert z
      rw [bit_eq_zero_iff]
      simpa using h

/-- The same as `binaryRec`, but special casing both 0 and 1 as base cases -/
@[elab_as_elim]
def binaryRecFromOne {C : ℕ → Sort*} (z₀ : C 0) (z₁ : C 1) (f : ∀ b n, n ≠ 0 → C n → C (bit b n)) :
    ∀ n, C n :=
  binaryRec' z₀ fun b n h ih =>
    if h' : n = 0 then by
      rw [h', h h']
      exact z₁
    else f b n h' ih

@[simp]
theorem zero_bits : bits 0 = [] := by simp [Nat.bits]

@[simp]
theorem bits_append_bit (n : ℕ) (b : Bool) (hn : n = 0 → b = true) :
    (bit b n).bits = b :: n.bits := by
  rw [Nat.bits, binaryRec_eq']
  simpa

@[simp]
theorem bit0_bits (n : ℕ) (hn : n ≠ 0) : (2 * n).bits = false :: n.bits :=
  bits_append_bit n false fun hn' => absurd hn' hn

@[simp]
theorem bit1_bits (n : ℕ) : (2 * n + 1).bits = true :: n.bits :=
  bits_append_bit n true fun _ => rfl

@[simp]
theorem one_bits : Nat.bits 1 = [true] := by
  convert bit1_bits 0

-- TODO Find somewhere this can live.
-- example : bits 3423 = [true, true, true, true, true, false, true, false, true, false, true, true]
-- := by norm_num

theorem bodd_eq_bits_head (n : ℕ) : n.bodd = n.bits.headI := by
  induction' n using Nat.binaryRec' with b n h _; · simp
  simp [bodd_bit, bits_append_bit _ _ h]

theorem div2_bits_eq_tail (n : ℕ) : n.div2.bits = n.bits.tail := by
  induction' n using Nat.binaryRec' with b n h _; · simp
  simp [div2_bit, bits_append_bit _ _ h]

end Nat<|MERGE_RESOLUTION|>--- conflicted
+++ resolved
@@ -3,25 +3,13 @@
 Released under Apache 2.0 license as described in the file LICENSE.
 Authors: Praneeth Kolichala
 -/
-<<<<<<< HEAD
-import Mathlib.Init.Data.List.Basic
-import Mathlib.Algebra.Group.Basic
-import Mathlib.Data.Bool.Basic
-import Mathlib.Algebra.Ring.Nat
-=======
 import Mathlib.Algebra.Group.Basic
 import Mathlib.Algebra.Group.Nat
->>>>>>> 59de845a
 import Mathlib.Data.Nat.Defs
 import Mathlib.Init.Data.List.Basic
 import Mathlib.Tactic.Convert
 import Mathlib.Tactic.GeneralizeProofs
 import Mathlib.Tactic.Says
-<<<<<<< HEAD
-
-#align_import data.nat.bits from "leanprover-community/mathlib"@"d012cd09a9b256d870751284dd6a29882b0be105"
-=======
->>>>>>> 59de845a
 
 /-!
 # Additional properties of binary recursion on `Nat`
@@ -38,13 +26,6 @@
 -- Once we're in the `Nat` namespace, `xor` will inconveniently resolve to `Nat.xor`.
 /-- `bxor` denotes the `xor` function i.e. the exclusive-or function on type `Bool`. -/
 local notation "bxor" => _root_.xor
-<<<<<<< HEAD
-
--- As this file is all about `bit0` and `bit1`,
--- we turn off the deprecated linter for the whole file.
-set_option linter.deprecated false
-=======
->>>>>>> 59de845a
 
 namespace Nat
 universe u
@@ -58,310 +39,18 @@
     match boddDiv2 n with
     | (false, m) => (true, m)
     | (true, m) => (false, succ m)
-<<<<<<< HEAD
-#align nat.bodd_div2 Nat.boddDiv2
 
 /-- `div2 n = ⌊n/2⌋` the greatest integer smaller than `n/2`-/
 def div2 (n : ℕ) : ℕ := (boddDiv2 n).2
-#align nat.div2 Nat.div2
 
 /-- `bodd n` returns `true` if `n` is odd-/
 def bodd (n : ℕ) : Bool := (boddDiv2 n).1
-#align nat.bodd Nat.bodd
 
 @[simp] lemma bodd_zero : bodd 0 = false := rfl
-#align nat.bodd_zero Nat.bodd_zero
 
 lemma bodd_one : bodd 1 = true := rfl
-#align nat.bodd_one Nat.bodd_one
 
 lemma bodd_two : bodd 2 = false := rfl
-#align nat.bodd_two Nat.bodd_two
-
-@[simp]
-lemma bodd_succ (n : ℕ) : bodd (succ n) = not (bodd n) := by
-  simp only [bodd, boddDiv2]
-  let ⟨b,m⟩ := boddDiv2 n
-  cases b <;> rfl
-#align nat.bodd_succ Nat.bodd_succ
-
-@[simp]
-lemma bodd_add (m n : ℕ) : bodd (m + n) = bxor (bodd m) (bodd n) := by
-  induction n <;> simp_all [add_succ, Bool.xor_not]
-#align nat.bodd_add Nat.bodd_add
-
-@[simp]
-lemma bodd_mul (m n : ℕ) : bodd (m * n) = (bodd m && bodd n) := by
-  induction' n with n IH
-  · simp
-  · simp only [mul_succ, bodd_add, IH, bodd_succ]
-    cases bodd m <;> cases bodd n <;> rfl
-#align nat.bodd_mul Nat.bodd_mul
-
-lemma mod_two_of_bodd (n : ℕ) : n % 2 = cond (bodd n) 1 0 := by
-  have := congr_arg bodd (mod_add_div n 2)
-  simp? [not]  at this
-       says simp only [bodd_add, bodd_mul, bodd_succ, not, bodd_zero, Bool.false_and,
-      Bool.xor_false] at this
-  have _ : ∀ b, and false b = false := by
-    intro b
-    cases b <;> rfl
-  have _ : ∀ b, bxor b false = b := by
-    intro b
-    cases b <;> rfl
-  rw [← this]
-  cases' mod_two_eq_zero_or_one n with h h <;> rw [h] <;> rfl
-#align nat.mod_two_of_bodd Nat.mod_two_of_bodd
-
-@[simp] lemma div2_zero : div2 0 = 0 := rfl
-#align nat.div2_zero Nat.div2_zero
-
-lemma div2_one : div2 1 = 0 := rfl
-#align nat.div2_one Nat.div2_one
-
-lemma div2_two : div2 2 = 1 := rfl
-#align nat.div2_two Nat.div2_two
-
-@[simp]
-lemma div2_succ (n : ℕ) : div2 (succ n) = cond (bodd n) (succ (div2 n)) (div2 n) := by
-  simp only [bodd, boddDiv2, div2]
-  rcases boddDiv2 n with ⟨_|_, _⟩ <;> simp
-#align nat.div2_succ Nat.div2_succ
-
-attribute [local simp] Nat.add_comm Nat.add_assoc Nat.add_left_comm Nat.mul_comm Nat.mul_assoc
-
-lemma bodd_add_div2 : ∀ n, cond (bodd n) 1 0 + 2 * div2 n = n
-  | 0 => rfl
-  | succ n => by
-    simp only [bodd_succ, Bool.cond_not, div2_succ, Nat.mul_comm]
-    refine' Eq.trans _ (congr_arg succ (bodd_add_div2 n))
-    cases bodd n <;> simp [cond, not]
-    · rw [Nat.add_comm]
-    · rw [succ_mul, Nat.add_comm 1]
-#align nat.bodd_add_div2 Nat.bodd_add_div2
-
-lemma div2_val (n) : div2 n = n / 2 := by
-  refine Nat.eq_of_mul_eq_mul_left (by decide)
-    (Nat.add_left_cancel (Eq.trans ?_ (Nat.mod_add_div n 2).symm))
-  rw [mod_two_of_bodd, bodd_add_div2]
-#align nat.div2_val Nat.div2_val
-
-/-- `bit b` appends the digit `b` to the binary representation of its natural number input. -/
-def bit (b : Bool) : ℕ → ℕ := cond b bit1 bit0
-#align nat.bit Nat.bit
-
-lemma bit0_val (n : Nat) : bit0 n = 2 * n :=
-  calc
-    n + n = 0 + n + n := by rw [Nat.zero_add]
-    _ = n * 2 := rfl
-    _ = 2 * n := Nat.mul_comm _ _
-#align nat.bit0_val Nat.bit0_val
-
-lemma bit1_val (n : Nat) : bit1 n = 2 * n + 1 := congr_arg succ (bit0_val _)
-#align nat.bit1_val Nat.bit1_val
-
-lemma bit_val (b n) : bit b n = 2 * n + cond b 1 0 := by
-  cases b
-  apply bit0_val
-  apply bit1_val
-#align nat.bit_val Nat.bit_val
-
-lemma bit_decomp (n : Nat) : bit (bodd n) (div2 n) = n :=
-  (bit_val _ _).trans <| (Nat.add_comm _ _).trans <| bodd_add_div2 _
-#align nat.bit_decomp Nat.bit_decomp
-
-/-- For a predicate `C : Nat → Sort*`, if instances can be
-  constructed for natural numbers of the form `bit b n`,
-  they can be constructed for any given natural number. -/
-def bitCasesOn {C : Nat → Sort u} (n) (h : ∀ b n, C (bit b n)) : C n := bit_decomp n ▸ h _ _
-#align nat.bit_cases_on Nat.bitCasesOn
-
-lemma bit_zero : bit false 0 = 0 :=
-  rfl
-#align nat.bit_zero Nat.bit_zero
-
-/--`shiftLeft' b m n` performs a left shift of `m` `n` times
- and adds the bit `b` as the least significant bit each time.
- Returns the corresponding natural number-/
-def shiftLeft' (b : Bool) (m : ℕ) : ℕ → ℕ
-  | 0 => m
-  | n + 1 => bit b (shiftLeft' b m n)
-#align nat.shiftl' Nat.shiftLeft'
-
-@[simp]
-lemma shiftLeft'_false : ∀ n, shiftLeft' false m n = m <<< n
-  | 0 => rfl
-  | n + 1 => by
-    have : 2 * (m * 2^n) = 2^(n+1)*m := by
-      rw [Nat.mul_comm, Nat.mul_assoc, ← Nat.pow_succ]; simp
-    simp [shiftLeft_eq, shiftLeft', bit_val, shiftLeft'_false, this]
-
-/-- Std4 takes the unprimed name for `Nat.shiftLeft_eq m n : m <<< n = m * 2 ^ n`. -/
-@[simp] lemma shiftLeft_eq' (m n : Nat) : shiftLeft m n = m <<< n := rfl
-@[simp] lemma shiftRight_eq (m n : Nat) : shiftRight m n = m >>> n := rfl
-
-#align nat.test_bit Nat.testBit
-
-lemma binaryRec_decreasing (h : n ≠ 0) : div2 n < n := by
-  rw [div2_val]
-  apply (div_lt_iff_lt_mul <| succ_pos 1).2
-  have := Nat.mul_lt_mul_of_pos_left (lt_succ_self 1)
-    (lt_of_le_of_ne n.zero_le h.symm)
-  rwa [Nat.mul_one] at this
-
-/-- A recursion principle for `bit` representations of natural numbers.
-  For a predicate `C : Nat → Sort*`, if instances can be
-  constructed for natural numbers of the form `bit b n`,
-  they can be constructed for all natural numbers. -/
-def binaryRec {C : Nat → Sort u} (z : C 0) (f : ∀ b n, C n → C (bit b n)) : ∀ n, C n :=
-  fun n =>
-    if n0 : n = 0 then by
-      simp only [n0]
-      exact z
-    else by
-      let n' := div2 n
-      have _x : bit (bodd n) n' = n := by
-        apply bit_decomp n
-      rw [← _x]
-      exact f (bodd n) n' (binaryRec z f n')
-  decreasing_by exact binaryRec_decreasing n0
-#align nat.binary_rec Nat.binaryRec
-
-/-- `size n` : Returns the size of a natural number in
-bits i.e. the length of its binary representation -/
-def size : ℕ → ℕ :=
-  binaryRec 0 fun _ _ => succ
-#align nat.size Nat.size
-
-/-- `bits n` returns a list of Bools which correspond to the binary representation of n, where
-    the head of the list represents the least significant bit -/
-def bits : ℕ → List Bool :=
-  binaryRec [] fun b _ IH => b :: IH
-#align nat.bits Nat.bits
-
-#align nat.bitwise Nat.bitwise
-
-#align nat.lor Nat.lor
-#align nat.land Nat.land
-#align nat.lxor Nat.xor
-
-/--`ldiff a b` performs bitwise set difference. For each corresponding
-  pair of bits taken as booleans, say `aᵢ` and `bᵢ`, it applies the
-  boolean operation `aᵢ ∧ ¬bᵢ` to obtain the `iᵗʰ` bit of the result. -/
-def ldiff : ℕ → ℕ → ℕ :=
-  bitwise fun a b => a && not b
-#align nat.ldiff Nat.ldiff
-
-@[simp]
-lemma binaryRec_zero {C : Nat → Sort u} (z : C 0) (f : ∀ b n, C n → C (bit b n)) :
-    binaryRec z f 0 = z := by
-  rw [binaryRec]
-  rfl
-#align nat.binary_rec_zero Nat.binaryRec_zero
-
-/-! bitwise ops -/
-
-lemma bodd_bit (b n) : bodd (bit b n) = b := by
-  rw [bit_val]
-  simp only [Nat.mul_comm, Nat.add_comm, bodd_add, bodd_mul, bodd_succ, bodd_zero, Bool.not_false,
-    Bool.not_true, Bool.and_false, Bool.xor_false]
-  cases b <;> cases bodd n <;> rfl
-#align nat.bodd_bit Nat.bodd_bit
-
-lemma div2_bit (b n) : div2 (bit b n) = n := by
-  rw [bit_val, div2_val, Nat.add_comm, add_mul_div_left, div_eq_of_lt, Nat.zero_add]
-  <;> cases b
-  <;> decide
-#align nat.div2_bit Nat.div2_bit
-
-lemma shiftLeft'_add (b m n) : ∀ k, shiftLeft' b m (n + k) = shiftLeft' b (shiftLeft' b m n) k
-  | 0 => rfl
-  | k + 1 => congr_arg (bit b) (shiftLeft'_add b m n k)
-#align nat.shiftl'_add Nat.shiftLeft'_add
-
-lemma shiftLeft_add (m n : Nat) : ∀ k, m <<< (n + k) = (m <<< n) <<< k := by
-  intro k; simp only [← shiftLeft'_false, shiftLeft'_add]
-
-lemma shiftLeft'_sub (b m) : ∀ {n k}, k ≤ n → shiftLeft' b m (n - k) = (shiftLeft' b m n) >>> k
-  | n, 0, _ => rfl
-  | n + 1, k + 1, h => by
-    rw [succ_sub_succ_eq_sub, shiftLeft', Nat.add_comm, shiftRight_add]
-    simp only [shiftLeft'_sub, Nat.le_of_succ_le_succ h, shiftRight_succ, shiftRight_zero]
-    simp [← div2_val, div2_bit]
-#align nat.shiftl'_sub Nat.shiftLeft'_sub
-
-lemma shiftLeft_sub : ∀ (m : Nat) {n k}, k ≤ n → m <<< (n - k) = (m <<< n) >>> k :=
-  fun _ _ _ hk => by simp only [← shiftLeft'_false, shiftLeft'_sub false _ hk]
-
--- Not a `simp` lemma, as later `simp` will be able to prove this.
-lemma testBit_bit_zero (b n) : testBit (bit b n) 0 = b := by
-  rw [testBit, bit]
-  cases b
-  · simp [bit0, ← Nat.mul_two]
-  · simp only [cond_true, bit1, bit0, shiftRight_zero, and_one_is_mod, bne_iff_ne]
-    simp only [← Nat.mul_two]
-    rw [Nat.add_mod]
-    simp
-
-#align nat.test_bit_zero Nat.testBit_zero
-
-lemma bodd_eq_and_one_ne_zero : ∀ n, bodd n = (n &&& 1 != 0)
-  | 0 => rfl
-  | 1 => rfl
-  | n + 2 => by simpa using bodd_eq_and_one_ne_zero n
-
-lemma testBit_bit_succ (m b n) : testBit (bit b n) (succ m) = testBit n m := by
-  have : bodd (((bit b n) >>> 1) >>> m) = bodd (n >>> m) := by
-    simp only [shiftRight_eq_div_pow]
-    simp [← div2_val, div2_bit]
-  rw [← shiftRight_add, Nat.add_comm] at this
-  simp only [bodd_eq_and_one_ne_zero] at this
-  exact this
-#align nat.test_bit_succ Nat.testBit_succ
-
-lemma binaryRec_eq {C : Nat → Sort u} {z : C 0} {f : ∀ b n, C n → C (bit b n)}
-    (h : f false 0 z = z) (b n) : binaryRec z f (bit b n) = f b n (binaryRec z f n) := by
-  rw [binaryRec]
-  split <;> rename_i h'
-  · generalize binaryRec z f (bit b n) = e
-    revert e
-    have bf := bodd_bit b n
-    have n0 := div2_bit b n
-    rw [h'] at bf n0
-    simp only [bodd_zero, div2_zero] at bf n0
-    subst bf n0
-    rw [binaryRec_zero]
-    intros
-    rw [h]
-    rfl
-  · simp only; generalize_proofs h
-    revert h
-    rw [bodd_bit, div2_bit]
-    intros; rfl
-#align nat.binary_rec_eq Nat.binaryRec_eq
-#noalign nat.bitwise_bit_aux
-
-/-! ### `boddDiv2_eq` and `bodd` -/
-=======
->>>>>>> 59de845a
-
-/-- `div2 n = ⌊n/2⌋` the greatest integer smaller than `n/2`-/
-def div2 (n : ℕ) : ℕ := (boddDiv2 n).2
-
-<<<<<<< HEAD
-@[simp]
-theorem boddDiv2_eq (n : ℕ) : boddDiv2 n = (bodd n, div2 n) := rfl
-#align nat.bodd_div2_eq Nat.boddDiv2_eq
-=======
-/-- `bodd n` returns `true` if `n` is odd-/
-def bodd (n : ℕ) : Bool := (boddDiv2 n).1
-
-@[simp] lemma bodd_zero : bodd 0 = false := rfl
-
-lemma bodd_one : bodd 1 = true := rfl
-
-lemma bodd_two : bodd 2 = false := rfl
->>>>>>> 59de845a
 
 @[simp]
 lemma bodd_succ (n : ℕ) : bodd (succ n) = not (bodd n) := by
@@ -588,23 +277,12 @@
 /-! ### `bit0` and `bit1` -/
 
 theorem bit_add : ∀ (b : Bool) (n m : ℕ), bit b (n + m) = bit false n + bit b m
-<<<<<<< HEAD
-  | true, _, _ => (congr_arg (· + 1) <| add_add_add_comm _ _ _ _ : _).trans (add_assoc _ _ _)
-  | false, _, _ => add_add_add_comm _ _ _ _
-#align nat.bit_add Nat.bit_add
-
-theorem bit_add' : ∀ (b : Bool) (n m : ℕ), bit b (n + m) = bit b n + bit false m
-  | true, _, _ => (congr_arg (· + 1) <| add_add_add_comm _ _ _ _ : _).trans (add_right_comm _ _ _)
-  | false, _, _ => add_add_add_comm _ _ _ _
-#align nat.bit_add' Nat.bit_add'
-=======
   | true,  _, _ => by dsimp [bit]; omega
   | false, _, _ => by dsimp [bit]; omega
 
 theorem bit_add' : ∀ (b : Bool) (n m : ℕ), bit b (n + m) = bit b n + bit false m
   | true,  _, _ => by dsimp [bit]; omega
   | false, _, _ => by dsimp [bit]; omega
->>>>>>> 59de845a
 
 theorem bit_ne_zero (b) {n} (h : n ≠ 0) : bit b n ≠ 0 := by
   cases b <;> dsimp [bit] <;> omega
