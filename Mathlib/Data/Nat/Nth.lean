--- conflicted
+++ resolved
@@ -66,12 +66,7 @@
 
 theorem nth_eq_orderEmbOfFin (hf : (setOf p).Finite) {n : ℕ} (hn : n < hf.toFinset.card) :
     nth p n = hf.toFinset.orderEmbOfFin rfl ⟨n, hn⟩ := by
-<<<<<<< HEAD
-  rw [nth_eq_getD_sort hf, Finset.orderEmbOfFin_apply, List.getD_eq_get]
-#align nat.nth_eq_order_emb_of_fin Nat.nth_eq_orderEmbOfFin
-=======
   rw [nth_eq_getD_sort hf, Finset.orderEmbOfFin_apply, List.getD_eq_getElem, Fin.getElem_fin]
->>>>>>> 99508fb5
 
 theorem nth_strictMonoOn (hf : (setOf p).Finite) :
     StrictMonoOn (nth p) (Set.Iio hf.toFinset.card) := by
