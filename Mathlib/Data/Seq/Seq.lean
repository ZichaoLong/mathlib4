/-
Copyright (c) 2017 Mario Carneiro. All rights reserved.
Released under Apache 2.0 license as described in the file LICENSE.
Authors: Mario Carneiro
-/
import Mathlib.Data.LazyList
import Mathlib.Data.Stream
import Mathlib.Data.List.Basic
import Mathlib.Data.Seq.Computation

#align_import data.seq.seq from "leanprover-community/mathlib"@"a7e36e48519ab281320c4d192da6a7b348ce40ad"

/-!
# Possibly infinite lists

This file provides a `Seq' α` type representing possibly infinite lists
(referred here as sequences).
It is encoded as a function of options such that if `get s n = none`, then
`get s m = none` for all `m ≥ n` in the kernel, but a lazily evaluated list in the runtime.

Note that we already have `Seq` to represent an notation class, hence the awkward naming.
-/

open Function

universe u v w

namespace LazyList

variable {α : Type u} {β : Type v} {δ : Type w}

/-- Destructor for a lazy list, resulting in either `none` (for `nil`) or
  `some (a, l.get)` (for `cons a l`). -/
@[inline]
def dest : (l : LazyList α) → Option (α × LazyList α)
  | nil      => none
  | cons a t => some (a, Thunk.get t)

/-- Corecursor for `LazyList α` as a coinductive type. Iterates `f` to produce new elements
  of the sequence until `none` is obtained. -/
@[specialize]
unsafe def corec (f : β → Option (α × β)) (b : β) : LazyList α :=
  match f b with
  | none        => nil
  | some (a, b) => cons a ⟨fun _ => corec f b⟩

/-- Corecursor where it is possible to return a fully formed value at any point of the
computation. -/
@[specialize]
unsafe def corec' (f : β → LazyList α ⊕ Option (α × β)) (b : β) : LazyList α :=
  match f b with
  | Sum.inl c => c
  | Sum.inr none => nil
  | Sum.inr (some (a, b)) => cons a ⟨fun _ => corec' f b⟩

end LazyList

open LazyList

#noalign stream.is_seq

/-- `Seq' α` is the type of possibly infinite lists (referred here as sequences).
This type has special support in the runtime. -/
@[opaque_repr]
structure Seq' (α : Type u) : Type u where
  /-- Convert a `ℕ → Option α` into a `Seq' α`. Consider using other functions like `corec`
  before use this. -/
  mk ::
  /-- Get the nth element of a sequence (if it exists) -/
  get? : ℕ → Option α
  /-- `get? s n = none` implies `get? s (n + 1) = none`. -/
  succ_stable : ∀ ⦃n⦄, get? n = none → get? (n + 1) = none
#align stream.seq Seq'
#align stream.seq.nth Seq'.get?

/-- `Seq1 α` is the type of nonempty sequences. -/
structure Seq1 (α : Type u) : Type u where
  /-- Head of an nonempty sequence. -/
  head : α
  /-- Tail of an nonempty sequence. -/
  tail : Seq' α
#align stream.seq1 Seq1

namespace Seq'

variable {α : Type u} {β : Type v} {γ : Type w}

/-- The empty sequence. -/
@[inline]
unsafe def nilUnsafe : Seq' α :=
  unsafeCast (nil : LazyList α)

@[inherit_doc nilUnsafe, implemented_by nilUnsafe]
def nil : Seq' α where
  get? _ := none
  succ_stable _ _ := rfl
#align stream.seq.nil Seq'.nil

instance : Inhabited (Seq' α) :=
  ⟨nil⟩

/-- Prepend an element to a sequence -/
@[inline]
unsafe def consUnsafe (a : α) (s : Seq' α) : Seq' α :=
  unsafeCast (cons a (Thunk.pure (unsafeCast s)))

@[inherit_doc consUnsafe, implemented_by consUnsafe]
def cons (a : α) (s : Seq' α) : Seq' α where
  get?
  | 0     => some a
  | n + 1 => get? s n
  succ_stable
  | _ + 1, h => succ_stable s h
#align stream.seq.cons Seq'.cons

/-- Prepend an element to a s**e**quence -/
infixr:67 " ::ₑ " => cons

#noalign stream.seq.val_cons

#noalign stream.seq.nth_mk

@[simp]
theorem get?_nil (n : ℕ) : get? (nil : Seq' α) n = none :=
  rfl
#align stream.seq.nth_nil Seq'.get?_nil

@[simp]
theorem get?_cons_zero (a : α) (s : Seq' α) : get? (a ::ₑ s) 0 = some a :=
  rfl
#align stream.seq.nth_cons_zero Seq'.get?_cons_zero

@[simp]
theorem get?_cons_succ (a : α) (s : Seq' α) (n : ℕ) : get? (a ::ₑ s) (n + 1) = get? s n :=
  rfl
#align stream.seq.nth_cons_succ Seq'.get?_cons_succ

@[ext]
protected theorem ext {s t : Seq' α} (h : ∀ n : ℕ, s.get? n = t.get? n) : s = t := by
  cases s; cases t
  congr; funext n; apply h
#align stream.seq.ext Seq'.ext

theorem cons_injective2 : Function.Injective2 (cons : α → Seq' α → Seq' α) := fun x y s t h =>
  ⟨by rw [← Option.some_inj, ← get?_cons_zero, h, get?_cons_zero],
    Seq'.ext fun n => by simp_rw [← get?_cons_succ x s n, h, get?_cons_succ]⟩
#align stream.seq.cons_injective2 Seq'.cons_injective2

@[simp]
theorem cons_inj {a b : α} {s t : Seq' α} : a ::ₑ s = b ::ₑ t ↔ a = b ∧ s = t :=
  cons_injective2.eq_iff

theorem cons_left_injective (s : Seq' α) : Function.Injective (· ::ₑ s) :=
  cons_injective2.left _
#align stream.seq.cons_left_injective Seq'.cons_left_injective

theorem cons_right_injective (x : α) : Function.Injective (x ::ₑ ·) :=
  cons_injective2.right _
#align stream.seq.cons_right_injective Seq'.cons_right_injective

/-- A sequence has terminated at position `n` if the value at position `n` equals `none`. -/
def TerminatedAt (s : Seq' α) (n : ℕ) : Prop :=
  s.get? n = none
#align stream.seq.terminated_at Seq'.TerminatedAt

@[simp]
theorem nil_terminatedAt (n : ℕ) : (nil : Seq' α).TerminatedAt n :=
  rfl

@[simp]
theorem not_cons_terminatedAt_zero (a : α) (s : Seq' α) : ¬(a ::ₑ s).TerminatedAt 0 :=
  Option.some_ne_none a

@[simp]
theorem cons_terminatedAt_succ (a : α) (s : Seq' α) (n : ℕ) :
    (a ::ₑ s).TerminatedAt (n + 1) ↔ s.TerminatedAt n :=
  Iff.rfl

#noalign stream.seq.omap

/-- Get the first element of a sequence -/
noncomputable def head (s : Seq' α) : Option α :=
  get? s 0
#align stream.seq.head Seq'.head

theorem get?_zero (s : Seq' α) : get? s 0 = head s :=
  rfl

/-- Get the tail of a sequence (or `nil` if the sequence is `nil`) -/
noncomputable def tail (s : Seq' α) : Seq' α where
  get? n := get? s (n + 1)
  succ_stable _ h := succ_stable s h
#align stream.seq.tail Seq'.tail

/-- member definition for `Seq`-/
protected def Mem (a : α) (s : Seq' α) :=
  ∃ n, get? s n = a
#align stream.seq.mem Seq'.Mem

instance : Membership α (Seq' α) :=
  ⟨Seq'.Mem⟩

theorem mem_def (a : α) (s : Seq' α) : a ∈ s ↔ ∃ n, get? s n = a :=
  Iff.rfl

theorem le_stable (s : Seq' α) {m n} (h : m ≤ n) : s.get? m = none → s.get? n = none := by
  cases' s with f al
  induction' h with n _ IH
  exacts [id, fun h2 => al (IH h2)]
#align stream.seq.le_stable Seq'.le_stable

/-- If a sequence terminated at position `n`, it also terminated at `m ≥ n`. -/
theorem terminated_stable : ∀ (s : Seq' α) {m n : ℕ}, m ≤ n → s.TerminatedAt m → s.TerminatedAt n :=
  le_stable
#align stream.seq.terminated_stable Seq'.terminated_stable

/-- If `s.get? n = some aₙ` for some value `aₙ`, then there is also some value `aₘ` such
that `s.get? = some aₘ` for `m ≤ n`.
-/
theorem ge_stable (s : Seq' α) {aₙ : α} {n m : ℕ} (m_le_n : m ≤ n)
    (s_get?_eq_some : s.get? n = some aₙ) : ∃ aₘ : α, s.get? m = some aₘ :=
  have : s.get? n ≠ none := by simp [s_get?_eq_some]
  have : s.get? m ≠ none := mt (s.le_stable m_le_n) this
  Option.ne_none_iff_exists'.mp this
#align stream.seq.ge_stable Seq'.ge_stable

@[simp]
theorem not_mem_nil (a : α) : a ∉ (nil : Seq' α) := fun ⟨_, (h : none = some a)⟩ => by injection h
#align stream.seq.not_mem_nil Seq'.not_mem_nil

theorem mem_cons (a : α) (s : Seq' α) : a ∈ a ::ₑ s :=
  ⟨0, rfl⟩
#align stream.seq.mem_cons Seq'.mem_cons

theorem mem_cons_of_mem (y : α) {a : α} {s : Seq' α} : a ∈ s → a ∈ y ::ₑ s
  | ⟨n, h⟩ => ⟨n + 1, h⟩
#align stream.seq.mem_cons_of_mem Seq'.mem_cons_of_mem

theorem eq_or_mem_of_mem_cons {a b : α} {s : Seq' α} : a ∈ b ::ₑ s → a = b ∨ a ∈ s
  | ⟨0, h⟩ => Or.inl (Option.some_injective _ h.symm)
  | ⟨n + 1, h⟩ => Or.inr ⟨n, h⟩
#align stream.seq.eq_or_mem_of_mem_cons Seq'.eq_or_mem_of_mem_cons

@[simp]
theorem mem_cons_iff {a b : α} {s : Seq' α} : a ∈ b ::ₑ s ↔ a = b ∨ a ∈ s :=
  ⟨eq_or_mem_of_mem_cons, by rintro (rfl | m) <;> [apply mem_cons; exact mem_cons_of_mem _ m]⟩
#align stream.seq.mem_cons_iff Seq'.mem_cons_iff

/-- Destructor for a sequence, resulting in either `none` (for `nil`) or
  `some (a, s)` (for `a ::ₑ s`). -/
@[inline]
unsafe def destUnsafe (s : Seq' α) : Option (α × Seq' α) :=
  unsafeCast (dest (unsafeCast s : LazyList α))

@[inherit_doc destUnsafe, implemented_by destUnsafe]
def dest (s : Seq' α) : Option (α × Seq' α) :=
  Option.map ((·, s.tail)) (head s)
#align stream.seq.destruct Seq'.dest

theorem dest_eq_nil {s : Seq' α} : dest s = none → s = nil := by
  dsimp [dest]
  induction' f0 : head s <;> intro h
  · ext1 n
    induction' n with n IH
    exacts [f0, s.2 IH]
  · contradiction
#align stream.seq.destruct_eq_nil Seq'.dest_eq_nil

theorem dest_eq_cons {s : Seq' α} {a s'} : dest s = some (a, s') → s = a ::ₑ s' := by
  dsimp [dest]
  induction' f0 : head s with a' <;> intro h
  · contradiction
  · cases' s with f hf
    injections _ h1 h2
    rw [← h2]
    ext1 n
    dsimp [tail, cons]
    rw [h1] at f0
    rw [← f0]
    cases n <;> rfl
#align stream.seq.destruct_eq_cons Seq'.dest_eq_cons

@[simp]
theorem dest_nil : dest (nil : Seq' α) = none :=
  rfl
#align stream.seq.destruct_nil Seq'.dest_nil

@[simp]
theorem dest_cons (a : α) (s) : dest (a ::ₑ s) = some (a, s) := by
  unfold cons dest
  apply congr_arg fun s => some (a, s)
  ext1 n; dsimp [tail]
#align stream.seq.destruct_cons Seq'.dest_cons

theorem head_eq_dest (s : Seq' α) : head s = Option.map Prod.fst (dest s) := by
  unfold dest; cases head s <;> rfl
#align stream.seq.head_eq_destruct Seq'.head_eq_dest

@[simp]
theorem head_nil : head (nil : Seq' α) = none :=
  rfl
#align stream.seq.head_nil Seq'.head_nil

@[simp]
theorem head_cons (a : α) (s) : head (a ::ₑ s) = some a := by
  rw [head_eq_dest, dest_cons, Option.map_some']
#align stream.seq.head_cons Seq'.head_cons

@[simp]
theorem tail_nil : tail (nil : Seq' α) = nil :=
  rfl
#align stream.seq.tail_nil Seq'.tail_nil

@[simp]
theorem tail_cons (a : α) (s) : tail (a ::ₑ s) = s := by
  cases' s with f al
  ext1 n
  dsimp [tail, cons]
#align stream.seq.tail_cons Seq'.tail_cons

@[simp]
theorem get?_succ (s : Seq' α) (n) : get? s (n + 1) = get? (tail s) n :=
  rfl
#align stream.seq.nth_tail Seq'.get?_succ

/-- Recursion principle for sequences, compare with `List.recOn`. -/
@[elab_as_elim]
<<<<<<< HEAD
def recOn' {C : Seq' α → Sort v} (s : Seq' α) (nil : C nil) (cons : ∀ x s, C (x ::ₑ s)) : C s :=
  match H : dest s with
  | none => cast (congr_arg C (dest_eq_nil H)).symm nil
  | some (a, s') => cast (congr_arg C (dest_eq_cons H)).symm (cons a s')
#align stream.seq.rec_on Seq'.recOn'

@[simp]
theorem recOn'_nil {C : Seq' α → Sort v} (nil : C nil) (cons : ∀ x s, C (x ::ₑ s)) :
    recOn' (C := C) Seq'.nil nil cons = nil :=
  rfl

@[simp]
theorem recOn'_cons {C : Seq' α → Sort v} (a : α) (s : Seq' α) (nil : C nil)
    (cons : ∀ x s, C (x ::ₑ s)) : recOn' (C := C) (a ::ₑ s) nil cons = cons a s :=
  rfl

theorem dest_injective : Injective (dest : Seq' α → Option (α × Seq' α)) := by
  intro s₁ s₂ hs
  cases s₂ using recOn' with
  | nil => rw [dest_nil] at hs; exact dest_eq_nil hs
  | cons a s₂ => rw [dest_cons] at hs; exact dest_eq_cons hs

@[elab_as_elim]
theorem mem_rec_on {a} {C : (s : Seq' α) → a ∈ s → Prop} {s} (M : a ∈ s)
    (mem_cons : ∀ s, C (a ::ₑ s) (mem_cons a s))
    (mem_cons_of_mem : ∀ (y) {s} (h : a ∈ s), C s h → C (y ::ₑ s) (mem_cons_of_mem y h)) :
    C s M := by
  cases M with
  | intro k e =>
    induction k using Nat.recAux generalizing s with
    | zero =>
      induction s using recOn' with
      | nil => injection e
      | cons b s' =>
        injection e with e'
        induction e'
        exact mem_cons s'
    | succ k IH =>
      induction s using recOn' with
      | nil => injection e
      | cons b s' =>
        rw [get?_cons_succ] at e
        exact mem_cons_of_mem b _ (IH e)
#align stream.seq.mem_rec_on Seq'.mem_rec_onₓ

@[inherit_doc head]
def headComputable (s : Seq' α) : Option α :=
  Option.map Prod.fst (dest s)

@[csimp]
theorem head_eq_headComputable : @head.{u} = @headComputable.{u} := by
  funext α s
  rw [headComputable, head_eq_dest]

theorem tail_eq_dest (s : Seq' α) : tail s = Option.elim (dest s) nil Prod.snd := by
  cases s using recOn' <;> simp

@[inherit_doc tail]
def tailComputable (s : Seq' α) : Seq' α :=
  Option.elim (dest s) nil Prod.snd

@[csimp]
theorem tail_eq_tailComputable : @tail.{u} = @tailComputable.{u} := by
  funext α s
  rw [tailComputable, tail_eq_dest]

@[inherit_doc get?, simp]
def get?Computable (s : Seq' α) : ℕ → Option α
  | 0     => head s
  | n + 1 => Option.elim (dest s) none (fun (_, s) => get?Computable s n)

@[csimp]
theorem get?_eq_get?Computable : @get?.{u} = @get?Computable.{u} := by
  funext α s n
  induction n using Nat.recAux generalizing s with
  | zero => cases s using recOn' <;> simp
  | succ n hn => cases s using recOn' <;> simp [hn]

/-- The implemention of `Seq'.casesOn`. -/
@[inline]
protected def casesOnComputable {α : Type u} {motive : Seq' α → Sort*}
    (s : Seq' α)
    (mk : (get? : ℕ → Option α) →
      (succ_stable : ∀ ⦃n⦄, get? n = none → get? (n + 1) = none) →
      motive (mk get? succ_stable)) : motive s :=
  mk (get? s) (succ_stable s)

@[csimp]
theorem casesOn_eq_casesOnComputable :
    @Seq'.casesOn.{v, u} = @Seq'.casesOnComputable.{v, u} :=
  rfl

/-- It is decidable whether a sequence terminates at a given position. -/
instance terminatedAtDecidable (s : Seq' α) (n : ℕ) : Decidable (s.TerminatedAt n) :=
  decidable_of_iff' (s.get? n).isNone <| by unfold TerminatedAt; cases s.get? n <;> simp
#align stream.seq.terminated_at_decidable Seq'.terminatedAtDecidable

theorem not_terminatedAt_iff {s : Seq' α} {n : ℕ} : ¬s.TerminatedAt n ↔ (s.get? n).isSome := by
  simp only [TerminatedAt, ← Ne.def, Option.ne_none_iff_isSome]

instance : GetElem (Seq' α) ℕ α (fun s n => ¬s.TerminatedAt n) where
  getElem s n h := Option.get (get? s n) (not_terminatedAt_iff.mp h)

@[simp]
theorem getElem?_eq_get? (s : Seq' α) (n : ℕ) : s[n]? = get? s n := by
  simp [getElem?, getElem, not_terminatedAt_iff, Option.isNone_iff_eq_none, eq_comm (a := none)]

theorem get?_eq_getElem {s : Seq' α} {n : ℕ} (h : ¬s.TerminatedAt n) : get? s n = some (s[n]'h) :=
  Option.some_get _ |>.symm

/-- A sequence terminates if there is some position `n` at which it has terminated. -/
def Terminates (s : Seq' α) : Prop :=
  ∃ n : ℕ, s.TerminatedAt n
#align stream.seq.terminates Seq'.Terminates

theorem terminates_of_terminatedAt {s : Seq' α} {n : ℕ} (h : s.TerminatedAt n) : s.Terminates :=
  Exists.intro n h

@[simp]
theorem nil_terminates : (nil : Seq' α).Terminates :=
  terminates_of_terminatedAt <| nil_terminatedAt 0

@[simp]
theorem cons_terminates {a : α} {s : Seq' α} : (a ::ₑ s).Terminates ↔ s.Terminates := by
  unfold Terminates; nth_rw 1 [← Nat.or_exists_succ]; simp

theorem terminates_iff_acc {s : Seq' α} :
    Terminates s ↔ Acc (fun s₁ s₂ => ∃ a, dest s₂ = some (a, s₁)) s := by
  constructor
  · intro hs; unfold Terminates TerminatedAt at hs
    rcases hs with ⟨n, hs⟩
    induction n using Nat.recAux generalizing s with
    | zero =>
      cases s using recOn' <;> simp at hs
      constructor; simp
    | succ n hn =>
      cases s using recOn' <;> simp at hs
      case nil => constructor; simp
      case cons a s => constructor; simp [hn hs]
  · intro hs
    induction hs with
    | intro s' hs'₂ hs' =>
      clear s hs'₂
      cases s' using recOn' with
      | nil => simp
      | cons a s' => simp [hs' s' ⟨a, rfl⟩]

theorem not_terminates_iff {s : Seq' α} : ¬s.Terminates ↔ ∀ n, (s.get? n).isSome := by
  simp only [Terminates, not_terminatedAt_iff, not_exists]
#align stream.seq.not_terminates_iff Seq'.not_terminates_iff

=======
def recOn {C : Seq α → Sort v} (s : Seq α) (nil : C nil) (cons : ∀ x s, C (cons x s)) :
    C s := by
  cases' H : destruct s with v
  · rw [destruct_eq_nil H]
    apply nil
  · cases' v with a s'
    rw [destruct_eq_cons H]
    apply cons
#align stream.seq.rec_on Stream'.Seq.recOn

theorem mem_rec_on {C : Seq α → Prop} {a s} (M : a ∈ s)
    (h1 : ∀ b s', a = b ∨ C s' → C (cons b s')) : C s := by
  cases' M with k e; unfold Stream'.get at e
  induction' k with k IH generalizing s
  · have TH : s = cons a (tail s) := by
      apply destruct_eq_cons
      unfold destruct get? Functor.map
      rw [← e]
      rfl
    rw [TH]
    apply h1 _ _ (Or.inl rfl)
  -- porting note: had to reshuffle `intro`
  revert e; induction' s using recOn with b s'
  · intro e; injection e
  · intro e
    have h_eq : (cons b s').val (Nat.succ k) = s'.val k := by cases s'; rfl
    rw [h_eq] at e
    apply h1 _ _ (Or.inr (IH e))
#align stream.seq.mem_rec_on Stream'.Seq.mem_rec_on

/-- Corecursor over pairs of `Option` values-/
def Corec.f (f : β → Option (α × β)) : Option β → Option α × Option β
  | none => (none, none)
  | some b =>
    match f b with
    | none => (none, none)
    | some (a, b') => (some a, some b')
>>>>>>> d058747d
set_option linter.uppercaseLean3 false in
#noalign stream.seq.corec.F

/-- Corecursor for `Seq' α` as a coinductive type. Iterates `f` to produce new elements
  of the sequence until `none` is obtained. -/
unsafe def corecUnsafe (f : β → Option (α × β)) (b : β) : Seq' α :=
  unsafeCast (corec f b)

@[inherit_doc corecUnsafe, implemented_by corecUnsafe]
def corec (f : β → Option (α × β)) (b : β) : Seq' α where
  get? n := Option.map Prod.fst ((fun o => Option.bind o (f ∘ Prod.snd))^[n] (f b))
  succ_stable n h := by
    simp at h
    simp [iterate_succ', h, - iterate_succ]
#align stream.seq.corec Seq'.corec

@[simp]
theorem get?_corec (f : β → Option (α × β)) (b : β) (n : ℕ) :
    get? (corec f b) n = Option.map Prod.fst ((fun o => Option.bind o (f ∘ Prod.snd))^[n] (f b)) :=
  rfl

@[simp]
theorem dest_corec (f : β → Option (α × β)) (b : β) :
    dest (corec f b) = Option.map (Prod.map id (corec f)) (f b) := by
  rcases hb : f b with (_ | ⟨_, _⟩) <;> simp [corec, dest, head, tail, hb]
#align stream.seq.corec_eq Seq'.dest_corec

@[simp]
theorem head_corec (f : β → Option (α × β)) (b : β) :
    head (corec f b) = Option.map Prod.fst (f b) := by
  rcases hb : f b with (_ | ⟨_, _⟩) <;> simp [head_eq_dest, hb]

section Bisim

variable (R : Seq' α → Seq' α → Prop)

/-- Bisimilarity relation over `Option` of `α × Seq' α`-/
def BisimO : Option (α × Seq' α) → Option (α × Seq' α) → Prop
  | none, none => True
  | some (a, s), some (a', s') => a = a' ∧ R s s'
  | _, _ => False
#align stream.seq.bisim_o Seq'.BisimO

attribute [simp] BisimO

/-- a relation is bisimilar if it meets the `BisimO` test-/
def IsBisimulation :=
  ∀ ⦃s₁ s₂⦄, R s₁ s₂ → BisimO R (dest s₁) (dest s₂)
#align stream.seq.is_bisimulation Seq'.IsBisimulation

-- If two streams are bisimilar, then they are equal
<<<<<<< HEAD
theorem eq_of_bisim (bisim : IsBisimulation R) {s₁ s₂} (r : R s₁ s₂) : s₁ = s₂ := by
  ext1 n
  induction n using Nat.recAux generalizing s₁ s₂ with
  | zero =>
    specialize bisim r
    match hs₁ : dest s₁, hs₂ : dest s₂, bisim with
    | none, none, True.intro =>
      simp [dest_eq_nil hs₁, dest_eq_nil hs₂]
    | some (a₁, s₁'), some (a₂, s₂'), And.intro ha _ =>
      simp [dest_eq_cons hs₁, dest_eq_cons hs₂, ha]
  | succ n hn =>
    specialize bisim r
    match hs₁ : dest s₁, hs₂ : dest s₂, bisim with
    | none, none, True.intro =>
      simp [dest_eq_nil hs₁, dest_eq_nil hs₂]
    | some (a₁, s₁'), some (a₂, s₂'), And.intro ha hs' =>
      simp [dest_eq_cons hs₁, dest_eq_cons hs₂, ha, hn hs']
#align stream.seq.eq_of_bisim Seq'.eq_of_bisim
=======
theorem eq_of_bisim (bisim : IsBisimulation R) {s₁ s₂} (r : s₁ ~ s₂) : s₁ = s₂ := by
  apply Subtype.eq
  apply Stream'.eq_of_bisim fun x y => ∃ s s' : Seq α, s.1 = x ∧ s'.1 = y ∧ R s s'
  dsimp [Stream'.IsBisimulation]
  intro t₁ t₂ e
  exact
    match t₁, t₂, e with
    | _, _, ⟨s, s', rfl, rfl, r⟩ => by
      suffices head s = head s' ∧ R (tail s) (tail s') from
        And.imp id (fun r => ⟨tail s, tail s', by cases s; rfl, by cases s'; rfl, r⟩) this
      have := bisim r
      induction' s using recOn with x s <;>
        induction' s' using recOn with x' s'
      · constructor
        · rfl
        · assumption
      · rw [destruct_nil, destruct_cons] at this
        exact False.elim this
      · rw [destruct_nil, destruct_cons] at this
        exact False.elim this
      · rw [destruct_cons, destruct_cons] at this
        rw [head_cons, head_cons, tail_cons, tail_cons]
        cases' this with h1 h2
        constructor
        rw [h1]
        exact h2
  exact ⟨s₁, s₂, rfl, rfl, r⟩
#align stream.seq.eq_of_bisim Stream'.Seq.eq_of_bisim
>>>>>>> d058747d

end Bisim

theorem coinduction {s₁ s₂ : Seq' α} (hh : head s₁ = head s₂)
    (ht : ∀ (β : Type u) (fr : Seq' α → β), fr s₁ = fr s₂ → fr (tail s₁) = fr (tail s₂)) :
    s₁ = s₂ :=
  eq_of_bisim
    (fun s₁ s₂ =>
      head s₁ = head s₂ ∧
        ∀ (β : Type u) (fr : Seq' α → β), fr s₁ = fr s₂ → fr (tail s₁) = fr (tail s₂))
    (by
      rintro s₁ s₂ ⟨hh, ht⟩
      cases s₁ using recOn' <;> cases s₂ using recOn' <;> simp at hh
      case nil.nil =>
        simp
      case cons.cons a₁ s₁ a₂ s₂ =>
        simp
        constructor
        · exact hh
        · constructor
          · specialize ht (Option α) head
            simp at ht
            exact ht hh
          · intro β fr
            specialize ht β (fr ∘ tail)
            simp at ht
            exact ht)
    ⟨hh, ht⟩
#align stream.seq.coinduction Seq'.coinduction

theorem coinduction2 (s) (f g : α → Seq' β)
    (H : ∀ s,
      BisimO (fun s₁ s₂ => ∃ s, s₁ = f s ∧ s₂ = g s)
        (dest (f s)) (dest (g s))) :
    f s = g s := by
  refine' eq_of_bisim (fun s₁ s₂ => ∃ s, s₁ = f s ∧ s₂ = g s) _ ⟨s, rfl, rfl⟩
  intro s1 s2 h; rcases h with ⟨s, h1, h2⟩
  rw [h1, h2]; apply H
#align stream.seq.coinduction2 Seq'.coinduction2

@[inherit_doc mk, nolint unusedArguments, specialize, simp]
def mkComputable (f : ℕ → Option α) (_ : ∀ ⦃n⦄, f n = none → f (n + 1) = none) : Seq' α :=
  corec (fun n => Option.map ((·, n + 1)) (f n)) 0

@[csimp]
theorem mk_eq_mkComputable : @mk.{u} = @mkComputable.{u} := by
  funext α f hf
  ext1 n
  simp; symm
  induction n using Nat.recAux with
  | zero => cases f 0 <;> simp
  | succ n hn =>
    cases hfn : f n with
    | none =>
      simp [hfn] at hn
      simp [iterate_succ', hn, hf hfn, - iterate_succ]
    | some a =>
      clear hn
      simp [iterate_succ', hfn, - iterate_succ]
      suffices he :
          ((fun o ↦ Option.bind o ((fun n ↦ Option.map (fun x ↦ (x, n + 1)) (f n)) ∘ Prod.snd))^[n]
            (Option.map (fun x ↦ (x, 1)) (f 0))) = some (a, n + 1) by
        simp [iterate_succ', he, hfn, - iterate_succ]
        cases f (n + 1) <;> simp
      induction n using Nat.recAux generalizing a with
      | zero => simp [hfn]
      | succ n hn =>
        cases hfn' : f n with
        | none => simp [hf hfn'] at hfn
        | some a =>
          simp [iterate_succ', hn a hfn', hfn, - iterate_succ]

/-- Embed a list as a sequence -/
@[coe]
def ofList : (l : List α) → Seq' α
  | [] => nil
  | a :: l => a ::ₑ ofList l
#align stream.seq.of_list Seq'.ofList

instance coeList : Coe (List α) (Seq' α) :=
  ⟨ofList⟩
#align stream.seq.coe_list Seq'.coeList

@[simp, norm_cast]
<<<<<<< HEAD
theorem ofList_nil : (↑([] : List α) : Seq' α) = nil :=
=======
theorem ofList_nil : (([] : List α) : Seq α) = nil :=
>>>>>>> d058747d
  rfl
#align stream.seq.of_list_nil Seq'.ofList_nil

@[simp, norm_cast]
<<<<<<< HEAD
theorem ofList_cons (a : α) (l : List α) : (↑(a :: l) : Seq' α) = a ::ₑ ↑l :=
  rfl
#align stream.seq.of_list_cons Seq'.ofList_cons

@[simp, norm_cast]
theorem get?_ofList (l : List α) (n : ℕ) : get? (↑l : Seq' α) n = List.get? l n := by
  induction l generalizing n with
  | nil => simp
  | cons a l hl =>
    cases n using Nat.casesAuxOn with
    | zero => simp
    | succ n => simp [hl]
#align stream.seq.of_list_nth Seq'.get?_ofList

theorem ofList_injective : Function.Injective ((↑) : List α → Seq' α) := by
  intro l₁ l₂ h
  ext1 n
  rw [← get?_ofList, ← get?_ofList, h]

@[simp, norm_cast]
theorem ofList_inj {l₁ l₂ : List α} : (↑l₁ : Seq' α) = ↑l₂ ↔ l₁ = l₂ :=
  ofList_injective.eq_iff

theorem ofList_terminatedAt_length (l : List α) : (↑l : Seq' α).TerminatedAt l.length := by
  simp [TerminatedAt]

@[simp]
theorem ofList_terminatedAt_iff {l : List α} {n : ℕ} :
    (↑l : Seq' α).TerminatedAt n ↔ l.length ≤ n := by
  rw [TerminatedAt, get?_ofList, List.get?_eq_none]

@[simp]
theorem ofList_terminates (l : List α) : (↑l : Seq' α).Terminates :=
  Exists.intro l.length <| ofList_terminatedAt_length l
=======
theorem get?_ofList (l : List α) (n : ℕ) : (l : Seq α).get? n = l.get? n :=
  rfl
#align stream.seq.of_list_nth Stream'.Seq.get?_ofList

@[simp, norm_cast]
theorem ofList_cons (a : α) (l : List α) : (a :: l : Seq α) = cons a ↑l := by
  ext1 (_ | n) <;> rfl
#align stream.seq.of_list_cons Stream'.Seq.ofList_cons
>>>>>>> d058747d

theorem ofList_injective : Function.Injective ((↑) : List α → Seq α) := by
  intro l₁ l₂ h
  ext1 n
  rw [← get?_ofList, ← get?_ofList, h]

@[simp, norm_cast]
theorem ofList_inj {l₁ l₂ : List α} : (l₁ : Seq α) = ↑l₂ ↔ l₁ = l₂ :=
  ofList_injective.eq_iff

theorem ofList_terminatedAt_length (l : List α) : (l : Seq α).TerminatedAt l.length :=
  List.get?_length l

@[simp]
theorem ofList_terminatedAt_iff {l : List α} {n : ℕ} :
    (l : Seq α).TerminatedAt n ↔ l.length ≤ n := by
  rw [TerminatedAt, get?_ofList, List.get?_eq_none]

@[simp]
theorem ofList_terminates (l : List α) : (l : Seq α).Terminates :=
  Exists.intro l.length <| ofList_terminatedAt_length l

/-- Embed an infinite stream as a sequence -/
@[coe]
def ofStream (s : Stream' α) : Seq' α :=
  corec (some ∘ Stream'.dest) s
#align stream.seq.of_stream Seq'.ofStream

instance coeStream : Coe (Stream' α) (Seq' α) :=
  ⟨ofStream⟩
#align stream.seq.coe_stream Seq'.coeStream

@[simp]
theorem dest_ofStream (s : Stream' α) :
    dest (↑s : Seq' α) = some (Prod.map id (↑) (Stream'.dest s)) := by
  simp [ofStream]

@[simp]
theorem head_ofStream (s : Stream' α) : head (↑s : Seq' α) = some (Stream'.head s) := by
  simp [ofStream]

@[simp]
theorem tail_ofStream (s : Stream' α) : tail (↑s : Seq' α) = ↑(Stream'.tail s) := by
  simp [tail_eq_dest, ofStream]

@[simp, norm_cast]
theorem ofStream_get? (s : Stream' α) (n : ℕ) : (↑s : Seq' α).get? n = some (s.get n) := by
  induction n using Nat.recAux generalizing s with
  | zero => simp [Stream'.get_zero, get?_zero]
  | succ n hn => simp [Stream'.get_succ, hn]

theorem ofStream_injective : Function.Injective ((↑) : Stream' α → Seq' α) := by
  intro s₁ s₂ h
  ext1 n
  rw [← Option.some_inj, ← ofStream_get?, ← ofStream_get?, h]

@[simp, norm_cast]
theorem ofStream_inj {s₁ s₂ : Stream' α} : (↑s₁ : Seq' α) = ↑s₂ ↔ s₁ = s₂ :=
  ofStream_injective.eq_iff

@[simp]
theorem not_ofStream_terminatedAt (s : Stream' α) (n : ℕ) : ¬(↑s : Seq' α).TerminatedAt n := by
  simp [TerminatedAt]

@[simp]
theorem not_ofStream_terminates (s : Stream' α) : ¬(↑s : Seq' α).Terminates :=
  fun ⟨n, h⟩ => not_ofStream_terminatedAt s n h

/-- Embed a `LazyList α` as a sequence. Note that even though this
  is non-meta, it will produce infinite sequences if used with
  cyclic `LazyList`s created by meta constructions. -/
unsafe def ofLazyListUnsafe : LazyList α → Seq' α :=
  unsafeCast

@[inherit_doc ofLazyListUnsafe, implemented_by ofLazyListUnsafe]
def ofLazyList : LazyList α → Seq' α :=
  corec fun
        | LazyList.nil => none
        | LazyList.cons a l' => some (a, l'.get)
#align stream.seq.of_lazy_list Seq'.ofLazyList

instance coeLazyList : Coe (LazyList α) (Seq' α) :=
  ⟨ofLazyList⟩
#align stream.seq.coe_lazy_list Seq'.coeLazyList

/-- Translate a sequence into a `LazyList`. Since `LazyList` and `List`
  are isomorphic as non-meta types, this function is necessarily meta. -/
unsafe def toLazyList : Seq' α → LazyList α :=
  unsafeCast
#align stream.seq.to_lazy_list Seq'.toLazyList

/-- Translate a sequence to a list. This function will run forever if
  run on an infinite sequence. -/
unsafe def forceToList (s : Seq' α) : List α :=
  (toLazyList s).toList
#align stream.seq.force_to_list Seq'.forceToList


#align stream.seq.nats Stream'.nats

#align stream.seq.nats_nth Stream'.get_nats

/-- Corecursor where it is possible to return a fully formed value at any point of the
computation. -/
@[inline]
unsafe def corec'Unsafe (f : β → Seq' α ⊕ Option (α × β)) (b : β) : Seq' α :=
  unsafeCast (corec' (unsafeCast f) b : LazyList α)

@[inherit_doc corec'Unsafe, implemented_by corec'Unsafe]
def corec' (f : β → Seq' α ⊕ Option (α × β)) (b : β) : Seq' α :=
  corec
    (Sum.elim (Option.map (Prod.map id Sum.inl) ∘ dest) (Option.map (Prod.map id Sum.inr)) ∘
      Sum.elim Sum.inl f)
    (Sum.inr b)

@[simp]
theorem dest_corec' (f : β → Seq' α ⊕ Option (α × β)) (b : β) :
    dest (corec' f b) = Sum.elim dest (Option.map (Prod.map id (corec' f))) (f b) := by
  simp (config := { unfoldPartialApp := true }) [corec']
  rcases f b with (s | _ | ⟨a, b⟩) <;> simp
  rcases dest s with (_ | ⟨a, s'⟩) <;> simp; clear s
  refine eq_of_bisim
    (fun s₁ s₂ =>
      s₁ = corec
        (Sum.elim (Option.map (Prod.map id Sum.inl) ∘ dest) (Option.map (Prod.map id Sum.inr)) ∘
          Sum.elim Sum.inl f)
        (Sum.inl s₂))
    ?_ rfl; clear s'
  rintro _ s rfl
  simp; rcases hdc : dest s with (_ | ⟨_, _⟩) <;> simp

/-- Map a function over a sequence. -/
def map (f : α → β) (s : Seq' α) : Seq' β where
  get? n := Option.map f (get? s n)
  succ_stable n h := by
    simp at h
    simp [- get?_succ, succ_stable s h]
#align stream.seq.map Seq'.map

@[simp]
theorem map_get? (f : α → β) (s n) : get? (map f s) n = Option.map f (get? s n) :=
  rfl
#align stream.seq.map_nth Seq'.map_get?

@[simp]
theorem map_nil (f : α → β) : map f nil = nil :=
  rfl
#align stream.seq.map_nil Seq'.map_nil

@[simp]
theorem map_cons (f : α → β) (a s) : map f (a ::ₑ s) = f a ::ₑ map f s := by
  ext1 (_ | _) <;> rfl
#align stream.seq.map_cons Seq'.map_cons

@[simp]
theorem map_id (s : Seq' α) : map id s = s := by
  ext1 _; simp
#align stream.seq.map_id Seq'.map_id

@[simp]
theorem head_map (f : α → β) (s) : head (map f s) = Option.map f (head s) :=
  rfl

@[simp]
theorem tail_map (f : α → β) (s) : tail (map f s) = map f (tail s) :=
  rfl
#align stream.seq.map_tail Seq'.tail_map

@[simp]
theorem dest_map (f : α → β) (s) : dest (map f s) = Option.map (Prod.map f (map f)) (dest s) := by
  cases s using recOn' <;> simp

@[simp]
theorem map_map (g : β → γ) (f : α → β) (s : Seq' α) : map g (map f s) = map (g ∘ f) s := by
  ext1 _; simp
#align stream.seq.map_comp Seq'.map_map

@[inherit_doc map, inline]
def mapComputable (f : α → β) (s : Seq' α) : Seq' β :=
  corec (Option.map (Prod.map f id) ∘ dest) s

@[csimp]
theorem map_eq_mapComputable : @map.{u, v} = @mapComputable.{u, v} := by
  funext α β f s
  refine eq_of_bisim
    (fun s₁ s₂ => ∃ s, s₁ = map f s ∧ s₂ = corec (Option.map (Prod.map f id) ∘ dest) s)
    ?_ ⟨s, rfl, rfl⟩; clear s
  rintro _ _ ⟨s, rfl, rfl⟩
  cases s using recOn' <;> simp
  next _ s => exists s

/-- Flatten a sequence of sequences. (It is required that the
  sequences be nonempty to ensure productivity; in the case
  of an infinite sequence of `nil`, the first element is never
  generated.) -/
def join : Seq' (Seq1 α) → Seq' α :=
  corec fun S =>
    match dest S with
    | none => none
    | some (⟨a, s⟩, S') =>
      some
        (a,
          match dest s with
          | none => S'
          | some (b, s') => ⟨b, s'⟩ ::ₑ S')
#align stream.seq.join Seq'.join

/-- Remove the first `n` elements from the sequence. -/
@[simp]
def drop : ℕ → Seq' α → Seq' α
  | 0    , s => s
  | n + 1, s => drop n (tail s)
#align stream.seq.drop Seq'.dropₓ

@[simp]
theorem drop_nil : ∀ n, drop n (nil : Seq' α) = nil
  | 0     => rfl
  | n + 1 => by rw [drop, tail_nil, drop_nil n]

theorem drop_add (m) : ∀ (n) (s : Seq' α), drop (m + n) s = drop m (drop n s)
  | 0    , _ => rfl
  | n + 1, s => drop_add m n (tail s)
#align stream.seq.dropn_add Seq'.drop_addₓ

theorem tail_drop (n) (s : Seq' α) : tail (drop n s) = drop (n + 1) s := by
  rw [add_comm]; symm; apply drop_add
#align stream.seq.dropn_tail Seq'.tail_dropₓ

@[simp]
theorem head_drop (n) (s : Seq' α) : head (drop n s) = get? s n := by
  induction' n with n IH generalizing s; · rfl
  rw [Nat.succ_eq_add_one, get?_succ, drop]; apply IH
#align stream.seq.head_dropn Seq'.head_dropₓ

/-- Take the first `n` elements of the sequence (producing a list) -/
def take : ℕ → Seq' α → List α
  | 0    , _ => []
  | n + 1, s =>
    match dest s with
    | none => []
    | some (x, r) => x :: take n r
<<<<<<< HEAD
#align stream.seq.take Seq'.take

@[simp]
theorem take_zero (s : Seq' α) : take 0 s = [] :=
  rfl

@[simp]
theorem take_succ_cons (n : ℕ) (a : α) (s : Seq' α) : take (n + 1) (a ::ₑ s) = a :: take n s :=
  rfl

@[simp]
theorem take_nil (n : ℕ) : take n (nil : Seq' α) = [] := by
  cases n using Nat.casesAuxOn <;> rfl

/-- Tail recursive version of `take`. -/
@[inline, simp]
def takeTR (n : ℕ) (s : Seq' α) : List α :=
  go s n #[]
where
  /-- Auxiliary for `takeTR`: `takeTR.go s n acc = Array.data acc ++ take n s`. -/
  @[specialize, simp]
  go (s : Seq' α) (n : ℕ) (acc : Array α) : List α :=
    match n with
    | 0     => Array.data acc
    | n + 1 =>
      match dest s with
      | none => Array.data acc
      | some (a, s) => go s n (Array.push acc a)

@[csimp] theorem take_eq_takeTR : @take = @takeTR := by
  funext α n s
  suffices ∀ acc, takeTR.go s n acc = acc.data ++ take n s from
    (this #[]).symm
  intro acc
  induction n using Nat.recAux generalizing s acc with
  | zero => simp
  | succ n hn => cases s using recOn' <;> simp [hn]

@[simp]
theorem get?_take :
    ∀ (m n : ℕ) (s : Seq' α), List.get? (take n s) m = if m < n then get? s m else none
  | 0     , 0     , s => rfl
  | 0     , n' + 1, s => by
    cases s using recOn' <;> simp
  | m' + 1, 0     , s => rfl
  | m' + 1, n' + 1, s => by
    cases s using recOn' with
    | nil       => simp
    | cons a s' => simp [get?_take m' n' s']
=======
#align stream.seq.take Stream'.Seq.take
>>>>>>> d058747d

@[simp]
theorem get?_take :
    ∀ (m n : ℕ) (s : Seq α), List.get? (take n s) m = if m < n then get? s m else none
  | 0     , 0     , s => rfl
  | 0     , n' + 1, s => by
    simp [take]
    induction s using recOn <;> rfl
  | m' + 1, 0     , s => rfl
  | m' + 1, n' + 1, s => by
    simp [take]
    induction s using recOn with
    | nil       => simp
    | cons a s' =>
      simp
      exact get?_take m' n' s'

/-- Split a sequence at `n`, producing a finite initial segment
  and an infinite tail. -/
def splitAt : ℕ → Seq' α → List α × Seq' α
  | 0, s => ([], s)
  | n + 1, s =>
    match dest s with
    | none => ([], nil)
    | some (x, s') =>
      let (l, r) := splitAt n s'
      (x :: l, r)
#align stream.seq.split_at Seq'.splitAt

@[simp]
theorem splitAt_eq_take_drop : ∀ (n : ℕ) (s : Seq' α), splitAt n s = (take n s, drop n s)
  | 0    , s => rfl
  | n + 1, s => by
    simp [splitAt, take]
    induction s using recOn' with
    | nil       => simp
    | cons a s' => simp [splitAt_eq_take_drop n s']

section ZipWith

/-- Combine two sequences with a function -/
def zipWith (f : α → β → γ) (s₁ : Seq' α) (s₂ : Seq' β) : Seq' γ where
  get? n := Option.map₂ f (get? s₁ n) (get? s₂ n)
  succ_stable n h := by
    simp at h
    cases h with
    | inl h => simp [- get?_succ, succ_stable s₁ h]
    | inr h => simp [- get?_succ, succ_stable s₂ h]
#align stream.seq.zip_with Seq'.zipWith

@[simp]
theorem get?_zipWith (f : α → β → γ) (s s' n) :
    get? (zipWith f s s') n = Option.map₂ f (get? s n) (get? s' n) :=
  rfl
#align stream.seq.nth_zip_with Seq'.get?_zipWith

@[simp]
theorem head_zipWith (f : α → β → γ) (s s') :
    head (zipWith f s s') = Option.map₂ f (head s) (head s') :=
  rfl

@[simp]
theorem tail_zipWith (f : α → β → γ) (s s') :
    tail (zipWith f s s') = zipWith f (tail s) (tail s') :=
  rfl

@[simp]
theorem zipWith_nil_left (f : α → β → γ) (s') : zipWith f nil s' = nil := by
  ext1; simp

@[simp]
theorem zipWith_nil_right (f : α → β → γ) (s) : zipWith f s nil = nil := by
  ext1; simp

@[simp]
theorem zipWith_cons (f : α → β → γ) (a s b s') :
    zipWith f (a ::ₑ s) (b ::ₑ s') = f a b ::ₑ zipWith f s s' := by
  ext1 (_ | _) <;> simp

@[simp]
theorem dest_zipWith (f : α → β → γ) (s s') :
    dest (zipWith f s s') =
      Option.map₂ (fun (a, s) (b, s') => (f a b, zipWith f s s')) (dest s) (dest s') := by
  cases s using recOn' <;> cases s' using recOn' <;> simp

end ZipWith

@[inherit_doc zipWith, inline]
def zipWithComputable (f : α → β → γ) (s₁ : Seq' α) (s₂ : Seq' β) : Seq' γ :=
  corec (fun (s₁, s₂) =>
      Option.map₂ (fun (a, s) (b, s') => (f a b, (s, s'))) (dest s₁) (dest s₂))
    (s₁, s₂)

@[csimp]
theorem zipWith_eq_zipWithComputable : @zipWith.{u, v, w} = @zipWithComputable.{u, v, w} := by
  funext α β γ f s₁ s₂
  refine eq_of_bisim
    (fun s₁ s₂ => ∃ s₃ s₄, s₁ = zipWith f s₃ s₄ ∧
      s₂ = corec (fun (s₁, s₂) =>
          Option.map₂ (fun (a, s) (b, s') => (f a b, (s, s'))) (dest s₁) (dest s₂))
        (s₃, s₄))
    ?_ ⟨s₁, s₂, rfl, rfl⟩; clear s₁ s₂
  rintro _ _ ⟨s₁, s₂, rfl, rfl⟩
  cases s₁ using recOn' <;> cases s₂ using recOn' <;> simp
  next _ s₁ _ s₂ => exists s₁, s₂

/-- Pair two sequences into a sequence of pairs -/
def zip : Seq' α → Seq' β → Seq' (α × β) :=
  zipWith Prod.mk
#align stream.seq.zip Seq'.zip

@[simp]
theorem get?_zip (s : Seq' α) (t : Seq' β) (n : ℕ) :
    get? (zip s t) n = Option.map₂ Prod.mk (get? s n) (get? t n) :=
  get?_zipWith _ _ _ _
#align stream.seq.nth_zip Seq'.get?_zip

@[simp]
theorem head_zip (s : Seq' α) (s' : Seq' β) :
    head (zip s s') = Option.map₂ Prod.mk (head s) (head s') :=
  head_zipWith _ _ _

@[simp]
theorem tail_zip (s : Seq' α) (s' : Seq' β) :
    tail (zip s s') = zip (tail s) (tail s') :=
  tail_zipWith _ _ _

@[simp]
theorem zip_nil_left (s' : Seq' β) : zip (nil : Seq' α) s' = nil :=
  zipWith_nil_left _ _

@[simp]
theorem zip_nil_right (s : Seq' α) : zip s (nil : Seq' β) = nil :=
  zipWith_nil_right _ _

@[simp]
theorem zip_cons (a : α) (s : Seq' α) (b : β) (s' : Seq' β) :
    zip (a ::ₑ s) (b ::ₑ s') = (a, b) ::ₑ zip s s' :=
  zipWith_cons _ _ _ _ _

@[simp]
theorem dest_zip  (s : Seq' α) (s' : Seq' β) :
    dest (zip s s') =
      Option.map₂ (fun (a, s) (b, s') => ((a, b), zip s s')) (dest s) (dest s') :=
  dest_zipWith _ _ _

/-- Like `enum` but it allows you to specify the initial index. -/
def enumFrom (n : ℕ) (s : Seq' α) : Seq' (ℕ × α) :=
  Seq'.zip ↑(Stream'.iota n) s

/-- Enumerate a sequence by tagging each element with its index. -/
def enum (s : Seq' α) : Seq' (ℕ × α) :=
  enumFrom 0 s
#align stream.seq.enum Seq'.enum

@[simp]
theorem get?_enumFrom (m : ℕ) (s : Seq' α) (n : ℕ) :
    get? (enumFrom m s) n = Option.map (Prod.mk (m + n)) (get? s n) := by
  simp [enumFrom]

@[simp]
theorem get?_enum (s : Seq' α) (n : ℕ) : get? (enum s) n = Option.map (Prod.mk n) (get? s n) := by
  simp [enum]
#align stream.seq.nth_enum Seq'.get?_enum

@[simp]
theorem enumFrom_nil (n : ℕ) : enumFrom n (nil : Seq' α) = nil := by
  simp [enumFrom]

@[simp]
theorem enum_nil : enum (nil : Seq' α) = nil := by
  simp [enum]
#align stream.seq.enum_nil Seq'.enum_nil

/-- Separate a sequence of pairs into two sequences -/
def unzip (s : Seq' (α × β)) : Seq' α × Seq' β :=
  (map Prod.fst s, map Prod.snd s)
#align stream.seq.unzip Seq'.unzip

/-- Convert a sequence which is known to terminate into a list -/
def toList (s : Seq' α) (hs : s.Terminates) : List α :=
  take (Nat.find hs) s
#align stream.seq.to_list Seq'.toList

@[simp]
theorem get?_toList {s : Seq' α} (hs : s.Terminates) (n : ℕ) :
    List.get? (toList s hs) n = get? s n := by
  simp [toList]
  intro m hmn ht
  symm; exact Seq'.terminated_stable s hmn ht

@[simp]
theorem toList_nil (hn : (nil : Seq' α).Terminates) : toList nil hn = [] := by
  ext1; simp

@[simp]
theorem toList_cons {a : α} {s : Seq' α} (has : (a ::ₑ s).Terminates) :
    toList (a ::ₑ s) has = a :: toList s (cons_terminates.mp has) := by
  ext1 (_ | _) <;> simp

@[simp, norm_cast]
theorem toList_ofList {l : List α} (hl : (↑l : Seq' α).Terminates) : toList ↑l hl = l := by
  ext1 n; rw [get?_toList, get?_ofList]

@[simp, norm_cast]
theorem ofList_toList {s : Seq' α} (hs : s.Terminates) : (toList s hs : List α) = s := by
  ext1 n; rw [get?_ofList, get?_toList]

/-- Corecursive verseion of `toList`. -/
@[inline, simp]
def toListCorec (s : Seq' α) (hs : s.Terminates) : List α :=
  loop (terminates_iff_acc.mp hs) #[]
where
  /-- The mail loop for `toListCorec`. -/
  loop {s : Seq' α} (hs : Acc (fun s₁ s₂ => ∃ a, dest s₂ = some (a, s₁)) s) (ar : Array α) :
      List α :=
    Acc.rec
      (fun s _ F ar =>
        match hs : dest s with
        | none => Array.data ar
        | some (a, s) => F s ⟨a, hs⟩ (Array.push ar a))
      hs ar

theorem toListCorec.loop_intro {s : Seq' α}
    (hs : ∀ s', (∃ a, dest s = some (a, s')) →
      Acc (fun s₁ s₂ => ∃ a, dest s₂ = some (a, s₁)) s') (ar : Array α) :
    loop (Acc.intro s hs) ar =
      match hs' : dest s with
      | none => Array.data ar
      | some (a, s) => loop (hs s ⟨a, hs'⟩) (Array.push ar a) :=
  rfl

theorem toListCorec.loop_eq {s : Seq' α}
    (hs : Acc (fun s₁ s₂ => ∃ a, dest s₂ = some (a, s₁)) s) (ar : Array α) :
    loop hs ar =
      Array.data ar ++ toList s (terminates_iff_acc.mpr hs) := by
  induction hs generalizing ar with
  | intro s hh hs =>
    rw [toListCorec.loop_intro hh]
    split
    next hn =>
      replace hn := dest_eq_nil hn; subst hn
      simp
    next a s' hs' =>
      replace hs' := dest_eq_cons hs'; subst hs'
      simp [hs]

@[csimp]
theorem toList_eq_toListCorec : @toList.{u} = @toListCorec.{u} := by
  funext α s hs
  simp [toListCorec.loop_eq]

instance : CanLift (Seq' α) (List α) (↑) (·.Terminates) where
  prf s h := ⟨toList s h, ofList_toList h⟩

@[simp]
theorem get?_toList {s : Seq α} (h : s.Terminates) (n : ℕ) :
    List.get? (toList s h) n = get? s n := by
  simp [toList]
  intro m hmn ht
  symm; exact Seq.terminated_stable s hmn ht

@[simp, norm_cast]
theorem toList_ofList {l : List α} (h : (l : Seq α).Terminates) : toList ↑l h = l := by
  ext1 n; rw [get?_toList, get?_ofList]

@[simp, norm_cast]
theorem ofList_toList {s : Seq α} (h : s.Terminates) : (toList s h : List α) = s := by
  ext1 n; rw [get?_ofList, get?_toList]

instance : CanLift (Seq α) (List α) (↑) Terminates where
  prf s h := ⟨toList s h, ofList_toList h⟩

/-- Convert a sequence which is known not to terminate into a stream -/
def toStream (s : Seq' α) (hs : ¬s.Terminates) : Stream' α :=
  Stream'.corec' (α := { s : Seq' α // ¬s.Terminates })
    (fun ⟨s, hs⟩ =>
      recOn' s (absurd nil_terminates)
        (fun a s' has' => (a, ⟨s', mt cons_terminates.mpr has'⟩))
        hs)
    ⟨s, hs⟩
#align stream.seq.to_stream Seq'.toStream

@[simp]
theorem get_toStream {s : Seq' α} (hs : ¬s.Terminates) (n : ℕ) :
    Stream'.get (toStream s hs) n = Option.get (get? s n) (not_terminates_iff.mp hs n) := by
  induction n using Nat.recAux generalizing s hs with
  | zero =>
    cases s using recOn' with
    | nil       => simp at hs
    | cons a s' => simp [Stream'.get_zero, toStream]
  | succ n hn =>
    cases s using recOn' with
    | nil       => simp at hs
    | cons a s' =>
      simp [toStream]
      apply hn

@[simp, norm_cast]
theorem toStream_ofStream {s : Stream' α} (h : ¬(↑s : Seq' α).Terminates) : toStream ↑s h = s := by
  ext1 n; simp

@[simp, norm_cast]
theorem ofStream_toStream {s : Seq' α} (h : ¬s.Terminates) : (toStream s h : Seq' α) = s := by
  ext1 n; rw [ofStream_get?, get_toStream, Option.some_get]

instance : CanLift (Seq' α) (Stream' α) (↑) (¬·.Terminates) where
  prf s h := ⟨toStream s h, ofStream_toStream h⟩

/-- Convert a sequence into either a list or a stream depending on whether
  it is finite or infinite. (Without decidability of the infiniteness predicate,
  this is not constructively possible.) -/
@[simp]
def toListOrStream (s : Seq' α) [Decidable s.Terminates] : List α ⊕ Stream' α :=
  if h : s.Terminates then Sum.inl (toList s h) else Sum.inr (toStream s h)
#align stream.seq.to_list_or_stream Seq'.toListOrStream

open Classical in
/-- `Seq' α` is (noncomputably) equivalent to `List α ⊕ Stream' α` -/
@[simps]
noncomputable def _root_.Equiv.seqEquivListSumStream : Seq' α ≃ List α ⊕ Stream' α where
  toFun s := toListOrStream s
  invFun := Sum.elim (↑) (↑)
  left_inv s := by by_cases h : s.Terminates <;> simp [h]
  right_inv s := by cases s <;> simp

/-- Append two sequences. If `s₁` is infinite, then `s₁ ++ s₂ = s₁`,
  otherwise it puts `s₂` at the location of the `nil` in `s₁`. -/
def append (s₁ s₂ : Seq' α) : Seq' α :=
  corec' (fun s => Option.elim (dest s) (Sum.inl s₂) (Sum.inr ∘ some)) s₁
#align stream.seq.append Seq'.append

instance : Append (Seq' α) where
  append := append

theorem append_def (s₁ s₂ : Seq' α) :
    s₁ ++ s₂ = corec' (fun s => Option.elim (dest s) (Sum.inl s₂) (Sum.inr ∘ some)) s₁ :=
  rfl

@[simp]
<<<<<<< HEAD
theorem nil_append (s : Seq' α) : nil ++ s = s := by
  apply dest_injective
  simp [append_def]
#align stream.seq.nil_append Seq'.nil_append
=======
theorem nil_append (s : Seq α) : append nil s = s := by
  apply coinduction2; intro s
  dsimp [append]; rw [corec_eq]
  dsimp [append]
  induction s using recOn with
  | nil => trivial
  | cons x s =>
    rw [destruct_cons]
    dsimp
    exact ⟨rfl, s, rfl, rfl⟩
#align stream.seq.nil_append Stream'.Seq.nil_append
>>>>>>> d058747d

@[simp]
theorem cons_append (a : α) (s t) : a ::ₑ s ++ t = a ::ₑ (s ++ t) := by
  apply dest_eq_cons
  simp [append_def]
#align stream.seq.cons_append Seq'.cons_append

@[simp]
theorem append_nil (s : Seq' α) : s ++ nil = s := by
  apply coinduction2 s; intro s
<<<<<<< HEAD
  induction s using recOn' <;> simp
#align stream.seq.append_nil Seq'.append_nil
=======
  induction s using recOn with
  | nil => trivial
  | cons x s =>
    rw [cons_append, destruct_cons, destruct_cons]
    dsimp
    exact ⟨rfl, s, rfl, rfl⟩
#align stream.seq.append_nil Stream'.Seq.append_nil
>>>>>>> d058747d

@[simp]
theorem append_assoc (s t u : Seq' α) : s ++ t ++ u = s ++ (t ++ u) := by
  apply eq_of_bisim fun s1 s2 => ∃ s t u, s1 = s ++ t ++ u ∧ s2 = s ++ (t ++ u)
  · intro s1 s2 h
    exact
      match s1, s2, h with
      | _, _, ⟨s, t, u, rfl, rfl⟩ => by
<<<<<<< HEAD
        induction' s using recOn' with _ s <;> simp
        · induction' t using recOn' with _ t <;> simp
          · induction' u using recOn' with _ u <;> simp
=======
        induction' s using recOn with _ s <;> simp
        · induction' t using recOn with _ t <;> simp
          · induction' u using recOn with _ u <;> simp
>>>>>>> d058747d
            · refine' ⟨nil, nil, u, _, _⟩ <;> simp
          · refine' ⟨nil, t, u, _, _⟩ <;> simp
        · exact ⟨s, t, u, rfl, rfl⟩
  · exact ⟨s, t, u, rfl, rfl⟩
#align stream.seq.append_assoc Seq'.append_assoc

@[simp]
<<<<<<< HEAD
theorem map_append (f : α → β) (s t) : map f (s ++ t) = map f s ++ map f t := by
=======
theorem map_nil (f : α → β) : map f nil = nil :=
  rfl
#align stream.seq.map_nil Stream'.Seq.map_nil

@[simp]
theorem map_cons (f : α → β) (a) : ∀ s, map f (cons a s) = cons (f a) (map f s)
  | ⟨s, al⟩ => by apply Subtype.eq; dsimp [cons, map]; rw [Stream'.map_cons]; rfl
#align stream.seq.map_cons Stream'.Seq.map_cons

@[simp]
theorem map_id : ∀ s : Seq α, map id s = s
  | ⟨s, al⟩ => by
    apply Subtype.eq; dsimp [map]
    rw [Option.map_id, Stream'.map_id]
#align stream.seq.map_id Stream'.Seq.map_id

@[simp]
theorem map_id' (s : Seq α) : map (fun a => a) s = s := map_id s

@[simp]
theorem map_tail (f : α → β) : ∀ s, map f (tail s) = tail (map f s)
  | ⟨s, al⟩ => by apply Subtype.eq; dsimp [tail, map]
#align stream.seq.map_tail Stream'.Seq.map_tail

theorem map_comp (f : α → β) (g : β → γ) : ∀ s : Seq α, map (g ∘ f) s = map g (map f s)
  | ⟨s, al⟩ => by
    apply Subtype.eq; dsimp [map]
    apply congr_arg fun f : _ → Option γ => Stream'.map f s
    ext ⟨⟩ <;> rfl
#align stream.seq.map_comp Stream'.Seq.map_comp

@[simp]
theorem map_map (f : α → β) (g : β → γ) (s : Seq α) : map g (map f s) = map (g ∘ f) s :=
  Eq.symm <| map_comp f g s

theorem map_injective {f : α → β} (hf : Function.Injective f) : Function.Injective (map f) :=
  fun _ _ h =>
    Subtype.eq <| Stream'.map_injective (Option.map_injective hf) (congr_arg Subtype.val h)

@[simp]
theorem map_append (f : α → β) (s t) : map f (append s t) = append (map f s) (map f t) := by
>>>>>>> d058747d
  apply
    eq_of_bisim (fun s1 s2 => ∃ s t, s1 = map f (s ++ t) ∧ s2 = map f s ++ map f t) _
      ⟨s, t, rfl, rfl⟩
  intro s1 s2 h
  exact
    match s1, s2, h with
    | _, _, ⟨s, t, rfl, rfl⟩ => by
<<<<<<< HEAD
      induction' s using recOn' with _ s <;> simp
      · induction' t using recOn' with _ t <;> simp
        refine' ⟨nil, t, _, _⟩ <;> simp
      · refine' ⟨s, t, rfl, rfl⟩
#align stream.seq.map_append Seq'.map_append

instance : Functor Seq' where map := @map
=======
      induction' s using recOn with _ s <;> simp
      · induction' t using recOn with _ t <;> simp
        · refine' ⟨nil, t, _, _⟩ <;> simp
      · exact ⟨s, t, rfl, rfl⟩
#align stream.seq.map_append Stream'.Seq.map_append

@[simp]
theorem map_get? (f : α → β) : ∀ s n, get? (map f s) n = (get? s n).map f
  | ⟨_, _⟩, _ => rfl
#align stream.seq.map_nth Stream'.Seq.map_get?

theorem map_congr {f g : α → β} {s : Seq α} : (∀ a ∈ s, f a = g a) → map f s = map g s := by
  rcases s with ⟨s, _⟩
  intro hs
  apply Subtype.eq
  dsimp only [Seq.map]
  apply Stream'.map_congr; intro o ho
  apply Option.map_congr; rintro a rfl
  exact hs a ho

instance : Functor Seq where map := @map
>>>>>>> d058747d

instance : LawfulFunctor Seq' where
  id_map := @map_id
  comp_map _ _ _ := Eq.symm (map_map _ _ _)
  map_const := rfl

@[simp]
theorem map_eq_map {α β : Type u} (f : α → β) : Functor.map f = map f :=
  rfl

@[simp, norm_cast]
theorem ofList_map (f : α → β) (l : List α) : (↑(List.map f l) : Seq' β) = map f ↑l := by
  ext1 n; simp

@[simp, norm_cast]
theorem ofStream_map (f : α → β) (s : Stream' α) : (↑(Stream'.map f s) : Seq' β) = map f ↑s := by
  ext1 n; simp

@[simp]
theorem join_nil : join nil = (nil : Seq' α) :=
  dest_eq_nil rfl
#align stream.seq.join_nil Seq'.join_nil

--@[simp] -- porting note: simp can prove: `join_cons` is more general
theorem join_cons_nil (a : α) (S) : join (⟨a, nil⟩ ::ₑ S) = a ::ₑ join S :=
  dest_eq_cons <| by simp [join]
#align stream.seq.join_cons_nil Seq'.join_cons_nil

--@[simp] -- porting note: simp can prove: `join_cons` is more general
theorem join_cons_cons (a b : α) (s S) :
    join (⟨a, b ::ₑ s⟩ ::ₑ S) = a ::ₑ join (⟨b, s⟩ ::ₑ S) :=
  dest_eq_cons <| by simp [join]
#align stream.seq.join_cons_cons Seq'.join_cons_cons

@[simp]
theorem join_cons (a : α) (s S) : join (⟨a, s⟩ ::ₑ S) = a ::ₑ (s ++ (join S)) := by
  apply
    eq_of_bisim
      (fun s1 s2 => s1 = s2 ∨ ∃ a s S, s1 = join (⟨a, s⟩ ::ₑ S) ∧ s2 = a ::ₑ (s ++ (join S)))
      _ (Or.inr ⟨a, s, S, rfl, rfl⟩)
  intro s1 s2 h
  exact
    match s1, s2, h with
    | s, _, Or.inl <| Eq.refl s => by
<<<<<<< HEAD
      induction s using recOn' <;> simp
    | _, _, Or.inr ⟨a, s, S, rfl, rfl⟩ => by
      induction s using recOn' with
      | nil =>
        simp [join_cons_cons, join_cons_nil]
=======
      induction s using recOn with
      | nil => trivial
      | cons x s =>
        rw [destruct_cons]
        exact ⟨rfl, Or.inl rfl⟩
    | _, _, Or.inr ⟨a, s, S, rfl, rfl⟩ => by
      induction s using recOn with
      | nil => simp [join_cons_cons, join_cons_nil]
>>>>>>> d058747d
      | cons x s =>
        simp [join_cons_cons, join_cons_nil]
        refine' Or.inr ⟨x, s, S, rfl, rfl, rfl⟩
#align stream.seq.join_cons Seq'.join_cons

@[simp]
theorem join_append (S T : Seq' (Seq1 α)) : join (S ++ T) = join S ++ join T := by
  apply
    eq_of_bisim fun s1 s2 =>
      ∃ s S T, s1 = s ++ join (S ++ T) ∧ s2 = s ++ (join S ++ join T)
  · intro s1 s2 h
    exact
      match s1, s2, h with
      | _, _, ⟨s, S, T, rfl, rfl⟩ => by
<<<<<<< HEAD
        induction' s using recOn' with _ s <;> simp
        · induction' S using recOn' with s S <;> simp
          · induction' T using recOn' with s T
=======
        induction' s using recOn with _ s <;> simp
        · induction' S using recOn with s S <;> simp
          · induction' T using recOn with s T
>>>>>>> d058747d
            · simp
            · cases' s with a s; simp
              refine' ⟨s, nil, T, _, _⟩ <;> simp
          · cases' s with a s; simp
            exact ⟨s, S, T, rfl, rfl⟩
        · exact ⟨s, S, T, rfl, rfl⟩
  · refine' ⟨nil, S, T, _, _⟩ <;> simp
#align stream.seq.join_append Seq'.join_append

@[simp, norm_cast]
theorem ofStream_cons (a : α) (s) : (↑(a ::ₛ s) : Seq' α) = a ::ₑ ↑s := by
  ext1 (_ | _) <;> rfl
#align stream.seq.of_stream_cons Seq'.ofStream_cons

@[simp, norm_cast]
theorem ofList_append (l l' : List α) : (↑(l ++ l' : List α) : Seq' α) = (↑l : Seq' α) ++ ↑l' := by
  induction l <;> simp [*]
#align stream.seq.of_list_append Seq'.ofList_append

@[simp, norm_cast]
theorem ofStream_append (l : List α) (s : Stream' α) :
    (↑(l ++ s : Stream' α) : Seq' α) = (↑l : Seq' α) ++ ↑s := by
  induction l <;> simp [*, Stream'.nil_append, Stream'.cons_append]
#align stream.seq.of_stream_append Seq'.ofStream_append

/-- Convert a sequence into a list, embedded in a computation to allow for
  the possibility of infinite sequences (in which case the computation
  never returns anything). -/
def toList' {α} (s : Seq' α) : Computation (List α) :=
  Computation.corec
    (fun ⟨l, s⟩ =>
      match dest s with
      | none => Sum.inl l.reverse
      | some (a, s') => Sum.inr (a :: l, s'))
    ([], s)
#align stream.seq.to_list' Seq'.toList'

theorem mem_map (f : α → β) {a : α} {s : Seq' α} (ha : a ∈ s) : f a ∈ map f s := by
  simp [mem_def] at ha ⊢
  cases ha with | intro n ha => exists n, a
#align stream.seq.mem_map Seq'.mem_map

theorem exists_of_mem_map {f} {b : β} {s : Seq' α} (hb : b ∈ map f s) : ∃ a, a ∈ s ∧ f a = b := by
  simp [mem_def] at hb ⊢
  rcases hb with ⟨n, a, ha, rfl⟩
  exact ⟨a, ⟨n, ha⟩, rfl⟩
#align stream.seq.exists_of_mem_map Seq'.exists_of_mem_map

theorem of_mem_append {s₁ s₂ : Seq' α} {a : α} (h : a ∈ s₁ ++ s₂) : a ∈ s₁ ∨ a ∈ s₂ := by
  generalize e : s₁ ++ s₂ = ss at h
  induction h using mem_rec_on generalizing s₁ with
  | mem_cons s' =>
    induction s₁ using recOn' with
    | nil =>
      simp at e
      simp [e]
    | cons c t₁ =>
      simp at e
      simp [e]
  | @mem_cons_of_mem b s' m o =>
    induction s₁ using recOn' with
    | nil =>
      simp at e
      simp [e, m]
    | cons c t₁ =>
      simp at e
      rcases e with ⟨rfl, e⟩
      simp [o e, or_assoc]
#align stream.seq.of_mem_append Seq'.of_mem_append

theorem mem_append_left {s₁ s₂ : Seq' α} {a : α} (h : a ∈ s₁) : a ∈ s₁ ++ s₂ := by
  induction h using mem_rec_on <;> simp [*]
#align stream.seq.mem_append_left Seq'.mem_append_left

@[simp]
<<<<<<< HEAD
theorem enum_cons (s : Seq' α) (x : α) :
    enum (x ::ₑ s) = (0, x) ::ₑ map (Prod.map Nat.succ id) (enum s) := by
=======
theorem head_dropn (s : Seq α) (n) : head (drop s n) = get? s n := by
  induction' n with n IH generalizing s; · rfl
  rw [Nat.succ_eq_add_one, ← get?_tail, ← dropn_tail]; apply IH
#align stream.seq.head_dropn Stream'.Seq.head_dropn

theorem mem_map_of_mem (f : α → β) {a : α} : ∀ {s : Seq α}, a ∈ s → f a ∈ map f s
  | ⟨_, _⟩ => Stream'.mem_map (Option.map f)
#align stream.seq.mem_map Stream'.Seq.mem_map_of_mem

theorem exists_of_mem_map {f} {b : β} : ∀ {s : Seq α}, b ∈ map f s → ∃ a, a ∈ s ∧ f a = b :=
  fun {s} h => by match s with
  | ⟨g, al⟩ =>
    let ⟨o, om, oe⟩ := @Stream'.exists_of_mem_map _ _ (Option.map f) (some b) g h
    cases' o with a
    · injection oe
    · injection oe with h'; exact ⟨a, om, h'⟩
#align stream.seq.exists_of_mem_map Stream'.Seq.exists_of_mem_map

@[simp]
theorem mem_map {b : β} {f : α → β} {s : Seq α} : b ∈ map f s ↔ ∃ a, a ∈ s ∧ f a = b where
  mp  := exists_of_mem_map
  mpr := by rintro ⟨b, h, rfl⟩; exact mem_map_of_mem f h

theorem of_mem_append {s₁ s₂ : Seq α} {a : α} (h : a ∈ append s₁ s₂) : a ∈ s₁ ∨ a ∈ s₂ := by
  have := h; revert this
  generalize e : append s₁ s₂ = ss; intro h; revert s₁
  apply mem_rec_on h _
  intro b s' o s₁
  induction' s₁ using recOn with c t₁
  · intro m _
    apply Or.inr
    simpa using m
  · intro m e
    have this := congr_arg destruct e
    cases' show a = c ∨ a ∈ append t₁ s₂ by simpa using m with e' m
    · rw [e']
      exact Or.inl (mem_cons _ _)
    · cases' show c = b ∧ append t₁ s₂ = s' by simpa with i1 i2
      cases' o with e' IH
      · simp [i1, e']
      · exact Or.imp_left (mem_cons_of_mem _) (IH m i2)
#align stream.seq.of_mem_append Stream'.Seq.of_mem_append

theorem mem_append_left {s₁ s₂ : Seq α} {a : α} (h : a ∈ s₁) : a ∈ append s₁ s₂ := by
  apply mem_rec_on h; intros; simp [*]
#align stream.seq.mem_append_left Stream'.Seq.mem_append_left

@[simp]
theorem enum_cons (s : Seq α) (x : α) :
    enum (cons x s) = cons (0, x) (map (Prod.map Nat.succ id) (enum s)) := by
>>>>>>> d058747d
  ext ⟨n⟩ : 1
  · simp
  · simp only [get?_enum, get?_cons_succ, map_get?, Option.map_map]
    congr
#align stream.seq.enum_cons Seq'.enum_cons

end Seq'

namespace Seq1

variable {α : Type u} {β : Type v} {γ : Type w}

open Seq'

/-- Convert a `Seq1` to a sequence. -/
@[coe]
def toSeq : Seq1 α → Seq' α
  | ⟨a, s⟩ => a ::ₑ s
#align stream.seq1.to_seq Seq1.toSeq

instance coeSeq : Coe (Seq1 α) (Seq' α) :=
  ⟨toSeq⟩
#align stream.seq1.coe_seq Seq1.coeSeq

/-- Map a function on a `Seq1` -/
def map (f : α → β) : Seq1 α → Seq1 β
  | ⟨a, s⟩ => ⟨f a, Seq'.map f s⟩
#align stream.seq1.map Seq1.map

-- Porting note: New theorem.
@[simp]
theorem map_mk {f : α → β} {a s} : map f ⟨a, s⟩ = ⟨f a, Seq'.map f s⟩ :=
  rfl

@[simp]
theorem map_id : ∀ s : Seq1 α, map id s = s
  | ⟨a, s⟩ => by simp [map]
#align stream.seq1.map_id Seq1.map_id

/-- Flatten a nonempty sequence of nonempty sequences -/
def join : Seq1 (Seq1 α) → Seq1 α
  | ⟨⟨a, s⟩, S⟩ =>
    match dest s with
    | none => ⟨a, Seq'.join S⟩
    | some (b, s') => ⟨a, Seq'.join (⟨b, s'⟩ ::ₑ S)⟩
#align stream.seq1.join Seq1.join

@[simp]
theorem join_nil (a : α) (S) : join ⟨⟨a, nil⟩, S⟩ = ⟨a, Seq'.join S⟩ :=
  rfl
#align stream.seq1.join_nil Seq1.join_nil

@[simp]
theorem join_cons (a b : α) (s S) :
    join ⟨⟨a, b ::ₑ s⟩, S⟩ = ⟨a, Seq'.join (⟨b, s⟩ ::ₑ S)⟩ := by
  simp [join]
#align stream.seq1.join_cons Seq1.join_cons

/-- The `pure` operator for the `Seq1` monad,
  which produces a singleton sequence. -/
def pure (a : α) : Seq1 α :=
  ⟨a, nil⟩
#align stream.seq1.ret Seq1.pure

instance [Inhabited α] : Inhabited (Seq1 α) :=
  ⟨pure default⟩

/-- The `bind` operator for the `Seq1` monad,
  which maps `f` on each element of `s` and appends the results together.
  (Not all of `s` may be evaluated, because the first few elements of `s`
  may already produce an infinite result.) -/
def bind (s : Seq1 α) (f : α → Seq1 β) : Seq1 β :=
  join (map f s)
#align stream.seq1.bind Seq1.bind

@[simp]
<<<<<<< HEAD
theorem join_map_pure (s : Seq' α) : Seq'.join (Seq'.map pure s) = s := by
  apply coinduction2 s; intro s; induction s using recOn' <;> simp [pure]
#align stream.seq1.join_map_ret Seq1.join_map_pure
=======
theorem join_map_ret (s : Seq α) : Seq.join (Seq.map ret s) = s := by
  apply coinduction2 s; intro s; induction s using recOn <;> simp [ret]
#align stream.seq1.join_map_ret Stream'.Seq1.join_map_ret
>>>>>>> d058747d

@[simp]
theorem bind_pure (f : α → β) : ∀ s, bind s (pure ∘ f) = map f s
  | ⟨a, s⟩ => by
<<<<<<< HEAD
    simp [bind, map, pure, ← map_map pure, - map_map]
#align stream.seq1.bind_ret Seq1.bind_pure
=======
    dsimp [bind, map]
    rw [map_comp, ret, join_nil, join_map_ret]
#align stream.seq1.bind_ret Stream'.Seq1.bind_ret
>>>>>>> d058747d

@[simp]
theorem pure_bind (a : α) (f : α → Seq1 β) : bind (pure a) f = f a := by
  simp [pure, bind, map]
  cases' f a with a s
<<<<<<< HEAD
  induction s using recOn' <;> simp
#align stream.seq1.ret_bind Seq1.pure_bind
=======
  induction s using recOn <;> simp
#align stream.seq1.ret_bind Stream'.Seq1.ret_bind
>>>>>>> d058747d

@[simp]
theorem map_join' (f : α → β) (S) : Seq'.map f (Seq'.join S) = Seq'.join (Seq'.map (map f) S) := by
  apply
    Seq'.eq_of_bisim fun s1 s2 =>
      ∃ s S,
        s1 = s ++ Seq'.map f (Seq'.join S) ∧ s2 = s ++ Seq'.join (Seq'.map (map f) S)
  · intro s1 s2 h
    exact
      match s1, s2, h with
      | _, _, ⟨s, S, rfl, rfl⟩ => by
<<<<<<< HEAD
        induction' s using recOn' with _ s <;> simp
        · induction' S using recOn' with x S <;> simp
          · cases' x with a s; simp [map]
            exact ⟨_, _, rfl, rfl⟩
        · refine' ⟨s, S, rfl, rfl⟩
=======
        induction' s using recOn with _ s <;> simp
        · induction' S using recOn with x S <;> simp
          · cases' x with a s; simp [map]
            exact ⟨_, _, rfl, rfl⟩
        · exact ⟨s, S, rfl, rfl⟩
>>>>>>> d058747d
  · refine' ⟨nil, S, _, _⟩ <;> simp
#align stream.seq1.map_join' Seq1.map_join'

@[simp]
theorem map_join (f : α → β) : ∀ S, map f (join S) = join (map (map f) S)
<<<<<<< HEAD
  | ⟨⟨a, s⟩, S⟩ => by induction s using recOn' <;> simp [map]
#align stream.seq1.map_join Seq1.map_join
=======
  | ((a, s), S) => by induction s using recOn <;> simp [map]
#align stream.seq1.map_join Stream'.Seq1.map_join
>>>>>>> d058747d

@[simp]
theorem join_join (SS : Seq' (Seq1 (Seq1 α))) :
    Seq'.join (Seq'.join SS) = Seq'.join (Seq'.map join SS) := by
  apply
    Seq'.eq_of_bisim fun s1 s2 =>
      ∃ s SS,
        s1 = s ++ Seq'.join (Seq'.join SS) ∧ s2 = s ++ Seq'.join (Seq'.map join SS)
  · intro s1 s2 h
    exact
      match s1, s2, h with
      | _, _, ⟨s, SS, rfl, rfl⟩ => by
<<<<<<< HEAD
        induction' s using recOn' with _ s <;> simp
        · induction' SS using recOn' with S SS <;> simp
          · cases' S with s S; cases' s with x s; simp [map]
            induction' s using recOn' with x s <;> simp
            · exact ⟨_, _, rfl, rfl⟩
            · refine' ⟨x ::ₑ (s ++ Seq'.join S), SS, _, _⟩ <;> simp
=======
        induction' s using recOn with _ s <;> simp
        · induction' SS using recOn with S SS <;> simp
          · cases' S with s S; cases' s with x s; simp [map]
            induction' s using recOn with x s <;> simp
            · exact ⟨_, _, rfl, rfl⟩
            · refine' ⟨Seq.cons x (append s (Seq.join S)), SS, _, _⟩ <;> simp
>>>>>>> d058747d
        · exact ⟨s, SS, rfl, rfl⟩
  · refine' ⟨nil, SS, _, _⟩ <;> simp
#align stream.seq1.join_join Seq1.join_join

@[simp]
theorem bind_assoc (s : Seq1 α) (f : α → Seq1 β) (g : β → Seq1 γ) :
    bind (bind s f) g = bind s fun x : α => bind (f x) g := by
  cases' s with a s
  -- Porting note: Was `simp [bind, map]`.
  simp only [bind, map_mk, map_join]
  rw [map_map]
  simp only [show (fun x => join (map g (f x))) = join ∘ (map g ∘ f) from rfl]
  rw [← map_map join]
  generalize Seq'.map (map g ∘ f) s = SS
  rcases map g (f a) with ⟨⟨a, s⟩, S⟩
<<<<<<< HEAD
  induction' s using recOn' with x s_1 <;> induction' S using recOn' with x_1 s_2 <;> simp
  · cases' x_1 with x t
    induction t using recOn' <;> simp
=======
  induction' s using recOn with x s_1 <;> induction' S using recOn with x_1 s_2 <;> simp
  · cases' x_1 with x t
    induction t using recOn <;> simp
>>>>>>> d058747d
  · cases' x_1 with y t; simp
#align stream.seq1.bind_assoc Seq1.bind_assoc

instance monad : Monad Seq1 where
  map := @map
  pure := @pure
  bind := @bind
#align stream.seq1.monad Seq1.monad

instance lawfulMonad : LawfulMonad Seq1 := LawfulMonad.mk'
  (id_map := @map_id)
  (bind_pure_comp := @bind_pure)
  (pure_bind := @pure_bind)
  (bind_assoc := @bind_assoc)
#align stream.seq1.is_lawful_monad Seq1.lawfulMonad

end Seq1<|MERGE_RESOLUTION|>--- conflicted
+++ resolved
@@ -325,7 +325,6 @@
 
 /-- Recursion principle for sequences, compare with `List.recOn`. -/
 @[elab_as_elim]
-<<<<<<< HEAD
 def recOn' {C : Seq' α → Sort v} (s : Seq' α) (nil : C nil) (cons : ∀ x s, C (x ::ₑ s)) : C s :=
   match H : dest s with
   | none => cast (congr_arg C (dest_eq_nil H)).symm nil
@@ -477,45 +476,6 @@
   simp only [Terminates, not_terminatedAt_iff, not_exists]
 #align stream.seq.not_terminates_iff Seq'.not_terminates_iff
 
-=======
-def recOn {C : Seq α → Sort v} (s : Seq α) (nil : C nil) (cons : ∀ x s, C (cons x s)) :
-    C s := by
-  cases' H : destruct s with v
-  · rw [destruct_eq_nil H]
-    apply nil
-  · cases' v with a s'
-    rw [destruct_eq_cons H]
-    apply cons
-#align stream.seq.rec_on Stream'.Seq.recOn
-
-theorem mem_rec_on {C : Seq α → Prop} {a s} (M : a ∈ s)
-    (h1 : ∀ b s', a = b ∨ C s' → C (cons b s')) : C s := by
-  cases' M with k e; unfold Stream'.get at e
-  induction' k with k IH generalizing s
-  · have TH : s = cons a (tail s) := by
-      apply destruct_eq_cons
-      unfold destruct get? Functor.map
-      rw [← e]
-      rfl
-    rw [TH]
-    apply h1 _ _ (Or.inl rfl)
-  -- porting note: had to reshuffle `intro`
-  revert e; induction' s using recOn with b s'
-  · intro e; injection e
-  · intro e
-    have h_eq : (cons b s').val (Nat.succ k) = s'.val k := by cases s'; rfl
-    rw [h_eq] at e
-    apply h1 _ _ (Or.inr (IH e))
-#align stream.seq.mem_rec_on Stream'.Seq.mem_rec_on
-
-/-- Corecursor over pairs of `Option` values-/
-def Corec.f (f : β → Option (α × β)) : Option β → Option α × Option β
-  | none => (none, none)
-  | some b =>
-    match f b with
-    | none => (none, none)
-    | some (a, b') => (some a, some b')
->>>>>>> d058747d
 set_option linter.uppercaseLean3 false in
 #noalign stream.seq.corec.F
 
@@ -567,7 +527,6 @@
 #align stream.seq.is_bisimulation Seq'.IsBisimulation
 
 -- If two streams are bisimilar, then they are equal
-<<<<<<< HEAD
 theorem eq_of_bisim (bisim : IsBisimulation R) {s₁ s₂} (r : R s₁ s₂) : s₁ = s₂ := by
   ext1 n
   induction n using Nat.recAux generalizing s₁ s₂ with
@@ -586,36 +545,6 @@
     | some (a₁, s₁'), some (a₂, s₂'), And.intro ha hs' =>
       simp [dest_eq_cons hs₁, dest_eq_cons hs₂, ha, hn hs']
 #align stream.seq.eq_of_bisim Seq'.eq_of_bisim
-=======
-theorem eq_of_bisim (bisim : IsBisimulation R) {s₁ s₂} (r : s₁ ~ s₂) : s₁ = s₂ := by
-  apply Subtype.eq
-  apply Stream'.eq_of_bisim fun x y => ∃ s s' : Seq α, s.1 = x ∧ s'.1 = y ∧ R s s'
-  dsimp [Stream'.IsBisimulation]
-  intro t₁ t₂ e
-  exact
-    match t₁, t₂, e with
-    | _, _, ⟨s, s', rfl, rfl, r⟩ => by
-      suffices head s = head s' ∧ R (tail s) (tail s') from
-        And.imp id (fun r => ⟨tail s, tail s', by cases s; rfl, by cases s'; rfl, r⟩) this
-      have := bisim r
-      induction' s using recOn with x s <;>
-        induction' s' using recOn with x' s'
-      · constructor
-        · rfl
-        · assumption
-      · rw [destruct_nil, destruct_cons] at this
-        exact False.elim this
-      · rw [destruct_nil, destruct_cons] at this
-        exact False.elim this
-      · rw [destruct_cons, destruct_cons] at this
-        rw [head_cons, head_cons, tail_cons, tail_cons]
-        cases' this with h1 h2
-        constructor
-        rw [h1]
-        exact h2
-  exact ⟨s₁, s₂, rfl, rfl, r⟩
-#align stream.seq.eq_of_bisim Stream'.Seq.eq_of_bisim
->>>>>>> d058747d
 
 end Bisim
 
@@ -700,16 +629,11 @@
 #align stream.seq.coe_list Seq'.coeList
 
 @[simp, norm_cast]
-<<<<<<< HEAD
 theorem ofList_nil : (↑([] : List α) : Seq' α) = nil :=
-=======
-theorem ofList_nil : (([] : List α) : Seq α) = nil :=
->>>>>>> d058747d
   rfl
 #align stream.seq.of_list_nil Seq'.ofList_nil
 
 @[simp, norm_cast]
-<<<<<<< HEAD
 theorem ofList_cons (a : α) (l : List α) : (↑(a :: l) : Seq' α) = a ::ₑ ↑l :=
   rfl
 #align stream.seq.of_list_cons Seq'.ofList_cons
@@ -743,37 +667,6 @@
 
 @[simp]
 theorem ofList_terminates (l : List α) : (↑l : Seq' α).Terminates :=
-  Exists.intro l.length <| ofList_terminatedAt_length l
-=======
-theorem get?_ofList (l : List α) (n : ℕ) : (l : Seq α).get? n = l.get? n :=
-  rfl
-#align stream.seq.of_list_nth Stream'.Seq.get?_ofList
-
-@[simp, norm_cast]
-theorem ofList_cons (a : α) (l : List α) : (a :: l : Seq α) = cons a ↑l := by
-  ext1 (_ | n) <;> rfl
-#align stream.seq.of_list_cons Stream'.Seq.ofList_cons
->>>>>>> d058747d
-
-theorem ofList_injective : Function.Injective ((↑) : List α → Seq α) := by
-  intro l₁ l₂ h
-  ext1 n
-  rw [← get?_ofList, ← get?_ofList, h]
-
-@[simp, norm_cast]
-theorem ofList_inj {l₁ l₂ : List α} : (l₁ : Seq α) = ↑l₂ ↔ l₁ = l₂ :=
-  ofList_injective.eq_iff
-
-theorem ofList_terminatedAt_length (l : List α) : (l : Seq α).TerminatedAt l.length :=
-  List.get?_length l
-
-@[simp]
-theorem ofList_terminatedAt_iff {l : List α} {n : ℕ} :
-    (l : Seq α).TerminatedAt n ↔ l.length ≤ n := by
-  rw [TerminatedAt, get?_ofList, List.get?_eq_none]
-
-@[simp]
-theorem ofList_terminates (l : List α) : (l : Seq α).Terminates :=
   Exists.intro l.length <| ofList_terminatedAt_length l
 
 /-- Embed an infinite stream as a sequence -/
@@ -995,7 +888,6 @@
     match dest s with
     | none => []
     | some (x, r) => x :: take n r
-<<<<<<< HEAD
 #align stream.seq.take Seq'.take
 
 @[simp]
@@ -1045,25 +937,6 @@
     cases s using recOn' with
     | nil       => simp
     | cons a s' => simp [get?_take m' n' s']
-=======
-#align stream.seq.take Stream'.Seq.take
->>>>>>> d058747d
-
-@[simp]
-theorem get?_take :
-    ∀ (m n : ℕ) (s : Seq α), List.get? (take n s) m = if m < n then get? s m else none
-  | 0     , 0     , s => rfl
-  | 0     , n' + 1, s => by
-    simp [take]
-    induction s using recOn <;> rfl
-  | m' + 1, 0     , s => rfl
-  | m' + 1, n' + 1, s => by
-    simp [take]
-    induction s using recOn with
-    | nil       => simp
-    | cons a s' =>
-      simp
-      exact get?_take m' n' s'
 
 /-- Split a sequence at `n`, producing a finite initial segment
   and an infinite tail. -/
@@ -1303,24 +1176,6 @@
 instance : CanLift (Seq' α) (List α) (↑) (·.Terminates) where
   prf s h := ⟨toList s h, ofList_toList h⟩
 
-@[simp]
-theorem get?_toList {s : Seq α} (h : s.Terminates) (n : ℕ) :
-    List.get? (toList s h) n = get? s n := by
-  simp [toList]
-  intro m hmn ht
-  symm; exact Seq.terminated_stable s hmn ht
-
-@[simp, norm_cast]
-theorem toList_ofList {l : List α} (h : (l : Seq α).Terminates) : toList ↑l h = l := by
-  ext1 n; rw [get?_toList, get?_ofList]
-
-@[simp, norm_cast]
-theorem ofList_toList {s : Seq α} (h : s.Terminates) : (toList s h : List α) = s := by
-  ext1 n; rw [get?_ofList, get?_toList]
-
-instance : CanLift (Seq α) (List α) (↑) Terminates where
-  prf s h := ⟨toList s h, ofList_toList h⟩
-
 /-- Convert a sequence which is known not to terminate into a stream -/
 def toStream (s : Seq' α) (hs : ¬s.Terminates) : Stream' α :=
   Stream'.corec' (α := { s : Seq' α // ¬s.Terminates })
@@ -1388,24 +1243,10 @@
   rfl
 
 @[simp]
-<<<<<<< HEAD
 theorem nil_append (s : Seq' α) : nil ++ s = s := by
   apply dest_injective
   simp [append_def]
 #align stream.seq.nil_append Seq'.nil_append
-=======
-theorem nil_append (s : Seq α) : append nil s = s := by
-  apply coinduction2; intro s
-  dsimp [append]; rw [corec_eq]
-  dsimp [append]
-  induction s using recOn with
-  | nil => trivial
-  | cons x s =>
-    rw [destruct_cons]
-    dsimp
-    exact ⟨rfl, s, rfl, rfl⟩
-#align stream.seq.nil_append Stream'.Seq.nil_append
->>>>>>> d058747d
 
 @[simp]
 theorem cons_append (a : α) (s t) : a ::ₑ s ++ t = a ::ₑ (s ++ t) := by
@@ -1416,18 +1257,8 @@
 @[simp]
 theorem append_nil (s : Seq' α) : s ++ nil = s := by
   apply coinduction2 s; intro s
-<<<<<<< HEAD
   induction s using recOn' <;> simp
 #align stream.seq.append_nil Seq'.append_nil
-=======
-  induction s using recOn with
-  | nil => trivial
-  | cons x s =>
-    rw [cons_append, destruct_cons, destruct_cons]
-    dsimp
-    exact ⟨rfl, s, rfl, rfl⟩
-#align stream.seq.append_nil Stream'.Seq.append_nil
->>>>>>> d058747d
 
 @[simp]
 theorem append_assoc (s t u : Seq' α) : s ++ t ++ u = s ++ (t ++ u) := by
@@ -1436,15 +1267,9 @@
     exact
       match s1, s2, h with
       | _, _, ⟨s, t, u, rfl, rfl⟩ => by
-<<<<<<< HEAD
         induction' s using recOn' with _ s <;> simp
         · induction' t using recOn' with _ t <;> simp
           · induction' u using recOn' with _ u <;> simp
-=======
-        induction' s using recOn with _ s <;> simp
-        · induction' t using recOn with _ t <;> simp
-          · induction' u using recOn with _ u <;> simp
->>>>>>> d058747d
             · refine' ⟨nil, nil, u, _, _⟩ <;> simp
           · refine' ⟨nil, t, u, _, _⟩ <;> simp
         · exact ⟨s, t, u, rfl, rfl⟩
@@ -1452,51 +1277,17 @@
 #align stream.seq.append_assoc Seq'.append_assoc
 
 @[simp]
-<<<<<<< HEAD
+theorem map_id' (s : Seq' α) : map (fun a => a) s = s := map_id s
+
+theorem map_injective {f : α → β} (hf : Function.Injective f) : Function.Injective (map f) := by
+  intro s₁ s₂ hs
+  ext1 n
+  replace hs := congr_arg (fun s => get? s n) hs
+  simp only [map_get?] at hs
+  exact Option.map_injective hf hs
+
+@[simp]
 theorem map_append (f : α → β) (s t) : map f (s ++ t) = map f s ++ map f t := by
-=======
-theorem map_nil (f : α → β) : map f nil = nil :=
-  rfl
-#align stream.seq.map_nil Stream'.Seq.map_nil
-
-@[simp]
-theorem map_cons (f : α → β) (a) : ∀ s, map f (cons a s) = cons (f a) (map f s)
-  | ⟨s, al⟩ => by apply Subtype.eq; dsimp [cons, map]; rw [Stream'.map_cons]; rfl
-#align stream.seq.map_cons Stream'.Seq.map_cons
-
-@[simp]
-theorem map_id : ∀ s : Seq α, map id s = s
-  | ⟨s, al⟩ => by
-    apply Subtype.eq; dsimp [map]
-    rw [Option.map_id, Stream'.map_id]
-#align stream.seq.map_id Stream'.Seq.map_id
-
-@[simp]
-theorem map_id' (s : Seq α) : map (fun a => a) s = s := map_id s
-
-@[simp]
-theorem map_tail (f : α → β) : ∀ s, map f (tail s) = tail (map f s)
-  | ⟨s, al⟩ => by apply Subtype.eq; dsimp [tail, map]
-#align stream.seq.map_tail Stream'.Seq.map_tail
-
-theorem map_comp (f : α → β) (g : β → γ) : ∀ s : Seq α, map (g ∘ f) s = map g (map f s)
-  | ⟨s, al⟩ => by
-    apply Subtype.eq; dsimp [map]
-    apply congr_arg fun f : _ → Option γ => Stream'.map f s
-    ext ⟨⟩ <;> rfl
-#align stream.seq.map_comp Stream'.Seq.map_comp
-
-@[simp]
-theorem map_map (f : α → β) (g : β → γ) (s : Seq α) : map g (map f s) = map (g ∘ f) s :=
-  Eq.symm <| map_comp f g s
-
-theorem map_injective {f : α → β} (hf : Function.Injective f) : Function.Injective (map f) :=
-  fun _ _ h =>
-    Subtype.eq <| Stream'.map_injective (Option.map_injective hf) (congr_arg Subtype.val h)
-
-@[simp]
-theorem map_append (f : α → β) (s t) : map f (append s t) = append (map f s) (map f t) := by
->>>>>>> d058747d
   apply
     eq_of_bisim (fun s1 s2 => ∃ s t, s1 = map f (s ++ t) ∧ s2 = map f s ++ map f t) _
       ⟨s, t, rfl, rfl⟩
@@ -1504,7 +1295,6 @@
   exact
     match s1, s2, h with
     | _, _, ⟨s, t, rfl, rfl⟩ => by
-<<<<<<< HEAD
       induction' s using recOn' with _ s <;> simp
       · induction' t using recOn' with _ t <;> simp
         refine' ⟨nil, t, _, _⟩ <;> simp
@@ -1512,29 +1302,9 @@
 #align stream.seq.map_append Seq'.map_append
 
 instance : Functor Seq' where map := @map
-=======
-      induction' s using recOn with _ s <;> simp
-      · induction' t using recOn with _ t <;> simp
-        · refine' ⟨nil, t, _, _⟩ <;> simp
-      · exact ⟨s, t, rfl, rfl⟩
-#align stream.seq.map_append Stream'.Seq.map_append
-
-@[simp]
-theorem map_get? (f : α → β) : ∀ s n, get? (map f s) n = (get? s n).map f
-  | ⟨_, _⟩, _ => rfl
-#align stream.seq.map_nth Stream'.Seq.map_get?
-
-theorem map_congr {f g : α → β} {s : Seq α} : (∀ a ∈ s, f a = g a) → map f s = map g s := by
-  rcases s with ⟨s, _⟩
-  intro hs
-  apply Subtype.eq
-  dsimp only [Seq.map]
-  apply Stream'.map_congr; intro o ho
-  apply Option.map_congr; rintro a rfl
-  exact hs a ho
-
-instance : Functor Seq where map := @map
->>>>>>> d058747d
+
+theorem map_congr {f g : α → β} {s : Seq' α} : (∀ a ∈ s, f a = g a) → map f s = map g s :=
+  fun h => Seq'.ext fun n => Option.map_congr (fun a ha => h a ⟨n, ha⟩)
 
 instance : LawfulFunctor Seq' where
   id_map := @map_id
@@ -1579,22 +1349,11 @@
   exact
     match s1, s2, h with
     | s, _, Or.inl <| Eq.refl s => by
-<<<<<<< HEAD
       induction s using recOn' <;> simp
     | _, _, Or.inr ⟨a, s, S, rfl, rfl⟩ => by
       induction s using recOn' with
       | nil =>
         simp [join_cons_cons, join_cons_nil]
-=======
-      induction s using recOn with
-      | nil => trivial
-      | cons x s =>
-        rw [destruct_cons]
-        exact ⟨rfl, Or.inl rfl⟩
-    | _, _, Or.inr ⟨a, s, S, rfl, rfl⟩ => by
-      induction s using recOn with
-      | nil => simp [join_cons_cons, join_cons_nil]
->>>>>>> d058747d
       | cons x s =>
         simp [join_cons_cons, join_cons_nil]
         refine' Or.inr ⟨x, s, S, rfl, rfl, rfl⟩
@@ -1609,15 +1368,9 @@
     exact
       match s1, s2, h with
       | _, _, ⟨s, S, T, rfl, rfl⟩ => by
-<<<<<<< HEAD
         induction' s using recOn' with _ s <;> simp
         · induction' S using recOn' with s S <;> simp
           · induction' T using recOn' with s T
-=======
-        induction' s using recOn with _ s <;> simp
-        · induction' S using recOn with s S <;> simp
-          · induction' T using recOn with s T
->>>>>>> d058747d
             · simp
             · cases' s with a s; simp
               refine' ⟨s, nil, T, _, _⟩ <;> simp
@@ -1655,16 +1408,21 @@
     ([], s)
 #align stream.seq.to_list' Seq'.toList'
 
-theorem mem_map (f : α → β) {a : α} {s : Seq' α} (ha : a ∈ s) : f a ∈ map f s := by
+theorem mem_map_of_mem (f : α → β) {a : α} {s : Seq' α} (ha : a ∈ s) : f a ∈ map f s := by
   simp [mem_def] at ha ⊢
   cases ha with | intro n ha => exists n, a
-#align stream.seq.mem_map Seq'.mem_map
+#align stream.seq.mem_map Seq'.mem_map_of_mem
 
 theorem exists_of_mem_map {f} {b : β} {s : Seq' α} (hb : b ∈ map f s) : ∃ a, a ∈ s ∧ f a = b := by
   simp [mem_def] at hb ⊢
   rcases hb with ⟨n, a, ha, rfl⟩
   exact ⟨a, ⟨n, ha⟩, rfl⟩
 #align stream.seq.exists_of_mem_map Seq'.exists_of_mem_map
+
+@[simp]
+theorem mem_map {b : β} {f : α → β} {s : Seq' α} : b ∈ map f s ↔ ∃ a, a ∈ s ∧ f a = b where
+  mp  := exists_of_mem_map
+  mpr := by rintro ⟨b, h, rfl⟩; exact mem_map_of_mem f h
 
 theorem of_mem_append {s₁ s₂ : Seq' α} {a : α} (h : a ∈ s₁ ++ s₂) : a ∈ s₁ ∨ a ∈ s₂ := by
   generalize e : s₁ ++ s₂ = ss at h
@@ -1693,61 +1451,8 @@
 #align stream.seq.mem_append_left Seq'.mem_append_left
 
 @[simp]
-<<<<<<< HEAD
 theorem enum_cons (s : Seq' α) (x : α) :
     enum (x ::ₑ s) = (0, x) ::ₑ map (Prod.map Nat.succ id) (enum s) := by
-=======
-theorem head_dropn (s : Seq α) (n) : head (drop s n) = get? s n := by
-  induction' n with n IH generalizing s; · rfl
-  rw [Nat.succ_eq_add_one, ← get?_tail, ← dropn_tail]; apply IH
-#align stream.seq.head_dropn Stream'.Seq.head_dropn
-
-theorem mem_map_of_mem (f : α → β) {a : α} : ∀ {s : Seq α}, a ∈ s → f a ∈ map f s
-  | ⟨_, _⟩ => Stream'.mem_map (Option.map f)
-#align stream.seq.mem_map Stream'.Seq.mem_map_of_mem
-
-theorem exists_of_mem_map {f} {b : β} : ∀ {s : Seq α}, b ∈ map f s → ∃ a, a ∈ s ∧ f a = b :=
-  fun {s} h => by match s with
-  | ⟨g, al⟩ =>
-    let ⟨o, om, oe⟩ := @Stream'.exists_of_mem_map _ _ (Option.map f) (some b) g h
-    cases' o with a
-    · injection oe
-    · injection oe with h'; exact ⟨a, om, h'⟩
-#align stream.seq.exists_of_mem_map Stream'.Seq.exists_of_mem_map
-
-@[simp]
-theorem mem_map {b : β} {f : α → β} {s : Seq α} : b ∈ map f s ↔ ∃ a, a ∈ s ∧ f a = b where
-  mp  := exists_of_mem_map
-  mpr := by rintro ⟨b, h, rfl⟩; exact mem_map_of_mem f h
-
-theorem of_mem_append {s₁ s₂ : Seq α} {a : α} (h : a ∈ append s₁ s₂) : a ∈ s₁ ∨ a ∈ s₂ := by
-  have := h; revert this
-  generalize e : append s₁ s₂ = ss; intro h; revert s₁
-  apply mem_rec_on h _
-  intro b s' o s₁
-  induction' s₁ using recOn with c t₁
-  · intro m _
-    apply Or.inr
-    simpa using m
-  · intro m e
-    have this := congr_arg destruct e
-    cases' show a = c ∨ a ∈ append t₁ s₂ by simpa using m with e' m
-    · rw [e']
-      exact Or.inl (mem_cons _ _)
-    · cases' show c = b ∧ append t₁ s₂ = s' by simpa with i1 i2
-      cases' o with e' IH
-      · simp [i1, e']
-      · exact Or.imp_left (mem_cons_of_mem _) (IH m i2)
-#align stream.seq.of_mem_append Stream'.Seq.of_mem_append
-
-theorem mem_append_left {s₁ s₂ : Seq α} {a : α} (h : a ∈ s₁) : a ∈ append s₁ s₂ := by
-  apply mem_rec_on h; intros; simp [*]
-#align stream.seq.mem_append_left Stream'.Seq.mem_append_left
-
-@[simp]
-theorem enum_cons (s : Seq α) (x : α) :
-    enum (cons x s) = cons (0, x) (map (Prod.map Nat.succ id) (enum s)) := by
->>>>>>> d058747d
   ext ⟨n⟩ : 1
   · simp
   · simp only [get?_enum, get?_cons_succ, map_get?, Option.map_map]
@@ -1824,39 +1529,22 @@
 #align stream.seq1.bind Seq1.bind
 
 @[simp]
-<<<<<<< HEAD
 theorem join_map_pure (s : Seq' α) : Seq'.join (Seq'.map pure s) = s := by
   apply coinduction2 s; intro s; induction s using recOn' <;> simp [pure]
 #align stream.seq1.join_map_ret Seq1.join_map_pure
-=======
-theorem join_map_ret (s : Seq α) : Seq.join (Seq.map ret s) = s := by
-  apply coinduction2 s; intro s; induction s using recOn <;> simp [ret]
-#align stream.seq1.join_map_ret Stream'.Seq1.join_map_ret
->>>>>>> d058747d
 
 @[simp]
 theorem bind_pure (f : α → β) : ∀ s, bind s (pure ∘ f) = map f s
   | ⟨a, s⟩ => by
-<<<<<<< HEAD
     simp [bind, map, pure, ← map_map pure, - map_map]
 #align stream.seq1.bind_ret Seq1.bind_pure
-=======
-    dsimp [bind, map]
-    rw [map_comp, ret, join_nil, join_map_ret]
-#align stream.seq1.bind_ret Stream'.Seq1.bind_ret
->>>>>>> d058747d
 
 @[simp]
 theorem pure_bind (a : α) (f : α → Seq1 β) : bind (pure a) f = f a := by
   simp [pure, bind, map]
   cases' f a with a s
-<<<<<<< HEAD
   induction s using recOn' <;> simp
 #align stream.seq1.ret_bind Seq1.pure_bind
-=======
-  induction s using recOn <;> simp
-#align stream.seq1.ret_bind Stream'.Seq1.ret_bind
->>>>>>> d058747d
 
 @[simp]
 theorem map_join' (f : α → β) (S) : Seq'.map f (Seq'.join S) = Seq'.join (Seq'.map (map f) S) := by
@@ -1868,31 +1556,18 @@
     exact
       match s1, s2, h with
       | _, _, ⟨s, S, rfl, rfl⟩ => by
-<<<<<<< HEAD
         induction' s using recOn' with _ s <;> simp
         · induction' S using recOn' with x S <;> simp
           · cases' x with a s; simp [map]
             exact ⟨_, _, rfl, rfl⟩
         · refine' ⟨s, S, rfl, rfl⟩
-=======
-        induction' s using recOn with _ s <;> simp
-        · induction' S using recOn with x S <;> simp
-          · cases' x with a s; simp [map]
-            exact ⟨_, _, rfl, rfl⟩
-        · exact ⟨s, S, rfl, rfl⟩
->>>>>>> d058747d
   · refine' ⟨nil, S, _, _⟩ <;> simp
 #align stream.seq1.map_join' Seq1.map_join'
 
 @[simp]
 theorem map_join (f : α → β) : ∀ S, map f (join S) = join (map (map f) S)
-<<<<<<< HEAD
   | ⟨⟨a, s⟩, S⟩ => by induction s using recOn' <;> simp [map]
 #align stream.seq1.map_join Seq1.map_join
-=======
-  | ((a, s), S) => by induction s using recOn <;> simp [map]
-#align stream.seq1.map_join Stream'.Seq1.map_join
->>>>>>> d058747d
 
 @[simp]
 theorem join_join (SS : Seq' (Seq1 (Seq1 α))) :
@@ -1905,21 +1580,12 @@
     exact
       match s1, s2, h with
       | _, _, ⟨s, SS, rfl, rfl⟩ => by
-<<<<<<< HEAD
         induction' s using recOn' with _ s <;> simp
         · induction' SS using recOn' with S SS <;> simp
           · cases' S with s S; cases' s with x s; simp [map]
             induction' s using recOn' with x s <;> simp
             · exact ⟨_, _, rfl, rfl⟩
             · refine' ⟨x ::ₑ (s ++ Seq'.join S), SS, _, _⟩ <;> simp
-=======
-        induction' s using recOn with _ s <;> simp
-        · induction' SS using recOn with S SS <;> simp
-          · cases' S with s S; cases' s with x s; simp [map]
-            induction' s using recOn with x s <;> simp
-            · exact ⟨_, _, rfl, rfl⟩
-            · refine' ⟨Seq.cons x (append s (Seq.join S)), SS, _, _⟩ <;> simp
->>>>>>> d058747d
         · exact ⟨s, SS, rfl, rfl⟩
   · refine' ⟨nil, SS, _, _⟩ <;> simp
 #align stream.seq1.join_join Seq1.join_join
@@ -1935,15 +1601,9 @@
   rw [← map_map join]
   generalize Seq'.map (map g ∘ f) s = SS
   rcases map g (f a) with ⟨⟨a, s⟩, S⟩
-<<<<<<< HEAD
   induction' s using recOn' with x s_1 <;> induction' S using recOn' with x_1 s_2 <;> simp
   · cases' x_1 with x t
     induction t using recOn' <;> simp
-=======
-  induction' s using recOn with x s_1 <;> induction' S using recOn with x_1 s_2 <;> simp
-  · cases' x_1 with x t
-    induction t using recOn <;> simp
->>>>>>> d058747d
   · cases' x_1 with y t; simp
 #align stream.seq1.bind_assoc Seq1.bind_assoc
 
