--- conflicted
+++ resolved
@@ -255,14 +255,8 @@
             let ⟨c, cl, ac⟩ := this a ⟨d, dl, ad⟩
             ⟨c, Or.inl cl, ac⟩
       · refine ⟨d, Or.inr ?_, ad⟩
-<<<<<<< HEAD
         rw [Seq'.destruct_eq_cons e]
         exact Seq'.mem_cons_of_mem _ dS'
-#align computation.exists_of_mem_parallel Computation.exists_of_mem_parallel
-=======
-        rw [Seq.destruct_eq_cons e]
-        exact Seq.mem_cons_of_mem _ dS'
->>>>>>> e64157db
 
 theorem map_parallel (f : α → β) (S) : map f (parallel S) = parallel (S.map (map f)) := by
   refine
