/-
Copyright (c) 2017 Johannes Hölzl. All rights reserved.
Released under Apache 2.0 license as described in the file LICENSE.
Authors: Johannes Hölzl
-/
import Mathlib.Init.Data.Quot
import Mathlib.Logic.Relator
import Mathlib.Logic.Unique
import Mathlib.Util.Notation3

/-!
# Quotient types

This module extends the core library's treatment of quotient types (`Init.Core`).

## Tags

quotient
-/

variable {α : Sort*} {β : Sort*}

namespace Setoid

run_cmd Lean.Elab.Command.liftTermElabM do
  Lean.Meta.registerCoercion ``Setoid.r
    (some { numArgs := 2, coercee := 1, type := .coeFun })

instance : CoeFun (Setoid α) (fun _ ↦ α → α → Prop) where
  coe := @Setoid.r _

theorem ext {α : Sort*} : ∀ {s t : Setoid α}, (∀ a b, s a b ↔ t a b) → s = t
  | ⟨r, _⟩, ⟨p, _⟩, Eq =>
  by have : r = p := funext fun a ↦ funext fun b ↦ propext <| Eq a b
     subst this
     rfl

end Setoid

namespace Quot

variable {ra : α → α → Prop} {rb : β → β → Prop} {φ : Quot ra → Quot rb → Sort*}

@[inherit_doc Quot.mk]
local notation3:arg "⟦" a "⟧" => Quot.mk _ a

@[elab_as_elim]
protected theorem induction_on {α : Sort*} {r : α → α → Prop} {β : Quot r → Prop} (q : Quot r)
    (h : ∀ a, β (Quot.mk r a)) : β q :=
  ind h q

instance (r : α → α → Prop) [Inhabited α] : Inhabited (Quot r) :=
  ⟨⟦default⟧⟩

protected instance Subsingleton [Subsingleton α] : Subsingleton (Quot ra) :=
  ⟨fun x ↦ Quot.induction_on x fun _ ↦ Quot.ind fun _ ↦ congr_arg _ (Subsingleton.elim _ _)⟩

@[deprecated (since := "2024-08-26")] alias recOn' := Quot.recOn
@[deprecated (since := "2024-08-26")] alias recOnSubsingleton' := Quot.recOnSubsingleton

instance [Unique α] : Unique (Quot ra) := Unique.mk' _

/-- Recursion on two `Quotient` arguments `a` and `b`, result type depends on `⟦a⟧` and `⟦b⟧`. -/
protected def hrecOn₂ (qa : Quot ra) (qb : Quot rb) (f : ∀ a b, φ ⟦a⟧ ⟦b⟧)
    (ca : ∀ {b a₁ a₂}, ra a₁ a₂ → HEq (f a₁ b) (f a₂ b))
    (cb : ∀ {a b₁ b₂}, rb b₁ b₂ → HEq (f a b₁) (f a b₂)) :
    φ qa qb :=
  Quot.hrecOn (motive := fun qa ↦ φ qa qb) qa
    (fun a ↦ Quot.hrecOn qb (f a) (fun b₁ b₂ pb ↦ cb pb))
    fun a₁ a₂ pa ↦
      Quot.induction_on qb fun b ↦
        have h₁ : HEq (@Quot.hrecOn _ _ (φ _) ⟦b⟧ (f a₁) (@cb _)) (f a₁ b) := by
          simp [heq_self_iff_true]
        have h₂ : HEq (f a₂ b) (@Quot.hrecOn _ _ (φ _) ⟦b⟧ (f a₂) (@cb _)) := by
          simp [heq_self_iff_true]
        (h₁.trans (ca pa)).trans h₂

/-- Map a function `f : α → β` such that `ra x y` implies `rb (f x) (f y)`
to a map `Quot ra → Quot rb`. -/
protected def map (f : α → β) (h : (ra ⇒ rb) f f) : Quot ra → Quot rb :=
  (Quot.lift fun x ↦ ⟦f x⟧) fun x y (h₁ : ra x y) ↦ Quot.sound <| h h₁

/-- If `ra` is a subrelation of `ra'`, then we have a natural map `Quot ra → Quot ra'`. -/
protected def mapRight {ra' : α → α → Prop} (h : ∀ a₁ a₂, ra a₁ a₂ → ra' a₁ a₂) :
    Quot ra → Quot ra' :=
  Quot.map id h

/-- Weaken the relation of a quotient. This is the same as `Quot.map id`. -/
def factor {α : Type*} (r s : α → α → Prop) (h : ∀ x y, r x y → s x y) : Quot r → Quot s :=
  Quot.lift (Quot.mk s) fun x y rxy ↦ Quot.sound (h x y rxy)

theorem factor_mk_eq {α : Type*} (r s : α → α → Prop) (h : ∀ x y, r x y → s x y) :
    factor r s h ∘ Quot.mk _ = Quot.mk _ :=
  rfl

variable {γ : Sort*} {r : α → α → Prop} {s : β → β → Prop}

-- Porting note: used to be an Alias of `Quot.lift_mk`.
theorem lift_mk (f : α → γ) (h : ∀ a₁ a₂, r a₁ a₂ → f a₁ = f a₂) (a : α) :
    Quot.lift f h (Quot.mk r a) = f a :=
  rfl

theorem liftOn_mk (a : α) (f : α → γ) (h : ∀ a₁ a₂, r a₁ a₂ → f a₁ = f a₂) :
    Quot.liftOn (Quot.mk r a) f h = f a :=
  rfl

@[simp] theorem surjective_lift {f : α → γ} (h : ∀ a₁ a₂, r a₁ a₂ → f a₁ = f a₂) :
    Function.Surjective (lift f h) ↔ Function.Surjective f :=
  ⟨fun hf => hf.comp Quot.exists_rep, fun hf y => let ⟨x, hx⟩ := hf y; ⟨Quot.mk _ x, hx⟩⟩

/-- Descends a function `f : α → β → γ` to quotients of `α` and `β`. -/
-- Porting note: removed `@[elab_as_elim]`, gave "unexpected resulting type γ"
-- porting note (#11083): removed `@[reducible]` because it caused extremely slow `simp`
protected def lift₂ (f : α → β → γ) (hr : ∀ a b₁ b₂, s b₁ b₂ → f a b₁ = f a b₂)
    (hs : ∀ a₁ a₂ b, r a₁ a₂ → f a₁ b = f a₂ b) (q₁ : Quot r) (q₂ : Quot s) : γ :=
  Quot.lift (fun a ↦ Quot.lift (f a) (hr a))
    (fun a₁ a₂ ha ↦ funext fun q ↦ Quot.induction_on q fun b ↦ hs a₁ a₂ b ha) q₁ q₂

@[simp]
theorem lift₂_mk (f : α → β → γ) (hr : ∀ a b₁ b₂, s b₁ b₂ → f a b₁ = f a b₂)
    (hs : ∀ a₁ a₂ b, r a₁ a₂ → f a₁ b = f a₂ b)
    (a : α) (b : β) : Quot.lift₂ f hr hs (Quot.mk r a) (Quot.mk s b) = f a b :=
  rfl

/-- Descends a function `f : α → β → γ` to quotients of `α` and `β` and applies it. -/
-- porting note (#11083): removed `@[elab_as_elim]`, gave "unexpected resulting type γ"
-- porting note (#11083): removed `@[reducible]` because it caused extremely slow `simp`
protected def liftOn₂ (p : Quot r) (q : Quot s) (f : α → β → γ)
    (hr : ∀ a b₁ b₂, s b₁ b₂ → f a b₁ = f a b₂) (hs : ∀ a₁ a₂ b, r a₁ a₂ → f a₁ b = f a₂ b) : γ :=
  Quot.lift₂ f hr hs p q

@[simp]
theorem liftOn₂_mk (a : α) (b : β) (f : α → β → γ) (hr : ∀ a b₁ b₂, s b₁ b₂ → f a b₁ = f a b₂)
    (hs : ∀ a₁ a₂ b, r a₁ a₂ → f a₁ b = f a₂ b) :
    Quot.liftOn₂ (Quot.mk r a) (Quot.mk s b) f hr hs = f a b :=
  rfl

variable {t : γ → γ → Prop}

/-- Descends a function `f : α → β → γ` to quotients of `α` and `β` with values in a quotient of
`γ`. -/
protected def map₂ (f : α → β → γ) (hr : ∀ a b₁ b₂, s b₁ b₂ → t (f a b₁) (f a b₂))
    (hs : ∀ a₁ a₂ b, r a₁ a₂ → t (f a₁ b) (f a₂ b)) (q₁ : Quot r) (q₂ : Quot s) : Quot t :=
  Quot.lift₂ (fun a b ↦ Quot.mk t <| f a b) (fun a b₁ b₂ hb ↦ Quot.sound (hr a b₁ b₂ hb))
    (fun a₁ a₂ b ha ↦ Quot.sound (hs a₁ a₂ b ha)) q₁ q₂

@[simp]
theorem map₂_mk (f : α → β → γ) (hr : ∀ a b₁ b₂, s b₁ b₂ → t (f a b₁) (f a b₂))
    (hs : ∀ a₁ a₂ b, r a₁ a₂ → t (f a₁ b) (f a₂ b)) (a : α) (b : β) :
    Quot.map₂ f hr hs (Quot.mk r a) (Quot.mk s b) = Quot.mk t (f a b) :=
  rfl

/-- A binary version of `Quot.recOnSubsingleton`. -/
-- porting note (#11083): removed `@[reducible]` because it caused extremely slow `simp`
@[elab_as_elim]
protected def recOnSubsingleton₂ {φ : Quot r → Quot s → Sort*}
    [h : ∀ a b, Subsingleton (φ ⟦a⟧ ⟦b⟧)] (q₁ : Quot r)
    (q₂ : Quot s) (f : ∀ a b, φ ⟦a⟧ ⟦b⟧) : φ q₁ q₂ :=
  @Quot.recOnSubsingleton _ r (fun q ↦ φ q q₂)
    (fun a ↦ Quot.ind (β := fun b ↦ Subsingleton (φ (mk r a) b)) (h a) q₂) q₁
    fun a ↦ Quot.recOnSubsingleton q₂ fun b ↦ f a b

@[elab_as_elim]
protected theorem induction_on₂ {δ : Quot r → Quot s → Prop} (q₁ : Quot r) (q₂ : Quot s)
    (h : ∀ a b, δ (Quot.mk r a) (Quot.mk s b)) : δ q₁ q₂ :=
  Quot.ind (β := fun a ↦ δ a q₂) (fun a₁ ↦ Quot.ind (fun a₂ ↦ h a₁ a₂) q₂) q₁

@[elab_as_elim]
protected theorem induction_on₃ {δ : Quot r → Quot s → Quot t → Prop} (q₁ : Quot r)
    (q₂ : Quot s) (q₃ : Quot t) (h : ∀ a b c, δ (Quot.mk r a) (Quot.mk s b) (Quot.mk t c)) :
    δ q₁ q₂ q₃ :=
  Quot.ind (β := fun a ↦ δ a q₂ q₃) (fun a₁ ↦ Quot.ind (β := fun b ↦ δ _ b q₃)
    (fun a₂ ↦ Quot.ind (fun a₃ ↦ h a₁ a₂ a₃) q₃) q₂) q₁

instance lift.decidablePred (r : α → α → Prop) (f : α → Prop) (h : ∀ a b, r a b → f a = f b)
    [hf : DecidablePred f] :
    DecidablePred (Quot.lift f h) :=
  fun q ↦ Quot.recOnSubsingleton (motive := fun _ ↦ Decidable _) q hf

/-- Note that this provides `DecidableRel (Quot.Lift₂ f ha hb)` when `α = β`. -/
instance lift₂.decidablePred (r : α → α → Prop) (s : β → β → Prop) (f : α → β → Prop)
    (ha : ∀ a b₁ b₂, s b₁ b₂ → f a b₁ = f a b₂) (hb : ∀ a₁ a₂ b, r a₁ a₂ → f a₁ b = f a₂ b)
    [hf : ∀ a, DecidablePred (f a)] (q₁ : Quot r) :
    DecidablePred (Quot.lift₂ f ha hb q₁) :=
  fun q₂ ↦ Quot.recOnSubsingleton₂ q₁ q₂ hf

instance (r : α → α → Prop) (q : Quot r) (f : α → Prop) (h : ∀ a b, r a b → f a = f b)
    [DecidablePred f] :
    Decidable (Quot.liftOn q f h) :=
  Quot.lift.decidablePred _ _ _ _

instance (r : α → α → Prop) (s : β → β → Prop) (q₁ : Quot r) (q₂ : Quot s) (f : α → β → Prop)
    (ha : ∀ a b₁ b₂, s b₁ b₂ → f a b₁ = f a b₂) (hb : ∀ a₁ a₂ b, r a₁ a₂ → f a₁ b = f a₂ b)
    [∀ a, DecidablePred (f a)] :
    Decidable (Quot.liftOn₂ q₁ q₂ f ha hb) :=
  Quot.lift₂.decidablePred _ _ _ _ _ _ _

end Quot

namespace Quotient

variable {sa : Setoid α} {sb : Setoid β}
variable {φ : Quotient sa → Quotient sb → Sort*}

-- Porting note: in mathlib3 this notation took the Setoid as an instance-implicit argument,
-- now it's explicit but left as a metavariable.
-- We have not yet decided which one works best, since the setoid instance can't always be
-- reliably found but it can't always be inferred from the expected type either.
-- See also: https://leanprover.zulipchat.com/#narrow/stream/113489-new-members/topic/confusion.20between.20equivalence.20and.20instance.20setoid/near/360822354
@[inherit_doc Quotient.mk]
notation3:arg "⟦" a "⟧" => Quotient.mk _ a

instance instInhabitedQuotient (s : Setoid α) [Inhabited α] : Inhabited (Quotient s) :=
  ⟨⟦default⟧⟩

instance instSubsingletonQuotient (s : Setoid α) [Subsingleton α] : Subsingleton (Quotient s) :=
  Quot.Subsingleton

instance instUniqueQuotient (s : Setoid α) [Unique α] : Unique (Quotient s) := Unique.mk' _

instance {α : Type*} [Setoid α] : IsEquiv α (· ≈ ·) where
  refl := Setoid.refl
  symm _ _ := Setoid.symm
  trans _ _ _ := Setoid.trans

/-- Induction on two `Quotient` arguments `a` and `b`, result type depends on `⟦a⟧` and `⟦b⟧`. -/
protected def hrecOn₂ (qa : Quotient sa) (qb : Quotient sb) (f : ∀ a b, φ ⟦a⟧ ⟦b⟧)
    (c : ∀ a₁ b₁ a₂ b₂, a₁ ≈ a₂ → b₁ ≈ b₂ → HEq (f a₁ b₁) (f a₂ b₂)) : φ qa qb :=
  Quot.hrecOn₂ qa qb f (fun p ↦ c _ _ _ _ p (Setoid.refl _)) fun p ↦ c _ _ _ _ (Setoid.refl _) p

/-- Map a function `f : α → β` that sends equivalent elements to equivalent elements
to a function `Quotient sa → Quotient sb`. Useful to define unary operations on quotients. -/
protected def map (f : α → β) (h : ((· ≈ ·) ⇒ (· ≈ ·)) f f) : Quotient sa → Quotient sb :=
  Quot.map f h

@[simp]
theorem map_mk (f : α → β) (h : ((· ≈ ·) ⇒ (· ≈ ·)) f f) (x : α) :
    Quotient.map f h (⟦x⟧ : Quotient sa) = (⟦f x⟧ : Quotient sb) :=
  rfl

variable {γ : Sort*} {sc : Setoid γ}

/-- Map a function `f : α → β → γ` that sends equivalent elements to equivalent elements
to a function `f : Quotient sa → Quotient sb → Quotient sc`.
Useful to define binary operations on quotients. -/
protected def map₂ (f : α → β → γ) (h : ((· ≈ ·) ⇒ (· ≈ ·) ⇒ (· ≈ ·)) f f) :
    Quotient sa → Quotient sb → Quotient sc :=
  Quotient.lift₂ (fun x y ↦ ⟦f x y⟧) fun _ _ _ _ h₁ h₂ ↦ Quot.sound <| h h₁ h₂

@[simp]
theorem map₂_mk (f : α → β → γ) (h : ((· ≈ ·) ⇒ (· ≈ ·) ⇒ (· ≈ ·)) f f) (x : α) (y : β) :
    Quotient.map₂ f h (⟦x⟧ : Quotient sa) (⟦y⟧ : Quotient sb) = (⟦f x y⟧ : Quotient sc) :=
  rfl

instance lift.decidablePred (f : α → Prop) (h : ∀ a b, a ≈ b → f a = f b) [DecidablePred f] :
    DecidablePred (Quotient.lift f h) :=
  Quot.lift.decidablePred _ _ _

/-- Note that this provides `DecidableRel (Quotient.lift₂ f h)` when `α = β`. -/
instance lift₂.decidablePred (f : α → β → Prop)
    (h : ∀ a₁ b₁ a₂ b₂, a₁ ≈ a₂ → b₁ ≈ b₂ → f a₁ b₁ = f a₂ b₂)
    [hf : ∀ a, DecidablePred (f a)]
    (q₁ : Quotient sa) : DecidablePred (Quotient.lift₂ f h q₁) :=
  fun q₂ ↦ Quotient.recOnSubsingleton₂ q₁ q₂ hf

instance (q : Quotient sa) (f : α → Prop) (h : ∀ a b, a ≈ b → f a = f b) [DecidablePred f] :
    Decidable (Quotient.liftOn q f h) :=
  Quotient.lift.decidablePred _ _ _

instance (q₁ : Quotient sa) (q₂ : Quotient sb) (f : α → β → Prop)
    (h : ∀ a₁ b₁ a₂ b₂, a₁ ≈ a₂ → b₁ ≈ b₂ → f a₁ b₁ = f a₂ b₂) [∀ a, DecidablePred (f a)] :
    Decidable (Quotient.liftOn₂ q₁ q₂ f h) :=
  Quotient.lift₂.decidablePred _ _ _ _

end Quotient

theorem Quot.eq {α : Type*} {r : α → α → Prop} {x y : α} :
    Quot.mk r x = Quot.mk r y ↔ EqvGen r x y :=
  ⟨Quot.eqvGen_exact r, Quot.eqvGen_sound⟩

@[simp]
theorem Quotient.eq {r : Setoid α} {x y : α} : Quotient.mk r x = ⟦y⟧ ↔ x ≈ y :=
  ⟨Quotient.exact, Quotient.sound⟩

theorem Quotient.forall {α : Sort*} {s : Setoid α} {p : Quotient s → Prop} :
    (∀ a, p a) ↔ ∀ a : α, p ⟦a⟧ :=
  ⟨fun h _ ↦ h _, fun h a ↦ a.ind h⟩

theorem Quotient.exists {α : Sort*} {s : Setoid α} {p : Quotient s → Prop} :
    (∃ a, p a) ↔ ∃ a : α, p ⟦a⟧ :=
  ⟨fun ⟨q, hq⟩ ↦ q.ind (motive := (p · → _)) .intro hq, fun ⟨a, ha⟩ ↦ ⟨⟦a⟧, ha⟩⟩

@[simp]
theorem Quotient.lift_mk {s : Setoid α} (f : α → β) (h : ∀ a b : α, a ≈ b → f a = f b) (x : α) :
    Quotient.lift f h (Quotient.mk s x) = f x :=
  rfl

@[simp]
theorem Quotient.lift_comp_mk {_ : Setoid α} (f : α → β) (h : ∀ a b : α, a ≈ b → f a = f b) :
    Quotient.lift f h ∘ Quotient.mk _ = f :=
  rfl

@[simp]
theorem Quotient.lift₂_mk {α : Sort*} {β : Sort*} {γ : Sort*} {_ : Setoid α} {_ : Setoid β}
    (f : α → β → γ)
    (h : ∀ (a₁ : α) (a₂ : β) (b₁ : α) (b₂ : β), a₁ ≈ b₁ → a₂ ≈ b₂ → f a₁ a₂ = f b₁ b₂)
    (a : α) (b : β) :
    Quotient.lift₂ f h (Quotient.mk _ a) (Quotient.mk _ b) = f a b :=
  rfl

theorem Quotient.liftOn_mk {s : Setoid α} (f : α → β) (h : ∀ a b : α, a ≈ b → f a = f b) (x : α) :
    Quotient.liftOn (Quotient.mk s x) f h = f x :=
  rfl

@[simp]
theorem Quotient.liftOn₂_mk {α : Sort*} {β : Sort*} {_ : Setoid α} (f : α → α → β)
    (h : ∀ a₁ a₂ b₁ b₂ : α, a₁ ≈ b₁ → a₂ ≈ b₂ → f a₁ a₂ = f b₁ b₂) (x y : α) :
    Quotient.liftOn₂ (Quotient.mk _ x) (Quotient.mk _ y) f h = f x y :=
  rfl

/-- `Quot.mk r` is a surjective function. -/
theorem surjective_quot_mk (r : α → α → Prop) : Function.Surjective (Quot.mk r) :=
  Quot.exists_rep

/-- `Quotient.mk` is a surjective function. -/
theorem surjective_quotient_mk {α : Sort*} (s : Setoid α) :
    Function.Surjective (Quotient.mk s) :=
  Quot.exists_rep

/-- `Quotient.mk'` is a surjective function. -/
theorem surjective_quotient_mk' (α : Sort*) {s : Setoid α} :
    Function.Surjective (Quotient.mk' : α → Quotient s) :=
  Quot.exists_rep

/-- Choose an element of the equivalence class using the axiom of choice.
  Sound but noncomputable. -/
noncomputable def Quot.out {r : α → α → Prop} (q : Quot r) : α :=
  Classical.choose (Quot.exists_rep q)

/-- Unwrap the VM representation of a quotient to obtain an element of the equivalence class.
  Computable but unsound. -/
unsafe def Quot.unquot {r : α → α → Prop} : Quot r → α :=
  cast lcProof -- Porting note: was `unchecked_cast` before, which unfolds to `cast undefined`

@[simp]
theorem Quot.out_eq {r : α → α → Prop} (q : Quot r) : Quot.mk r q.out = q :=
  Classical.choose_spec (Quot.exists_rep q)

/-- Choose an element of the equivalence class using the axiom of choice.
  Sound but noncomputable. -/
noncomputable def Quotient.out {s : Setoid α} : Quotient s → α :=
  Quot.out

@[simp]
theorem Quotient.out_eq {s : Setoid α} (q : Quotient s) : ⟦q.out⟧ = q :=
  Quot.out_eq q

theorem Quotient.mk_out {s : Setoid α} (a : α) : (⟦a⟧ : Quotient s).out ≈ a :=
  Quotient.exact (Quotient.out_eq _)

theorem Quotient.mk_eq_iff_out {s : Setoid α} {x : α} {y : Quotient s} :
    ⟦x⟧ = y ↔ x ≈ Quotient.out y := by
  refine Iff.trans ?_ Quotient.eq
  rw [Quotient.out_eq y]

theorem Quotient.eq_mk_iff_out {s : Setoid α} {x : Quotient s} {y : α} :
    x = ⟦y⟧ ↔ Quotient.out x ≈ y := by
  refine Iff.trans ?_ Quotient.eq
  rw [Quotient.out_eq x]

@[simp]
theorem Quotient.out_equiv_out {s : Setoid α} {x y : Quotient s} : x.out ≈ y.out ↔ x = y := by
  rw [← Quotient.eq_mk_iff_out, Quotient.out_eq]

theorem Quotient.out_injective {s : Setoid α} : Function.Injective (@Quotient.out α s) :=
  fun _ _ h ↦ Quotient.out_equiv_out.1 <| h ▸ Setoid.refl _

@[simp]
theorem Quotient.out_inj {s : Setoid α} {x y : Quotient s} : x.out = y.out ↔ x = y :=
  ⟨fun h ↦ Quotient.out_injective h, fun h ↦ h ▸ rfl⟩

section Pi

instance piSetoid {ι : Sort*} {α : ι → Sort*} [∀ i, Setoid (α i)] : Setoid (∀ i, α i) where
  r a b := ∀ i, a i ≈ b i
  iseqv := ⟨fun _ _ ↦ Setoid.refl _,
            fun h _ ↦ Setoid.symm (h _),
            fun h₁ h₂ _ ↦ Setoid.trans (h₁ _) (h₂ _)⟩

/-- Given a function `f : Π i, Quotient (S i)`, returns the class of functions `Π i, α i` sending
each `i` to an element of the class `f i`. -/
noncomputable def Quotient.choice {ι : Type*} {α : ι → Type*} {S : ∀ i, Setoid (α i)}
    (f : ∀ i, Quotient (S i)) :
    @Quotient (∀ i, α i) (by infer_instance) :=
  ⟦fun i ↦ (f i).out⟧

@[simp]
theorem Quotient.choice_eq {ι : Type*} {α : ι → Type*} {S : ∀ i, Setoid (α i)} (f : ∀ i, α i) :
    (Quotient.choice (S := S) fun i ↦ ⟦f i⟧) = ⟦f⟧ :=
  Quotient.sound fun _ ↦ Quotient.mk_out _

@[elab_as_elim]
theorem Quotient.induction_on_pi {ι : Type*} {α : ι → Sort*} {s : ∀ i, Setoid (α i)}
    {p : (∀ i, Quotient (s i)) → Prop} (f : ∀ i, Quotient (s i))
    (h : ∀ a : ∀ i, α i, p fun i ↦ ⟦a i⟧) : p f := by
  rw [← (funext fun i ↦ Quotient.out_eq (f i) : (fun i ↦ ⟦(f i).out⟧) = f)]
  apply h

end Pi

theorem nonempty_quotient_iff (s : Setoid α) : Nonempty (Quotient s) ↔ Nonempty α :=
  ⟨fun ⟨a⟩ ↦ Quotient.inductionOn a Nonempty.intro, fun ⟨a⟩ ↦ ⟨⟦a⟧⟩⟩

/-! ### Truncation -/


theorem true_equivalence : @Equivalence α fun _ _ ↦ True :=
  ⟨fun _ ↦ trivial, fun _ ↦ trivial, fun _ _ ↦ trivial⟩

/-- Always-true relation as a `Setoid`.

Note that in later files the preferred spelling is `⊤ : Setoid α`. -/
def trueSetoid : Setoid α :=
  ⟨_, true_equivalence⟩

/-- `Trunc α` is the quotient of `α` by the always-true relation. This
  is related to the propositional truncation in HoTT, and is similar
  in effect to `Nonempty α`, but unlike `Nonempty α`, `Trunc α` is data,
  so the VM representation is the same as `α`, and so this can be used to
  maintain computability. -/
def Trunc.{u} (α : Sort u) : Sort u :=
  @Quotient α trueSetoid

namespace Trunc

/-- Constructor for `Trunc α` -/
def mk (a : α) : Trunc α :=
  Quot.mk _ a

instance [Inhabited α] : Inhabited (Trunc α) :=
  ⟨mk default⟩

/-- Any constant function lifts to a function out of the truncation -/
def lift (f : α → β) (c : ∀ a b : α, f a = f b) : Trunc α → β :=
  Quot.lift f fun a b _ ↦ c a b

theorem ind {β : Trunc α → Prop} : (∀ a : α, β (mk a)) → ∀ q : Trunc α, β q :=
  Quot.ind

protected theorem lift_mk (f : α → β) (c) (a : α) : lift f c (mk a) = f a :=
  rfl

/-- Lift a constant function on `q : Trunc α`. -/
-- Porting note: removed `@[elab_as_elim]` because it gave "unexpected eliminator resulting type"
-- porting note (#11083): removed `@[reducible]` because it caused extremely slow `simp`
protected def liftOn (q : Trunc α) (f : α → β) (c : ∀ a b : α, f a = f b) : β :=
  lift f c q

@[elab_as_elim]
protected theorem induction_on {β : Trunc α → Prop} (q : Trunc α) (h : ∀ a, β (mk a)) : β q :=
  ind h q

theorem exists_rep (q : Trunc α) : ∃ a : α, mk a = q :=
  Quot.exists_rep q

@[elab_as_elim]
protected theorem induction_on₂ {C : Trunc α → Trunc β → Prop} (q₁ : Trunc α) (q₂ : Trunc β)
    (h : ∀ a b, C (mk a) (mk b)) : C q₁ q₂ :=
  Trunc.induction_on q₁ fun a₁ ↦ Trunc.induction_on q₂ (h a₁)

protected theorem eq (a b : Trunc α) : a = b :=
  Trunc.induction_on₂ a b fun _ _ ↦ Quot.sound trivial

instance instSubsingletonTrunc : Subsingleton (Trunc α) :=
  ⟨Trunc.eq⟩

/-- The `bind` operator for the `Trunc` monad. -/
def bind (q : Trunc α) (f : α → Trunc β) : Trunc β :=
  Trunc.liftOn q f fun _ _ ↦ Trunc.eq _ _

/-- A function `f : α → β` defines a function `map f : Trunc α → Trunc β`. -/
def map (f : α → β) (q : Trunc α) : Trunc β :=
  bind q (Trunc.mk ∘ f)

instance : Monad Trunc where
  pure := @Trunc.mk
  bind := @Trunc.bind

instance : LawfulMonad Trunc where
  id_map _ := Trunc.eq _ _
  pure_bind _ _ := rfl
  bind_assoc _ _ _ := Trunc.eq _ _
  -- Porting note: the fields below are new in Lean 4
  map_const := rfl
  seqLeft_eq _ _ := Trunc.eq _ _
  seqRight_eq _ _ := Trunc.eq _ _
  pure_seq _ _ := rfl
  bind_pure_comp _ _ := rfl
  bind_map _ _ := rfl

variable {C : Trunc α → Sort*}

/-- Recursion/induction principle for `Trunc`. -/
-- porting note (#11083): removed `@[reducible]` because it caused extremely slow `simp`
@[elab_as_elim]
protected def rec (f : ∀ a, C (mk a))
    (h : ∀ a b : α, (Eq.ndrec (f a) (Trunc.eq (mk a) (mk b)) : C (mk b)) = f b)
    (q : Trunc α) : C q :=
  Quot.rec f (fun a b _ ↦ h a b) q

/-- A version of `Trunc.rec` taking `q : Trunc α` as the first argument. -/
-- porting note (#11083): removed `@[reducible]` because it caused extremely slow `simp`
@[elab_as_elim]
protected def recOn (q : Trunc α) (f : ∀ a, C (mk a))
    (h : ∀ a b : α, (Eq.ndrec (f a) (Trunc.eq (mk a) (mk b)) : C (mk b)) = f b) : C q :=
  Trunc.rec f h q

/-- A version of `Trunc.recOn` assuming the codomain is a `Subsingleton`. -/
-- porting note (#11083)s: removed `@[reducible]` because it caused extremely slow `simp`
@[elab_as_elim]
protected def recOnSubsingleton [∀ a, Subsingleton (C (mk a))] (q : Trunc α) (f : ∀ a, C (mk a)) :
    C q :=
  Trunc.rec f (fun _ b ↦ Subsingleton.elim _ (f b)) q

/-- Noncomputably extract a representative of `Trunc α` (using the axiom of choice). -/
noncomputable def out : Trunc α → α :=
  Quot.out

@[simp]
theorem out_eq (q : Trunc α) : mk q.out = q :=
  Trunc.eq _ _

protected theorem nonempty (q : Trunc α) : Nonempty α :=
  nonempty_of_exists q.exists_rep

end Trunc

/-! ### `Quotient` with implicit `Setoid` -/


namespace Quotient

variable {γ : Sort*} {φ : Sort*} {s₁ : Setoid α} {s₂ : Setoid β} {s₃ : Setoid γ}

/-! Versions of quotient definitions and lemmas ending in `'` use unification instead
of typeclass inference for inferring the `Setoid` argument. This is useful when there are
several different quotient relations on a type, for example quotient groups, rings and modules. -/

-- TODO: this whole section can probably be replaced `Quotient.mk`, with explicit parameter

-- Porting note: Quotient.mk' is the equivalent of Lean 3's `Quotient.mk`
/-- A version of `Quotient.mk` taking `{s : Setoid α}` as an implicit argument instead of an
instance argument. -/
protected def mk'' (a : α) : Quotient s₁ :=
  Quot.mk s₁.1 a

/-- `Quotient.mk''` is a surjective function. -/
theorem surjective_Quotient_mk'' : Function.Surjective (Quotient.mk'' : α → Quotient s₁) :=
  Quot.exists_rep

/-- A version of `Quotient.liftOn` taking `{s : Setoid α}` as an implicit argument instead of an
instance argument. -/
-- Porting note: removed `@[elab_as_elim]` because it gave "unexpected eliminator resulting type"
-- porting note (#11083): removed `@[reducible]` because it caused extremely slow `simp`
protected def liftOn' (q : Quotient s₁) (f : α → φ) (h : ∀ a b, s₁ a b → f a = f b) :
    φ :=
  Quotient.liftOn q f h

@[simp]
protected theorem liftOn'_mk'' (f : α → φ) (h) (x : α) :
    Quotient.liftOn' (@Quotient.mk'' _ s₁ x) f h = f x :=
  rfl

@[simp] lemma surjective_liftOn' {f : α → φ} (h) :
    Function.Surjective (fun x : Quotient s₁ ↦ x.liftOn' f h) ↔ Function.Surjective f :=
  Quot.surjective_lift _

/-- A version of `Quotient.liftOn₂` taking `{s₁ : Setoid α} {s₂ : Setoid β}` as implicit arguments
instead of instance arguments. -/
-- Porting note: removed `@[elab_as_elim]` because it gave "unexpected eliminator resulting type"
-- porting note (#11083): removed `@[reducible]` because it caused extremely slow `simp`
protected def liftOn₂' (q₁ : Quotient s₁) (q₂ : Quotient s₂) (f : α → β → γ)
    (h : ∀ a₁ a₂ b₁ b₂, s₁ a₁ b₁ → s₂ a₂ b₂ → f a₁ a₂ = f b₁ b₂) : γ :=
  Quotient.liftOn₂ q₁ q₂ f h

@[simp]
protected theorem liftOn₂'_mk'' (f : α → β → γ) (h) (a : α) (b : β) :
    Quotient.liftOn₂' (@Quotient.mk'' _ s₁ a) (@Quotient.mk'' _ s₂ b) f h = f a b :=
  rfl

/-- A version of `Quotient.ind` taking `{s : Setoid α}` as an implicit argument instead of an
instance argument. -/
@[elab_as_elim]
protected theorem ind' {p : Quotient s₁ → Prop} (h : ∀ a, p (Quotient.mk'' a)) (q : Quotient s₁) :
    p q :=
  Quotient.ind h q

/-- A version of `Quotient.ind₂` taking `{s₁ : Setoid α} {s₂ : Setoid β}` as implicit arguments
instead of instance arguments. -/
@[elab_as_elim]
protected theorem ind₂' {p : Quotient s₁ → Quotient s₂ → Prop}
    (h : ∀ a₁ a₂, p (Quotient.mk'' a₁) (Quotient.mk'' a₂))
    (q₁ : Quotient s₁) (q₂ : Quotient s₂) : p q₁ q₂ :=
  Quotient.ind₂ h q₁ q₂

/-- A version of `Quotient.inductionOn` taking `{s : Setoid α}` as an implicit argument instead
of an instance argument. -/
@[elab_as_elim]
protected theorem inductionOn' {p : Quotient s₁ → Prop} (q : Quotient s₁)
    (h : ∀ a, p (Quotient.mk'' a)) : p q :=
  Quotient.inductionOn q h

/-- A version of `Quotient.inductionOn₂` taking `{s₁ : Setoid α} {s₂ : Setoid β}` as implicit
arguments instead of instance arguments. -/
@[elab_as_elim]
protected theorem inductionOn₂' {p : Quotient s₁ → Quotient s₂ → Prop} (q₁ : Quotient s₁)
    (q₂ : Quotient s₂)
    (h : ∀ a₁ a₂, p (Quotient.mk'' a₁) (Quotient.mk'' a₂)) : p q₁ q₂ :=
  Quotient.inductionOn₂ q₁ q₂ h

/-- A version of `Quotient.inductionOn₃` taking `{s₁ : Setoid α} {s₂ : Setoid β} {s₃ : Setoid γ}`
as implicit arguments instead of instance arguments. -/
@[elab_as_elim]
protected theorem inductionOn₃' {p : Quotient s₁ → Quotient s₂ → Quotient s₃ → Prop}
    (q₁ : Quotient s₁) (q₂ : Quotient s₂) (q₃ : Quotient s₃)
    (h : ∀ a₁ a₂ a₃, p (Quotient.mk'' a₁) (Quotient.mk'' a₂) (Quotient.mk'' a₃)) :
    p q₁ q₂ q₃ :=
  Quotient.inductionOn₃ q₁ q₂ q₃ h

/-- A version of `Quotient.recOnSubsingleton` taking `{s₁ : Setoid α}` as an implicit argument
instead of an instance argument. -/
@[elab_as_elim]
protected def recOnSubsingleton' {φ : Quotient s₁ → Sort*} [∀ a, Subsingleton (φ ⟦a⟧)]
    (q : Quotient s₁)
    (f : ∀ a, φ (Quotient.mk'' a)) : φ q :=
  Quotient.recOnSubsingleton q f

/-- A version of `Quotient.recOnSubsingleton₂` taking `{s₁ : Setoid α} {s₂ : Setoid α}`
as implicit arguments instead of instance arguments. -/
-- porting note (#11083): removed `@[reducible]` because it caused extremely slow `simp`
@[elab_as_elim]
protected def recOnSubsingleton₂' {φ : Quotient s₁ → Quotient s₂ → Sort*}
    [∀ a b, Subsingleton (φ ⟦a⟧ ⟦b⟧)]
    (q₁ : Quotient s₁) (q₂ : Quotient s₂) (f : ∀ a₁ a₂, φ (Quotient.mk'' a₁) (Quotient.mk'' a₂)) :
    φ q₁ q₂ :=
  Quotient.recOnSubsingleton₂ q₁ q₂ f

/-- Recursion on a `Quotient` argument `a`, result type depends on `⟦a⟧`. -/
protected def hrecOn' {φ : Quotient s₁ → Sort*} (qa : Quotient s₁) (f : ∀ a, φ (Quotient.mk'' a))
    (c : ∀ a₁ a₂, a₁ ≈ a₂ → HEq (f a₁) (f a₂)) : φ qa :=
  Quot.hrecOn qa f c

@[simp]
theorem hrecOn'_mk'' {φ : Quotient s₁ → Sort*} (f : ∀ a, φ (Quotient.mk'' a))
    (c : ∀ a₁ a₂, a₁ ≈ a₂ → HEq (f a₁) (f a₂))
    (x : α) : (Quotient.mk'' x).hrecOn' f c = f x :=
  rfl

/-- Recursion on two `Quotient` arguments `a` and `b`, result type depends on `⟦a⟧` and `⟦b⟧`. -/
protected def hrecOn₂' {φ : Quotient s₁ → Quotient s₂ → Sort*} (qa : Quotient s₁)
    (qb : Quotient s₂) (f : ∀ a b, φ (Quotient.mk'' a) (Quotient.mk'' b))
    (c : ∀ a₁ b₁ a₂ b₂, a₁ ≈ a₂ → b₁ ≈ b₂ → HEq (f a₁ b₁) (f a₂ b₂)) :
    φ qa qb :=
  Quotient.hrecOn₂ qa qb f c

@[simp]
theorem hrecOn₂'_mk'' {φ : Quotient s₁ → Quotient s₂ → Sort*}
    (f : ∀ a b, φ (Quotient.mk'' a) (Quotient.mk'' b))
    (c : ∀ a₁ b₁ a₂ b₂, a₁ ≈ a₂ → b₁ ≈ b₂ → HEq (f a₁ b₁) (f a₂ b₂)) (x : α) (qb : Quotient s₂) :
    (Quotient.mk'' x).hrecOn₂' qb f c = qb.hrecOn' (f x) fun _ _ ↦ c _ _ _ _ (Setoid.refl _) :=
  rfl

/-- Map a function `f : α → β` that sends equivalent elements to equivalent elements
to a function `Quotient sa → Quotient sb`. Useful to define unary operations on quotients. -/
protected def map' (f : α → β) (h : (s₁.r ⇒ s₂.r) f f) : Quotient s₁ → Quotient s₂ :=
  Quot.map f h

@[simp]
theorem map'_mk'' (f : α → β) (h) (x : α) :
    (Quotient.mk'' x : Quotient s₁).map' f h = (Quotient.mk'' (f x) : Quotient s₂) :=
  rfl

/-- A version of `Quotient.map₂` using curly braces and unification. -/
protected def map₂' (f : α → β → γ) (h : (s₁.r ⇒ s₂.r ⇒ s₃.r) f f) :
    Quotient s₁ → Quotient s₂ → Quotient s₃ :=
  Quotient.map₂ f h

@[simp]
theorem map₂'_mk'' (f : α → β → γ) (h) (x : α) :
    (Quotient.mk'' x : Quotient s₁).map₂' f h =
      (Quotient.map' (f x) (h (Setoid.refl x)) : Quotient s₂ → Quotient s₃) :=
  rfl

theorem exact' {a b : α} :
    (Quotient.mk'' a : Quotient s₁) = Quotient.mk'' b → s₁ a b :=
  Quotient.exact

theorem sound' {a b : α} : s₁ a b → @Quotient.mk'' α s₁ a = Quotient.mk'' b :=
  Quotient.sound

@[simp]
<<<<<<< HEAD
protected theorem eq' {s₁ : Setoid α} {a b : α} :
    @Quotient.mk' α s₁ a = @Quotient.mk' α s₁ b ↔ @Setoid.r _ s₁ a b :=
=======
protected theorem eq' [s₁ : Setoid α] {a b : α} :
    @Quotient.mk' α s₁ a = @Quotient.mk' α s₁ b ↔ s₁ a b :=
>>>>>>> b2f6a22f
  Quotient.eq

@[simp]
protected theorem eq'' {a b : α} : @Quotient.mk'' α s₁ a = Quotient.mk'' b ↔ s₁ a b :=
  Quotient.eq

/-- A version of `Quotient.out` taking `{s₁ : Setoid α}` as an implicit argument instead of an
instance argument. -/
noncomputable def out' (a : Quotient s₁) : α :=
  Quotient.out a

@[simp]
theorem out_eq' (q : Quotient s₁) : Quotient.mk'' q.out' = q :=
  q.out_eq

theorem mk_out' (a : α) : s₁ (Quotient.mk'' a : Quotient s₁).out' a :=
  Quotient.exact (Quotient.out_eq _)

section

variable {s : Setoid α}

protected theorem mk''_eq_mk : Quotient.mk'' = Quotient.mk s :=
  rfl

@[simp]
protected theorem liftOn'_mk (x : α) (f : α → β) (h) : (Quotient.mk s x).liftOn' f h = f x :=
  rfl

@[simp]
protected theorem liftOn₂'_mk {t : Setoid β} (f : α → β → γ) (h) (a : α) (b : β) :
    Quotient.liftOn₂' (Quotient.mk s a) (Quotient.mk t b) f h = f a b :=
  Quotient.liftOn₂'_mk'' _ _ _ _

@[simp]
theorem map'_mk {t : Setoid β} (f : α → β) (h) (x : α) :
    (Quotient.mk s x).map' f h = (Quotient.mk t (f x)) :=
  rfl

end

instance (q : Quotient s₁) (f : α → Prop) (h : ∀ a b, s₁ a b → f a = f b)
    [DecidablePred f] :
    Decidable (Quotient.liftOn' q f h) :=
  Quotient.lift.decidablePred _ _ q

instance (q₁ : Quotient s₁) (q₂ : Quotient s₂) (f : α → β → Prop)
    (h : ∀ a₁ b₁ a₂ b₂, s₁ a₁ a₂ → s₂ b₁ b₂ → f a₁ b₁ = f a₂ b₂)
    [∀ a, DecidablePred (f a)] :
    Decidable (Quotient.liftOn₂' q₁ q₂ f h) :=
  Quotient.lift₂.decidablePred _ h _ _

end Quotient

@[simp]
lemma Equivalence.quot_mk_eq_iff {α : Type*} {r : α → α → Prop} (h : Equivalence r) (x y : α) :
    Quot.mk r x = Quot.mk r y ↔ r x y := by
  constructor
  · rw [Quot.eq]
    intro hxy
    induction hxy with
    | rel _ _ H => exact H
    | refl _ => exact h.refl _
    | symm _ _ _ H => exact h.symm H
    | trans _ _ _ _ _ h₁₂ h₂₃ => exact h.trans h₁₂ h₂₃
  · exact Quot.sound<|MERGE_RESOLUTION|>--- conflicted
+++ resolved
@@ -699,13 +699,8 @@
   Quotient.sound
 
 @[simp]
-<<<<<<< HEAD
 protected theorem eq' {s₁ : Setoid α} {a b : α} :
-    @Quotient.mk' α s₁ a = @Quotient.mk' α s₁ b ↔ @Setoid.r _ s₁ a b :=
-=======
-protected theorem eq' [s₁ : Setoid α] {a b : α} :
     @Quotient.mk' α s₁ a = @Quotient.mk' α s₁ b ↔ s₁ a b :=
->>>>>>> b2f6a22f
   Quotient.eq
 
 @[simp]
