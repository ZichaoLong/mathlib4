/-
Copyright (c) 2014 Parikshit Khanna. All rights reserved.
Released under Apache 2.0 license as described in the file LICENSE.
Authors: Parikshit Khanna, Jeremy Avigad, Leonardo de Moura, Floris van Doorn, Mario Carneiro
-/
import Mathlib.Data.List.Basic

/-!
# insertNth

Proves various lemmas about `List.insertNth`.
-/

assert_not_exists Set.range

open Function

open Nat hiding one_pos

namespace List

universe u v w

variable {ι : Type*} {α : Type u} {β : Type v} {γ : Type w} {l₁ l₂ : List α}

section InsertNth

variable {a : α}

@[simp]
theorem insertNth_zero (s : List α) (x : α) : insertNth 0 x s = x :: s :=
  rfl

@[simp]
theorem insertNth_succ_nil (n : ℕ) (a : α) : insertNth (n + 1) a [] = [] :=
  rfl

@[simp]
theorem insertNth_succ_cons (s : List α) (hd x : α) (n : ℕ) :
    insertNth (n + 1) x (hd :: s) = hd :: insertNth n x s :=
  rfl

theorem length_insertNth : ∀ n as, n ≤ length as → length (insertNth n a as) = length as + 1
  | 0, _, _ => rfl
  | _ + 1, [], h => (Nat.not_succ_le_zero _ h).elim
  | n + 1, _ :: as, h => congr_arg Nat.succ <| length_insertNth n as (Nat.le_of_succ_le_succ h)

theorem eraseIdx_insertNth (n : ℕ) (l : List α) : (l.insertNth n a).eraseIdx n = l := by
  rw [eraseIdx_eq_modifyNthTail, insertNth, modifyNthTail_modifyNthTail_same]
  exact modifyNthTail_id _ _
<<<<<<< HEAD
#align list.remove_nth_insert_nth List.eraseIdx_insertNth
=======
>>>>>>> 99508fb5

@[deprecated (since := "2024-05-04")] alias removeNth_insertNth := eraseIdx_insertNth

theorem insertNth_eraseIdx_of_ge :
    ∀ n m as,
      n < length as → n ≤ m → insertNth m a (as.eraseIdx n) = (as.insertNth (m + 1) a).eraseIdx n
  | 0, 0, [], has, _ => (lt_irrefl _ has).elim
  | 0, 0, _ :: as, _, _ => by simp [eraseIdx, insertNth]
  | 0, m + 1, a :: as, _, _ => rfl
  | n + 1, m + 1, a :: as, has, hmn =>
    congr_arg (cons a) <|
      insertNth_eraseIdx_of_ge n m as (Nat.lt_of_succ_lt_succ has) (Nat.le_of_succ_le_succ hmn)
<<<<<<< HEAD
#align list.insert_nth_remove_nth_of_ge List.insertNth_eraseIdx_of_ge
=======
>>>>>>> 99508fb5

@[deprecated (since := "2024-05-04")] alias insertNth_removeNth_of_ge := insertNth_eraseIdx_of_ge

theorem insertNth_eraseIdx_of_le :
    ∀ n m as,
      n < length as → m ≤ n → insertNth m a (as.eraseIdx n) = (as.insertNth m a).eraseIdx (n + 1)
  | _, 0, _ :: _, _, _ => rfl
  | n + 1, m + 1, a :: as, has, hmn =>
    congr_arg (cons a) <|
      insertNth_eraseIdx_of_le n m as (Nat.lt_of_succ_lt_succ has) (Nat.le_of_succ_le_succ hmn)
<<<<<<< HEAD
#align list.insert_nth_remove_nth_of_le List.insertNth_eraseIdx_of_le
=======
>>>>>>> 99508fb5

@[deprecated (since := "2024-05-04")] alias insertNth_removeNth_of_le := insertNth_eraseIdx_of_le

theorem insertNth_comm (a b : α) :
    ∀ (i j : ℕ) (l : List α) (_ : i ≤ j) (_ : j ≤ length l),
      (l.insertNth i a).insertNth (j + 1) b = (l.insertNth j b).insertNth i a
  | 0, j, l => by simp [insertNth]
  | i + 1, 0, l => fun h => (Nat.not_lt_zero _ h).elim
  | i + 1, j + 1, [] => by simp
  | i + 1, j + 1, c :: l => fun h₀ h₁ => by
    simp only [insertNth_succ_cons, cons.injEq, true_and]
    exact insertNth_comm a b i j l (Nat.le_of_succ_le_succ h₀) (Nat.le_of_succ_le_succ h₁)

theorem mem_insertNth {a b : α} :
    ∀ {n : ℕ} {l : List α} (_ : n ≤ l.length), a ∈ l.insertNth n b ↔ a = b ∨ a ∈ l
  | 0, as, _ => by simp
  | n + 1, [], h => (Nat.not_succ_le_zero _ h).elim
  | n + 1, a' :: as, h => by
    rw [List.insertNth_succ_cons, mem_cons, mem_insertNth (Nat.le_of_succ_le_succ h),
      ← or_assoc, @or_comm (a = a'), or_assoc, mem_cons]

theorem insertNth_of_length_lt (l : List α) (x : α) (n : ℕ) (h : l.length < n) :
    insertNth n x l = l := by
  induction' l with hd tl IH generalizing n
  · cases n
    · simp at h
    · simp
  · cases n
    · simp at h
    · simp only [Nat.succ_lt_succ_iff, length] at h
      simpa using IH _ h

@[simp]
theorem insertNth_length_self (l : List α) (x : α) : insertNth l.length x l = l ++ [x] := by
  induction' l with hd tl IH
  · simp
  · simpa using IH

theorem length_le_length_insertNth (l : List α) (x : α) (n : ℕ) :
    l.length ≤ (insertNth n x l).length := by
  rcases le_or_lt n l.length with hn | hn
  · rw [length_insertNth _ _ hn]
    exact (Nat.lt_succ_self _).le
  · rw [insertNth_of_length_lt _ _ _ hn]

theorem length_insertNth_le_succ (l : List α) (x : α) (n : ℕ) :
    (insertNth n x l).length ≤ l.length + 1 := by
  rcases le_or_lt n l.length with hn | hn
  · rw [length_insertNth _ _ hn]
  · rw [insertNth_of_length_lt _ _ _ hn]
    exact (Nat.lt_succ_self _).le

theorem getElem_insertNth_of_lt (l : List α) (x : α) (n k : ℕ) (hn : k < n) (hk : k < l.length)
    (hk' : k < (insertNth n x l).length := hk.trans_le (length_le_length_insertNth _ _ _)) :
    (insertNth n x l)[k] = l[k] := by
  induction' n with n IH generalizing k l
  · simp at hn
  · cases' l with hd tl
    · simp
    · cases k
      · simp [get]
      · rw [Nat.succ_lt_succ_iff] at hn
        simpa using IH _ _ hn _

<<<<<<< HEAD
set_option linter.deprecated false in
@[deprecated get_insertNth_of_lt] -- 2023-01-05
theorem nthLe_insertNth_of_lt : ∀ (l : List α) (x : α) (n k : ℕ), k < n → ∀ (hk : k < l.length)
    (hk' : k < (insertNth n x l).length := hk.trans_le (length_le_length_insertNth _ _ _)),
    (insertNth n x l).nthLe k hk' = l.nthLe k hk := @get_insertNth_of_lt _
#align list.nth_le_insert_nth_of_lt List.nthLe_insertNth_of_lt
=======
theorem get_insertNth_of_lt (l : List α) (x : α) (n k : ℕ) (hn : k < n) (hk : k < l.length)
    (hk' : k < (insertNth n x l).length := hk.trans_le (length_le_length_insertNth _ _ _)) :
    (insertNth n x l).get ⟨k, hk'⟩ = l.get ⟨k, hk⟩ := by
  simp_all [getElem_insertNth_of_lt]
>>>>>>> 99508fb5

@[simp]
theorem getElem_insertNth_self (l : List α) (x : α) (n : ℕ) (hn : n ≤ l.length)
    (hn' : n < (insertNth n x l).length := (by rwa [length_insertNth _ _ hn, Nat.lt_succ_iff])) :
    (insertNth n x l)[n] = x := by
  induction' l with hd tl IH generalizing n
  · simp only [length] at hn
    cases hn
    simp only [insertNth_zero, getElem_singleton]
  · cases n
    · simp
    · simp only [Nat.succ_le_succ_iff, length] at hn
      simpa using IH _ hn

<<<<<<< HEAD
set_option linter.deprecated false in
@[simp, deprecated get_insertNth_self]
theorem nthLe_insertNth_self (l : List α) (x : α) (n : ℕ) (hn : n ≤ l.length)
=======
theorem get_insertNth_self (l : List α) (x : α) (n : ℕ) (hn : n ≤ l.length)
>>>>>>> 99508fb5
    (hn' : n < (insertNth n x l).length := (by rwa [length_insertNth _ _ hn, Nat.lt_succ_iff])) :
    (insertNth n x l).get ⟨n, hn'⟩ = x := by
  simp [hn, hn']

theorem getElem_insertNth_add_succ (l : List α) (x : α) (n k : ℕ) (hk' : n + k < l.length)
    (hk : n + k + 1 < (insertNth n x l).length := (by
      rwa [length_insertNth _ _ (by omega), Nat.succ_lt_succ_iff])) :
    (insertNth n x l)[n + k + 1] = l[n + k] := by
  induction' l with hd tl IH generalizing n k
  · simp at hk'
  · cases n
    · simp
    · simpa [Nat.add_right_comm] using IH _ _ _

theorem get_insertNth_add_succ (l : List α) (x : α) (n k : ℕ) (hk' : n + k < l.length)
    (hk : n + k + 1 < (insertNth n x l).length := (by
      rwa [length_insertNth _ _ (by omega), Nat.succ_lt_succ_iff])) :
    (insertNth n x l).get ⟨n + k + 1, hk⟩ = get l ⟨n + k, hk'⟩ := by
  simp [getElem_insertNth_add_succ, hk, hk']

set_option linter.unnecessarySimpa false in
theorem insertNth_injective (n : ℕ) (x : α) : Function.Injective (insertNth n x) := by
  induction' n with n IH
  · have : insertNth 0 x = cons x := funext fun _ => rfl
    simp [this]
  · rintro (_ | ⟨a, as⟩) (_ | ⟨b, bs⟩) h <;> simpa [IH.eq_iff] using h

end InsertNth

end List<|MERGE_RESOLUTION|>--- conflicted
+++ resolved
@@ -48,10 +48,6 @@
 theorem eraseIdx_insertNth (n : ℕ) (l : List α) : (l.insertNth n a).eraseIdx n = l := by
   rw [eraseIdx_eq_modifyNthTail, insertNth, modifyNthTail_modifyNthTail_same]
   exact modifyNthTail_id _ _
-<<<<<<< HEAD
-#align list.remove_nth_insert_nth List.eraseIdx_insertNth
-=======
->>>>>>> 99508fb5
 
 @[deprecated (since := "2024-05-04")] alias removeNth_insertNth := eraseIdx_insertNth
 
@@ -64,10 +60,6 @@
   | n + 1, m + 1, a :: as, has, hmn =>
     congr_arg (cons a) <|
       insertNth_eraseIdx_of_ge n m as (Nat.lt_of_succ_lt_succ has) (Nat.le_of_succ_le_succ hmn)
-<<<<<<< HEAD
-#align list.insert_nth_remove_nth_of_ge List.insertNth_eraseIdx_of_ge
-=======
->>>>>>> 99508fb5
 
 @[deprecated (since := "2024-05-04")] alias insertNth_removeNth_of_ge := insertNth_eraseIdx_of_ge
 
@@ -78,10 +70,6 @@
   | n + 1, m + 1, a :: as, has, hmn =>
     congr_arg (cons a) <|
       insertNth_eraseIdx_of_le n m as (Nat.lt_of_succ_lt_succ has) (Nat.le_of_succ_le_succ hmn)
-<<<<<<< HEAD
-#align list.insert_nth_remove_nth_of_le List.insertNth_eraseIdx_of_le
-=======
->>>>>>> 99508fb5
 
 @[deprecated (since := "2024-05-04")] alias insertNth_removeNth_of_le := insertNth_eraseIdx_of_le
 
@@ -146,19 +134,10 @@
       · rw [Nat.succ_lt_succ_iff] at hn
         simpa using IH _ _ hn _
 
-<<<<<<< HEAD
-set_option linter.deprecated false in
-@[deprecated get_insertNth_of_lt] -- 2023-01-05
-theorem nthLe_insertNth_of_lt : ∀ (l : List α) (x : α) (n k : ℕ), k < n → ∀ (hk : k < l.length)
-    (hk' : k < (insertNth n x l).length := hk.trans_le (length_le_length_insertNth _ _ _)),
-    (insertNth n x l).nthLe k hk' = l.nthLe k hk := @get_insertNth_of_lt _
-#align list.nth_le_insert_nth_of_lt List.nthLe_insertNth_of_lt
-=======
 theorem get_insertNth_of_lt (l : List α) (x : α) (n k : ℕ) (hn : k < n) (hk : k < l.length)
     (hk' : k < (insertNth n x l).length := hk.trans_le (length_le_length_insertNth _ _ _)) :
     (insertNth n x l).get ⟨k, hk'⟩ = l.get ⟨k, hk⟩ := by
   simp_all [getElem_insertNth_of_lt]
->>>>>>> 99508fb5
 
 @[simp]
 theorem getElem_insertNth_self (l : List α) (x : α) (n : ℕ) (hn : n ≤ l.length)
@@ -173,13 +152,7 @@
     · simp only [Nat.succ_le_succ_iff, length] at hn
       simpa using IH _ hn
 
-<<<<<<< HEAD
-set_option linter.deprecated false in
-@[simp, deprecated get_insertNth_self]
-theorem nthLe_insertNth_self (l : List α) (x : α) (n : ℕ) (hn : n ≤ l.length)
-=======
 theorem get_insertNth_self (l : List α) (x : α) (n : ℕ) (hn : n ≤ l.length)
->>>>>>> 99508fb5
     (hn' : n < (insertNth n x l).length := (by rwa [length_insertNth _ _ hn, Nat.lt_succ_iff])) :
     (insertNth n x l).get ⟨n, hn'⟩ = x := by
   simp [hn, hn']
