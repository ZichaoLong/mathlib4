--- conflicted
+++ resolved
@@ -294,28 +294,12 @@
   h₁.append h₂.right_of_append <| by
     simpa only [getLast?_append_of_ne_nil _ hn] using (chain'_append.1 h₂).2.2
 
-<<<<<<< HEAD
--- porting note: new
-lemma chain'_join : ∀ {L : List (List α)}, [] ∉ L →
-  (Chain' R L.join ↔ (∀ l ∈ L, Chain' R l) ∧
-=======
 lemma chain'_join : ∀ {L : List (List α)}, [] ∉ L →
     (Chain' R L.join ↔ (∀ l ∈ L, Chain' R l) ∧
->>>>>>> 30695776
     L.Chain' (fun l₁ l₂ => ∀ᵉ (x ∈ l₁.getLast?) (y ∈ l₂.head?), R x y))
 | [], _ => by simp
 | [l], _ => by simp [join]
 | (l₁ :: l₂ :: L), hL => by
-<<<<<<< HEAD
-    rw [mem_cons, not_or, ← Ne.def] at hL
-    rw [join, chain'_append, chain'_join hL.2, forall_mem_cons, chain'_cons]
-    rw [mem_cons, not_or, ← Ne.def] at hL
-    simp only [forall_mem_cons, and_assoc, join, head?_append_of_ne_nil _ hL.2.1.symm]
-    exact Iff.rfl.and (Iff.rfl.and $ Iff.rfl.and and_comm)
-
-/-- If `a` and `b` are related by the reflexive transitive closure of `r`, then there is a `r`-chain
-starting from `a` and ending on `b`.
-=======
     rw [mem_cons, not_or, ← Ne] at hL
     rw [join, chain'_append, chain'_join hL.2, forall_mem_cons, chain'_cons]
     rw [mem_cons, not_or, ← Ne] at hL
@@ -324,7 +308,6 @@
 
 /-- If `a` and `b` are related by the reflexive transitive closure of `r`, then there is an
 `r`-chain starting from `a` and ending on `b`.
->>>>>>> 30695776
 The converse of `relationReflTransGen_of_exists_chain`.
 -/
 theorem exists_chain_of_relationReflTransGen (h : Relation.ReflTransGen r a b) :
