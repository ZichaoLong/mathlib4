/-
Copyright (c) 2014 Parikshit Khanna. All rights reserved.
Released under Apache 2.0 license as described in the file LICENSE.
Authors: Parikshit Khanna, Jeremy Avigad, Leonardo de Moura, Floris van Doorn, Mario Carneiro
-/
import Mathlib.Init.Data.List.Instances
import Mathlib.Data.Nat.Order.Basic
import Mathlib.Data.List.Defs
import Mathlib.Init.Core
import Std.Data.List.Lemmas
import Mathlib.Tactic.Common

#align_import data.list.basic from "leanprover-community/mathlib"@"65a1391a0106c9204fe45bc73a039f056558cb83"

/-!
# Basic properties of lists
-/

open Function

open Nat hiding one_pos

assert_not_exists Set.range

namespace List

universe u v w

variable {ι : Type*} {α : Type u} {β : Type v} {γ : Type w} {l₁ l₂ : List α}

-- Porting note: Delete this attribute
-- attribute [inline] List.head!

/-- There is only one list of an empty type -/
instance uniqueOfIsEmpty [IsEmpty α] : Unique (List α) :=
  { instInhabitedList with
    uniq := fun l =>
      match l with
      | [] => rfl
      | a :: _ => isEmptyElim a }
#align list.unique_of_is_empty List.uniqueOfIsEmpty

instance : IsLeftId (List α) Append.append [] :=
  ⟨nil_append⟩

instance : IsRightId (List α) Append.append [] :=
  ⟨append_nil⟩

instance : IsAssociative (List α) Append.append :=
  ⟨append_assoc⟩

#align list.cons_ne_nil List.cons_ne_nil
#align list.cons_ne_self List.cons_ne_self

#align list.head_eq_of_cons_eq List.head_eq_of_cons_eqₓ -- implicits order
#align list.tail_eq_of_cons_eq List.tail_eq_of_cons_eqₓ -- implicits order

@[simp] theorem cons_injective {a : α} : Injective (cons a) := fun _ _ => tail_eq_of_cons_eq
#align list.cons_injective List.cons_injective

#align list.cons_inj List.cons_inj

theorem cons_eq_cons {a b : α} {l l' : List α} : a :: l = b :: l' ↔ a = b ∧ l = l' :=
  ⟨List.cons.inj, fun h => h.1 ▸ h.2 ▸ rfl⟩
#align list.cons_eq_cons List.cons_eq_cons

theorem singleton_injective : Injective fun a : α => [a] := fun _ _ h => (cons_eq_cons.1 h).1
#align list.singleton_injective List.singleton_injective

theorem singleton_inj {a b : α} : [a] = [b] ↔ a = b :=
  singleton_injective.eq_iff
#align list.singleton_inj List.singleton_inj

#align list.exists_cons_of_ne_nil List.exists_cons_of_ne_nil

theorem set_of_mem_cons (l : List α) (a : α) : { x | x ∈ a :: l } = insert a { x | x ∈ l } :=
  Set.ext fun _ => mem_cons
#align list.set_of_mem_cons List.set_of_mem_cons

/-! ### mem -/

#align list.mem_singleton_self List.mem_singleton_self
#align list.eq_of_mem_singleton List.eq_of_mem_singleton
#align list.mem_singleton List.mem_singleton
#align list.mem_of_mem_cons_of_mem List.mem_of_mem_cons_of_mem

theorem _root_.Decidable.List.eq_or_ne_mem_of_mem [DecidableEq α]
    {a b : α} {l : List α} (h : a ∈ b :: l) : a = b ∨ a ≠ b ∧ a ∈ l := by
  by_cases hab : a = b
  · exact Or.inl hab
  · exact ((List.mem_cons.1 h).elim Or.inl (fun h => Or.inr ⟨hab, h⟩))
#align decidable.list.eq_or_ne_mem_of_mem Decidable.List.eq_or_ne_mem_of_mem

#align list.eq_or_ne_mem_of_mem List.eq_or_ne_mem_of_mem

#align list.not_mem_append List.not_mem_append

#align list.ne_nil_of_mem List.ne_nil_of_mem

lemma mem_pair {a b c : α} : a ∈ [b, c] ↔ a = b ∨ a = c := by
  rw [mem_cons, mem_singleton]

theorem mem_split {a : α} {l : List α} (h : a ∈ l) : ∃ s t : List α, l = s ++ a :: t := by
  induction' l with b l ih; {cases h}; rcases h with (_ | ⟨_, h⟩)
  · exact ⟨[], l, rfl⟩
  · rcases ih h with ⟨s, t, rfl⟩
    exact ⟨b :: s, t, rfl⟩
#align list.mem_split List.mem_split

#align list.mem_of_ne_of_mem List.mem_of_ne_of_mem

#align list.ne_of_not_mem_cons List.ne_of_not_mem_cons

#align list.not_mem_of_not_mem_cons List.not_mem_of_not_mem_cons

#align list.not_mem_cons_of_ne_of_not_mem List.not_mem_cons_of_ne_of_not_mem

#align list.ne_and_not_mem_of_not_mem_cons List.ne_and_not_mem_of_not_mem_cons

#align list.mem_map List.mem_map

#align list.exists_of_mem_map List.exists_of_mem_map

#align list.mem_map_of_mem List.mem_map_of_memₓ -- implicits order

-- The simpNF linter says that the LHS can be simplified via `List.mem_map`.
-- However this is a higher priority lemma.
-- https://github.com/leanprover/std4/issues/207
@[simp 1100, nolint simpNF]
theorem mem_map_of_injective {f : α → β} (H : Injective f) {a : α} {l : List α} :
    f a ∈ map f l ↔ a ∈ l :=
  ⟨fun m => let ⟨_, m', e⟩ := exists_of_mem_map m; H e ▸ m', mem_map_of_mem _⟩
#align list.mem_map_of_injective List.mem_map_of_injective

@[simp]
theorem _root_.Function.Involutive.exists_mem_and_apply_eq_iff {f : α → α}
    (hf : Function.Involutive f) (x : α) (l : List α) : (∃ y : α, y ∈ l ∧ f y = x) ↔ f x ∈ l :=
  ⟨by rintro ⟨y, h, rfl⟩; rwa [hf y], fun h => ⟨f x, h, hf _⟩⟩
#align function.involutive.exists_mem_and_apply_eq_iff Function.Involutive.exists_mem_and_apply_eq_iff

theorem mem_map_of_involutive {f : α → α} (hf : Involutive f) {a : α} {l : List α} :
    a ∈ map f l ↔ f a ∈ l := by rw [mem_map, hf.exists_mem_and_apply_eq_iff]
#align list.mem_map_of_involutive List.mem_map_of_involutive

#align list.forall_mem_map_iff List.forall_mem_map_iffₓ -- universe order

#align list.map_eq_nil List.map_eq_nilₓ -- universe order

attribute [simp] List.mem_join
#align list.mem_join List.mem_join

#align list.exists_of_mem_join List.exists_of_mem_join

#align list.mem_join_of_mem List.mem_join_of_memₓ -- implicits order

attribute [simp] List.mem_bind
#align list.mem_bind List.mem_bindₓ -- implicits order

-- Porting note: bExists in Lean3, And in Lean4
#align list.exists_of_mem_bind List.exists_of_mem_bindₓ -- implicits order

#align list.mem_bind_of_mem List.mem_bind_of_memₓ -- implicits order

#align list.bind_map List.bind_mapₓ -- implicits order

theorem map_bind (g : β → List γ) (f : α → β) :
    ∀ l : List α, (List.map f l).bind g = l.bind fun a => g (f a)
  | [] => rfl
  | a :: l => by simp only [cons_bind, map_cons, map_bind _ _ l]
#align list.map_bind List.map_bind

/-! ### length -/

#align list.length_eq_zero List.length_eq_zero

#align list.length_singleton List.length_singleton

#align list.length_pos_of_mem List.length_pos_of_mem

#align list.exists_mem_of_length_pos List.exists_mem_of_length_pos

#align list.length_pos_iff_exists_mem List.length_pos_iff_exists_mem

alias ⟨ne_nil_of_length_pos, length_pos_of_ne_nil⟩ := length_pos
#align list.ne_nil_of_length_pos List.ne_nil_of_length_pos
#align list.length_pos_of_ne_nil List.length_pos_of_ne_nil

theorem length_pos_iff_ne_nil {l : List α} : 0 < length l ↔ l ≠ [] :=
  ⟨ne_nil_of_length_pos, length_pos_of_ne_nil⟩
#align list.length_pos_iff_ne_nil List.length_pos_iff_ne_nil

#align list.exists_mem_of_ne_nil List.exists_mem_of_ne_nil

#align list.length_eq_one List.length_eq_one

theorem exists_of_length_succ {n} : ∀ l : List α, l.length = n + 1 → ∃ h t, l = h :: t
  | [], H => absurd H.symm <| succ_ne_zero n
  | h :: t, _ => ⟨h, t, rfl⟩
#align list.exists_of_length_succ List.exists_of_length_succ

@[simp] lemma length_injective_iff : Injective (List.length : List α → ℕ) ↔ Subsingleton α := by
  constructor
  · intro h; refine ⟨fun x y => ?_⟩; (suffices [x] = [y] by simpa using this); apply h; rfl
  · intros hα l1 l2 hl
    induction l1 generalizing l2 <;> cases l2
    · rfl
    · cases hl
    · cases hl
    · next ih _ _ =>
      congr
      · exact Subsingleton.elim _ _
      · apply ih; simpa using hl
#align list.length_injective_iff List.length_injective_iff

@[simp default+1] -- Porting note: this used to be just @[simp]
lemma length_injective [Subsingleton α] : Injective (length : List α → ℕ) :=
  length_injective_iff.mpr inferInstance
#align list.length_injective List.length_injective

theorem length_eq_two {l : List α} : l.length = 2 ↔ ∃ a b, l = [a, b] :=
  ⟨fun _ => let [a, b] := l; ⟨a, b, rfl⟩, fun ⟨_, _, e⟩ => e ▸ rfl⟩
#align list.length_eq_two List.length_eq_two

theorem length_eq_three {l : List α} : l.length = 3 ↔ ∃ a b c, l = [a, b, c] :=
  ⟨fun _ => let [a, b, c] := l; ⟨a, b, c, rfl⟩, fun ⟨_, _, _, e⟩ => e ▸ rfl⟩
#align list.length_eq_three List.length_eq_three

#align list.sublist.length_le List.Sublist.length_le

/-! ### set-theoretic notation of lists -/

-- ADHOC Porting note: instance from Lean3 core
instance instSingletonList : Singleton α (List α) := ⟨fun x => [x]⟩
#align list.has_singleton List.instSingletonList

-- ADHOC Porting note: instance from Lean3 core
instance [DecidableEq α] : Insert α (List α) := ⟨List.insert⟩

-- ADHOC Porting note: instance from Lean3 core
instance [DecidableEq α] : IsLawfulSingleton α (List α) :=
  { insert_emptyc_eq := fun x =>
      show (if x ∈ ([] : List α) then [] else [x]) = [x] from if_neg (not_mem_nil _) }

#align list.empty_eq List.empty_eq

theorem singleton_eq (x : α) : ({x} : List α) = [x] :=
  rfl
#align list.singleton_eq List.singleton_eq

theorem insert_neg [DecidableEq α] {x : α} {l : List α} (h : x ∉ l) :
    Insert.insert x l = x :: l :=
  insert_of_not_mem h
#align list.insert_neg List.insert_neg

theorem insert_pos [DecidableEq α] {x : α} {l : List α} (h : x ∈ l) : Insert.insert x l = l :=
  insert_of_mem h
#align list.insert_pos List.insert_pos

theorem doubleton_eq [DecidableEq α] {x y : α} (h : x ≠ y) : ({x, y} : List α) = [x, y] := by
  rw [insert_neg, singleton_eq]
  rwa [singleton_eq, mem_singleton]
#align list.doubleton_eq List.doubleton_eq

/-! ### bounded quantifiers over lists -/

#align list.forall_mem_nil List.forall_mem_nil

#align list.forall_mem_cons List.forall_mem_cons

theorem forall_mem_of_forall_mem_cons {p : α → Prop} {a : α} {l : List α} (h : ∀ x ∈ a :: l, p x) :
    ∀ x ∈ l, p x := (forall_mem_cons.1 h).2
#align list.forall_mem_of_forall_mem_cons List.forall_mem_of_forall_mem_cons

#align list.forall_mem_singleton List.forall_mem_singleton

#align list.forall_mem_append List.forall_mem_append

theorem not_exists_mem_nil (p : α → Prop) : ¬∃ x ∈ @nil α, p x :=
  fun.
#align list.not_exists_mem_nil List.not_exists_mem_nilₓ -- bExists change

-- Porting note: bExists in Lean3 and And in Lean4
theorem exists_mem_cons_of {p : α → Prop} {a : α} (l : List α) (h : p a) : ∃ x ∈ a :: l, p x :=
  ⟨a, mem_cons_self _ _, h⟩
#align list.exists_mem_cons_of List.exists_mem_cons_ofₓ -- bExists change

-- Porting note: bExists in Lean3 and And in Lean4
theorem exists_mem_cons_of_exists {p : α → Prop} {a : α} {l : List α} : (∃ x ∈ l, p x) →
    ∃ x ∈ a :: l, p x :=
  fun ⟨x, xl, px⟩ => ⟨x, mem_cons_of_mem _ xl, px⟩
#align list.exists_mem_cons_of_exists List.exists_mem_cons_of_existsₓ -- bExists change

-- Porting note: bExists in Lean3 and And in Lean4
theorem or_exists_of_exists_mem_cons {p : α → Prop} {a : α} {l : List α} : (∃ x ∈ a :: l, p x) →
    p a ∨ ∃ x ∈ l, p x :=
  fun ⟨x, xal, px⟩ =>
    Or.elim (eq_or_mem_of_mem_cons xal) (fun h : x = a => by rw [← h]; left; exact px)
      fun h : x ∈ l => Or.inr ⟨x, h, px⟩
#align list.or_exists_of_exists_mem_cons List.or_exists_of_exists_mem_consₓ -- bExists change

theorem exists_mem_cons_iff (p : α → Prop) (a : α) (l : List α) :
    (∃ x ∈ a :: l, p x) ↔ p a ∨ ∃ x ∈ l, p x :=
  Iff.intro or_exists_of_exists_mem_cons fun h =>
    Or.elim h (exists_mem_cons_of l) exists_mem_cons_of_exists
#align list.exists_mem_cons_iff List.exists_mem_cons_iff

/-! ### list subset -/

instance : IsTrans (List α) Subset where
  trans := fun _ _ _ => List.Subset.trans

#align list.subset_def List.subset_def

#align list.subset_append_of_subset_left List.subset_append_of_subset_left

@[deprecated subset_append_of_subset_right]
theorem subset_append_of_subset_right' (l l₁ l₂ : List α) : l ⊆ l₂ → l ⊆ l₁ ++ l₂ :=
  subset_append_of_subset_right _
#align list.subset_append_of_subset_right List.subset_append_of_subset_right'

#align list.cons_subset List.cons_subset

theorem cons_subset_of_subset_of_mem {a : α} {l m : List α}
    (ainm : a ∈ m) (lsubm : l ⊆ m) : a::l ⊆ m :=
  cons_subset.2 ⟨ainm, lsubm⟩
#align list.cons_subset_of_subset_of_mem List.cons_subset_of_subset_of_mem

theorem append_subset_of_subset_of_subset {l₁ l₂ l : List α} (l₁subl : l₁ ⊆ l) (l₂subl : l₂ ⊆ l) :
    l₁ ++ l₂ ⊆ l :=
  fun _ h ↦ (mem_append.1 h).elim (@l₁subl _) (@l₂subl _)
#align list.append_subset_of_subset_of_subset List.append_subset_of_subset_of_subset

-- Porting note: in Std
#align list.append_subset_iff List.append_subset

alias ⟨eq_nil_of_subset_nil, _⟩ := subset_nil
#align list.eq_nil_of_subset_nil List.eq_nil_of_subset_nil

#align list.eq_nil_iff_forall_not_mem List.eq_nil_iff_forall_not_mem

#align list.map_subset List.map_subset

theorem map_subset_iff {l₁ l₂ : List α} (f : α → β) (h : Injective f) :
    map f l₁ ⊆ map f l₂ ↔ l₁ ⊆ l₂ := by
  refine' ⟨_, map_subset f⟩; intro h2 x hx
  rcases mem_map.1 (h2 (mem_map_of_mem f hx)) with ⟨x', hx', hxx'⟩
  cases h hxx'; exact hx'
#align list.map_subset_iff List.map_subset_iff

/-! ### append -/

theorem append_eq_has_append {L₁ L₂ : List α} : List.append L₁ L₂ = L₁ ++ L₂ :=
  rfl
#align list.append_eq_has_append List.append_eq_has_append

#align list.singleton_append List.singleton_append

#align list.append_ne_nil_of_ne_nil_left List.append_ne_nil_of_ne_nil_left

#align list.append_ne_nil_of_ne_nil_right List.append_ne_nil_of_ne_nil_right

#align list.append_eq_nil List.append_eq_nil

-- Porting note: in Std
#align list.nil_eq_append_iff List.nil_eq_append

theorem append_eq_cons_iff {a b c : List α} {x : α} :
    a ++ b = x :: c ↔ a = [] ∧ b = x :: c ∨ ∃ a', a = x :: a' ∧ c = a' ++ b := by
  cases a <;>
    simp only [and_assoc, @eq_comm _ c, nil_append, cons_append, cons.injEq, true_and_iff,
      false_and_iff, exists_false, false_or_iff, or_false_iff, exists_and_left, exists_eq_left']
#align list.append_eq_cons_iff List.append_eq_cons_iff

theorem cons_eq_append_iff {a b c : List α} {x : α} :
    (x :: c : List α) = a ++ b ↔ a = [] ∧ b = x :: c ∨ ∃ a', a = x :: a' ∧ c = a' ++ b := by
  rw [eq_comm, append_eq_cons_iff]
#align list.cons_eq_append_iff List.cons_eq_append_iff

#align list.append_eq_append_iff List.append_eq_append_iff

#align list.take_append_drop List.take_append_drop

#align list.append_inj List.append_inj

#align list.append_inj_right List.append_inj_rightₓ -- implicits order

#align list.append_inj_left List.append_inj_leftₓ -- implicits order

#align list.append_inj' List.append_inj'ₓ -- implicits order

#align list.append_inj_right' List.append_inj_right'ₓ -- implicits order

#align list.append_inj_left' List.append_inj_left'ₓ -- implicits order

theorem append_left_cancel {s t₁ t₂ : List α} (h : s ++ t₁ = s ++ t₂) : t₁ = t₂ :=
  (append_right_inj _).1 h
#align list.append_left_cancel List.append_left_cancel

theorem append_right_cancel {s₁ s₂ t : List α} (h : s₁ ++ t = s₂ ++ t) : s₁ = s₂ :=
  (append_left_inj _).1 h
#align list.append_right_cancel List.append_right_cancel

theorem append_right_injective (s : List α) : Injective fun t ↦ s ++ t :=
  fun _ _ ↦ append_left_cancel
#align list.append_right_injective List.append_right_injective

#align list.append_right_inj List.append_right_inj

theorem append_left_injective (t : List α) : Injective fun s ↦ s ++ t :=
  fun _ _ ↦ append_right_cancel
#align list.append_left_injective List.append_left_injective

#align list.append_left_inj List.append_left_inj

#align list.map_eq_append_split List.map_eq_append_split

/-! ### replicate -/

@[simp] lemma replicate_zero (a : α) : replicate 0 a = [] := rfl
#align list.replicate_zero List.replicate_zero

attribute [simp] replicate_succ
#align list.replicate_succ List.replicate_succ

lemma replicate_one (a : α) : replicate 1 a = [a] := rfl
#align list.replicate_one List.replicate_one

#align list.length_replicate List.length_replicate
#align list.mem_replicate List.mem_replicate
#align list.eq_of_mem_replicate List.eq_of_mem_replicate

theorem eq_replicate_length {a : α} : ∀ {l : List α}, l = replicate l.length a ↔ ∀ b ∈ l, b = a
  | [] => by simp
  | (b :: l) => by simp [eq_replicate_length]
#align list.eq_replicate_length List.eq_replicate_length

#align list.eq_replicate_of_mem List.eq_replicate_of_mem

#align list.eq_replicate List.eq_replicate

theorem replicate_add (m n) (a : α) : replicate (m + n) a = replicate m a ++ replicate n a := by
  induction m <;> simp [*, zero_add, succ_add, replicate]
#align list.replicate_add List.replicate_add

theorem replicate_succ' (n) (a : α) : replicate (n + 1) a = replicate n a ++ [a] :=
  replicate_add n 1 a
#align list.replicate_succ' List.replicate_succ'

theorem replicate_subset_singleton (n) (a : α) : replicate n a ⊆ [a] := fun _ h =>
  mem_singleton.2 (eq_of_mem_replicate h)
#align list.replicate_subset_singleton List.replicate_subset_singleton

theorem subset_singleton_iff {a : α} {L : List α} : L ⊆ [a] ↔ ∃ n, L = replicate n a := by
  simp only [eq_replicate, subset_def, mem_singleton, exists_eq_left']
#align list.subset_singleton_iff List.subset_singleton_iff

@[simp] theorem map_replicate (f : α → β) (n) (a : α) :
    map f (replicate n a) = replicate n (f a) := by
  induction n <;> [rfl; simp only [*, replicate, map]]
#align list.map_replicate List.map_replicate

@[simp] theorem tail_replicate (a : α) (n) :
    tail (replicate n a) = replicate (n - 1) a := by cases n <;> rfl
#align list.tail_replicate List.tail_replicate

@[simp] theorem join_replicate_nil (n : ℕ) : join (replicate n []) = @nil α := by
  induction n <;> [rfl; simp only [*, replicate, join, append_nil]]
#align list.join_replicate_nil List.join_replicate_nil

theorem replicate_right_injective {n : ℕ} (hn : n ≠ 0) : Injective (@replicate α n) :=
  fun _ _ h => (eq_replicate.1 h).2 _ <| mem_replicate.2 ⟨hn, rfl⟩
#align list.replicate_right_injective List.replicate_right_injective

theorem replicate_right_inj {a b : α} {n : ℕ} (hn : n ≠ 0) :
    replicate n a = replicate n b ↔ a = b :=
  (replicate_right_injective hn).eq_iff
#align list.replicate_right_inj List.replicate_right_inj

@[simp] theorem replicate_right_inj' {a b : α} : ∀ {n},
    replicate n a = replicate n b ↔ n = 0 ∨ a = b
  | 0 => by simp
  | n + 1 => (replicate_right_inj n.succ_ne_zero).trans <| by simp only [n.succ_ne_zero, false_or]
#align list.replicate_right_inj' List.replicate_right_inj'

theorem replicate_left_injective (a : α) : Injective (replicate · a) :=
  LeftInverse.injective (length_replicate · a)
#align list.replicate_left_injective List.replicate_left_injective

@[simp] theorem replicate_left_inj {a : α} {n m : ℕ} : replicate n a = replicate m a ↔ n = m :=
  (replicate_left_injective a).eq_iff
#align list.replicate_left_inj List.replicate_left_inj

/-! ### pure -/

@[simp]
theorem mem_pure {α} (x y : α) : x ∈ (pure y : List α) ↔ x = y :=
  show x ∈ [y] ↔ x = y by simp
#align list.mem_pure List.mem_pure

/-! ### bind -/

@[simp]
theorem bind_eq_bind {α β} (f : α → List β) (l : List α) : l >>= f = l.bind f :=
  rfl
#align list.bind_eq_bind List.bind_eq_bind

#align list.bind_append List.append_bind

/-! ### concat -/

theorem concat_nil (a : α) : concat [] a = [a] :=
  rfl
#align list.concat_nil List.concat_nil

theorem concat_cons (a b : α) (l : List α) : concat (a :: l) b = a :: concat l b :=
  rfl
#align list.concat_cons List.concat_cons

@[deprecated concat_eq_append]
theorem concat_eq_append' (a : α) (l : List α) : concat l a = l ++ [a] :=
  concat_eq_append l a
#align list.concat_eq_append List.concat_eq_append'

theorem init_eq_of_concat_eq {a : α} {l₁ l₂ : List α} : concat l₁ a = concat l₂ a → l₁ = l₂ := by
  intro h
  rw [concat_eq_append, concat_eq_append] at h
  exact append_right_cancel h
#align list.init_eq_of_concat_eq List.init_eq_of_concat_eq

theorem last_eq_of_concat_eq {a b : α} {l : List α} : concat l a = concat l b → a = b := by
  intro h
  rw [concat_eq_append, concat_eq_append] at h
  exact head_eq_of_cons_eq (append_left_cancel h)
#align list.last_eq_of_concat_eq List.last_eq_of_concat_eq

theorem concat_ne_nil (a : α) (l : List α) : concat l a ≠ [] := by simp
#align list.concat_ne_nil List.concat_ne_nil

theorem concat_append (a : α) (l₁ l₂ : List α) : concat l₁ a ++ l₂ = l₁ ++ a :: l₂ := by simp
#align list.concat_append List.concat_append

@[deprecated length_concat]
theorem length_concat' (a : α) (l : List α) : length (concat l a) = succ (length l) := by
  simp only [concat_eq_append, length_append, length]
#align list.length_concat List.length_concat'

theorem append_concat (a : α) (l₁ l₂ : List α) : l₁ ++ concat l₂ a = concat (l₁ ++ l₂) a := by simp
#align list.append_concat List.append_concat

/-! ### reverse -/

#align list.reverse_nil List.reverse_nil

#align list.reverse_core List.reverseAux

-- Porting note: Do we need this?
attribute [local simp] reverseAux

#align list.reverse_cons List.reverse_cons

#align list.reverse_core_eq List.reverseAux_eq

theorem reverse_cons' (a : α) (l : List α) : reverse (a :: l) = concat (reverse l) a := by
  simp only [reverse_cons, concat_eq_append]
#align list.reverse_cons' List.reverse_cons'

-- Porting note: simp can prove this
-- @[simp]
theorem reverse_singleton (a : α) : reverse [a] = [a] :=
  rfl
#align list.reverse_singleton List.reverse_singleton

#align list.reverse_append List.reverse_append
#align list.reverse_concat List.reverse_concat
#align list.reverse_reverse List.reverse_reverse

@[simp]
theorem reverse_involutive : Involutive (@reverse α) :=
  reverse_reverse
#align list.reverse_involutive List.reverse_involutive

@[simp]
theorem reverse_injective : Injective (@reverse α) :=
  reverse_involutive.injective
#align list.reverse_injective List.reverse_injective

theorem reverse_surjective : Surjective (@reverse α) :=
  reverse_involutive.surjective
#align list.reverse_surjective List.reverse_surjective

theorem reverse_bijective : Bijective (@reverse α) :=
  reverse_involutive.bijective
#align list.reverse_bijective List.reverse_bijective

@[simp]
theorem reverse_inj {l₁ l₂ : List α} : reverse l₁ = reverse l₂ ↔ l₁ = l₂ :=
  reverse_injective.eq_iff
#align list.reverse_inj List.reverse_inj

theorem reverse_eq_iff {l l' : List α} : l.reverse = l' ↔ l = l'.reverse :=
  reverse_involutive.eq_iff
#align list.reverse_eq_iff List.reverse_eq_iff

#align list.reverse_eq_nil List.reverse_eq_nil_iff

theorem concat_eq_reverse_cons (a : α) (l : List α) : concat l a = reverse (a :: reverse l) := by
  simp only [concat_eq_append, reverse_cons, reverse_reverse]
#align list.concat_eq_reverse_cons List.concat_eq_reverse_cons

#align list.length_reverse List.length_reverse

-- Porting note: This one was @[simp] in mathlib 3,
-- but Std contains a competing simp lemma reverse_map.
-- For now we remove @[simp] to avoid simplification loops.
-- TODO: Change Std lemma to match mathlib 3?
theorem map_reverse (f : α → β) (l : List α) : map f (reverse l) = reverse (map f l) :=
  (reverse_map f l).symm
#align list.map_reverse List.map_reverse

theorem map_reverseAux (f : α → β) (l₁ l₂ : List α) :
    map f (reverseAux l₁ l₂) = reverseAux (map f l₁) (map f l₂) := by
  simp only [reverseAux_eq, map_append, map_reverse]
#align list.map_reverse_core List.map_reverseAux

#align list.mem_reverse List.mem_reverse

@[simp] theorem reverse_replicate (n) (a : α) : reverse (replicate n a) = replicate n a :=
  eq_replicate.2
    ⟨by rw [length_reverse, length_replicate],
     fun b h => eq_of_mem_replicate (mem_reverse.1 h)⟩
#align list.reverse_replicate List.reverse_replicate

/-! ### empty -/

-- Porting note: this does not work as desired
-- attribute [simp] List.isEmpty

theorem isEmpty_iff_eq_nil {l : List α} : l.isEmpty ↔ l = [] := by cases l <;> simp [isEmpty]
#align list.empty_iff_eq_nil List.isEmpty_iff_eq_nil

/-! ### dropLast -/

#align list.length_init List.length_dropLast

/-! ### getLast -/

@[simp]
theorem getLast_cons {a : α} {l : List α} :
    ∀ h : l ≠ nil, getLast (a :: l) (cons_ne_nil a l) = getLast l h := by
  induction l <;> intros
  contradiction
  rfl
#align list.last_cons List.getLast_cons

theorem getLast_append_singleton {a : α} (l : List α) :
    getLast (l ++ [a]) (append_ne_nil_of_ne_nil_right l _ (cons_ne_nil a _)) = a := by
  simp only [getLast_append]
#align list.last_append_singleton List.getLast_append_singleton

-- Porting note: name should be fixed upstream
theorem getLast_append' (l₁ l₂ : List α) (h : l₂ ≠ []) :
    getLast (l₁ ++ l₂) (append_ne_nil_of_ne_nil_right l₁ l₂ h) = getLast l₂ h := by
  induction' l₁ with _ _ ih
  · simp
  · simp only [cons_append]
    rw [List.getLast_cons]
    exact ih
#align list.last_append List.getLast_append'

theorem getLast_concat' {a : α} (l : List α) : getLast (concat l a) (concat_ne_nil a l) = a :=
  getLast_concat ..
#align list.last_concat List.getLast_concat'

@[simp]
theorem getLast_singleton' (a : α) : getLast [a] (cons_ne_nil a []) = a := rfl
#align list.last_singleton List.getLast_singleton'

-- Porting note: simp can prove this
-- @[simp]
theorem getLast_cons_cons (a₁ a₂ : α) (l : List α) :
    getLast (a₁ :: a₂ :: l) (cons_ne_nil _ _) = getLast (a₂ :: l) (cons_ne_nil a₂ l) :=
  rfl
#align list.last_cons_cons List.getLast_cons_cons

theorem dropLast_append_getLast : ∀ {l : List α} (h : l ≠ []), dropLast l ++ [getLast l h] = l
  | [], h => absurd rfl h
  | [a], h => rfl
  | a :: b :: l, h => by
    rw [dropLast_cons₂, cons_append, getLast_cons (cons_ne_nil _ _)]
    congr
    exact dropLast_append_getLast (cons_ne_nil b l)
#align list.init_append_last List.dropLast_append_getLast

theorem getLast_congr {l₁ l₂ : List α} (h₁ : l₁ ≠ []) (h₂ : l₂ ≠ []) (h₃ : l₁ = l₂) :
    getLast l₁ h₁ = getLast l₂ h₂ := by subst l₁; rfl
#align list.last_congr List.getLast_congr

#align list.last_mem List.getLast_mem

theorem getLast_replicate_succ (m : ℕ) (a : α) :
    (replicate (m + 1) a).getLast (ne_nil_of_length_eq_succ (length_replicate _ _)) = a := by
  simp only [replicate_succ']
  exact getLast_append_singleton _
#align list.last_replicate_succ List.getLast_replicate_succ

/-! ### getLast? -/

-- Porting note: Moved earlier in file, for use in subsequent lemmas.
@[simp]
theorem getLast?_cons_cons (a b : α) (l : List α) :
    getLast? (a :: b :: l) = getLast? (b :: l) := rfl

@[simp]
theorem getLast?_isNone : ∀ {l : List α}, (getLast? l).isNone ↔ l = []
  | [] => by simp
  | [a] => by simp
  | a :: b :: l => by simp [@getLast?_isNone (b :: l)]
#align list.last'_is_none List.getLast?_isNone

@[simp]
theorem getLast?_isSome : ∀ {l : List α}, l.getLast?.isSome ↔ l ≠ []
  | [] => by simp
  | [a] => by simp
  | a :: b :: l => by simp [@getLast?_isSome (b :: l)]
#align list.last'_is_some List.getLast?_isSome

theorem mem_getLast?_eq_getLast : ∀ {l : List α} {x : α}, x ∈ l.getLast? → ∃ h, x = getLast l h
  | [], x, hx => False.elim <| by simp at hx
  | [a], x, hx =>
    have : a = x := by simpa using hx
    this ▸ ⟨cons_ne_nil a [], rfl⟩
  | a :: b :: l, x, hx => by
    rw [getLast?_cons_cons] at hx
    rcases mem_getLast?_eq_getLast hx with ⟨_, h₂⟩
    use cons_ne_nil _ _
    assumption
#align list.mem_last'_eq_last List.mem_getLast?_eq_getLast

theorem getLast?_eq_getLast_of_ne_nil : ∀ {l : List α} (h : l ≠ []), l.getLast? = some (l.getLast h)
  | [], h => (h rfl).elim
  | [_], _ => rfl
  | _ :: b :: l, _ => @getLast?_eq_getLast_of_ne_nil (b :: l) (cons_ne_nil _ _)
#align list.last'_eq_last_of_ne_nil List.getLast?_eq_getLast_of_ne_nil

theorem mem_getLast?_cons {x y : α} : ∀ {l : List α}, x ∈ l.getLast? → x ∈ (y :: l).getLast?
  | [], _ => by contradiction
  | _ :: _, h => h
#align list.mem_last'_cons List.mem_getLast?_cons

theorem mem_of_mem_getLast? {l : List α} {a : α} (ha : a ∈ l.getLast?) : a ∈ l :=
  let ⟨_, h₂⟩ := mem_getLast?_eq_getLast ha
  h₂.symm ▸ getLast_mem _
#align list.mem_of_mem_last' List.mem_of_mem_getLast?

theorem dropLast_append_getLast? : ∀ {l : List α}, ∀ a ∈ l.getLast?, dropLast l ++ [a] = l
  | [], a, ha => (Option.not_mem_none a ha).elim
  | [a], _, rfl => rfl
  | a :: b :: l, c, hc => by
    rw [getLast?_cons_cons] at hc
    rw [dropLast_cons₂, cons_append, dropLast_append_getLast? _ hc]
#align list.init_append_last' List.dropLast_append_getLast?

theorem getLastI_eq_getLast? [Inhabited α] : ∀ l : List α, l.getLastI = l.getLast?.iget
  | [] => by simp [getLastI, Inhabited.default]
  | [a] => rfl
  | [a, b] => rfl
  | [a, b, c] => rfl
  | _ :: _ :: c :: l => by simp [getLastI, getLastI_eq_getLast? (c :: l)]
#align list.ilast_eq_last' List.getLastI_eq_getLast?

@[simp]
theorem getLast?_append_cons :
    ∀ (l₁ : List α) (a : α) (l₂ : List α), getLast? (l₁ ++ a :: l₂) = getLast? (a :: l₂)
  | [], a, l₂ => rfl
  | [b], a, l₂ => rfl
  | b :: c :: l₁, a, l₂ => by rw [cons_append, cons_append, getLast?_cons_cons,
    ← cons_append, getLast?_append_cons (c :: l₁)]
#align list.last'_append_cons List.getLast?_append_cons

#align list.last'_cons_cons List.getLast?_cons_cons

theorem getLast?_append_of_ne_nil (l₁ : List α) :
    ∀ {l₂ : List α} (_ : l₂ ≠ []), getLast? (l₁ ++ l₂) = getLast? l₂
  | [], hl₂ => by contradiction
  | b :: l₂, _ => getLast?_append_cons l₁ b l₂
#align list.last'_append_of_ne_nil List.getLast?_append_of_ne_nil

theorem getLast?_append {l₁ l₂ : List α} {x : α} (h : x ∈ l₂.getLast?) :
    x ∈ (l₁ ++ l₂).getLast? := by
  cases l₂
  · contradiction
  · rw [List.getLast?_append_cons]
    exact h
#align list.last'_append List.getLast?_append

/-! ### head(!?) and tail -/

theorem head!_eq_head? [Inhabited α] (l : List α) : head! l = (head? l).iget := by cases l <;> rfl
#align list.head_eq_head' List.head!_eq_head?

theorem surjective_head! [Inhabited α] : Surjective (@head! α _) := fun x => ⟨[x], rfl⟩
#align list.surjective_head List.surjective_head!

theorem surjective_head? : Surjective (@head? α) :=
  Option.forall.2 ⟨⟨[], rfl⟩, fun x => ⟨[x], rfl⟩⟩
#align list.surjective_head' List.surjective_head?

theorem surjective_tail : Surjective (@tail α)
  | [] => ⟨[], rfl⟩
  | a :: l => ⟨a :: a :: l, rfl⟩
#align list.surjective_tail List.surjective_tail

theorem eq_cons_of_mem_head? {x : α} : ∀ {l : List α}, x ∈ l.head? → l = x :: tail l
  | [], h => (Option.not_mem_none _ h).elim
  | a :: l, h => by
    simp only [head?, Option.mem_def, Option.some_inj] at h
    exact h ▸ rfl
#align list.eq_cons_of_mem_head' List.eq_cons_of_mem_head?

theorem mem_of_mem_head? {x : α} {l : List α} (h : x ∈ l.head?) : x ∈ l :=
  (eq_cons_of_mem_head? h).symm ▸ mem_cons_self _ _
#align list.mem_of_mem_head' List.mem_of_mem_head?

@[simp] theorem head!_cons [Inhabited α] (a : α) (l : List α) : head! (a :: l) = a := rfl
#align list.head_cons List.head!_cons

#align list.tail_nil List.tail_nil
#align list.tail_cons List.tail_cons

@[simp]
theorem head!_append [Inhabited α] (t : List α) {s : List α} (h : s ≠ []) :
    head! (s ++ t) = head! s := by induction s; contradiction; rfl
#align list.head_append List.head!_append

theorem head?_append {s t : List α} {x : α} (h : x ∈ s.head?) : x ∈ (s ++ t).head? := by
  cases s; contradiction; exact h
#align list.head'_append List.head?_append

theorem head?_append_of_ne_nil :
    ∀ (l₁ : List α) {l₂ : List α} (_ : l₁ ≠ []), head? (l₁ ++ l₂) = head? l₁
  | _ :: _, _, _ => rfl
#align list.head'_append_of_ne_nil List.head?_append_of_ne_nil

theorem tail_append_singleton_of_ne_nil {a : α} {l : List α} (h : l ≠ nil) :
    tail (l ++ [a]) = tail l ++ [a] := by
  induction l; contradiction; rw [tail, cons_append, tail]
#align list.tail_append_singleton_of_ne_nil List.tail_append_singleton_of_ne_nil

theorem cons_head?_tail : ∀ {l : List α} {a : α}, a ∈ head? l → a :: tail l = l
  | [], a, h => by contradiction
  | b :: l, a, h => by
    simp? at h says simp only [head?_cons, Option.mem_def, Option.some.injEq] at h
    simp [h]
#align list.cons_head'_tail List.cons_head?_tail

theorem head!_mem_head? [Inhabited α] : ∀ {l : List α}, l ≠ [] → head! l ∈ head? l
  | [], h => by contradiction
  | a :: l, _ => rfl
#align list.head_mem_head' List.head!_mem_head?

theorem cons_head!_tail [Inhabited α] {l : List α} (h : l ≠ []) : head! l :: tail l = l :=
  cons_head?_tail (head!_mem_head? h)
#align list.cons_head_tail List.cons_head!_tail

theorem head!_mem_self [Inhabited α] {l : List α} (h : l ≠ nil) : l.head! ∈ l := by
  have h' := mem_cons_self l.head! l.tail
  rwa [cons_head!_tail h] at h'
#align list.head_mem_self List.head!_mem_self

theorem head_mem {l : List α} : ∀ (h : l ≠ nil), l.head h ∈ l := by
  cases l <;> simp

@[simp]
theorem head?_map (f : α → β) (l) : head? (map f l) = (head? l).map f := by cases l <;> rfl
#align list.head'_map List.head?_map

theorem tail_append_of_ne_nil (l l' : List α) (h : l ≠ []) : (l ++ l').tail = l.tail ++ l' := by
  cases l
  · contradiction
  · simp
#align list.tail_append_of_ne_nil List.tail_append_of_ne_nil

section deprecated
set_option linter.deprecated false -- TODO(Mario): make replacements for theorems in this section

@[simp] theorem nthLe_tail (l : List α) (i) (h : i < l.tail.length)
    (h' : i + 1 < l.length := (by simpa [← lt_tsub_iff_right] using h)) :
    l.tail.nthLe i h = l.nthLe (i + 1) h' := by
  -- Porting note: cases l <;> [cases h; rfl] fails
  cases l
  · cases h
  · rfl
#align list.nth_le_tail List.nthLe_tail

theorem nthLe_cons_aux {l : List α} {a : α} {n} (hn : n ≠ 0) (h : n < (a :: l).length) :
    n - 1 < l.length := by
  contrapose! h
  rw [length_cons]
  convert succ_le_succ h
  exact (Nat.succ_pred_eq_of_pos hn.bot_lt).symm
#align list.nth_le_cons_aux List.nthLe_cons_aux

theorem nthLe_cons {l : List α} {a : α} {n} (hl) :
    (a :: l).nthLe n hl = if hn : n = 0 then a else l.nthLe (n - 1) (nthLe_cons_aux hn hl) := by
  split_ifs with h
  · simp [nthLe, h]
  cases l
  · rw [length_singleton, lt_succ_iff, nonpos_iff_eq_zero] at hl
    contradiction
  cases n
  · contradiction
  rfl
#align list.nth_le_cons List.nthLe_cons

end deprecated

-- Porting note: List.modifyHead has @[simp], and Lean 4 treats this as
-- an invitation to unfold modifyHead in any context,
-- not just use the equational lemmas.

-- @[simp]
@[simp 1100, nolint simpNF]
theorem modifyHead_modifyHead (l : List α) (f g : α → α) :
    (l.modifyHead f).modifyHead g = l.modifyHead (g ∘ f) := by cases l <;> simp
#align list.modify_head_modify_head List.modifyHead_modifyHead

/-! ### Induction from the right -/

/-- Induction principle from the right for lists: if a property holds for the empty list, and
for `l ++ [a]` if it holds for `l`, then it holds for all lists. The principle is given for
a `Sort`-valued predicate, i.e., it can also be used to construct data. -/
@[elab_as_elim]
def reverseRecOn {C : List α → Sort*} (l : List α) (H0 : C [])
    (H1 : ∀ (l : List α) (a : α), C l → C (l ++ [a])) : C l := by
  rw [← reverse_reverse l]
  match h:(reverse l) with
  | [] => exact H0
  | head :: tail =>
    have : tail.length < l.length := by
      rw [← length_reverse l, h, length_cons]
      simp [Nat.lt_succ]
    let ih := reverseRecOn (reverse tail) H0 H1
    rw [reverse_cons]
    exact H1 _ _ ih
termination_by _ _ l _ _ => l.length
#align list.reverse_rec_on List.reverseRecOn

/-- Bidirectional induction principle for lists: if a property holds for the empty list, the
singleton list, and `a :: (l ++ [b])` from `l`, then it holds for all lists. This can be used to
prove statements about palindromes. The principle is given for a `Sort`-valued predicate, i.e., it
can also be used to construct data. -/
def bidirectionalRec {C : List α → Sort*} (H0 : C []) (H1 : ∀ a : α, C [a])
    (Hn : ∀ (a : α) (l : List α) (b : α), C l → C (a :: (l ++ [b]))) : ∀ l, C l
  | [] => H0
  | [a] => H1 a
  | a :: b :: l => by
    let l' := dropLast (b :: l)
    let b' := getLast (b :: l) (cons_ne_nil _ _)
    rw [← dropLast_append_getLast (cons_ne_nil b l)]
    have : C l' := bidirectionalRec H0 H1 Hn l'
    exact Hn a l' b' this
termination_by _ l => l.length
#align list.bidirectional_rec List.bidirectionalRecₓ -- universe order

/-- Like `bidirectionalRec`, but with the list parameter placed first. -/
@[elab_as_elim]
def bidirectionalRecOn {C : List α → Sort*} (l : List α) (H0 : C []) (H1 : ∀ a : α, C [a])
    (Hn : ∀ (a : α) (l : List α) (b : α), C l → C (a :: (l ++ [b]))) : C l :=
  bidirectionalRec H0 H1 Hn l
#align list.bidirectional_rec_on List.bidirectionalRecOn

/-! ### sublists -/

attribute [refl] List.Sublist.refl

#align list.nil_sublist List.nil_sublist
#align list.sublist.refl List.Sublist.refl
#align list.sublist.trans List.Sublist.trans
#align list.sublist_cons List.sublist_cons
#align list.sublist_of_cons_sublist List.sublist_of_cons_sublist

theorem Sublist.cons_cons {l₁ l₂ : List α} (a : α) (s : l₁ <+ l₂) : a :: l₁ <+ a :: l₂ :=
  Sublist.cons₂ _ s
#align list.sublist.cons_cons List.Sublist.cons_cons

#align list.sublist_append_left List.sublist_append_left
#align list.sublist_append_right List.sublist_append_right

theorem sublist_cons_of_sublist (a : α) {l₁ l₂ : List α} : l₁ <+ l₂ → l₁ <+ a :: l₂ :=
  Sublist.cons _
#align list.sublist_cons_of_sublist List.sublist_cons_of_sublist

#align list.sublist_append_of_sublist_left List.sublist_append_of_sublist_left
#align list.sublist_append_of_sublist_right List.sublist_append_of_sublist_right

theorem sublist_of_cons_sublist_cons {l₁ l₂ : List α} : ∀ {a : α}, a :: l₁ <+ a :: l₂ → l₁ <+ l₂
  | _, Sublist.cons _ s => sublist_of_cons_sublist s
  | _, Sublist.cons₂ _ s => s
#align list.sublist_of_cons_sublist_cons List.sublist_of_cons_sublist_cons

theorem cons_sublist_cons_iff {l₁ l₂ : List α} {a : α} : a :: l₁ <+ a :: l₂ ↔ l₁ <+ l₂ :=
  ⟨sublist_of_cons_sublist_cons, Sublist.cons_cons _⟩
#align list.cons_sublist_cons_iff List.cons_sublist_cons_iff

#align list.append_sublist_append_left List.append_sublist_append_left
#align list.sublist.append_right List.Sublist.append_right
#align list.sublist_or_mem_of_sublist List.sublist_or_mem_of_sublist
#align list.sublist.reverse List.Sublist.reverse

#align list.reverse_sublist_iff List.reverse_sublist

#align list.append_sublist_append_right List.append_sublist_append_right
#align list.sublist.append List.Sublist.append
#align list.sublist.subset List.Sublist.subset

#align list.singleton_sublist List.singleton_sublist

theorem eq_nil_of_sublist_nil {l : List α} (s : l <+ []) : l = [] :=
  eq_nil_of_subset_nil <| s.subset
#align list.eq_nil_of_sublist_nil List.eq_nil_of_sublist_nil

-- Porting note: this lemma seems to have been renamed on the occasion of its move to Std4
alias sublist_nil_iff_eq_nil := sublist_nil
#align list.sublist_nil_iff_eq_nil List.sublist_nil_iff_eq_nil

@[simp] lemma sublist_singleton {l : List α} {a : α} : l <+ [a] ↔ l = [] ∨ l = [a] := by
  constructor <;> rintro (_ | _) <;> aesop

#align list.replicate_sublist_replicate List.replicate_sublist_replicate

theorem sublist_replicate_iff {l : List α} {a : α} {n : ℕ} :
    l <+ replicate n a ↔ ∃ k ≤ n, l = replicate k a :=
  ⟨fun h =>
    ⟨l.length, h.length_le.trans_eq (length_replicate _ _),
      eq_replicate_length.mpr fun b hb => eq_of_mem_replicate (h.subset hb)⟩,
    by rintro ⟨k, h, rfl⟩; exact (replicate_sublist_replicate _).mpr h⟩
#align list.sublist_replicate_iff List.sublist_replicate_iff

#align list.sublist.eq_of_length List.Sublist.eq_of_length

#align list.sublist.eq_of_length_le List.Sublist.eq_of_length_le

theorem Sublist.antisymm (s₁ : l₁ <+ l₂) (s₂ : l₂ <+ l₁) : l₁ = l₂ :=
  s₁.eq_of_length_le s₂.length_le
#align list.sublist.antisymm List.Sublist.antisymm

instance decidableSublist [DecidableEq α] : ∀ l₁ l₂ : List α, Decidable (l₁ <+ l₂)
  | [], _ => isTrue <| nil_sublist _
  | _ :: _, [] => isFalse fun h => List.noConfusion <| eq_nil_of_sublist_nil h
  | a :: l₁, b :: l₂ =>
    if h : a = b then
      @decidable_of_decidable_of_iff _ _ (decidableSublist l₁ l₂) <|
        h ▸ ⟨Sublist.cons_cons _, sublist_of_cons_sublist_cons⟩
    else
      @decidable_of_decidable_of_iff _ _ (decidableSublist (a :: l₁) l₂)
        ⟨sublist_cons_of_sublist _, fun s =>
          match a, l₁, s, h with
          | _, _, Sublist.cons _ s', h => s'
          | _, _, Sublist.cons₂ t _, h => absurd rfl h⟩
#align list.decidable_sublist List.decidableSublist

/-! ### indexOf -/

section IndexOf

variable [DecidableEq α]

#align list.index_of_nil List.indexOf_nil

/-
  Porting note: The following proofs were simpler prior to the port. These proofs use the low-level
  `findIdx.go`.
  * `indexOf_cons_self`
  * `indexOf_cons_eq`
  * `indexOf_cons_ne`
  * `indexOf_cons`

  The ported versions of the earlier proofs are given in comments.
-/

-- indexOf_cons_eq _ rfl
@[simp]
theorem indexOf_cons_self (a : α) (l : List α) : indexOf a (a :: l) = 0 := by
  rw [indexOf, findIdx_cons, beq_self_eq_true, cond]
#align list.index_of_cons_self List.indexOf_cons_self

-- fun e => if_pos e
theorem indexOf_cons_eq {a b : α} (l : List α) : b = a → indexOf a (b :: l) = 0
  | e => by rw [← e]; exact indexOf_cons_self b l
#align list.index_of_cons_eq List.indexOf_cons_eq

-- fun n => if_neg n
@[simp]
theorem indexOf_cons_ne {a b : α} (l : List α) : b ≠ a → indexOf a (b :: l) = succ (indexOf a l)
  | h => by simp only [indexOf, findIdx_cons, Bool.cond_eq_ite, beq_iff_eq, h, ite_false]
#align list.index_of_cons_ne List.indexOf_cons_ne

#align list.index_of_cons List.indexOf_cons

theorem indexOf_eq_length {a : α} {l : List α} : indexOf a l = length l ↔ a ∉ l := by
  induction' l with b l ih
  · exact iff_of_true rfl (not_mem_nil _)
  simp only [length, mem_cons, indexOf_cons, eq_comm]
  rw [cond_eq_if]
  split_ifs with h <;> simp at h
  · exact iff_of_false (by rintro ⟨⟩) fun H => H <| Or.inl h.symm
  · simp only [Ne.symm h, false_or_iff]
    rw [← ih]
    exact succ_inj'
#align list.index_of_eq_length List.indexOf_eq_length

@[simp]
theorem indexOf_of_not_mem {l : List α} {a : α} : a ∉ l → indexOf a l = length l :=
  indexOf_eq_length.2
#align list.index_of_of_not_mem List.indexOf_of_not_mem

theorem indexOf_le_length {a : α} {l : List α} : indexOf a l ≤ length l := by
  induction' l with b l ih; · rfl
  simp only [length, indexOf_cons, cond_eq_if, beq_iff_eq]
  by_cases h : b = a
  · rw [if_pos h]; exact Nat.zero_le _
  · rw [if_neg h]; exact succ_le_succ ih
#align list.index_of_le_length List.indexOf_le_length

theorem indexOf_lt_length {a} {l : List α} : indexOf a l < length l ↔ a ∈ l :=
  ⟨fun h => Decidable.by_contradiction fun al => Nat.ne_of_lt h <| indexOf_eq_length.2 al,
   fun al => (lt_of_le_of_ne indexOf_le_length) fun h => indexOf_eq_length.1 h al⟩
#align list.index_of_lt_length List.indexOf_lt_length

theorem indexOf_append_of_mem {a : α} (h : a ∈ l₁) : indexOf a (l₁ ++ l₂) = indexOf a l₁ := by
  induction' l₁ with d₁ t₁ ih
  · exfalso
    exact not_mem_nil a h
  rw [List.cons_append]
  by_cases hh : d₁ = a
  · iterate 2 rw [indexOf_cons_eq _ hh]
  rw [indexOf_cons_ne _ hh, indexOf_cons_ne _ hh, ih (mem_of_ne_of_mem (Ne.symm hh) h)]
#align list.index_of_append_of_mem List.indexOf_append_of_mem

theorem indexOf_append_of_not_mem {a : α} (h : a ∉ l₁) :
    indexOf a (l₁ ++ l₂) = l₁.length + indexOf a l₂ := by
  induction' l₁ with d₁ t₁ ih
  · rw [List.nil_append, List.length, zero_add]
  rw [List.cons_append, indexOf_cons_ne _ (ne_of_not_mem_cons h).symm, List.length,
    ih (not_mem_of_not_mem_cons h), Nat.succ_add]
#align list.index_of_append_of_not_mem List.indexOf_append_of_not_mem

end IndexOf

/-! ### nth element -/

section deprecated
set_option linter.deprecated false

@[deprecated get_of_mem]
theorem nthLe_of_mem {a} {l : List α} (h : a ∈ l) : ∃ n h, nthLe l n h = a :=
  let ⟨i, h⟩ := get_of_mem h; ⟨i.1, i.2, h⟩
#align list.nth_le_of_mem List.nthLe_of_mem

@[deprecated get?_eq_get]
theorem nthLe_get? {l : List α} {n} (h) : get? l n = some (nthLe l n h) := get?_eq_get _
#align list.nth_le_nth List.nthLe_get?

#align list.nth_len_le List.get?_len_le

@[simp]
theorem get?_length (l : List α) : l.get? l.length = none := get?_len_le le_rfl
#align list.nth_length List.get?_length

@[deprecated get?_eq_some]
theorem get?_eq_some' {l : List α} {n a} : get? l n = some a ↔ ∃ h, nthLe l n h = a := get?_eq_some
#align list.nth_eq_some List.get?_eq_some'

#align list.nth_eq_none_iff List.get?_eq_none
#align list.nth_of_mem List.get?_of_mem

@[deprecated get_mem]
theorem nthLe_mem (l : List α) (n h) : nthLe l n h ∈ l := get_mem ..
#align list.nth_le_mem List.nthLe_mem

#align list.nth_mem List.get?_mem

@[deprecated mem_iff_get]
theorem mem_iff_nthLe {a} {l : List α} : a ∈ l ↔ ∃ n h, nthLe l n h = a :=
  mem_iff_get.trans ⟨fun ⟨⟨n, h⟩, e⟩ => ⟨n, h, e⟩, fun ⟨n, h, e⟩ => ⟨⟨n, h⟩, e⟩⟩
#align list.mem_iff_nth_le List.mem_iff_nthLe

#align list.mem_iff_nth List.mem_iff_get?
#align list.nth_zero List.get?_zero

-- Porting note: couldn't synthesize _ in cases h x _ rfl anymore, needed to be given explicitly
theorem get?_injective {α : Type u} {xs : List α} {i j : ℕ} (h₀ : i < xs.length) (h₁ : Nodup xs)
    (h₂ : xs.get? i = xs.get? j) : i = j := by
  induction xs generalizing i j with
  | nil => cases h₀
  | cons x xs tail_ih =>
    cases i <;> cases j
    case zero.zero => rfl
    case succ.succ =>
      congr; cases h₁
      apply tail_ih <;> solve_by_elim [lt_of_succ_lt_succ]
    all_goals (dsimp at h₂; cases' h₁ with _ _ h h')
    · cases (h x (mem_iff_get?.mpr ⟨_, h₂.symm⟩) rfl)
    · cases (h x (mem_iff_get?.mpr ⟨_, h₂⟩) rfl)
#align list.nth_injective List.get?_injective

#align list.nth_map List.get?_map

@[deprecated get_map]
theorem nthLe_map (f : α → β) {l n} (H1 H2) : nthLe (map f l) n H1 = f (nthLe l n H2) := get_map ..
#align list.nth_le_map List.nthLe_map

/-- A version of `get_map` that can be used for rewriting. -/
theorem get_map_rev (f : α → β) {l n} :
    f (get l n) = get (map f l) ⟨n.1, (l.length_map f).symm ▸ n.2⟩ := Eq.symm (get_map _)

/-- A version of `nthLe_map` that can be used for rewriting. -/
@[deprecated get_map_rev]
theorem nthLe_map_rev (f : α → β) {l n} (H) :
    f (nthLe l n H) = nthLe (map f l) n ((l.length_map f).symm ▸ H) :=
  (nthLe_map f _ _).symm
#align list.nth_le_map_rev List.nthLe_map_rev

@[simp, deprecated get_map]
theorem nthLe_map' (f : α → β) {l n} (H) :
    nthLe (map f l) n H = f (nthLe l n (l.length_map f ▸ H)) := nthLe_map f _ _
#align list.nth_le_map' List.nthLe_map'

/-- If one has `nthLe L i hi` in a formula and `h : L = L'`, one can not `rw h` in the formula as
`hi` gives `i < L.length` and not `i < L'.length`. The lemma `nth_le_of_eq` can be used to make
such a rewrite, with `rw (nth_le_of_eq h)`. -/
@[deprecated get_of_eq]
theorem nthLe_of_eq {L L' : List α} (h : L = L') {i : ℕ} (hi : i < L.length) :
    nthLe L i hi = nthLe L' i (h ▸ hi) := by congr
#align list.nth_le_of_eq List.nthLe_of_eq

@[simp, deprecated get_singleton]
theorem nthLe_singleton (a : α) {n : ℕ} (hn : n < 1) : nthLe [a] n hn = a := get_singleton ..
#align list.nth_le_singleton List.nthLe_singleton

@[deprecated] -- FIXME: replacement -- it's not `get_zero` and it's not `get?_zero`
theorem nthLe_zero [Inhabited α] {L : List α} (h : 0 < L.length) : List.nthLe L 0 h = L.head! := by
  cases L
  cases h
  simp [nthLe]
#align list.nth_le_zero List.nthLe_zero

@[deprecated get_append]
theorem nthLe_append {l₁ l₂ : List α} {n : ℕ} (hn₁) (hn₂) :
    (l₁ ++ l₂).nthLe n hn₁ = l₁.nthLe n hn₂ := get_append _ hn₂
#align list.nth_le_append List.nthLe_append

@[deprecated get_append_right']
theorem nthLe_append_right {l₁ l₂ : List α} {n : ℕ} (h₁ : l₁.length ≤ n) (h₂) :
    (l₁ ++ l₂).nthLe n h₂ = l₂.nthLe (n - l₁.length) (get_append_right_aux h₁ h₂) :=
  get_append_right' h₁ h₂
#align list.nth_le_append_right_aux List.get_append_right_aux
#align list.nth_le_append_right List.nthLe_append_right

@[deprecated get_replicate]
theorem nthLe_replicate (a : α) {n m : ℕ} (h : m < (replicate n a).length) :
    (replicate n a).nthLe m h = a := get_replicate ..
#align list.nth_le_replicate List.nthLe_replicate

#align list.nth_append List.get?_append
#align list.nth_append_right List.get?_append_right

@[deprecated getLast_eq_get]
theorem getLast_eq_nthLe (l : List α) (h : l ≠ []) :
    getLast l h = l.nthLe (l.length - 1) (Nat.sub_lt (length_pos_of_ne_nil h) one_pos) :=
  getLast_eq_get ..
#align list.last_eq_nth_le List.getLast_eq_nthLe

theorem get_length_sub_one {l : List α} (h : l.length - 1 < l.length) :
    l.get ⟨l.length - 1, h⟩ = l.getLast (by rintro rfl; exact Nat.lt_irrefl 0 h) :=
  (getLast_eq_get l _).symm

@[deprecated get_length_sub_one]
theorem nthLe_length_sub_one {l : List α} (h : l.length - 1 < l.length) :
    l.nthLe (l.length - 1) h = l.getLast (by rintro rfl; exact Nat.lt_irrefl 0 h) :=
  get_length_sub_one _
#align list.nth_le_length_sub_one List.nthLe_length_sub_one

#align list.nth_concat_length List.get?_concat_length

@[deprecated get_cons_length]
theorem nthLe_cons_length : ∀ (x : α) (xs : List α) (n : ℕ) (h : n = xs.length),
    (x :: xs).nthLe n (by simp [h]) = (x :: xs).getLast (cons_ne_nil x xs) := get_cons_length
#align list.nth_le_cons_length List.nthLe_cons_length

theorem take_one_drop_eq_of_lt_length {l : List α} {n : ℕ} (h : n < l.length) :
    (l.drop n).take 1 = [l.get ⟨n, h⟩] := by
  induction' l with x l ih generalizing n
  · cases h
  · by_cases h₁ : l = []
    · subst h₁
      rw [get_singleton]
      simp only [length_singleton, lt_succ_iff, nonpos_iff_eq_zero] at h
      subst h
      simp
    have h₂ := h
    rw [length_cons, Nat.lt_succ_iff, le_iff_eq_or_lt] at h₂
    cases n
    · simp [get]
    rw [drop, get]
    apply ih

@[deprecated take_one_drop_eq_of_lt_length]
theorem take_one_drop_eq_of_lt_length' {l : List α} {n : ℕ} (h : n < l.length) :
    (l.drop n).take 1 = [l.nthLe n h] := take_one_drop_eq_of_lt_length h
#align list.take_one_drop_eq_of_lt_length List.take_one_drop_eq_of_lt_length'

#align list.ext List.ext

@[deprecated ext_get]
theorem ext_nthLe {l₁ l₂ : List α} (hl : length l₁ = length l₂)
    (h : ∀ n h₁ h₂, nthLe l₁ n h₁ = nthLe l₂ n h₂) : l₁ = l₂ :=
  ext_get hl h
#align list.ext_le List.ext_nthLe

@[simp]
theorem indexOf_get [DecidableEq α] {a : α} : ∀ {l : List α} (h), get l ⟨indexOf a l, h⟩ = a
  | b :: l, h => by
    by_cases h' : b = a <;>
    simp only [h', if_pos, if_false, indexOf_cons, get, @indexOf_get _ _ l, cond_eq_if, beq_iff_eq]

@[simp, deprecated indexOf_get]
theorem indexOf_nthLe [DecidableEq α] {a : α} : ∀ {l : List α} (h), nthLe l (indexOf a l) h = a :=
  indexOf_get
#align list.index_of_nth_le List.indexOf_nthLe

@[simp]
theorem indexOf_get? [DecidableEq α] {a : α} {l : List α} (h : a ∈ l) :
    get? l (indexOf a l) = some a := by rw [nthLe_get?, indexOf_nthLe (indexOf_lt_length.2 h)]
#align list.index_of_nth List.indexOf_get?

@[deprecated]
theorem get_reverse_aux₁ :
    ∀ (l r : List α) (i h1 h2), get (reverseAux l r) ⟨i + length l, h1⟩ = get r ⟨i, h2⟩
  | [], r, i => fun h1 _ => rfl
  | a :: l, r, i => by
    rw [show i + length (a :: l) = i + 1 + length l from add_right_comm i (length l) 1]
    exact fun h1 h2 => get_reverse_aux₁ l (a :: r) (i + 1) h1 (succ_lt_succ h2)
#align list.nth_le_reverse_aux1 List.get_reverse_aux₁

theorem indexOf_inj [DecidableEq α] {l : List α} {x y : α} (hx : x ∈ l) (hy : y ∈ l) :
    indexOf x l = indexOf y l ↔ x = y :=
  ⟨fun h => by
    have x_eq_y :
        get l ⟨indexOf x l, indexOf_lt_length.2 hx⟩ =
        get l ⟨indexOf y l, indexOf_lt_length.2 hy⟩ := by
      simp only [h]
    simp only [indexOf_get] at x_eq_y; exact x_eq_y, fun h => by subst h; rfl⟩
#align list.index_of_inj List.indexOf_inj

theorem get_reverse_aux₂ :
    ∀ (l r : List α) (i : Nat) (h1) (h2),
      get (reverseAux l r) ⟨length l - 1 - i, h1⟩ = get l ⟨i, h2⟩
  | [], r, i, h1, h2 => absurd h2 (Nat.not_lt_zero _)
  | a :: l, r, 0, h1, _ => by
    have aux := get_reverse_aux₁ l (a :: r) 0
    rw [zero_add] at aux
    exact aux _ (zero_lt_succ _)
  | a :: l, r, i + 1, h1, h2 => by
    have aux := get_reverse_aux₂ l (a :: r) i
    have heq :=
      calc
        length (a :: l) - 1 - (i + 1) = length l - (1 + i) := by rw [add_comm]; rfl
        _ = length l - 1 - i := by rw [← tsub_add_eq_tsub_tsub]
    rw [← heq] at aux
    apply aux
#align list.nth_le_reverse_aux2 List.get_reverse_aux₂

@[simp] theorem get_reverse (l : List α) (i : Nat) (h1 h2) :
    get (reverse l) ⟨length l - 1 - i, h1⟩ = get l ⟨i, h2⟩ :=
  get_reverse_aux₂ _ _ _ _ _

@[simp, deprecated get_reverse]
theorem nthLe_reverse (l : List α) (i : Nat) (h1 h2) :
    nthLe (reverse l) (length l - 1 - i) h1 = nthLe l i h2 :=
  get_reverse ..
#align list.nth_le_reverse List.nthLe_reverse

theorem nthLe_reverse' (l : List α) (n : ℕ) (hn : n < l.reverse.length) (hn') :
    l.reverse.nthLe n hn = l.nthLe (l.length - 1 - n) hn' := by
  rw [eq_comm]
  convert nthLe_reverse l.reverse n (by simpa) hn using 1
  simp
#align list.nth_le_reverse' List.nthLe_reverse'

theorem get_reverse' (l : List α) (n) (hn') :
    l.reverse.get n = l.get ⟨l.length - 1 - n, hn'⟩ := nthLe_reverse' ..

-- FIXME: prove it the other way around
attribute [deprecated get_reverse'] nthLe_reverse'

theorem eq_cons_of_length_one {l : List α} (h : l.length = 1) :
    l = [l.nthLe 0 (h.symm ▸ zero_lt_one)] := by
  refine' ext_get (by convert h) fun n h₁ h₂ => _
  simp only [get_singleton]
  congr
  exact eq_bot_iff.mpr (Nat.lt_succ_iff.mp h₂)
#align list.eq_cons_of_length_one List.eq_cons_of_length_one

theorem get_eq_iff {l : List α} {n : Fin l.length} {x : α} : l.get n = x ↔ l.get? n.1 = some x := by
  rw [get?_eq_some]
  simp [n.2]

@[deprecated get_eq_iff]
theorem nthLe_eq_iff {l : List α} {n : ℕ} {x : α} {h} : l.nthLe n h = x ↔ l.get? n = some x :=
  get_eq_iff
#align list.nth_le_eq_iff List.nthLe_eq_iff

@[deprecated get?_eq_get]
theorem some_nthLe_eq {l : List α} {n : ℕ} {h} : some (l.nthLe n h) = l.get? n :=
  (get?_eq_get _).symm
#align list.some_nth_le_eq List.some_nthLe_eq

end deprecated

theorem modifyNthTail_modifyNthTail {f g : List α → List α} (m : ℕ) :
    ∀ (n) (l : List α),
      (l.modifyNthTail f n).modifyNthTail g (m + n) =
        l.modifyNthTail (fun l => (f l).modifyNthTail g m) n
  | 0, _ => rfl
  | _ + 1, [] => rfl
  | n + 1, a :: l => congr_arg (List.cons a) (modifyNthTail_modifyNthTail m n l)
#align list.modify_nth_tail_modify_nth_tail List.modifyNthTail_modifyNthTail

theorem modifyNthTail_modifyNthTail_le {f g : List α → List α} (m n : ℕ) (l : List α)
    (h : n ≤ m) :
    (l.modifyNthTail f n).modifyNthTail g m =
      l.modifyNthTail (fun l => (f l).modifyNthTail g (m - n)) n := by
  rcases exists_add_of_le h with ⟨m, rfl⟩
  rw [@add_tsub_cancel_left, add_comm, modifyNthTail_modifyNthTail]
#align list.modify_nth_tail_modify_nth_tail_le List.modifyNthTail_modifyNthTail_le

theorem modifyNthTail_modifyNthTail_same {f g : List α → List α} (n : ℕ) (l : List α) :
    (l.modifyNthTail f n).modifyNthTail g n = l.modifyNthTail (g ∘ f) n := by
  rw [modifyNthTail_modifyNthTail_le n n l (le_refl n), tsub_self]; rfl
#align list.modify_nth_tail_modify_nth_tail_same List.modifyNthTail_modifyNthTail_same

#align list.modify_nth_tail_id List.modifyNthTail_id

theorem removeNth_eq_nthTail : ∀ (n) (l : List α), removeNth l n = modifyNthTail tail n l
  | 0, l => by cases l <;> rfl
  | n + 1, [] => rfl
  | n + 1, a :: l => congr_arg (cons _) (removeNth_eq_nthTail _ _)
#align list.remove_nth_eq_nth_tail List.removeNth_eq_nthTail

#align list.update_nth_eq_modify_nth List.set_eq_modifyNth

theorem modifyNth_eq_set (f : α → α) :
    ∀ (n) (l : List α), modifyNth f n l = ((fun a => set l n (f a)) <$> get? l n).getD l
  | 0, l => by cases l <;> rfl
  | n + 1, [] => rfl
  | n + 1, b :: l =>
    (congr_arg (cons b) (modifyNth_eq_set f n l)).trans <| by cases get? l n <;> rfl
#align list.modify_nth_eq_update_nth List.modifyNth_eq_set

#align list.nth_modify_nth List.get?_modifyNth

theorem length_modifyNthTail (f : List α → List α) (H : ∀ l, length (f l) = length l) :
    ∀ n l, length (modifyNthTail f n l) = length l
  | 0, _ => H _
  | _ + 1, [] => rfl
  | _ + 1, _ :: _ => @congr_arg _ _ _ _ (· + 1) (length_modifyNthTail _ H _ _)
#align list.modify_nth_tail_length List.length_modifyNthTail

-- Porting note: Duplicate of `modify_get?_length`
-- (but with a substantially better name?)
-- @[simp]
theorem length_modifyNth (f : α → α) : ∀ n l, length (modifyNth f n l) = length l :=
  modify_get?_length f
#align list.modify_nth_length List.length_modifyNth

#align list.update_nth_length List.length_set

#align list.nth_modify_nth_eq List.get?_modifyNth_eq
#align list.nth_modify_nth_ne List.get?_modifyNth_ne
#align list.nth_update_nth_eq List.get?_set_eq
#align list.nth_update_nth_of_lt List.get?_set_eq_of_lt
#align list.nth_update_nth_ne List.get?_set_ne
#align list.update_nth_nil List.set_nil
#align list.update_nth_succ List.set_succ
#align list.update_nth_comm List.set_comm

@[simp, deprecated get_set_eq]
theorem nthLe_set_eq (l : List α) (i : ℕ) (a : α) (h : i < (l.set i a).length) :
    (l.set i a).nthLe i h = a := get_set_eq ..
#align list.nth_le_update_nth_eq List.nthLe_set_eq

@[simp]
theorem get_set_of_ne {l : List α} {i j : ℕ} (h : i ≠ j) (a : α)
    (hj : j < (l.set i a).length) :
    (l.set i a).get ⟨j, hj⟩ = l.get ⟨j, by simpa using hj⟩ := by
  rw [← Option.some_inj, ← List.get?_eq_get, List.get?_set_ne _ _ h, List.get?_eq_get]

@[simp, deprecated get_set_of_ne]
theorem nthLe_set_of_ne {l : List α} {i j : ℕ} (h : i ≠ j) (a : α)
    (hj : j < (l.set i a).length) :
    (l.set i a).nthLe j hj = l.nthLe j (by simpa using hj) :=
  get_set_of_ne h _ hj
#align list.nth_le_update_nth_of_ne List.nthLe_set_of_ne

#align list.mem_or_eq_of_mem_update_nth List.mem_or_eq_of_mem_set

section InsertNth

variable {a : α}

@[simp]
theorem insertNth_zero (s : List α) (x : α) : insertNth 0 x s = x :: s :=
  rfl
#align list.insert_nth_zero List.insertNth_zero

@[simp]
theorem insertNth_succ_nil (n : ℕ) (a : α) : insertNth (n + 1) a [] = [] :=
  rfl
#align list.insert_nth_succ_nil List.insertNth_succ_nil

@[simp]
theorem insertNth_succ_cons (s : List α) (hd x : α) (n : ℕ) :
    insertNth (n + 1) x (hd :: s) = hd :: insertNth n x s :=
  rfl
#align list.insert_nth_succ_cons List.insertNth_succ_cons

theorem length_insertNth : ∀ n as, n ≤ length as → length (insertNth n a as) = length as + 1
  | 0, _, _ => rfl
  | _ + 1, [], h => (Nat.not_succ_le_zero _ h).elim
  | n + 1, _ :: as, h => congr_arg Nat.succ <| length_insertNth n as (Nat.le_of_succ_le_succ h)
#align list.length_insert_nth List.length_insertNth

theorem removeNth_insertNth (n : ℕ) (l : List α) : (l.insertNth n a).removeNth n = l := by
  rw [removeNth_eq_nth_tail, insertNth, modifyNthTail_modifyNthTail_same]
  exact modifyNthTail_id _ _
#align list.remove_nth_insert_nth List.removeNth_insertNth

theorem insertNth_removeNth_of_ge :
    ∀ n m as,
      n < length as → n ≤ m → insertNth m a (as.removeNth n) = (as.insertNth (m + 1) a).removeNth n
  | 0, 0, [], has, _ => (lt_irrefl _ has).elim
  | 0, 0, _ :: as, _, _ => by simp [removeNth, insertNth]
  | 0, m + 1, a :: as, _, _ => rfl
  | n + 1, m + 1, a :: as, has, hmn =>
    congr_arg (cons a) <|
      insertNth_removeNth_of_ge n m as (Nat.lt_of_succ_lt_succ has) (Nat.le_of_succ_le_succ hmn)
#align list.insert_nth_remove_nth_of_ge List.insertNth_removeNth_of_ge

theorem insertNth_removeNth_of_le :
    ∀ n m as,
      n < length as → m ≤ n → insertNth m a (as.removeNth n) = (as.insertNth m a).removeNth (n + 1)
  | _, 0, _ :: _, _, _ => rfl
  | n + 1, m + 1, a :: as, has, hmn =>
    congr_arg (cons a) <|
      insertNth_removeNth_of_le n m as (Nat.lt_of_succ_lt_succ has) (Nat.le_of_succ_le_succ hmn)
#align list.insert_nth_remove_nth_of_le List.insertNth_removeNth_of_le

theorem insertNth_comm (a b : α) :
    ∀ (i j : ℕ) (l : List α) (_ : i ≤ j) (_ : j ≤ length l),
      (l.insertNth i a).insertNth (j + 1) b = (l.insertNth j b).insertNth i a
  | 0, j, l => by simp [insertNth]
  | i + 1, 0, l => fun h => (Nat.not_lt_zero _ h).elim
  | i + 1, j + 1, [] => by simp
  | i + 1, j + 1, c :: l => fun h₀ h₁ => by
    simp only [insertNth_succ_cons, insertNth._eq_1, cons.injEq, true_and]
    exact insertNth_comm a b i j l (Nat.le_of_succ_le_succ h₀) (Nat.le_of_succ_le_succ h₁)
#align list.insert_nth_comm List.insertNth_comm

theorem mem_insertNth {a b : α} :
    ∀ {n : ℕ} {l : List α} (_ : n ≤ l.length), a ∈ l.insertNth n b ↔ a = b ∨ a ∈ l
  | 0, as, _ => by simp
  | n + 1, [], h => (Nat.not_succ_le_zero _ h).elim
  | n + 1, a' :: as, h => by
    rw [List.insertNth_succ_cons, mem_cons, mem_insertNth (Nat.le_of_succ_le_succ h),
      ← or_assoc, @or_comm (a = a'), or_assoc, mem_cons]
#align list.mem_insert_nth List.mem_insertNth

theorem insertNth_of_length_lt (l : List α) (x : α) (n : ℕ) (h : l.length < n) :
    insertNth n x l = l := by
  induction' l with hd tl IH generalizing n
  · cases n
    · simp at h
    · simp
  · cases n
    · simp at h
    · simp only [Nat.succ_lt_succ_iff, length] at h
      simpa using IH _ h
#align list.insert_nth_of_length_lt List.insertNth_of_length_lt

@[simp]
theorem insertNth_length_self (l : List α) (x : α) : insertNth l.length x l = l ++ [x] := by
  induction' l with hd tl IH
  · simp
  · simpa using IH
#align list.insert_nth_length_self List.insertNth_length_self

theorem length_le_length_insertNth (l : List α) (x : α) (n : ℕ) :
    l.length ≤ (insertNth n x l).length := by
  rcases le_or_lt n l.length with hn | hn
  · rw [length_insertNth _ _ hn]
    exact (Nat.lt_succ_self _).le
  · rw [insertNth_of_length_lt _ _ _ hn]
#align list.length_le_length_insert_nth List.length_le_length_insertNth

theorem length_insertNth_le_succ (l : List α) (x : α) (n : ℕ) :
    (insertNth n x l).length ≤ l.length + 1 := by
  rcases le_or_lt n l.length with hn | hn
  · rw [length_insertNth _ _ hn]
  · rw [insertNth_of_length_lt _ _ _ hn]
    exact (Nat.lt_succ_self _).le
#align list.length_insert_nth_le_succ List.length_insertNth_le_succ

theorem get_insertNth_of_lt (l : List α) (x : α) (n k : ℕ) (hn : k < n) (hk : k < l.length)
    (hk' : k < (insertNth n x l).length := hk.trans_le (length_le_length_insertNth _ _ _)) :
    (insertNth n x l).get ⟨k, hk'⟩ = l.get ⟨k, hk⟩ := by
  induction' n with n IH generalizing k l
  · simp at hn
  · cases' l with hd tl
    · simp
    · cases k
      · simp [get]
      · rw [Nat.succ_lt_succ_iff] at hn
        simpa using IH _ _ hn _

@[deprecated get_insertNth_of_lt]
theorem nthLe_insertNth_of_lt : ∀ (l : List α) (x : α) (n k : ℕ), k < n → ∀ (hk : k < l.length)
    (hk' : k < (insertNth n x l).length := hk.trans_le (length_le_length_insertNth _ _ _)),
    (insertNth n x l).nthLe k hk' = l.nthLe k hk := @get_insertNth_of_lt _
#align list.nth_le_insert_nth_of_lt List.nthLe_insertNth_of_lt

@[simp]
theorem get_insertNth_self (l : List α) (x : α) (n : ℕ) (hn : n ≤ l.length)
    (hn' : n < (insertNth n x l).length := (by rwa [length_insertNth _ _ hn, Nat.lt_succ_iff])) :
    (insertNth n x l).get ⟨n, hn'⟩ = x := by
  induction' l with hd tl IH generalizing n
  · simp only [length, nonpos_iff_eq_zero] at hn
    cases hn
    simp only [insertNth_zero, get_singleton]
  · cases n
    · simp
    · simp only [Nat.succ_le_succ_iff, length] at hn
      simpa using IH _ hn

@[simp, deprecated get_insertNth_self]
theorem nthLe_insertNth_self (l : List α) (x : α) (n : ℕ) (hn : n ≤ l.length)
    (hn' : n < (insertNth n x l).length := (by rwa [length_insertNth _ _ hn, Nat.lt_succ_iff])) :
    (insertNth n x l).nthLe n hn' = x := get_insertNth_self _ _ _ hn
#align list.nth_le_insert_nth_self List.nthLe_insertNth_self

theorem get_insertNth_add_succ (l : List α) (x : α) (n k : ℕ) (hk' : n + k < l.length)
    (hk : n + k + 1 < (insertNth n x l).length := (by
      -- Porting note: the original proof fails
      -- rwa [length_insertNth _ _ (le_self_add.trans hk'.le), Nat.succ_lt_succ_iff]
      rw [length_insertNth _ _ (le_self_add.trans hk'.le)]; exact Nat.succ_lt_succ_iff.2 hk')) :
    (insertNth n x l).get ⟨n + k + 1, hk⟩ = get l ⟨n + k, hk'⟩ := by
  induction' l with hd tl IH generalizing n k
  · simp at hk'
  · cases n
    · simp
    · simpa [succ_add] using IH _ _ _

set_option linter.deprecated false in
@[deprecated get_insertNth_add_succ]
theorem nthLe_insertNth_add_succ : ∀ (l : List α) (x : α) (n k : ℕ) (hk' : n + k < l.length)
    (hk : n + k + 1 < (insertNth n x l).length := (by
      -- Porting note: the original proof fails
      -- rwa [length_insertNth _ _ (le_self_add.trans hk'.le), Nat.succ_lt_succ_iff]
      rw [length_insertNth _ _ (le_self_add.trans hk'.le)]; exact Nat.succ_lt_succ_iff.2 hk')),
    (insertNth n x l).nthLe (n + k + 1) hk = nthLe l (n + k) hk' :=
  @get_insertNth_add_succ _
#align list.nth_le_insert_nth_add_succ List.nthLe_insertNth_add_succ

set_option linter.unnecessarySimpa false in
theorem insertNth_injective (n : ℕ) (x : α) : Function.Injective (insertNth n x) := by
  induction' n with n IH
  · have : insertNth 0 x = cons x := funext fun _ => rfl
    simp [this]
  · rintro (_ | ⟨a, as⟩) (_ | ⟨b, bs⟩) h <;> simpa [IH.eq_iff] using h
#align list.insert_nth_injective List.insertNth_injective

end InsertNth

/-! ### map -/

#align list.map_nil List.map_nil

theorem map_eq_foldr (f : α → β) (l : List α) : map f l = foldr (fun a bs => f a :: bs) [] l := by
  induction l <;> simp [*]
#align list.map_eq_foldr List.map_eq_foldr

theorem map_congr {f g : α → β} : ∀ {l : List α}, (∀ x ∈ l, f x = g x) → map f l = map g l
  | [], _ => rfl
  | a :: l, h => by
    let ⟨h₁, h₂⟩ := forall_mem_cons.1 h
    rw [map, map, h₁, map_congr h₂]
#align list.map_congr List.map_congr

theorem map_eq_map_iff {f g : α → β} {l : List α} : map f l = map g l ↔ ∀ x ∈ l, f x = g x := by
  refine' ⟨_, map_congr⟩; intro h x hx
  rw [mem_iff_get] at hx; rcases hx with ⟨n, hn, rfl⟩
  rw [get_map_rev f, get_map_rev g]
  congr!
#align list.map_eq_map_iff List.map_eq_map_iff

theorem map_concat (f : α → β) (a : α) (l : List α) :
    map f (concat l a) = concat (map f l) (f a) := by
  induction l <;> [rfl; simp only [*, concat_eq_append, cons_append, map, map_append]]
#align list.map_concat List.map_concat

#align list.map_id'' List.map_id'

theorem map_id'' {f : α → α} (h : ∀ x, f x = x) (l : List α) : map f l = l := by
  simp [show f = id from funext h]
#align list.map_id' List.map_id''

theorem eq_nil_of_map_eq_nil {f : α → β} {l : List α} (h : map f l = nil) : l = nil :=
  eq_nil_of_length_eq_zero <| by rw [← length_map l f, h]; rfl
#align list.eq_nil_of_map_eq_nil List.eq_nil_of_map_eq_nil

@[simp]
theorem map_join (f : α → β) (L : List (List α)) : map f (join L) = join (map (map f) L) := by
  induction L <;> [rfl; simp only [*, join, map, map_append]]
#align list.map_join List.map_join

theorem bind_ret_eq_map (f : α → β) (l : List α) : l.bind (List.ret ∘ f) = map f l := by
  unfold List.bind
  induction l <;>
    simp (config := { unfoldPartialApp := true })
      [map, join, List.ret, cons_append, nil_append, *] at *
  assumption
#align list.bind_ret_eq_map List.bind_ret_eq_map

theorem bind_congr {l : List α} {f g : α → List β} (h : ∀ x ∈ l, f x = g x) :
    List.bind l f = List.bind l g :=
  (congr_arg List.join <| map_congr h : _)
#align list.bind_congr List.bind_congr

@[simp]
theorem map_eq_map {α β} (f : α → β) (l : List α) : f <$> l = map f l :=
  rfl
#align list.map_eq_map List.map_eq_map

@[simp]
theorem map_tail (f : α → β) (l) : map f (tail l) = tail (map f l) := by cases l <;> rfl
#align list.map_tail List.map_tail

/-- A single `List.map` of a composition of functions is equal to
composing a `List.map` with another `List.map`, fully applied.
This is the reverse direction of `List.map_map`.
-/
theorem comp_map (h : β → γ) (g : α → β) (l : List α) : map (h ∘ g) l = map h (map g l) :=
  (map_map _ _ _).symm
#align list.comp_map List.comp_map

/-- Composing a `List.map` with another `List.map` is equal to
a single `List.map` of composed functions.
-/
@[simp]
theorem map_comp_map (g : β → γ) (f : α → β) : map g ∘ map f = map (g ∘ f) := by
  ext l; rw [comp_map, Function.comp_apply]
#align list.map_comp_map List.map_comp_map

section map_bijectivity

theorem _root_.Function.LeftInverse.list_map {f : α → β} {g : β → α} (h : LeftInverse f g) :
    LeftInverse (map f) (map g)
  | [] => by simp_rw [map_nil]
  | x :: xs => by simp_rw [map_cons, h x, h.list_map xs]

nonrec theorem _root_.Function.RightInverse.list_map {f : α → β} {g : β → α}
    (h : RightInverse f g) : RightInverse (map f) (map g) :=
  h.list_map

nonrec theorem _root_.Function.Involutive.list_map {f : α → α}
    (h : Involutive f) : Involutive (map f) :=
  Function.LeftInverse.list_map h

@[simp]
theorem map_leftInverse_iff {f : α → β} {g : β → α} :
    LeftInverse (map f) (map g) ↔ LeftInverse f g :=
  ⟨fun h x => by injection h [x], (·.list_map)⟩

@[simp]
theorem map_rightInverse_iff {f : α → β} {g : β → α} :
    RightInverse (map f) (map g) ↔ RightInverse f g := map_leftInverse_iff

@[simp]
theorem map_involutive_iff {f : α → α} :
    Involutive (map f) ↔ Involutive f := map_leftInverse_iff

theorem _root_.Function.Injective.list_map {f : α → β} (h : Injective f) :
    Injective (map f)
  | [], [], _ => rfl
  | x :: xs, y :: ys, hxy => by
    injection hxy with hxy hxys
    rw [h hxy, h.list_map hxys]

@[simp]
theorem map_injective_iff {f : α → β} : Injective (map f) ↔ Injective f := by
  refine ⟨fun h x y hxy => ?_, (·.list_map)⟩
  suffices [x] = [y] by simpa using this
  apply h
  simp [hxy]
#align list.map_injective_iff List.map_injective_iff

theorem _root_.Function.Surjective.list_map {f : α → β} (h : Surjective f) :
    Surjective (map f) :=
  let ⟨_, h⟩ := h.hasRightInverse; h.list_map.surjective

@[simp]
theorem map_surjective_iff {f : α → β} : Surjective (map f) ↔ Surjective f := by
  refine ⟨fun h x => ?_, (·.list_map)⟩
  let ⟨[y], hxy⟩ := h [x]
  exact ⟨_, List.singleton_injective hxy⟩

theorem _root_.Function.Bijective.list_map {f : α → β} (h : Bijective f) : Bijective (map f) :=
  ⟨h.1.list_map, h.2.list_map⟩

@[simp]
theorem map_bijective_iff {f : α → β} : Bijective (map f) ↔ Bijective f := by
  simp_rw [Function.Bijective, map_injective_iff, map_surjective_iff]

end map_bijectivity

theorem map_filter_eq_foldr (f : α → β) (p : α → Bool) (as : List α) :
    map f (filter p as) = foldr (fun a bs => bif p a then f a :: bs else bs) [] as := by
  induction' as with head tail
  · rfl
  · simp only [foldr]
    cases hp : p head <;> simp [filter, *]
#align list.map_filter_eq_foldr List.map_filter_eq_foldr

theorem getLast_map (f : α → β) {l : List α} (hl : l ≠ []) :
    (l.map f).getLast (mt eq_nil_of_map_eq_nil hl) = f (l.getLast hl) := by
  induction' l with l_hd l_tl l_ih
  · apply (hl rfl).elim
  · cases l_tl
    · simp
    · simpa using l_ih _
#align list.last_map List.getLast_map

theorem map_eq_replicate_iff {l : List α} {f : α → β} {b : β} :
    l.map f = replicate l.length b ↔ ∀ x ∈ l, f x = b := by
  simp [eq_replicate]
#align list.map_eq_replicate_iff List.map_eq_replicate_iff

@[simp] theorem map_const (l : List α) (b : β) : map (const α b) l = replicate l.length b :=
  map_eq_replicate_iff.mpr fun _ _ => rfl
#align list.map_const List.map_const

@[simp] theorem map_const' (l : List α) (b : β) : map (fun _ => b) l = replicate l.length b :=
  map_const l b
#align list.map_const' List.map_const'

theorem eq_of_mem_map_const {b₁ b₂ : β} {l : List α} (h : b₁ ∈ map (const α b₂) l) :
    b₁ = b₂ := by rw [map_const] at h; exact eq_of_mem_replicate h
#align list.eq_of_mem_map_const List.eq_of_mem_map_const

/-! ### zipWith -/

theorem nil_zipWith (f : α → β → γ) (l : List β) : zipWith f [] l = [] := by cases l <;> rfl
#align list.nil_map₂ List.nil_zipWith

theorem zipWith_nil (f : α → β → γ) (l : List α) : zipWith f l [] = [] := by cases l <;> rfl
#align list.map₂_nil List.zipWith_nil

@[simp]
theorem zipWith_flip (f : α → β → γ) : ∀ as bs, zipWith (flip f) bs as = zipWith f as bs
  | [], [] => rfl
  | [], b :: bs => rfl
  | a :: as, [] => rfl
  | a :: as, b :: bs => by
    simp! [zipWith_flip]
    rfl
#align list.map₂_flip List.zipWith_flip

/-! ### take, drop -/

#align list.take_zero List.take_zero

#align list.take_nil List.take_nil

theorem take_cons (n) (a : α) (l : List α) : take (succ n) (a :: l) = a :: take n l :=
  rfl
#align list.take_cons List.take_cons

#align list.take_length List.take_length

theorem take_all_of_le : ∀ {n} {l : List α}, length l ≤ n → take n l = l
  | 0, [], _ => rfl
  | 0, a :: l, h => absurd h (not_le_of_gt (zero_lt_succ _))
  | n + 1, [], _ => rfl
  | n + 1, a :: l, h => by
    change a :: take n l = a :: l
    rw [take_all_of_le (le_of_succ_le_succ h)]
#align list.take_all_of_le List.take_all_of_le

@[simp]
theorem take_left : ∀ l₁ l₂ : List α, take (length l₁) (l₁ ++ l₂) = l₁
  | [], _ => rfl
  | a :: l₁, l₂ => congr_arg (cons a) (take_left l₁ l₂)
#align list.take_left List.take_left

theorem take_left' {l₁ l₂ : List α} {n} (h : length l₁ = n) : take n (l₁ ++ l₂) = l₁ := by
  rw [← h]; apply take_left
#align list.take_left' List.take_left'

theorem take_take : ∀ (n m) (l : List α), take n (take m l) = take (min n m) l
  | n, 0, l => by rw [min_zero, take_zero, take_nil]
  | 0, m, l => by rw [zero_min, take_zero, take_zero]
  | succ n, succ m, nil => by simp only [take_nil]
  | succ n, succ m, a :: l => by
    simp only [take, succ_min_succ, take_take n m l]
#align list.take_take List.take_take

theorem take_replicate (a : α) : ∀ n m : ℕ, take n (replicate m a) = replicate (min n m) a
  | n, 0 => by simp
  | 0, m => by simp
  | succ n, succ m => by simp [succ_min_succ, take_replicate]
#align list.take_replicate List.take_replicate

theorem map_take {α β : Type*} (f : α → β) :
    ∀ (L : List α) (i : ℕ), (L.take i).map f = (L.map f).take i
  | [], i => by simp
  | _, 0 => by simp
  | h :: t, n + 1 => by dsimp; rw [map_take f t n]
#align list.map_take List.map_take

/-- Taking the first `n` elements in `l₁ ++ l₂` is the same as appending the first `n` elements
of `l₁` to the first `n - l₁.length` elements of `l₂`. -/
theorem take_append_eq_append_take {l₁ l₂ : List α} {n : ℕ} :
    take n (l₁ ++ l₂) = take n l₁ ++ take (n - l₁.length) l₂ := by
  induction l₁ generalizing n; {simp}
  cases n <;> simp [*]
#align list.take_append_eq_append_take List.take_append_eq_append_take

theorem take_append_of_le_length {l₁ l₂ : List α} {n : ℕ} (h : n ≤ l₁.length) :
    (l₁ ++ l₂).take n = l₁.take n := by simp [take_append_eq_append_take, tsub_eq_zero_iff_le.mpr h]
#align list.take_append_of_le_length List.take_append_of_le_length

/-- Taking the first `l₁.length + i` elements in `l₁ ++ l₂` is the same as appending the first
`i` elements of `l₂` to `l₁`. -/
theorem take_append {l₁ l₂ : List α} (i : ℕ) : take (l₁.length + i) (l₁ ++ l₂) = l₁ ++ take i l₂ :=
  by simp [take_append_eq_append_take, take_all_of_le le_self_add]
#align list.take_append List.take_append

/-- The `i`-th element of a list coincides with the `i`-th element of any of its prefixes of
length `> i`. Version designed to rewrite from the big list to the small list. -/
theorem get_take (L : List α) {i j : ℕ} (hi : i < L.length) (hj : i < j) :
    get L ⟨i, hi⟩ = get (L.take j) ⟨i, length_take .. ▸ lt_min hj hi⟩ :=
  get_of_eq (take_append_drop j L).symm _ ▸ get_append ..

set_option linter.deprecated false in
/-- The `i`-th element of a list coincides with the `i`-th element of any of its prefixes of
length `> i`. Version designed to rewrite from the big list to the small list. -/
@[deprecated get_take]
theorem nthLe_take (L : List α) {i j : ℕ} (hi : i < L.length) (hj : i < j) :
    nthLe L i hi = nthLe (L.take j) i (length_take .. ▸ lt_min hj hi) :=
  get_take _ hi hj
#align list.nth_le_take List.nthLe_take

/-- The `i`-th element of a list coincides with the `i`-th element of any of its prefixes of
length `> i`. Version designed to rewrite from the small list to the big list. -/
theorem get_take' (L : List α) {j i} :
    get (L.take j) i = get L ⟨i.1, lt_of_lt_of_le i.2 (by simp [le_refl])⟩ := by
  let ⟨i, hi⟩ := i; simp at hi; rw [get_take L _ hi.1]

set_option linter.deprecated false in
/-- The `i`-th element of a list coincides with the `i`-th element of any of its prefixes of
length `> i`. Version designed to rewrite from the small list to the big list. -/
@[deprecated get_take']
theorem nthLe_take' (L : List α) {i j : ℕ} (hi : i < (L.take j).length) :
    nthLe (L.take j) i hi = nthLe L i (lt_of_lt_of_le hi (by simp [le_refl])) := get_take' _
#align list.nth_le_take' List.nthLe_take'

theorem get?_take {l : List α} {n m : ℕ} (h : m < n) : (l.take n).get? m = l.get? m := by
  induction' n with n hn generalizing l m
  · simp only [Nat.zero_eq] at h
    exact absurd h (not_lt_of_le m.zero_le)
  · cases' l with hd tl
    · simp only [take_nil]
    · cases m
      · simp only [get?, take]
      · simpa only using hn (Nat.lt_of_succ_lt_succ h)
#align list.nth_take List.get?_take

@[simp]
theorem nth_take_of_succ {l : List α} {n : ℕ} : (l.take (n + 1)).get? n = l.get? n :=
  get?_take (Nat.lt_succ_self n)
#align list.nth_take_of_succ List.nth_take_of_succ

theorem take_succ {l : List α} {n : ℕ} : l.take (n + 1) = l.take n ++ (l.get? n).toList := by
  induction' l with hd tl hl generalizing n
  · simp only [Option.toList, get?, take_nil, append_nil]
  · cases n
    · simp only [Option.toList, get?, eq_self_iff_true, and_self_iff, take, nil_append]
    · simp only [hl, cons_append, get?, eq_self_iff_true, and_self_iff, take]
#align list.take_succ List.take_succ

@[simp]
theorem take_eq_nil_iff {l : List α} {k : ℕ} : l.take k = [] ↔ l = [] ∨ k = 0 := by
  cases l <;> cases k <;> simp [Nat.succ_ne_zero]
#align list.take_eq_nil_iff List.take_eq_nil_iff

theorem take_eq_take :
    ∀ {l : List α} {m n : ℕ}, l.take m = l.take n ↔ min m l.length = min n l.length
  | [], m, n => by simp
  | _ :: xs, 0, 0 => by simp
  | x :: xs, m + 1, 0 => by simp
  | x :: xs, 0, n + 1 => by simp [@eq_comm ℕ 0]
  | x :: xs, m + 1, n + 1 => by simp [Nat.succ_min_succ, take_eq_take]
#align list.take_eq_take List.take_eq_take

theorem take_add (l : List α) (m n : ℕ) : l.take (m + n) = l.take m ++ (l.drop m).take n := by
  convert_to take (m + n) (take m l ++ drop m l) = take m l ++ take n (drop m l)
  · rw [take_append_drop]
  rw [take_append_eq_append_take, take_all_of_le, append_right_inj]
  · simp only [take_eq_take, length_take, length_drop]
    generalize l.length = k; by_cases h : m ≤ k
    · simp [min_eq_left_iff.mpr h]
    · push_neg at h
      simp [Nat.sub_eq_zero_of_le (le_of_lt h)]
  · trans m
    · apply length_take_le
    · simp
#align list.take_add List.take_add

theorem dropLast_eq_take (l : List α) : l.dropLast = l.take l.length.pred := by
  cases' l with x l
  · simp [dropLast]
  · induction' l with hd tl hl generalizing x
    · simp [dropLast]
    · simp [dropLast, hl]
#align list.init_eq_take List.dropLast_eq_take

theorem dropLast_take {n : ℕ} {l : List α} (h : n < l.length) :
    (l.take n).dropLast = l.take n.pred := by
  simp [dropLast_eq_take, min_eq_left_of_lt h, take_take, pred_le]
#align list.init_take List.dropLast_take

theorem dropLast_cons_of_ne_nil {α : Type*} {x : α}
    {l : List α} (h : l ≠ []) : (x :: l).dropLast = x :: l.dropLast := by simp [h, dropLast]
#align list.init_cons_of_ne_nil List.dropLast_cons_of_ne_nil

@[simp]
theorem dropLast_append_of_ne_nil {α : Type*} {l : List α} :
    ∀ (l' : List α) (_ : l ≠ []), (l' ++ l).dropLast = l' ++ l.dropLast
  | [], _ => by simp only [nil_append]
  | a :: l', h => by
    rw [cons_append, dropLast, dropLast_append_of_ne_nil l' h, cons_append]
    simp [h]
#align list.init_append_of_ne_nil List.dropLast_append_of_ne_nil

#align list.drop_eq_nil_of_le List.drop_eq_nil_of_le

theorem drop_eq_nil_iff_le {l : List α} {k : ℕ} : l.drop k = [] ↔ l.length ≤ k := by
  refine' ⟨fun h => _, drop_eq_nil_of_le⟩
  induction' k with k hk generalizing l
  · simp only [drop] at h
    simp [h]
  · cases l
    · simp
    · simp only [drop] at h
      simpa [Nat.succ_le_succ_iff] using hk h
#align list.drop_eq_nil_iff_le List.drop_eq_nil_iff_le

@[simp]
theorem tail_drop (l : List α) (n : ℕ) : (l.drop n).tail = l.drop (n + 1) := by
  induction' l with hd tl hl generalizing n
  · simp
  · cases n
    · simp
    · simp [hl]
#align list.tail_drop List.tail_drop

@[simp]
theorem drop_tail (l : List α) (n : ℕ) : l.tail.drop n = l.drop (n + 1) := by
  induction' l <;> simp

theorem cons_get_drop_succ {l : List α} {n} :
    l.get n :: l.drop (n.1 + 1) = l.drop n.1 := by
  induction' l with hd tl hl
  · exact absurd n.1.zero_le (not_le_of_lt (nomatch n))
  · match n with
    | ⟨0, _⟩ => simp [get]
    | ⟨n+1, hn⟩ =>
      simp only [Nat.succ_lt_succ_iff, List.length] at hn
      simpa [List.get, List.drop] using hl

@[deprecated cons_get_drop_succ]
theorem cons_nthLe_drop_succ {l : List α} {n : ℕ} (hn : n < l.length) :
    l.nthLe n hn :: l.drop (n + 1) = l.drop n := cons_get_drop_succ
#align list.cons_nth_le_drop_succ List.cons_nthLe_drop_succ

#align list.drop_nil List.drop_nil
#align list.drop_one List.drop_one
#align list.drop_add List.drop_add
#align list.drop_left List.drop_left
#align list.drop_left' List.drop_left'
#align list.drop_eq_nth_le_cons List.drop_eq_get_consₓ -- nth_le vs get

#align list.drop_length List.drop_length

theorem drop_length_cons {l : List α} (h : l ≠ []) (a : α) :
    (a :: l).drop l.length = [l.getLast h] := by
  induction' l with y l ih generalizing a
  · cases h rfl
  · simp only [drop, length]
    by_cases h₁ : l = []
    · simp [h₁]
    rw [getLast_cons h₁]
    exact ih h₁ y
#align list.drop_length_cons List.drop_length_cons

#align list.drop_append_eq_append_drop List.drop_append_eq_append_drop

#align list.drop_append_of_le_length List.drop_append_of_le_length

/-- Dropping the elements up to `l₁.length + i` in `l₁ + l₂` is the same as dropping the elements
up to `i` in `l₂`. -/
theorem drop_append {l₁ l₂ : List α} (i : ℕ) : drop (l₁.length + i) (l₁ ++ l₂) = drop i l₂ := by
  rw [drop_append_eq_append_drop, drop_eq_nil_of_le] <;> simp
#align list.drop_append List.drop_append

theorem drop_sizeOf_le [SizeOf α] (l : List α) : ∀ n : ℕ, sizeOf (l.drop n) ≤ sizeOf l := by
  induction' l with _ _ lih <;> intro n
  · rw [drop_nil]
  · induction' n with n
    · rfl
    · exact Trans.trans (lih _) le_add_self
#align list.drop_sizeof_le List.drop_sizeOf_le

set_option linter.deprecated false in -- FIXME
/-- The `i + j`-th element of a list coincides with the `j`-th element of the list obtained by
dropping the first `i` elements. Version designed to rewrite from the big list to the small list. -/
theorem get_drop (L : List α) {i j : ℕ} (h : i + j < L.length) :
    get L ⟨i + j, h⟩ = get (L.drop i) ⟨j, by
      have A : i < L.length := lt_of_le_of_lt (Nat.le.intro rfl) h
      rw [(take_append_drop i L).symm] at h
      simpa only [le_of_lt A, min_eq_left, add_lt_add_iff_left, length_take,
        length_append] using h⟩ := by
  rw [← nthLe_eq, ← nthLe_eq]
  rw [nthLe_of_eq (take_append_drop i L).symm h, nthLe_append_right] <;>
  simp [min_eq_left (show i ≤ length L from le_trans (by simp) (le_of_lt h))]

set_option linter.deprecated false in
/-- The `i + j`-th element of a list coincides with the `j`-th element of the list obtained by
dropping the first `i` elements. Version designed to rewrite from the big list to the small list. -/
@[deprecated get_drop]
theorem nthLe_drop (L : List α) {i j : ℕ} (h : i + j < L.length) :
    nthLe L (i + j) h = nthLe (L.drop i) j (by
      have A : i < L.length := lt_of_le_of_lt (Nat.le.intro rfl) h
      rw [(take_append_drop i L).symm] at h
      simpa only [le_of_lt A, min_eq_left, add_lt_add_iff_left, length_take,
        length_append] using h) := get_drop ..
#align list.nth_le_drop List.nthLe_drop

/-- The `i + j`-th element of a list coincides with the `j`-th element of the list obtained by
dropping the first `i` elements. Version designed to rewrite from the small list to the big list. -/
theorem get_drop' (L : List α) {i j} :
    get (L.drop i) j = get L ⟨i + j, lt_tsub_iff_left.mp (length_drop i L ▸ j.2)⟩ := by
  rw [get_drop]

set_option linter.deprecated false in
/-- The `i + j`-th element of a list coincides with the `j`-th element of the list obtained by
dropping the first `i` elements. Version designed to rewrite from the small list to the big list. -/
@[deprecated get_drop']
theorem nthLe_drop' (L : List α) {i j : ℕ} (h : j < (L.drop i).length) :
    nthLe (L.drop i) j h = nthLe L (i + j) (lt_tsub_iff_left.mp (length_drop i L ▸ h)) :=
  get_drop' ..
#align list.nth_le_drop' List.nthLe_drop'

theorem get?_drop (L : List α) (i j : ℕ) : get? (L.drop i) j = get? L (i + j) := by
  ext
  simp only [get?_eq_some, get_drop', Option.mem_def]
  constructor <;> exact fun ⟨h, ha⟩ => ⟨by simpa [lt_tsub_iff_left] using h, ha⟩
#align list.nth_drop List.get?_drop

@[simp]
theorem drop_drop (n : ℕ) : ∀ (m) (l : List α), drop n (drop m l) = drop (n + m) l
  | m, [] => by simp
  | 0, l => by simp
  | m + 1, a :: l =>
    calc
      drop n (drop (m + 1) (a :: l)) = drop n (drop m l) := rfl
      _ = drop (n + m) l := drop_drop n m l
      _ = drop (n + (m + 1)) (a :: l) := rfl
#align list.drop_drop List.drop_drop

theorem drop_take : ∀ (m : ℕ) (n : ℕ) (l : List α), drop m (take (m + n) l) = take n (drop m l)
  | 0, n, _ => by simp
  | m + 1, n, nil => by simp
  | m + 1, n, _ :: l => by
    have h : m + 1 + n = m + n + 1 := by ac_rfl
    simpa [take_cons, h] using drop_take m n l
#align list.drop_take List.drop_take

theorem map_drop {α β : Type*} (f : α → β) :
    ∀ (L : List α) (i : ℕ), (L.drop i).map f = (L.map f).drop i
  | [], i => by simp
  | L, 0 => by simp
  | h :: t, n + 1 => by
    dsimp
    rw [map_drop f t]
#align list.map_drop List.map_drop

theorem modifyNthTail_eq_take_drop (f : List α → List α) (H : f [] = []) :
    ∀ n l, modifyNthTail f n l = take n l ++ f (drop n l)
  | 0, _ => rfl
  | _ + 1, [] => H.symm
  | n + 1, b :: l => congr_arg (cons b) (modifyNthTail_eq_take_drop f H n l)
#align list.modify_nth_tail_eq_take_drop List.modifyNthTail_eq_take_drop

theorem modifyNth_eq_take_drop (f : α → α) :
    ∀ n l, modifyNth f n l = take n l ++ modifyHead f (drop n l) :=
  modifyNthTail_eq_take_drop _ rfl
#align list.modify_nth_eq_take_drop List.modifyNth_eq_take_drop

theorem modifyNth_eq_take_cons_drop (f : α → α) {n l} (h) :
    modifyNth f n l = take n l ++ f (get l ⟨n, h⟩) :: drop (n + 1) l := by
  rw [modifyNth_eq_take_drop, drop_eq_get_cons h]; rfl
#align list.modify_nth_eq_take_cons_drop List.modifyNth_eq_take_cons_drop

theorem set_eq_take_cons_drop (a : α) {n l} (h : n < length l) :
    set l n a = take n l ++ a :: drop (n + 1) l := by
  rw [set_eq_modifyNth, modifyNth_eq_take_cons_drop _ h]
#align list.update_nth_eq_take_cons_drop List.set_eq_take_cons_drop

theorem reverse_take {α} {xs : List α} (n : ℕ) (h : n ≤ xs.length) :
    xs.reverse.take n = (xs.drop (xs.length - n)).reverse := by
  induction' xs with xs_hd xs_tl xs_ih generalizing n <;>
    simp only [reverse_cons, drop, reverse_nil, zero_tsub, length, take_nil]
  cases' h.lt_or_eq_dec with h' h'
  · replace h' := le_of_succ_le_succ h'
    rw [take_append_of_le_length, xs_ih _ h']
    rw [show xs_tl.length + 1 - n = succ (xs_tl.length - n) from _, drop]
    · rwa [succ_eq_add_one, ← @tsub_add_eq_add_tsub]
    · rwa [length_reverse]
  · subst h'
    rw [length, tsub_self, drop]
    suffices xs_tl.length + 1 = (xs_tl.reverse ++ [xs_hd]).length by
      rw [this, take_length, reverse_cons]
    rw [length_append, length_reverse]
    rfl
#align list.reverse_take List.reverse_take

@[simp]
theorem set_eq_nil (l : List α) (n : ℕ) (a : α) : l.set n a = [] ↔ l = [] := by
  cases l <;> cases n <;> simp only [set]
#align list.update_nth_eq_nil List.set_eq_nil

section TakeI

variable [Inhabited α]

@[simp]
theorem takeI_length : ∀ n l, length (@takeI α _ n l) = n
  | 0, _ => rfl
  | _ + 1, _ => congr_arg succ (takeI_length _ _)
#align list.take'_length List.takeI_length

@[simp]
theorem takeI_nil : ∀ n, takeI n (@nil α) = replicate n default
  | 0 => rfl
  | _ + 1 => congr_arg (cons _) (takeI_nil _)
#align list.take'_nil List.takeI_nil

theorem takeI_eq_take : ∀ {n} {l : List α}, n ≤ length l → takeI n l = take n l
  | 0, _, _ => rfl
  | _ + 1, _ :: _, h => congr_arg (cons _) <| takeI_eq_take <| le_of_succ_le_succ h
#align list.take'_eq_take List.takeI_eq_take

@[simp]
theorem takeI_left (l₁ l₂ : List α) : takeI (length l₁) (l₁ ++ l₂) = l₁ :=
  (takeI_eq_take (by simp only [length_append, Nat.le_add_right])).trans (take_left _ _)
#align list.take'_left List.takeI_left

theorem takeI_left' {l₁ l₂ : List α} {n} (h : length l₁ = n) : takeI n (l₁ ++ l₂) = l₁ := by
  rw [← h]; apply takeI_left
#align list.take'_left' List.takeI_left'

end TakeI

/- Porting note: in mathlib3 we just had `take` and `take'`. Now we have `take`, `takeI`, and
  `takeD`. The following section replicates the theorems above but for `takeD`. -/
section TakeD

@[simp]
theorem takeD_length : ∀ n l a, length (@takeD α n l a) = n
  | 0, _, _ => rfl
  | _ + 1, _, _ => congr_arg succ (takeD_length _ _ _)

-- Porting note: `takeD_nil` is already in std

theorem takeD_eq_take : ∀ {n} {l : List α} a, n ≤ length l → takeD n l a = take n l
  | 0, _, _, _ => rfl
  | _ + 1, _ :: _, a, h => congr_arg (cons _) <| takeD_eq_take a <| le_of_succ_le_succ h

@[simp]
theorem takeD_left (l₁ l₂ : List α) (a : α) : takeD (length l₁) (l₁ ++ l₂) a = l₁ :=
  (takeD_eq_take a (by simp only [length_append, Nat.le_add_right])).trans (take_left _ _)

theorem takeD_left' {l₁ l₂ : List α} {n} {a} (h : length l₁ = n) : takeD n (l₁ ++ l₂) a = l₁ :=
  by rw [← h]; apply takeD_left

end TakeD

/-! ### foldl, foldr -/

theorem foldl_ext (f g : α → β → α) (a : α) {l : List β} (H : ∀ a : α, ∀ b ∈ l, f a b = g a b) :
    foldl f a l = foldl g a l := by
  induction l generalizing a with
  | nil => rfl
  | cons hd tl ih =>
    unfold foldl
    rw [ih _ fun a b bin => H a b <| mem_cons_of_mem _ bin, H a hd (mem_cons_self _ _)]
#align list.foldl_ext List.foldl_ext

theorem foldr_ext (f g : α → β → β) (b : β) {l : List α} (H : ∀ a ∈ l, ∀ b : β, f a b = g a b) :
    foldr f b l = foldr g b l := by
  induction' l with hd tl ih; · rfl
  simp only [mem_cons, or_imp, forall_and, forall_eq] at H
  simp only [foldr, ih H.2, H.1]
#align list.foldr_ext List.foldr_ext

#align list.foldl_nil List.foldl_nil
#align list.foldl_cons List.foldl_cons
#align list.foldr_nil List.foldr_nil
#align list.foldr_cons List.foldr_cons

#align list.foldl_append List.foldl_append

#align list.foldr_append List.foldr_append

theorem foldl_concat
    (f : β → α → β) (b : β) (x : α) (xs : List α) :
    List.foldl f b (xs ++ [x]) = f (List.foldl f b xs) x := by
  simp only [List.foldl_append, List.foldl]

theorem foldr_concat
    (f : α → β → β) (b : β) (x : α) (xs : List α) :
    List.foldr f b (xs ++ [x]) = (List.foldr f (f x b) xs) := by
  simp only [List.foldr_append, List.foldr]

theorem foldl_fixed' {f : α → β → α} {a : α} (hf : ∀ b, f a b = a) : ∀ l : List β, foldl f a l = a
  | [] => rfl
  | b :: l => by rw [foldl_cons, hf b, foldl_fixed' hf l]
#align list.foldl_fixed' List.foldl_fixed'

theorem foldr_fixed' {f : α → β → β} {b : β} (hf : ∀ a, f a b = b) : ∀ l : List α, foldr f b l = b
  | [] => rfl
  | a :: l => by rw [foldr_cons, foldr_fixed' hf l, hf a]
#align list.foldr_fixed' List.foldr_fixed'

@[simp]
theorem foldl_fixed {a : α} : ∀ l : List β, foldl (fun a _ => a) a l = a :=
  foldl_fixed' fun _ => rfl
#align list.foldl_fixed List.foldl_fixed

@[simp]
theorem foldr_fixed {b : β} : ∀ l : List α, foldr (fun _ b => b) b l = b :=
  foldr_fixed' fun _ => rfl
#align list.foldr_fixed List.foldr_fixed

@[simp]
theorem foldl_join (f : α → β → α) :
    ∀ (a : α) (L : List (List β)), foldl f a (join L) = foldl (foldl f) a L
  | a, [] => rfl
  | a, l :: L => by simp only [join, foldl_append, foldl_cons, foldl_join f (foldl f a l) L]
#align list.foldl_join List.foldl_join

@[simp]
theorem foldr_join (f : α → β → β) :
    ∀ (b : β) (L : List (List α)), foldr f b (join L) = foldr (fun l b => foldr f b l) b L
  | a, [] => rfl
  | a, l :: L => by simp only [join, foldr_append, foldr_join f a L, foldr_cons]
#align list.foldr_join List.foldr_join

#align list.foldl_reverse List.foldl_reverse

#align list.foldr_reverse List.foldr_reverse

-- Porting note: simp can prove this
-- @[simp]
theorem foldr_eta : ∀ l : List α, foldr cons [] l = l :=
  by simp only [foldr_self_append, append_nil, forall_const]
#align list.foldr_eta List.foldr_eta

@[simp]
theorem reverse_foldl {l : List α} : reverse (foldl (fun t h => h :: t) [] l) = l := by
  rw [← foldr_reverse]; simp only [foldr_self_append, append_nil, reverse_reverse]
#align list.reverse_foldl List.reverse_foldl

#align list.foldl_map List.foldl_map

#align list.foldr_map List.foldr_map

theorem foldl_map' {α β : Type u} (g : α → β) (f : α → α → α) (f' : β → β → β) (a : α) (l : List α)
    (h : ∀ x y, f' (g x) (g y) = g (f x y)) :
    List.foldl f' (g a) (l.map g) = g (List.foldl f a l) := by
  induction l generalizing a
  · simp
  · simp [*, h]
#align list.foldl_map' List.foldl_map'

theorem foldr_map' {α β : Type u} (g : α → β) (f : α → α → α) (f' : β → β → β) (a : α) (l : List α)
    (h : ∀ x y, f' (g x) (g y) = g (f x y)) :
    List.foldr f' (g a) (l.map g) = g (List.foldr f a l) := by
  induction l generalizing a
  · simp
  · simp [*, h]
#align list.foldr_map' List.foldr_map'

#align list.foldl_hom List.foldl_hom

#align list.foldr_hom List.foldr_hom

theorem foldl_hom₂ (l : List ι) (f : α → β → γ) (op₁ : α → ι → α) (op₂ : β → ι → β)
    (op₃ : γ → ι → γ) (a : α) (b : β) (h : ∀ a b i, f (op₁ a i) (op₂ b i) = op₃ (f a b) i) :
    foldl op₃ (f a b) l = f (foldl op₁ a l) (foldl op₂ b l) :=
  Eq.symm <| by
    revert a b
    induction l <;> intros <;> [rfl; simp only [*, foldl]]
#align list.foldl_hom₂ List.foldl_hom₂

theorem foldr_hom₂ (l : List ι) (f : α → β → γ) (op₁ : ι → α → α) (op₂ : ι → β → β)
    (op₃ : ι → γ → γ) (a : α) (b : β) (h : ∀ a b i, f (op₁ i a) (op₂ i b) = op₃ i (f a b)) :
    foldr op₃ (f a b) l = f (foldr op₁ a l) (foldr op₂ b l) := by
  revert a
  induction l <;> intros <;> [rfl; simp only [*, foldr]]
#align list.foldr_hom₂ List.foldr_hom₂

theorem injective_foldl_comp {α : Type*} {l : List (α → α)} {f : α → α}
    (hl : ∀ f ∈ l, Function.Injective f) (hf : Function.Injective f) :
    Function.Injective (@List.foldl (α → α) (α → α) Function.comp f l) := by
  induction' l with lh lt l_ih generalizing f
  · exact hf
  · apply l_ih fun _ h => hl _ (List.mem_cons_of_mem _ h)
    apply Function.Injective.comp hf
    apply hl _ (List.mem_cons_self _ _)
#align list.injective_foldl_comp List.injective_foldl_comp

/-- Induction principle for values produced by a `foldr`: if a property holds
for the seed element `b : β` and for all incremental `op : α → β → β`
performed on the elements `(a : α) ∈ l`. The principle is given for
a `Sort`-valued predicate, i.e., it can also be used to construct data. -/
def foldrRecOn {C : β → Sort*} (l : List α) (op : α → β → β) (b : β) (hb : C b)
    (hl : ∀ b, C b → ∀ a ∈ l, C (op a b)) : C (foldr op b l) := by
  induction l with
  | nil => exact hb
  | cons hd tl IH =>
    refine' hl _ _ hd (mem_cons_self hd tl)
    refine' IH _
    intro y hy x hx
    exact hl y hy x (mem_cons_of_mem hd hx)
#align list.foldr_rec_on List.foldrRecOn

/-- Induction principle for values produced by a `foldl`: if a property holds
for the seed element `b : β` and for all incremental `op : β → α → β`
performed on the elements `(a : α) ∈ l`. The principle is given for
a `Sort`-valued predicate, i.e., it can also be used to construct data. -/
def foldlRecOn {C : β → Sort*} (l : List α) (op : β → α → β) (b : β) (hb : C b)
    (hl : ∀ b, C b → ∀ a ∈ l, C (op b a)) : C (foldl op b l) := by
  induction l generalizing b with
  | nil => exact hb
  | cons hd tl IH =>
    refine' IH _ _ _
    · exact hl b hb hd (mem_cons_self hd tl)
    · intro y hy x hx
      exact hl y hy x (mem_cons_of_mem hd hx)
#align list.foldl_rec_on List.foldlRecOn

@[simp]
theorem foldrRecOn_nil {C : β → Sort*} (op : α → β → β) (b) (hb : C b) (hl) :
    foldrRecOn [] op b hb hl = hb :=
  rfl
#align list.foldr_rec_on_nil List.foldrRecOn_nil

@[simp]
theorem foldrRecOn_cons {C : β → Sort*} (x : α) (l : List α) (op : α → β → β) (b) (hb : C b)
    (hl : ∀ b, C b → ∀ a ∈ x :: l, C (op a b)) :
    foldrRecOn (x :: l) op b hb hl =
      hl _ (foldrRecOn l op b hb fun b hb a ha => hl b hb a (mem_cons_of_mem _ ha)) x
        (mem_cons_self _ _) :=
  rfl
#align list.foldr_rec_on_cons List.foldrRecOn_cons

@[simp]
theorem foldlRecOn_nil {C : β → Sort*} (op : β → α → β) (b) (hb : C b) (hl) :
    foldlRecOn [] op b hb hl = hb :=
  rfl
#align list.foldl_rec_on_nil List.foldlRecOn_nil

section Scanl

variable {f : β → α → β} {b : β} {a : α} {l : List α}

theorem length_scanl : ∀ a l, length (scanl f a l) = l.length + 1
  | a, [] => rfl
  | a, x :: l => by
    rw [scanl, length_cons, length_cons, ← succ_eq_add_one, congr_arg succ]
    exact length_scanl _ _
#align list.length_scanl List.length_scanl

@[simp]
theorem scanl_nil (b : β) : scanl f b nil = [b] :=
  rfl
#align list.scanl_nil List.scanl_nil

@[simp]
theorem scanl_cons : scanl f b (a :: l) = [b] ++ scanl f (f b a) l := by
  simp only [scanl, eq_self_iff_true, singleton_append, and_self_iff]
#align list.scanl_cons List.scanl_cons

@[simp]
theorem get?_zero_scanl : (scanl f b l).get? 0 = some b := by
  cases l
  · simp only [get?, scanl_nil]
  · simp only [get?, scanl_cons, singleton_append]
#align list.nth_zero_scanl List.get?_zero_scanl

@[simp]
theorem get_zero_scanl {h : 0 < (scanl f b l).length} : (scanl f b l).get ⟨0, h⟩ = b := by
  cases l
  · simp only [get, scanl_nil]
  · simp only [get, scanl_cons, singleton_append]

set_option linter.deprecated false in
@[simp, deprecated get_zero_scanl]
theorem nthLe_zero_scanl {h : 0 < (scanl f b l).length} : (scanl f b l).nthLe 0 h = b :=
  get_zero_scanl
#align list.nth_le_zero_scanl List.nthLe_zero_scanl

theorem get?_succ_scanl {i : ℕ} : (scanl f b l).get? (i + 1) =
    ((scanl f b l).get? i).bind fun x => (l.get? i).map fun y => f x y := by
  induction' l with hd tl hl generalizing b i
  · symm
    simp only [Option.bind_eq_none', get?, forall₂_true_iff, not_false_iff, Option.map_none',
      scanl_nil, Option.not_mem_none, forall_true_iff]
  · simp only [scanl_cons, singleton_append]
    cases i
    · simp only [Option.map_some', get?_zero_scanl, get?, Option.some_bind']
    · simp only [hl, get?]
#align list.nth_succ_scanl List.get?_succ_scanl

set_option linter.deprecated false in
theorem nthLe_succ_scanl {i : ℕ} {h : i + 1 < (scanl f b l).length} :
    (scanl f b l).nthLe (i + 1) h =
      f ((scanl f b l).nthLe i (Nat.lt_of_succ_lt h))
        (l.nthLe i (Nat.lt_of_succ_lt_succ (lt_of_lt_of_le h (le_of_eq (length_scanl b l))))) := by
  induction i generalizing b l with
  | zero =>
    cases l
    · simp only [length, zero_eq, lt_self_iff_false] at h
    · simp [scanl_cons, singleton_append, nthLe_zero_scanl, nthLe_cons]
  | succ i hi =>
    cases l
    · simp only [length, add_lt_iff_neg_right, scanl_nil] at h
      exact absurd h (not_lt_of_lt Nat.succ_pos')
    · simp_rw [scanl_cons]
      rw [nthLe_append_right]
      · simp only [length, zero_add 1, succ_add_sub_one, hi]; rfl
      · simp only [length, Nat.zero_le, le_add_iff_nonneg_left]
#align list.nth_le_succ_scanl List.nthLe_succ_scanl

theorem get_succ_scanl {i : ℕ} {h : i + 1 < (scanl f b l).length} :
    (scanl f b l).get ⟨i + 1, h⟩ =
      f ((scanl f b l).get ⟨i, Nat.lt_of_succ_lt h⟩)
        (l.get ⟨i, Nat.lt_of_succ_lt_succ (lt_of_lt_of_le h (le_of_eq (length_scanl b l)))⟩) :=
  nthLe_succ_scanl

-- FIXME: we should do the proof the other way around
attribute [deprecated get_succ_scanl] nthLe_succ_scanl

end Scanl

-- scanr
@[simp]
theorem scanr_nil (f : α → β → β) (b : β) : scanr f b [] = [b] :=
  rfl
#align list.scanr_nil List.scanr_nil

#noalign list.scanr_aux_cons

@[simp]
theorem scanr_cons (f : α → β → β) (b : β) (a : α) (l : List α) :
    scanr f b (a :: l) = foldr f b (a :: l) :: scanr f b l := by
  simp only [scanr, foldr, cons.injEq, and_true]
  induction l generalizing a with
  | nil => rfl
  | cons hd tl ih => simp only [foldr, ih]
#align list.scanr_cons List.scanr_cons

section FoldlEqFoldr

-- foldl and foldr coincide when f is commutative and associative
variable {f : α → α → α} (hcomm : Commutative f) (hassoc : Associative f)

theorem foldl1_eq_foldr1 : ∀ a b l, foldl f a (l ++ [b]) = foldr f b (a :: l)
  | a, b, nil => rfl
  | a, b, c :: l => by
    simp only [cons_append, foldl_cons, foldr_cons, foldl1_eq_foldr1 _ _ l]; rw [hassoc]
#align list.foldl1_eq_foldr1 List.foldl1_eq_foldr1

theorem foldl_eq_of_comm_of_assoc : ∀ a b l, foldl f a (b :: l) = f b (foldl f a l)
  | a, b, nil => hcomm a b
  | a, b, c :: l => by
    simp only [foldl_cons]
    rw [← foldl_eq_of_comm_of_assoc .., right_comm _ hcomm hassoc]; rfl
#align list.foldl_eq_of_comm_of_assoc List.foldl_eq_of_comm_of_assoc

theorem foldl_eq_foldr : ∀ a l, foldl f a l = foldr f a l
  | a, nil => rfl
  | a, b :: l => by
    simp only [foldr_cons, foldl_eq_of_comm_of_assoc hcomm hassoc]; rw [foldl_eq_foldr a l]
#align list.foldl_eq_foldr List.foldl_eq_foldr

end FoldlEqFoldr

section FoldlEqFoldlr'

variable {f : α → β → α}

variable (hf : ∀ a b c, f (f a b) c = f (f a c) b)

theorem foldl_eq_of_comm' : ∀ a b l, foldl f a (b :: l) = f (foldl f a l) b
  | a, b, [] => rfl
  | a, b, c :: l => by rw [foldl, foldl, foldl, ← foldl_eq_of_comm' .., foldl, hf]
#align list.foldl_eq_of_comm' List.foldl_eq_of_comm'

theorem foldl_eq_foldr' : ∀ a l, foldl f a l = foldr (flip f) a l
  | a, [] => rfl
  | a, b :: l => by rw [foldl_eq_of_comm' hf, foldr, foldl_eq_foldr' ..]; rfl
#align list.foldl_eq_foldr' List.foldl_eq_foldr'

end FoldlEqFoldlr'

section FoldlEqFoldlr'

variable {f : α → β → β}

variable (hf : ∀ a b c, f a (f b c) = f b (f a c))

theorem foldr_eq_of_comm' : ∀ a b l, foldr f a (b :: l) = foldr f (f b a) l
  | a, b, [] => rfl
  | a, b, c :: l => by rw [foldr, foldr, foldr, hf, ← foldr_eq_of_comm' ..]; rfl
#align list.foldr_eq_of_comm' List.foldr_eq_of_comm'

end FoldlEqFoldlr'

section

variable {op : α → α → α} [ha : IsAssociative α op] [hc : IsCommutative α op]

/-- Notation for `op a b`. -/
local notation a " ⋆ " b => op a b

/-- Notation for `foldl op a l`. -/
local notation l " <*> " a => foldl op a l

theorem foldl_assoc : ∀ {l : List α} {a₁ a₂}, (l <*> a₁ ⋆ a₂) = a₁ ⋆ l <*> a₂
  | [], a₁, a₂ => rfl
  | a :: l, a₁, a₂ =>
    calc
      ((a :: l) <*> a₁ ⋆ a₂) = l <*> a₁ ⋆ a₂ ⋆ a := by simp only [foldl_cons, ha.assoc]
      _ = a₁ ⋆ (a :: l) <*> a₂ := by rw [foldl_assoc, foldl_cons]
#align list.foldl_assoc List.foldl_assoc

theorem foldl_op_eq_op_foldr_assoc :
    ∀ {l : List α} {a₁ a₂}, ((l <*> a₁) ⋆ a₂) = a₁ ⋆ l.foldr (· ⋆ ·) a₂
  | [], a₁, a₂ => rfl
  | a :: l, a₁, a₂ => by
    simp only [foldl_cons, foldr_cons, foldl_assoc, ha.assoc]; rw [foldl_op_eq_op_foldr_assoc]
#align list.foldl_op_eq_op_foldr_assoc List.foldl_op_eq_op_foldr_assoc

theorem foldl_assoc_comm_cons {l : List α} {a₁ a₂} : ((a₁ :: l) <*> a₂) = a₁ ⋆ l <*> a₂ := by
  rw [foldl_cons, hc.comm, foldl_assoc]
#align list.foldl_assoc_comm_cons List.foldl_assoc_comm_cons

end

/-! ### foldlM, foldrM, mapM -/

section FoldlMFoldrM

variable {m : Type v → Type w} [Monad m]

#align list.mfoldl_nil List.foldlM_nil
-- Porting note: now in std
#align list.mfoldr_nil List.foldrM_nil
#align list.mfoldl_cons List.foldlM_cons

/- Porting note: now in std; now assumes an instance of `LawfulMonad m`, so we make everything
  `foldrM_eq_foldr` depend on one as well. (An instance of `LawfulMonad m` was already present for
  everything following; this just moves it a few lines up.) -/
#align list.mfoldr_cons List.foldrM_cons

variable [LawfulMonad m]

theorem foldrM_eq_foldr (f : α → β → m β) (b l) :
    foldrM f b l = foldr (fun a mb => mb >>= f a) (pure b) l := by induction l <;> simp [*]
#align list.mfoldr_eq_foldr List.foldrM_eq_foldr

attribute [simp] mapM mapM'

theorem foldlM_eq_foldl (f : β → α → m β) (b l) :
    List.foldlM f b l = foldl (fun mb a => mb >>= fun b => f b a) (pure b) l := by
  suffices h :
    ∀ mb : m β, (mb >>= fun b => List.foldlM f b l) = foldl (fun mb a => mb >>= fun b => f b a) mb l
    by simp [← h (pure b)]
  induction l with
  | nil => intro; simp
  | cons _ _ l_ih => intro; simp only [List.foldlM, foldl, ← l_ih, functor_norm]
#align list.mfoldl_eq_foldl List.foldlM_eq_foldl

-- Porting note: now in std
#align list.mfoldl_append List.foldlM_append

--Porting note: now in std
#align list.mfoldr_append List.foldrM_append

end FoldlMFoldrM

/-! ### intersperse -/

#align list.intersperse_nil List.intersperse_nil

@[simp]
theorem intersperse_singleton {α : Type u} (a b : α) : intersperse a [b] = [b] :=
  rfl
#align list.intersperse_singleton List.intersperse_singleton

@[simp]
theorem intersperse_cons_cons {α : Type u} (a b c : α) (tl : List α) :
    intersperse a (b :: c :: tl) = b :: a :: intersperse a (c :: tl) :=
  rfl
#align list.intersperse_cons_cons List.intersperse_cons_cons

/-! ### splitAt and splitOn -/

section SplitAtOn

/- Porting note: the new version of `splitOnP` uses a `Bool`-valued predicate instead of a
  `Prop`-valued one. All downstream definitions have been updated to match. -/

variable (p : α → Bool) (xs ys : List α) (ls : List (List α)) (f : List α → List α)

/- Porting note: this had to be rewritten because of the new implementation of `splitAt`. It's
  long in large part because `splitAt.go` (`splitAt`'s auxiliary function) works differently
  in the case where n ≥ length l, requiring two separate cases (and two separate inductions). Still,
  this can hopefully be golfed. -/

@[simp]
theorem splitAt_eq_take_drop (n : ℕ) (l : List α) : splitAt n l = (take n l, drop n l) := by
  by_cases h : n < l.length <;> rw [splitAt, go_eq_take_drop]
  · rw [if_pos h]; rfl
  · rw [if_neg h, take_all_of_le <| le_of_not_lt h, drop_eq_nil_of_le <| le_of_not_lt h]
where
  go_eq_take_drop (n : ℕ) (l xs : List α) (acc : Array α) : splitAt.go l xs n acc =
      if n < xs.length then (acc.toList ++ take n xs, drop n xs) else (l, []) := by
    split_ifs with h
    · induction n generalizing xs acc with
      | zero =>
        rw [splitAt.go, take, drop, append_nil]
        · intros h₁; rw [h₁] at h; contradiction
        · intros; contradiction
      | succ _ ih =>
        cases xs with
        | nil => contradiction
        | cons hd tl =>
          rw [length, succ_eq_add_one] at h
          rw [splitAt.go, take, drop, append_cons, Array.toList_eq, ← Array.push_data,
            ← Array.toList_eq]
          exact ih _ _ <| lt_of_add_lt_add_right h
    · induction n generalizing xs acc with
      | zero =>
        rw [zero_eq, not_lt, nonpos_iff_eq_zero] at h
        rw [eq_nil_of_length_eq_zero h, splitAt.go]
      | succ _ ih =>
        cases xs with
        | nil => rw [splitAt.go]
        | cons hd tl =>
          rw [length, succ_eq_add_one] at h
          rw [splitAt.go]
          exact ih _ _ <| not_imp_not.mpr (Nat.add_lt_add_right · 1) h
#align list.split_at_eq_take_drop List.splitAt_eq_take_drop

@[simp]
theorem splitOn_nil {α : Type u} [DecidableEq α] (a : α) : [].splitOn a = [[]] :=
  rfl
#align list.split_on_nil List.splitOn_nil

@[simp]
theorem splitOnP_nil : [].splitOnP p = [[]] :=
  rfl
#align list.split_on_p_nil List.splitOnP_nilₓ

/- Porting note: `split_on_p_aux` and `split_on_p_aux'` were used to prove facts about
  `split_on_p`. `splitOnP` has a different structure, and we need different facts about
  `splitOnP.go`. Theorems involving `split_on_p_aux` have been omitted where possible. -/

#noalign list.split_on_p_aux_ne_nil
#noalign list.split_on_p_aux_spec
#noalign list.split_on_p_aux'
#noalign list.split_on_p_aux_eq
#noalign list.split_on_p_aux_nil

theorem splitOnP.go_ne_nil (xs acc : List α) : splitOnP.go p xs acc ≠ [] := by
  induction xs generalizing acc <;> simp [go]; split <;> simp [*]

theorem splitOnP.go_acc (xs acc : List α) :
    splitOnP.go p xs acc = modifyHead (acc.reverse ++ ·) (splitOnP p xs) := by
  induction xs generalizing acc with
  | nil => simp only [go, modifyHead, splitOnP_nil, append_nil]
  | cons hd tl ih =>
    simp only [splitOnP, go]; split
    · simp only [modifyHead, reverse_nil, append_nil]
    · rw [ih [hd], modifyHead_modifyHead, ih]
      congr; funext x; simp only [reverse_cons, append_assoc]; rfl

theorem splitOnP_ne_nil (xs : List α) : xs.splitOnP p ≠ [] := splitOnP.go_ne_nil _ _ _
#align list.split_on_p_ne_nil List.splitOnP_ne_nilₓ

@[simp]
theorem splitOnP_cons (x : α) (xs : List α) :
    (x :: xs).splitOnP p =
      if p x then [] :: xs.splitOnP p else (xs.splitOnP p).modifyHead (cons x) := by
  rw [splitOnP, splitOnP.go]; split <;> [rfl; simp [splitOnP.go_acc]]
#align list.split_on_p_cons List.splitOnP_consₓ

/-- The original list `L` can be recovered by joining the lists produced by `splitOnP p L`,
interspersed with the elements `L.filter p`. -/
theorem splitOnP_spec (as : List α) :
    join (zipWith (· ++ ·) (splitOnP p as) (((as.filter p).map fun x => [x]) ++ [[]])) = as := by
  induction as with
  | nil => rfl
  | cons a as' ih =>
    rw [splitOnP_cons, filter]
    by_cases h : p a
    · rw [if_pos h, h, map, cons_append, zipWith, nil_append, join, cons_append, cons_inj]
      exact ih
    · rw [if_neg h, eq_false_of_ne_true h, join_zipWith (splitOnP_ne_nil _ _)
        (append_ne_nil_of_ne_nil_right _ [[]] (cons_ne_nil [] [])), cons_inj]
      exact ih
where
  join_zipWith {xs ys : List (List α)} {a : α} (hxs : xs ≠ []) (hys : ys ≠ []) :
      join (zipWith (fun x x_1 ↦ x ++ x_1) (modifyHead (cons a) xs) ys) =
        a :: join (zipWith (fun x x_1 ↦ x ++ x_1) xs ys) := by
    cases xs with | nil => contradiction | cons =>
      cases ys with | nil => contradiction | cons => rfl
#align list.split_on_p_spec List.splitOnP_specₓ

/-- If no element satisfies `p` in the list `xs`, then `xs.splitOnP p = [xs]` -/
theorem splitOnP_eq_single (h : ∀ x ∈ xs, ¬p x) : xs.splitOnP p = [xs] := by
  induction xs with
  | nil => rfl
  | cons hd tl ih =>
    simp only [splitOnP_cons, h hd (mem_cons_self hd tl), if_neg]
    rw [ih <| forall_mem_of_forall_mem_cons h]
    rfl
#align list.split_on_p_eq_single List.splitOnP_eq_singleₓ

/-- When a list of the form `[...xs, sep, ...as]` is split on `p`, the first element is `xs`,
  assuming no element in `xs` satisfies `p` but `sep` does satisfy `p` -/
theorem splitOnP_first (h : ∀ x ∈ xs, ¬p x) (sep : α) (hsep : p sep) (as : List α) :
    (xs ++ sep :: as).splitOnP p = xs :: as.splitOnP p := by
  induction xs with
  | nil => simp [hsep]
  | cons hd tl ih => simp [h hd _, ih <| forall_mem_of_forall_mem_cons h]
#align list.split_on_p_first List.splitOnP_firstₓ

/-- `intercalate [x]` is the left inverse of `splitOn x`  -/
theorem intercalate_splitOn (x : α) [DecidableEq α] : [x].intercalate (xs.splitOn x) = xs := by
  simp only [intercalate, splitOn]
  induction' xs with hd tl ih; · simp [join]
  cases' h' : splitOnP (· == x) tl with hd' tl'; · exact (splitOnP_ne_nil _ tl h').elim
  rw [h'] at ih
  rw [splitOnP_cons]
  split_ifs with h
  · rw [beq_iff_eq] at h
    subst h
    simp [ih, join, h']
  cases tl' <;> simpa [join, h'] using ih
#align list.intercalate_split_on List.intercalate_splitOn

/-- `splitOn x` is the left inverse of `intercalate [x]`, on the domain
  consisting of each nonempty list of lists `ls` whose elements do not contain `x`  -/
theorem splitOn_intercalate [DecidableEq α] (x : α) (hx : ∀ l ∈ ls, x ∉ l) (hls : ls ≠ []) :
    ([x].intercalate ls).splitOn x = ls := by
  simp only [intercalate]
  induction' ls with hd tl ih; · contradiction
  cases tl
  · suffices hd.splitOn x = [hd] by simpa [join]
    refine' splitOnP_eq_single _ _ _
    intro y hy H
    rw [eq_of_beq H] at hy
    refine' hx hd _ hy
    simp
  · simp only [intersperse_cons_cons, singleton_append, join]
    specialize ih _ _
    · intro l hl
      apply hx l
      simp only [mem_cons] at hl ⊢
      exact Or.inr hl
    · exact List.noConfusion
    have := splitOnP_first (· == x) hd ?h x (beq_self_eq_true _)
    case h =>
      intro y hy H
      rw [eq_of_beq H] at hy
      exact hx hd (.head _) hy
    simp only [splitOn] at ih ⊢
    rw [this, ih]
#align list.split_on_intercalate List.splitOn_intercalate

end SplitAtOn

/- Porting note: new; here tentatively -/
/-! ### modifyLast -/

section ModifyLast

theorem modifyLast.go_append_one (f : α → α) (a : α) (tl : List α) (r : Array α) :
    modifyLast.go f (tl ++ [a]) r = (r.toListAppend <| modifyLast.go f (tl ++ [a]) #[]) := by
  cases tl with
  | nil =>
    simp only [nil_append, modifyLast.go]; rfl
  | cons hd tl =>
    simp only [cons_append]
    rw [modifyLast.go, modifyLast.go]
    case x_3 | x_3 => exact append_ne_nil_of_ne_nil_right tl [a] (cons_ne_nil a [])
    rw [modifyLast.go_append_one _ _ tl _, modifyLast.go_append_one _ _ tl (Array.push #[] hd)]
    simp only [Array.toListAppend_eq, Array.push_data, Array.data_toArray, nil_append, append_assoc]

theorem modifyLast_append_one (f : α → α) (a : α) (l : List α) :
    modifyLast f (l ++ [a]) = l ++ [f a] := by
  cases l with
  | nil =>
    simp only [nil_append, modifyLast, modifyLast.go, Array.toListAppend_eq, Array.data_toArray]
  | cons _ tl =>
    simp only [cons_append, modifyLast]
    rw [modifyLast.go]
    case x_3 => exact append_ne_nil_of_ne_nil_right tl [a] (cons_ne_nil a [])
    rw [modifyLast.go_append_one, Array.toListAppend_eq, Array.push_data, Array.data_toArray,
      nil_append, cons_append, nil_append, cons_inj]
    exact modifyLast_append_one _ _ tl

theorem modifyLast_append (f : α → α) (l₁ l₂ : List α) (_ : l₂ ≠ []) :
    modifyLast f (l₁ ++ l₂) = l₁ ++ modifyLast f l₂ := by
  cases l₂ with
  | nil => contradiction
  | cons hd tl =>
    cases tl with
    | nil => exact modifyLast_append_one _ hd _
    | cons hd' tl' =>
      rw [append_cons, ← nil_append (hd :: hd' :: tl'), append_cons [], nil_append,
        modifyLast_append _ (l₁ ++ [hd]) (hd' :: tl') _, modifyLast_append _ [hd] (hd' :: tl') _,
        append_assoc]
      all_goals { exact cons_ne_nil _ _ }

end ModifyLast

/-! ### map for partial functions -/

#align list.pmap List.pmap
#align list.attach List.attach

@[simp] lemma attach_nil : ([] : List α).attach = [] := rfl
#align list.attach_nil List.attach_nil

theorem sizeOf_lt_sizeOf_of_mem [SizeOf α] {x : α} {l : List α} (hx : x ∈ l) :
    SizeOf.sizeOf x < SizeOf.sizeOf l := by
  induction' l with h t ih <;> cases hx <;> rw [cons.sizeOf_spec]
  · exact lt_add_of_lt_of_nonneg (lt_one_add _) (Nat.zero_le _)
  · refine lt_add_of_pos_of_le ?_ (le_of_lt (ih ‹_›))
    rw [add_comm]; exact succ_pos _
#align list.sizeof_lt_sizeof_of_mem List.sizeOf_lt_sizeOf_of_mem

@[simp]
theorem pmap_eq_map (p : α → Prop) (f : α → β) (l : List α) (H) :
    @pmap _ _ p (fun a _ => f a) l H = map f l := by
  induction l <;> [rfl; simp only [*, pmap, map]]
#align list.pmap_eq_map List.pmap_eq_map

theorem pmap_congr {p q : α → Prop} {f : ∀ a, p a → β} {g : ∀ a, q a → β} (l : List α) {H₁ H₂}
    (h : ∀ a ∈ l, ∀ (h₁ h₂), f a h₁ = g a h₂) : pmap f l H₁ = pmap g l H₂ := by
  induction' l with _ _ ih
  · rfl
  · rw [pmap, pmap, h _ (mem_cons_self _ _), ih fun a ha => h a (mem_cons_of_mem _ ha)]
#align list.pmap_congr List.pmap_congr

theorem map_pmap {p : α → Prop} (g : β → γ) (f : ∀ a, p a → β) (l H) :
    map g (pmap f l H) = pmap (fun a h => g (f a h)) l H := by
  induction l <;> [rfl; simp only [*, pmap, map]]
#align list.map_pmap List.map_pmap

theorem pmap_map {p : β → Prop} (g : ∀ b, p b → γ) (f : α → β) (l H) :
    pmap g (map f l) H = pmap (fun a h => g (f a) h) l fun a h => H _ (mem_map_of_mem _ h) := by
  induction l <;> [rfl; simp only [*, pmap, map]]
#align list.pmap_map List.pmap_map

theorem pmap_eq_map_attach {p : α → Prop} (f : ∀ a, p a → β) (l H) :
    pmap f l H = l.attach.map fun x => f x.1 (H _ x.2) := by
  rw [attach, map_pmap]; exact pmap_congr l fun _ _ _ _ => rfl
#align list.pmap_eq_map_attach List.pmap_eq_map_attach

-- @[simp] -- Porting note: lean 4 simp can't rewrite with this
theorem attach_map_coe' (l : List α) (f : α → β) :
    (l.attach.map fun (i : {i // i ∈ l}) => f i) = l.map f := by
  rw [attach, map_pmap]; exact pmap_eq_map _ _ _ _
#align list.attach_map_coe' List.attach_map_coe'

theorem attach_map_val' (l : List α) (f : α → β) : (l.attach.map fun i => f i.val) = l.map f :=
  attach_map_coe' _ _
#align list.attach_map_val' List.attach_map_val'

@[simp]
theorem attach_map_val (l : List α) : l.attach.map Subtype.val = l :=
  (attach_map_coe' _ _).trans l.map_id
-- porting note: coe is expanded eagerly, so "attach_map_coe" would have the same syntactic form.
#align list.attach_map_coe List.attach_map_val
#align list.attach_map_val List.attach_map_val

@[simp]
theorem mem_attach (l : List α) : ∀ x, x ∈ l.attach
  | ⟨a, h⟩ => by
    have := mem_map.1 (by rw [attach_map_val] <;> exact h)
    rcases this with ⟨⟨_, _⟩, m, rfl⟩
    exact m
#align list.mem_attach List.mem_attach

@[simp]
theorem mem_pmap {p : α → Prop} {f : ∀ a, p a → β} {l H b} :
    b ∈ pmap f l H ↔ ∃ (a : _) (h : a ∈ l), f a (H a h) = b := by
  simp only [pmap_eq_map_attach, mem_map, mem_attach, true_and_iff, Subtype.exists, eq_comm]
#align list.mem_pmap List.mem_pmap

@[simp]
theorem length_pmap {p : α → Prop} {f : ∀ a, p a → β} {l H} : length (pmap f l H) = length l := by
  induction l <;> [rfl; simp only [*, pmap, length]]
#align list.length_pmap List.length_pmap

@[simp]
theorem length_attach (L : List α) : L.attach.length = L.length :=
  length_pmap
#align list.length_attach List.length_attach

@[simp]
theorem pmap_eq_nil {p : α → Prop} {f : ∀ a, p a → β} {l H} : pmap f l H = [] ↔ l = [] := by
  rw [← length_eq_zero, length_pmap, length_eq_zero]
#align list.pmap_eq_nil List.pmap_eq_nil

@[simp]
theorem attach_eq_nil (l : List α) : l.attach = [] ↔ l = [] :=
  pmap_eq_nil
#align list.attach_eq_nil List.attach_eq_nil

theorem getLast_pmap {α β : Type*} (p : α → Prop) (f : ∀ a, p a → β) (l : List α)
    (hl₁ : ∀ a ∈ l, p a) (hl₂ : l ≠ []) :
    (l.pmap f hl₁).getLast (mt List.pmap_eq_nil.1 hl₂) =
      f (l.getLast hl₂) (hl₁ _ (List.getLast_mem hl₂)) := by
  induction' l with l_hd l_tl l_ih
  · apply (hl₂ rfl).elim
  · by_cases hl_tl : l_tl = []
    · simp [hl_tl]
    · simp only [pmap]
      rw [getLast_cons, l_ih _ hl_tl]
      simp only [getLast_cons hl_tl]
#align list.last_pmap List.getLast_pmap

theorem get?_pmap {p : α → Prop} (f : ∀ a, p a → β) {l : List α} (h : ∀ a ∈ l, p a) (n : ℕ) :
    get? (pmap f l h) n = Option.pmap f (get? l n) fun x H => h x (get?_mem H) := by
  induction' l with hd tl hl generalizing n
  · simp
  · cases' n with n
    · simp
    · simp [hl]
#align list.nth_pmap List.get?_pmap

theorem get_pmap {p : α → Prop} (f : ∀ a, p a → β) {l : List α} (h : ∀ a ∈ l, p a) {n : ℕ}
    (hn : n < (pmap f l h).length) :
    get (pmap f l h) ⟨n, hn⟩ =
      f (get l ⟨n, @length_pmap _ _ p f l h ▸ hn⟩)
        (h _ (get_mem l n (@length_pmap _ _ p f l h ▸ hn))) := by
  induction' l with hd tl hl generalizing n
  · simp only [length, pmap] at hn
    exact absurd hn (not_lt_of_le n.zero_le)
  · cases n
    · simp
    · simp [hl]

set_option linter.deprecated false in
@[deprecated get_pmap]
theorem nthLe_pmap {p : α → Prop} (f : ∀ a, p a → β) {l : List α} (h : ∀ a ∈ l, p a) {n : ℕ}
    (hn : n < (pmap f l h).length) :
    nthLe (pmap f l h) n hn =
      f (nthLe l n (@length_pmap _ _ p f l h ▸ hn))
        (h _ (get_mem l n (@length_pmap _ _ p f l h ▸ hn))) :=
  get_pmap ..

#align list.nth_le_pmap List.nthLe_pmap

theorem pmap_append {p : ι → Prop} (f : ∀ a : ι, p a → α) (l₁ l₂ : List ι)
    (h : ∀ a ∈ l₁ ++ l₂, p a) :
    (l₁ ++ l₂).pmap f h =
      (l₁.pmap f fun a ha => h a (mem_append_left l₂ ha)) ++
        l₂.pmap f fun a ha => h a (mem_append_right l₁ ha) := by
  induction' l₁ with _ _ ih
  · rfl
  · dsimp only [pmap, cons_append]
    rw [ih]
#align list.pmap_append List.pmap_append

theorem pmap_append' {α β : Type*} {p : α → Prop} (f : ∀ a : α, p a → β) (l₁ l₂ : List α)
    (h₁ : ∀ a ∈ l₁, p a) (h₂ : ∀ a ∈ l₂, p a) :
    ((l₁ ++ l₂).pmap f fun a ha => (List.mem_append.1 ha).elim (h₁ a) (h₂ a)) =
      l₁.pmap f h₁ ++ l₂.pmap f h₂ :=
  pmap_append f l₁ l₂ _
#align list.pmap_append' List.pmap_append'

/-! ### find -/

section find?

variable {p : α → Bool} {l : List α} {a : α}

#align list.find_nil List.find?_nil

-- @[simp]
-- Later porting note (at time of this lemma moving to Std): removing attribute `nolint simpNF`
attribute [simp 1100] find?_cons_of_pos
#align list.find_cons_of_pos List.find?_cons_of_pos

-- @[simp]
-- Later porting note (at time of this lemma moving to Std): removing attribute `nolint simpNF`
attribute [simp 1100] find?_cons_of_neg
#align list.find_cons_of_neg List.find?_cons_of_neg

attribute [simp] find?_eq_none
#align list.find_eq_none List.find?_eq_none

#align list.find_some List.find?_some

@[simp]
theorem find?_mem (H : find? p l = some a) : a ∈ l := by
  induction' l with b l IH; · contradiction
  by_cases h : p b
  · rw [find?_cons_of_pos _ h] at H
    cases H
    apply mem_cons_self
  · rw [find?_cons_of_neg _ h] at H
    exact mem_cons_of_mem _ (IH H)
#align list.find_mem List.find?_mem

end find?

/-! ### lookmap -/

section Lookmap

variable (f : α → Option α)

/- Porting note: need a helper theorem for lookmap.go. -/
theorem lookmap.go_append (l : List α) (acc : Array α) :
    lookmap.go f l acc = acc.toListAppend (lookmap f l) := by
  cases l with
  | nil => rfl
  | cons hd tl =>
    rw [lookmap, go, go]
    cases f hd with
    | none => simp only [go_append tl _, Array.toListAppend_eq, append_assoc, Array.push_data]; rfl
    | some a => rfl

@[simp]
theorem lookmap_nil : [].lookmap f = [] :=
  rfl
#align list.lookmap_nil List.lookmap_nil

@[simp]
theorem lookmap_cons_none {a : α} (l : List α) (h : f a = none) :
    (a :: l).lookmap f = a :: l.lookmap f := by
  simp only [lookmap, lookmap.go, Array.toListAppend_eq, Array.data_toArray, nil_append]
  rw [lookmap.go_append, h]; rfl
#align list.lookmap_cons_none List.lookmap_cons_none

@[simp]
theorem lookmap_cons_some {a b : α} (l : List α) (h : f a = some b) :
    (a :: l).lookmap f = b :: l := by
  simp only [lookmap, lookmap.go, Array.toListAppend_eq, Array.data_toArray, nil_append]
  rw [h]
#align list.lookmap_cons_some List.lookmap_cons_some

theorem lookmap_some : ∀ l : List α, l.lookmap some = l
  | [] => rfl
  | _ :: _ => rfl
#align list.lookmap_some List.lookmap_some

theorem lookmap_none : ∀ l : List α, (l.lookmap fun _ => none) = l
  | [] => rfl
  | a :: l => (lookmap_cons_none _ l rfl).trans (congr_arg (cons a) (lookmap_none l))
#align list.lookmap_none List.lookmap_none

theorem lookmap_congr {f g : α → Option α} :
    ∀ {l : List α}, (∀ a ∈ l, f a = g a) → l.lookmap f = l.lookmap g
  | [], _ => rfl
  | a :: l, H => by
    cases' forall_mem_cons.1 H with H₁ H₂
    cases' h : g a with b
    · simp [h, H₁.trans h, lookmap_congr H₂]
    · simp [lookmap_cons_some _ _ h, lookmap_cons_some _ _ (H₁.trans h)]
#align list.lookmap_congr List.lookmap_congr

theorem lookmap_of_forall_not {l : List α} (H : ∀ a ∈ l, f a = none) : l.lookmap f = l :=
  (lookmap_congr H).trans (lookmap_none l)
#align list.lookmap_of_forall_not List.lookmap_of_forall_not

theorem lookmap_map_eq (g : α → β) (h : ∀ (a), ∀ b ∈ f a, g a = g b) :
    ∀ l : List α, map g (l.lookmap f) = map g l
  | [] => rfl
  | a :: l => by
    cases' h' : f a with b
    · simp [h']; exact lookmap_map_eq _ h l
    · simp [lookmap_cons_some _ _ h', h _ _ h']
#align list.lookmap_map_eq List.lookmap_map_eq

theorem lookmap_id' (h : ∀ (a), ∀ b ∈ f a, a = b) (l : List α) : l.lookmap f = l := by
  rw [← map_id (l.lookmap f), lookmap_map_eq, map_id]; exact h
#align list.lookmap_id' List.lookmap_id'

theorem length_lookmap (l : List α) : length (l.lookmap f) = length l := by
  rw [← length_map, lookmap_map_eq _ fun _ => (), length_map]; simp
#align list.length_lookmap List.length_lookmap

end Lookmap

/-! ### filter -/
/-! ### filterMap -/

#align list.filter_map_nil List.filterMap_nil

-- Porting note: List.filterMap is given @[simp] in Std.Data.List.Init.Lemmas
-- @[simp]
-- Later porting note (at time of this lemma moving to Std): removing attribute `nolint simpNF`
attribute [simp 1100] filterMap_cons_none
#align list.filter_map_cons_none List.filterMap_cons_none

-- @[simp]
-- Later porting note (at time of this lemma moving to Std): removing attribute `nolint simpNF`
attribute [simp 1100] filterMap_cons_some
#align list.filter_map_cons_some List.filterMap_cons_some

#align list.filter_map_cons List.filterMap_cons

#align list.filter_map_append List.filterMap_append

#align list.filter_map_eq_map List.filterMap_eq_map

#align list.filter_map_eq_filter List.filterMap_eq_filter

#align list.filter_map_filter_map List.filterMap_filterMap

#align list.map_filter_map List.map_filterMap

#align list.filter_map_map List.filterMap_map

#align list.filter_filter_map List.filter_filterMap

#align list.filter_map_filter List.filterMap_filter

#align list.filter_map_some List.filterMap_some

#align list.map_filter_map_some_eq_filter_map_is_some List.map_filterMap_some_eq_filter_map_is_some

#align list.mem_filter_map List.mem_filterMap

#align list.filter_map_join List.filterMap_join

#align list.map_filter_map_of_inv List.map_filterMap_of_inv

#align list.length_filter_le List.length_filter_leₓ

#align list.length_filter_map_le List.length_filterMap_le

#align list.sublist.filter_map List.Sublist.filterMap

theorem Sublist.map (f : α → β) {l₁ l₂ : List α} (s : l₁ <+ l₂) : map f l₁ <+ map f l₂ :=
  filterMap_eq_map f ▸ s.filterMap _
#align list.sublist.map List.Sublist.map

/-! ### reduceOption -/

@[simp]
theorem reduceOption_cons_of_some (x : α) (l : List (Option α)) :
    reduceOption (some x :: l) = x :: l.reduceOption := by
  simp only [reduceOption, filterMap, id.def, eq_self_iff_true, and_self_iff]
#align list.reduce_option_cons_of_some List.reduceOption_cons_of_some

@[simp]
theorem reduceOption_cons_of_none (l : List (Option α)) :
    reduceOption (none :: l) = l.reduceOption := by simp only [reduceOption, filterMap, id.def]
#align list.reduce_option_cons_of_none List.reduceOption_cons_of_none

@[simp]
theorem reduceOption_nil : @reduceOption α [] = [] :=
  rfl
#align list.reduce_option_nil List.reduceOption_nil

@[simp]
theorem reduceOption_map {l : List (Option α)} {f : α → β} :
    reduceOption (map (Option.map f) l) = map f (reduceOption l) := by
  induction' l with hd tl hl
  · simp only [reduceOption_nil, map_nil]
  · cases hd <;>
      simpa [true_and_iff, Option.map_some', map, eq_self_iff_true,
        reduceOption_cons_of_some] using hl
#align list.reduce_option_map List.reduceOption_map

theorem reduceOption_append (l l' : List (Option α)) :
    (l ++ l').reduceOption = l.reduceOption ++ l'.reduceOption :=
  filterMap_append l l' id
#align list.reduce_option_append List.reduceOption_append

theorem reduceOption_length_le (l : List (Option α)) : l.reduceOption.length ≤ l.length := by
  induction' l with hd tl hl
  · simp [reduceOption_nil, length]
  · cases hd
    · exact Nat.le_succ_of_le hl
    · simpa only [length, add_le_add_iff_right, reduceOption_cons_of_some] using hl
#align list.reduce_option_length_le List.reduceOption_length_le

theorem reduceOption_length_eq_iff {l : List (Option α)} :
    l.reduceOption.length = l.length ↔ ∀ x ∈ l, Option.isSome x := by
  induction' l with hd tl hl
  · simp only [forall_const, reduceOption_nil, not_mem_nil, forall_prop_of_false, eq_self_iff_true,
      length, not_false_iff]
  · cases hd
    · simp only [mem_cons, forall_eq_or_imp, Bool.coe_sort_false, false_and_iff,
        reduceOption_cons_of_none, length, Option.isSome_none, iff_false_iff]
      intro H
      have := reduceOption_length_le tl
      rw [H] at this
      exact absurd (Nat.lt_succ_self _) (not_lt_of_le this)
    · simp only [length, add_left_inj, find?, mem_cons, forall_eq_or_imp, Option.isSome_some,
        ← hl, reduceOption, true_and]
#align list.reduce_option_length_eq_iff List.reduceOption_length_eq_iff

theorem reduceOption_length_lt_iff {l : List (Option α)} :
    l.reduceOption.length < l.length ↔ none ∈ l := by
  rw [(reduceOption_length_le l).lt_iff_ne, Ne, reduceOption_length_eq_iff]
  induction l <;> simp [*]
  rw [@eq_comm _ none, ← Option.not_isSome_iff_eq_none, Decidable.imp_iff_not_or]
  simp [Option.isNone_iff_eq_none]
#align list.reduce_option_length_lt_iff List.reduceOption_length_lt_iff

theorem reduceOption_singleton (x : Option α) : [x].reduceOption = x.toList := by cases x <;> rfl
#align list.reduce_option_singleton List.reduceOption_singleton

theorem reduceOption_concat (l : List (Option α)) (x : Option α) :
    (l.concat x).reduceOption = l.reduceOption ++ x.toList := by
  induction' l with hd tl hl generalizing x
  · cases x <;> simp [Option.toList]
  · simp only [concat_eq_append, reduceOption_append] at hl
    cases hd <;> simp [hl, reduceOption_append]
#align list.reduce_option_concat List.reduceOption_concat

theorem reduceOption_concat_of_some (l : List (Option α)) (x : α) :
    (l.concat (some x)).reduceOption = l.reduceOption.concat x := by
  simp only [reduceOption_nil, concat_eq_append, reduceOption_append, reduceOption_cons_of_some]
#align list.reduce_option_concat_of_some List.reduceOption_concat_of_some

theorem reduceOption_mem_iff {l : List (Option α)} {x : α} : x ∈ l.reduceOption ↔ some x ∈ l := by
  simp only [reduceOption, id.def, mem_filterMap, exists_eq_right]
#align list.reduce_option_mem_iff List.reduceOption_mem_iff

theorem reduceOption_get?_iff {l : List (Option α)} {x : α} :
    (∃ i, l.get? i = some (some x)) ↔ ∃ i, l.reduceOption.get? i = some x := by
  rw [← mem_iff_get?, ← mem_iff_get?, reduceOption_mem_iff]
#align list.reduce_option_nth_iff List.reduceOption_get?_iff

/-! ### filter -/

section Filter

-- Porting note: Lemmas for `filter` are stated in terms of `p : α → Bool`
-- rather than `p : α → Prop` with `DecidablePred p`, since `filter` itself is.
-- Likewise, `if` sometimes becomes `bif`.
variable {p : α → Bool}

theorem filter_singleton {a : α} : [a].filter p = bif p a then [a] else [] :=
  rfl
#align list.filter_singleton List.filter_singleton

theorem filter_eq_foldr (p : α → Bool) (l : List α) :
    filter p l = foldr (fun a out => bif p a then a :: out else out) [] l := by
  induction l <;> simp [*, filter]; rfl
#align list.filter_eq_foldr List.filter_eq_foldr

#align list.filter_congr' List.filter_congr'

@[simp]
theorem filter_subset (l : List α) : filter p l ⊆ l :=
  (filter_sublist l).subset
#align list.filter_subset List.filter_subset

theorem of_mem_filter {a : α} : ∀ {l}, a ∈ filter p l → p a
  | b :: l, ain =>
    if pb : p b then
      have : a ∈ b :: filter p l := by simpa only [filter_cons_of_pos _ pb] using ain
      Or.elim (eq_or_mem_of_mem_cons this) (fun h : a = b => by rw [← h] at pb; exact pb)
        fun h : a ∈ filter p l => of_mem_filter h
    else by simp only [filter_cons_of_neg _ pb] at ain; exact of_mem_filter ain
#align list.of_mem_filter List.of_mem_filter

theorem mem_of_mem_filter {a : α} {l} (h : a ∈ filter p l) : a ∈ l :=
  filter_subset l h
#align list.mem_of_mem_filter List.mem_of_mem_filter

theorem mem_filter_of_mem {a : α} : ∀ {l}, a ∈ l → p a → a ∈ filter p l
  | x :: l, h, h1 => by
    rcases mem_cons.1 h with rfl | h
    · simp [filter, h1]
    · rw [filter]
      cases p x <;> simp [mem_filter_of_mem h h1]
#align list.mem_filter_of_mem List.mem_filter_of_mem

#align list.mem_filter List.mem_filter

theorem monotone_filter_left (p : α → Bool) ⦃l l' : List α⦄ (h : l ⊆ l') :
    filter p l ⊆ filter p l' := by
  intro x hx
  rw [mem_filter] at hx ⊢
  exact ⟨h hx.left, hx.right⟩
#align list.monotone_filter_left List.monotone_filter_left

#align list.filter_eq_self List.filter_eq_self

#align list.filter_length_eq_length List.filter_length_eq_length

#align list.filter_eq_nil List.filter_eq_nil

variable (p)

#align list.sublist.filter List.Sublist.filter

theorem monotone_filter_right (l : List α) ⦃p q : α → Bool⦄
    (h : ∀ a, p a → q a) : l.filter p <+ l.filter q := by
  induction' l with hd tl IH
  · rfl
  · by_cases hp : p hd
    · rw [filter_cons_of_pos _ hp, filter_cons_of_pos _ (h _ hp)]
      exact IH.cons_cons hd
    · rw [filter_cons_of_neg _ hp]
      by_cases hq : q hd
      · rw [filter_cons_of_pos _ hq]
        exact sublist_cons_of_sublist hd IH
      · rw [filter_cons_of_neg _ hq]
        exact IH
#align list.monotone_filter_right List.monotone_filter_right

#align list.map_filter List.map_filter

lemma map_filter' {f : α → β} (hf : Injective f) (l : List α)
    [DecidablePred fun b => ∃ a, p a ∧ f a = b] :
    (l.filter p).map f = (l.map f).filter fun b => ∃ a, p a ∧ f a = b := by
  simp [(· ∘ ·), map_filter, hf.eq_iff]
#align list.map_filter' List.map_filter'

lemma filter_attach' (l : List α) (p : {a // a ∈ l} → Bool) [DecidableEq α] :
    l.attach.filter p =
      (l.filter fun x => ∃ h, p ⟨x, h⟩).attach.map (Subtype.map id fun x => mem_of_mem_filter) := by
  classical
  refine' map_injective_iff.2 Subtype.coe_injective _
  simp [(· ∘ ·), map_filter' _ Subtype.coe_injective]
#align list.filter_attach' List.filter_attach'

-- porting note: `Lean.Internal.coeM` forces us to type-ascript `{x // x ∈ l}`
lemma filter_attach (l : List α) (p : α → Bool) :
    (l.attach.filter fun x => p x : List {x // x ∈ l}) =
      (l.filter p).attach.map (Subtype.map id fun x => mem_of_mem_filter) :=
  map_injective_iff.2 Subtype.coe_injective <| by
    simp_rw [map_map, (· ∘ ·), Subtype.map, id.def, ← Function.comp_apply (g := Subtype.val),
      ← map_filter, attach_map_val]
#align list.filter_attach List.filter_attach

#align list.filter_filter List.filter_filter

lemma filter_comm (q) (l : List α) : filter p (filter q l) = filter q (filter p l) := by
  simp [and_comm]
#align list.filter_comm List.filter_comm

@[simp]
theorem filter_true (l : List α) :
    filter (fun _ => true) l = l := by induction l <;> simp [*, filter]
#align list.filter_true List.filter_true

@[simp]
theorem filter_false (l : List α) :
    filter (fun _ => false) l = [] := by induction l <;> simp [*, filter]
#align list.filter_false List.filter_false

/- Porting note: need a helper theorem for span.loop. -/
theorem span.loop_eq_take_drop :
    ∀ l₁ l₂ : List α, span.loop p l₁ l₂ = (l₂.reverse ++ takeWhile p l₁, dropWhile p l₁)
  | [], l₂ => by simp [span.loop, takeWhile, dropWhile]
  | (a :: l), l₂ => by
    cases hp : p a <;> simp [hp, span.loop, span.loop_eq_take_drop, takeWhile, dropWhile]

@[simp]
theorem span_eq_take_drop (l : List α) : span p l = (takeWhile p l, dropWhile p l) := by
  simpa using span.loop_eq_take_drop p l []
#align list.span_eq_take_drop List.span_eq_take_drop

#align list.take_while_append_drop List.takeWhile_append_dropWhile

theorem dropWhile_nthLe_zero_not (l : List α) (hl : 0 < (l.dropWhile p).length) :
    ¬p ((l.dropWhile p).nthLe 0 hl) := by
  induction' l with hd tl IH
  · cases hl
  · simp only [dropWhile]
    by_cases hp : p hd
    · simp [hp, IH]
    · simp [hp, nthLe_cons]
-- porting note: How did the Lean 3 proof work,
-- without mentioning nthLe_cons?
-- Same question for takeWhile_eq_nil_iff below
#align list.drop_while_nth_le_zero_not List.dropWhile_nthLe_zero_not

variable {p} {l : List α}

@[simp]
theorem dropWhile_eq_nil_iff : dropWhile p l = [] ↔ ∀ x ∈ l, p x := by
  induction' l with x xs IH
  · simp [dropWhile]
  · by_cases hp : p x <;> simp [hp, dropWhile, IH]
#align list.drop_while_eq_nil_iff List.dropWhile_eq_nil_iff

@[simp] theorem takeWhile_nil : List.takeWhile p [] = [] := rfl

theorem takeWhile_cons {x : α} :
    List.takeWhile p (x :: l) = (match p x with
      | true  => x :: takeWhile p l
      | false => []) :=
  rfl

theorem takeWhile_cons_of_pos {x : α} (h : p x) :
    List.takeWhile p (x :: l) = x :: takeWhile p l := by
  simp [takeWhile_cons, h]

theorem takeWhile_cons_of_neg {x : α} (h : ¬ p x) :
    List.takeWhile p (x :: l) = [] := by
  simp [takeWhile_cons, h]

@[simp]
theorem takeWhile_eq_self_iff : takeWhile p l = l ↔ ∀ x ∈ l, p x := by
  induction' l with x xs IH
  · simp
  · by_cases hp : p x <;> simp [hp, takeWhile_cons, IH]
#align list.take_while_eq_self_iff List.takeWhile_eq_self_iff

@[simp]
theorem takeWhile_eq_nil_iff : takeWhile p l = [] ↔ ∀ hl : 0 < l.length, ¬p (l.nthLe 0 hl) := by
  induction' l with x xs IH
  · simp only [takeWhile_nil, Bool.not_eq_true, true_iff]
    intro h
    simp at h
  · by_cases hp : p x <;> simp [hp, takeWhile_cons, IH, nthLe_cons]
#align list.take_while_eq_nil_iff List.takeWhile_eq_nil_iff

theorem mem_takeWhile_imp {x : α} (hx : x ∈ takeWhile p l) : p x := by
  induction l with simp [takeWhile] at hx
  | cons hd tl IH =>
    cases hp : p hd
    · simp [hp] at hx
    · rw [hp, mem_cons] at hx
      rcases hx with (rfl | hx)
      · exact hp
      · exact IH hx
#align list.mem_take_while_imp List.mem_takeWhile_imp

theorem takeWhile_takeWhile (p q : α → Bool) (l : List α) :
    takeWhile p (takeWhile q l) = takeWhile (fun a => p a ∧ q a) l := by
  induction' l with hd tl IH
  · simp
  · by_cases hp : p hd <;> by_cases hq : q hd <;> simp [takeWhile, hp, hq, IH]
#align list.take_while_take_while List.takeWhile_takeWhile

theorem takeWhile_idem : takeWhile p (takeWhile p l) = takeWhile p l := by
  simp_rw [takeWhile_takeWhile, and_self_iff, Bool.decide_coe]
#align list.take_while_idem List.takeWhile_idem

end Filter

/-! ### erasep -/

section eraseP

variable {p : α → Bool}

#align list.erasep_nil List.eraseP_nilₓ -- prop -> bool
#align list.erasep_cons List.eraseP_consₓ -- prop -> bool

#align list.erasep_cons_of_pos List.eraseP_cons_of_posₓ -- prop -> bool
#align list.erasep_cons_of_neg List.eraseP_cons_of_negₓ -- prop -> bool
#align list.erasep_of_forall_not List.eraseP_of_forall_notₓ -- prop -> bool
#align list.exists_of_erasep List.exists_of_erasePₓ -- prop -> bool
#align list.exists_or_eq_self_of_erasep List.exists_or_eq_self_of_erasePₓ -- prop -> bool
#align list.length_erasep_of_mem List.length_eraseP_of_memₓ -- prop -> bool

@[simp]
theorem length_eraseP_add_one {l : List α} {a} (al : a ∈ l) (pa : p a) :
    (l.eraseP p).length + 1 = l.length := by
  let ⟨_, l₁, l₂, _, _, h₁, h₂⟩ := exists_of_eraseP al pa
  rw [h₂, h₁, length_append, length_append]
  rfl
#align list.length_erasep_add_one List.length_eraseP_add_oneₓ -- prop -> bool

#align list.erasep_append_left List.eraseP_append_leftₓ -- prop -> bool
#align list.erasep_append_right List.eraseP_append_rightₓ -- prop -> bool
#align list.erasep_sublist List.eraseP_sublistₓ -- prop -> bool
#align list.erasep_subset List.eraseP_subsetₓ -- prop -> bool
#align list.sublist.erasep List.Sublist.erasePₓ -- prop -> bool
#align list.mem_of_mem_erasep List.mem_of_mem_erasePₓ -- prop -> bool
#align list.mem_erasep_of_neg List.mem_eraseP_of_negₓ -- prop -> bool
#align list.erasep_map List.eraseP_mapₓ -- prop -> bool
#align list.extractp_eq_find_erasep List.extractP_eq_find?_erasePₓ -- prop -> bool

end eraseP

/-! ### erase -/

section Erase

variable [DecidableEq α]

#align list.erase_nil List.erase_nil

#align list.erase_cons List.erase_consₓ -- DecidableEq -> BEq
#align list.erase_cons_head List.erase_cons_headₓ -- DecidableEq -> BEq
#align list.erase_cons_tail List.erase_cons_tailₓ -- DecidableEq -> BEq
#align list.erase_eq_erasep List.erase_eq_erasePₓ -- DecidableEq -> BEq
#align list.erase_of_not_mem List.erase_of_not_memₓ -- DecidableEq -> BEq
#align list.exists_erase_eq List.exists_erase_eqₓ -- DecidableEq -> BEq
#align list.length_erase_of_mem List.length_erase_of_memₓ -- DecidableEq -> BEq

@[simp] theorem length_erase_add_one {a : α} {l : List α} (h : a ∈ l) :
    (l.erase a).length + 1 = l.length := by
  rw [erase_eq_eraseP, length_eraseP_add_one h (decide_eq_true rfl)]
#align list.length_erase_add_one List.length_erase_add_oneₓ -- DecidableEq -> BEq

#align list.erase_append_left List.erase_append_leftₓ -- DecidableEq -> BEq
#align list.erase_append_right List.erase_append_rightₓ -- DecidableEq -> BEq
#align list.erase_sublist List.erase_sublistₓ -- DecidableEq -> BEq
#align list.erase_subset List.erase_subsetₓ -- DecidableEq -> BEq

#align list.sublist.erase List.Sublist.eraseₓ -- DecidableEq -> BEq

#align list.mem_of_mem_erase List.mem_of_mem_eraseₓ -- DecidableEq -> BEq
#align list.mem_erase_of_ne List.mem_erase_of_neₓ -- DecidableEq -> BEq
#align list.erase_comm List.erase_commₓ -- DecidableEq -> BEq

theorem map_erase [DecidableEq β] {f : α → β} (finj : Injective f) {a : α} (l : List α) :
    map f (l.erase a) = (map f l).erase (f a) := by
  have this : Eq a = Eq (f a) ∘ f := by ext b; simp [finj.eq_iff]
  simp [erase_eq_eraseP, erase_eq_eraseP, eraseP_map, this]; rfl
#align list.map_erase List.map_erase

theorem map_foldl_erase [DecidableEq β] {f : α → β} (finj : Injective f) {l₁ l₂ : List α} :
    map f (foldl List.erase l₁ l₂) = foldl (fun l a => l.erase (f a)) (map f l₁) l₂ := by
  induction l₂ generalizing l₁ <;> [rfl; simp only [foldl_cons, map_erase finj, *]]
#align list.map_foldl_erase List.map_foldl_erase

end Erase

/-! ### diff -/

section Diff

variable [DecidableEq α]

#align list.diff_nil List.diff_nil

#align list.diff_cons List.diff_cons

#align list.diff_cons_right List.diff_cons_right

#align list.diff_erase List.diff_erase

#align list.nil_diff List.nil_diff

#align list.cons_diff List.cons_diff

#align list.cons_diff_of_mem List.cons_diff_of_mem

#align list.cons_diff_of_not_mem List.cons_diff_of_not_mem

#align list.diff_eq_foldl List.diff_eq_foldl

#align list.diff_append List.diff_append

@[simp]
theorem map_diff [DecidableEq β] {f : α → β} (finj : Injective f) {l₁ l₂ : List α} :
    map f (l₁.diff l₂) = (map f l₁).diff (map f l₂) := by
  simp only [diff_eq_foldl, foldl_map, map_foldl_erase finj]
#align list.map_diff List.map_diff

#align list.diff_sublist List.diff_sublist

#align list.diff_subset List.diff_subset

#align list.mem_diff_of_mem List.mem_diff_of_mem

#align list.sublist.diff_right List.Sublist.diff_right

theorem erase_diff_erase_sublist_of_sublist {a : α} :
    ∀ {l₁ l₂ : List α}, l₁ <+ l₂ → (l₂.erase a).diff (l₁.erase a) <+ l₂.diff l₁
  | [], l₂, _ => erase_sublist _ _
  | b :: l₁, l₂, h =>
    if heq : b = a then by simp only [heq, erase_cons_head, diff_cons]; rfl
    else by
      simp only [erase_cons_head b l₁, erase_cons_tail l₁ heq,
        diff_cons ((List.erase l₂ a)) (List.erase l₁ a) b, diff_cons l₂ l₁ b, erase_comm a b l₂]
      have h' := h.erase b
      rw [erase_cons_head] at h'
      exact @erase_diff_erase_sublist_of_sublist _ l₁ (l₂.erase b) h'
#align list.erase_diff_erase_sublist_of_sublist List.erase_diff_erase_sublist_of_sublist

end Diff

/-! ### enum -/

#align list.length_enum_from List.enumFrom_length
#align list.length_enum List.enum_length

@[simp]
theorem enumFrom_get? :
    ∀ (n) (l : List α) (m), get? (enumFrom n l) m = (fun a => (n + m, a)) <$> get? l m
  | n, [], m => rfl
  | n, a :: l, 0 => rfl
  | n, a :: l, m + 1 => (enumFrom_get? (n + 1) l m).trans <| by rw [add_right_comm]; rfl
#align list.enum_from_nth List.enumFrom_get?

@[simp]
theorem enum_get? : ∀ (l : List α) (n), get? (enum l) n = (fun a => (n, a)) <$> get? l n := by
  simp only [enum, enumFrom_get?, zero_add]; intros; trivial
#align list.enum_nth List.enum_get?

@[simp]
theorem enumFrom_map_snd : ∀ (n) (l : List α), map Prod.snd (enumFrom n l) = l
  | _, [] => rfl
  | _, _ :: _ => congr_arg (cons _) (enumFrom_map_snd _ _)
#align list.enum_from_map_snd List.enumFrom_map_snd

@[simp]
theorem enum_map_snd : ∀ l : List α, map Prod.snd (enum l) = l :=
  enumFrom_map_snd _
#align list.enum_map_snd List.enum_map_snd

theorem mem_enumFrom {x : α} {i : ℕ} :
    ∀ {j : ℕ} (xs : List α), (i, x) ∈ xs.enumFrom j → j ≤ i ∧ i < j + xs.length ∧ x ∈ xs
  | j, [] => by simp [enumFrom]
  | j, y :: ys => by
    suffices
      i = j ∧ x = y ∨ (i, x) ∈ enumFrom (j + 1) ys →
        j ≤ i ∧ i < j + (length ys + 1) ∧ (x = y ∨ x ∈ ys)
      by simpa [enumFrom, mem_enumFrom ys]
    rintro (h | h)
    · refine' ⟨le_of_eq h.1.symm, h.1 ▸ _, Or.inl h.2⟩
      apply Nat.lt_add_of_pos_right; simp
    · have ⟨hji, hijlen, hmem⟩ := mem_enumFrom _ h
      refine' ⟨_, _, _⟩
      · exact le_trans (Nat.le_succ _) hji
      · convert hijlen using 1
        ac_rfl
      · simp [hmem]
#align list.mem_enum_from List.mem_enumFrom

@[simp]
theorem enum_nil : enum ([] : List α) = [] :=
  rfl
#align list.enum_nil List.enum_nil

#align list.enum_from_nil List.enumFrom_nil

#align list.enum_from_cons List.enumFrom_cons

@[simp]
theorem enum_cons (x : α) (xs : List α) : enum (x :: xs) = (0, x) :: enumFrom 1 xs :=
  rfl
#align list.enum_cons List.enum_cons

@[simp]
theorem enumFrom_singleton (x : α) (n : ℕ) : enumFrom n [x] = [(n, x)] :=
  rfl
#align list.enum_from_singleton List.enumFrom_singleton

@[simp]
theorem enum_singleton (x : α) : enum [x] = [(0, x)] :=
  rfl
#align list.enum_singleton List.enum_singleton

theorem enumFrom_append (xs ys : List α) (n : ℕ) :
    enumFrom n (xs ++ ys) = enumFrom n xs ++ enumFrom (n + xs.length) ys := by
  induction' xs with x xs IH generalizing ys n
  · simp
  · rw [cons_append, enumFrom_cons, IH, ← cons_append, ← enumFrom_cons, length, add_right_comm,
      add_assoc]
#align list.enum_from_append List.enumFrom_append

theorem enum_append (xs ys : List α) : enum (xs ++ ys) = enum xs ++ enumFrom xs.length ys := by
  simp [enum, enumFrom_append]
#align list.enum_append List.enum_append

theorem map_fst_add_enumFrom_eq_enumFrom (l : List α) (n k : ℕ) :
    map (Prod.map (· + n) id) (enumFrom k l) = enumFrom (n + k) l := by
  induction' l with hd tl IH generalizing n k
  · simp [enumFrom]
  · simp only [enumFrom, map, zero_add, Prod.map_mk, id.def, eq_self_iff_true, true_and_iff]
    simp [IH, add_comm n k, add_assoc, add_left_comm]
#align list.map_fst_add_enum_from_eq_enum_from List.map_fst_add_enumFrom_eq_enumFrom

theorem map_fst_add_enum_eq_enumFrom (l : List α) (n : ℕ) :
    map (Prod.map (· + n) id) (enum l) = enumFrom n l :=
  map_fst_add_enumFrom_eq_enumFrom l _ _
#align list.map_fst_add_enum_eq_enum_from List.map_fst_add_enum_eq_enumFrom

theorem enumFrom_cons' (n : ℕ) (x : α) (xs : List α) :
    enumFrom n (x :: xs) = (n, x) :: (enumFrom n xs).map (Prod.map Nat.succ id) := by
  rw [enumFrom_cons, add_comm, ← map_fst_add_enumFrom_eq_enumFrom]
#align list.enum_from_cons' List.enumFrom_cons'

theorem enum_cons' (x : α) (xs : List α) :
    enum (x :: xs) = (0, x) :: (enum xs).map (Prod.map Nat.succ id) :=
  enumFrom_cons' _ _ _
#align list.enum_cons' List.enum_cons'

theorem enumFrom_map (n : ℕ) (l : List α) (f : α → β) :
    enumFrom n (l.map f) = (enumFrom n l).map (Prod.map id f) := by
  induction' l with hd tl IH
  · rfl
  · rw [map_cons, enumFrom_cons', enumFrom_cons', map_cons, map_map, IH, map_map]
    rfl
#align list.enum_from_map List.enumFrom_map

theorem enum_map (l : List α) (f : α → β) : (l.map f).enum = l.enum.map (Prod.map id f) :=
  enumFrom_map _ _ _
#align list.enum_map List.enum_map

theorem get_enumFrom (l : List α) (n) (i : Fin (l.enumFrom n).length)
    (hi : i.1 < l.length := (by simpa using i.2)) :
    (l.enumFrom n).get i = (n + i, l.get ⟨i, hi⟩) := by
  rw [← Option.some_inj, ← get?_eq_get]
  simp [enumFrom_get?, get?_eq_get hi]

set_option linter.deprecated false in
@[deprecated get_enumFrom]
theorem nthLe_enumFrom (l : List α) (n i : ℕ) (hi' : i < (l.enumFrom n).length)
    (hi : i < l.length := (by simpa using hi')) :
    (l.enumFrom n).nthLe i hi' = (n + i, l.nthLe i hi) :=
  get_enumFrom ..
#align list.nth_le_enum_from List.nthLe_enumFrom

theorem get_enum (l : List α) (i : Fin l.enum.length)
    (hi : i < l.length := (by simpa using i.2)) :
    l.enum.get i = (i.1, l.get ⟨i, hi⟩) := by
  convert get_enumFrom _ _ i
  exact (zero_add _).symm

set_option linter.deprecated false in
@[deprecated get_enum]
theorem nthLe_enum (l : List α) (i : ℕ) (hi' : i < l.enum.length)
    (hi : i < l.length := (by simpa using hi')) :
    l.enum.nthLe i hi' = (i, l.nthLe i hi) := get_enum ..
#align list.nth_le_enum List.nthLe_enum

@[simp]
theorem enumFrom_eq_nil {n : ℕ} {l : List α} : List.enumFrom n l = [] ↔ l = [] := by
  cases l <;> simp

@[simp]
theorem enum_eq_nil {l : List α} : List.enum l = [] ↔ l = [] := enumFrom_eq_nil

section Choose

variable (p : α → Prop) [DecidablePred p] (l : List α)

theorem choose_spec (hp : ∃ a, a ∈ l ∧ p a) : choose p l hp ∈ l ∧ p (choose p l hp) :=
  (chooseX p l hp).property
#align list.choose_spec List.choose_spec

theorem choose_mem (hp : ∃ a, a ∈ l ∧ p a) : choose p l hp ∈ l :=
  (choose_spec _ _ _).1
#align list.choose_mem List.choose_mem

theorem choose_property (hp : ∃ a, a ∈ l ∧ p a) : p (choose p l hp) :=
  (choose_spec _ _ _).2
#align list.choose_property List.choose_property

end Choose

/-! ### map₂Left' -/

section Map₂Left'

-- The definitional equalities for `map₂Left'` can already be used by the
-- simplifier because `map₂Left'` is marked `@[simp]`.
@[simp]
theorem map₂Left'_nil_right (f : α → Option β → γ) (as) :
    map₂Left' f as [] = (as.map fun a => f a none, []) := by cases as <;> rfl
#align list.map₂_left'_nil_right List.map₂Left'_nil_right

end Map₂Left'

/-! ### map₂Right' -/

section Map₂Right'

variable (f : Option α → β → γ) (a : α) (as : List α) (b : β) (bs : List β)

@[simp]
theorem map₂Right'_nil_left : map₂Right' f [] bs = (bs.map (f none), []) := by cases bs <;> rfl
#align list.map₂_right'_nil_left List.map₂Right'_nil_left

@[simp]
theorem map₂Right'_nil_right : map₂Right' f as [] = ([], as) :=
  rfl
#align list.map₂_right'_nil_right List.map₂Right'_nil_right

-- Porting note: simp can prove this
-- @[simp]
theorem map₂Right'_nil_cons : map₂Right' f [] (b :: bs) = (f none b :: bs.map (f none), []) :=
  rfl
#align list.map₂_right'_nil_cons List.map₂Right'_nil_cons

@[simp]
theorem map₂Right'_cons_cons :
    map₂Right' f (a :: as) (b :: bs) =
      let r := map₂Right' f as bs
      (f (some a) b :: r.fst, r.snd) :=
  rfl
#align list.map₂_right'_cons_cons List.map₂Right'_cons_cons

end Map₂Right'

/-! ### zipLeft' -/

section ZipLeft'

variable (a : α) (as : List α) (b : β) (bs : List β)

@[simp]
theorem zipLeft'_nil_right : zipLeft' as ([] : List β) = (as.map fun a => (a, none), []) := by
  cases as <;> rfl
#align list.zip_left'_nil_right List.zipLeft'_nil_right

@[simp]
theorem zipLeft'_nil_left : zipLeft' ([] : List α) bs = ([], bs) :=
  rfl
#align list.zip_left'_nil_left List.zipLeft'_nil_left

-- Porting note: simp can prove this
-- @[simp]
theorem zipLeft'_cons_nil :
    zipLeft' (a :: as) ([] : List β) = ((a, none) :: as.map fun a => (a, none), []) :=
  rfl
#align list.zip_left'_cons_nil List.zipLeft'_cons_nil

@[simp]
theorem zipLeft'_cons_cons :
    zipLeft' (a :: as) (b :: bs) =
      let r := zipLeft' as bs
      ((a, some b) :: r.fst, r.snd) :=
  rfl
#align list.zip_left'_cons_cons List.zipLeft'_cons_cons

end ZipLeft'

/-! ### zipRight' -/

section ZipRight'

variable (a : α) (as : List α) (b : β) (bs : List β)

@[simp]
theorem zipRight'_nil_left : zipRight' ([] : List α) bs = (bs.map fun b => (none, b), []) := by
  cases bs <;> rfl
#align list.zip_right'_nil_left List.zipRight'_nil_left

@[simp]
theorem zipRight'_nil_right : zipRight' as ([] : List β) = ([], as) :=
  rfl
#align list.zip_right'_nil_right List.zipRight'_nil_right

-- Porting note: simp can prove this
-- @[simp]
theorem zipRight'_nil_cons :
    zipRight' ([] : List α) (b :: bs) = ((none, b) :: bs.map fun b => (none, b), []) :=
  rfl
#align list.zip_right'_nil_cons List.zipRight'_nil_cons

@[simp]
theorem zipRight'_cons_cons :
    zipRight' (a :: as) (b :: bs) =
      let r := zipRight' as bs
      ((some a, b) :: r.fst, r.snd) :=
  rfl
#align list.zip_right'_cons_cons List.zipRight'_cons_cons

end ZipRight'

/-! ### map₂Left -/

section Map₂Left

variable (f : α → Option β → γ) (as : List α)

-- The definitional equalities for `map₂Left` can already be used by the
-- simplifier because `map₂Left` is marked `@[simp]`.
@[simp]
theorem map₂Left_nil_right : map₂Left f as [] = as.map fun a => f a none := by cases as <;> rfl
#align list.map₂_left_nil_right List.map₂Left_nil_right

theorem map₂Left_eq_map₂Left' : ∀ as bs, map₂Left f as bs = (map₂Left' f as bs).fst
  | [], _ => by simp
  | a :: as, [] => by simp
  | a :: as, b :: bs => by simp [map₂Left_eq_map₂Left']
#align list.map₂_left_eq_map₂_left' List.map₂Left_eq_map₂Left'

theorem map₂Left_eq_zipWith :
    ∀ as bs, length as ≤ length bs → map₂Left f as bs = zipWith (fun a b => f a (some b)) as bs
  | [], [], _ => by simp
  | [], _ :: _, _ => by simp
  | a :: as, [], h => by
    simp at h
  | a :: as, b :: bs, h => by
    simp only [length_cons, succ_le_succ_iff] at h
    simp [h, map₂Left_eq_zipWith]
#align list.map₂_left_eq_map₂ List.map₂Left_eq_zipWith

end Map₂Left

/-! ### map₂Right -/

section Map₂Right

variable (f : Option α → β → γ) (a : α) (as : List α) (b : β) (bs : List β)

@[simp]
theorem map₂Right_nil_left : map₂Right f [] bs = bs.map (f none) := by cases bs <;> rfl
#align list.map₂_right_nil_left List.map₂Right_nil_left

@[simp]
theorem map₂Right_nil_right : map₂Right f as [] = [] :=
  rfl
#align list.map₂_right_nil_right List.map₂Right_nil_right

-- Porting note: simp can prove this
-- @[simp]
theorem map₂Right_nil_cons : map₂Right f [] (b :: bs) = f none b :: bs.map (f none) :=
  rfl
#align list.map₂_right_nil_cons List.map₂Right_nil_cons

@[simp]
theorem map₂Right_cons_cons :
    map₂Right f (a :: as) (b :: bs) = f (some a) b :: map₂Right f as bs :=
  rfl
#align list.map₂_right_cons_cons List.map₂Right_cons_cons

theorem map₂Right_eq_map₂Right' : map₂Right f as bs = (map₂Right' f as bs).fst := by
  simp only [map₂Right, map₂Right', map₂Left_eq_map₂Left']
#align list.map₂_right_eq_map₂_right' List.map₂Right_eq_map₂Right'

theorem map₂Right_eq_zipWith (h : length bs ≤ length as) :
    map₂Right f as bs = zipWith (fun a b => f (some a) b) as bs := by
  have : (fun a b => flip f a (some b)) = flip fun a b => f (some a) b := rfl
  simp only [map₂Right, map₂Left_eq_zipWith, zipWith_flip, *]
#align list.map₂_right_eq_map₂ List.map₂Right_eq_zipWith

end Map₂Right

/-! ### zipLeft -/

section ZipLeft

variable (a : α) (as : List α) (b : β) (bs : List β)

@[simp]
theorem zipLeft_nil_right : zipLeft as ([] : List β) = as.map fun a => (a, none) := by
  cases as <;> rfl
#align list.zip_left_nil_right List.zipLeft_nil_right

@[simp]
theorem zipLeft_nil_left : zipLeft ([] : List α) bs = [] :=
  rfl
#align list.zip_left_nil_left List.zipLeft_nil_left

-- Porting note: simp can prove this
-- @[simp]
theorem zipLeft_cons_nil :
    zipLeft (a :: as) ([] : List β) = (a, none) :: as.map fun a => (a, none) :=
  rfl
#align list.zip_left_cons_nil List.zipLeft_cons_nil

@[simp]
theorem zipLeft_cons_cons : zipLeft (a :: as) (b :: bs) = (a, some b) :: zipLeft as bs :=
  rfl
#align list.zip_left_cons_cons List.zipLeft_cons_cons

-- Porting note: arguments explicit for recursion
theorem zipLeft_eq_zipLeft' (as : List α) (bs : List β) : zipLeft as bs = (zipLeft' as bs).fst := by
  rw [zipLeft, zipLeft']
  cases as with
  | nil => rfl
  | cons _ atl =>
    cases bs with
    | nil => rfl
    | cons _ btl => rw [zipWithLeft, zipWithLeft', cons_inj]; exact @zipLeft_eq_zipLeft' atl btl
#align list.zip_left_eq_zip_left' List.zipLeft_eq_zipLeft'

end ZipLeft

/-! ### zipRight -/

section ZipRight

variable (a : α) (as : List α) (b : β) (bs : List β)

@[simp]
theorem zipRight_nil_left : zipRight ([] : List α) bs = bs.map fun b => (none, b) := by
  cases bs <;> rfl
#align list.zip_right_nil_left List.zipRight_nil_left

@[simp]
theorem zipRight_nil_right : zipRight as ([] : List β) = [] :=
  rfl
#align list.zip_right_nil_right List.zipRight_nil_right

-- Porting note: simp can prove this
-- @[simp]
theorem zipRight_nil_cons :
    zipRight ([] : List α) (b :: bs) = (none, b) :: bs.map fun b => (none, b) :=
  rfl
#align list.zip_right_nil_cons List.zipRight_nil_cons

@[simp]
theorem zipRight_cons_cons : zipRight (a :: as) (b :: bs) = (some a, b) :: zipRight as bs :=
  rfl
#align list.zip_right_cons_cons List.zipRight_cons_cons

theorem zipRight_eq_zipRight' : zipRight as bs = (zipRight' as bs).fst := by
  induction as generalizing bs <;> cases bs <;> simp [*]
#align list.zip_right_eq_zip_right' List.zipRight_eq_zipRight'

end ZipRight

/-! ### toChunks -/

-- Porting note:
-- The definition of `toChunks` has changed substantially from Lean 3.
-- The theorems about `toChunks` are not used anywhere in mathlib, anyways.
-- TODO: Prove these theorems for the new definitions.

#noalign list.to_chunks_nil
#noalign list.to_chunks_aux_eq
#noalign list.to_chunks_eq_cons'
#noalign list.to_chunks_eq_cons
#noalign list.to_chunks_aux_join
#noalign list.to_chunks_join
#noalign list.to_chunks_length_le

/-! ### Forall -/

section Forall

variable {p q : α → Prop} {l : List α}

@[simp]
theorem forall_cons (p : α → Prop) (x : α) : ∀ l : List α, Forall p (x :: l) ↔ p x ∧ Forall p l
  | [] => (and_true_iff _).symm
  | _ :: _ => Iff.rfl
#align list.all₂_cons List.forall_cons

theorem forall_iff_forall_mem : ∀ {l : List α}, Forall p l ↔ ∀ x ∈ l, p x
  | [] => (iff_true_intro <| forall_mem_nil _).symm
  | x :: l => by rw [forall_mem_cons, forall_cons, forall_iff_forall_mem]
#align list.all₂_iff_forall List.forall_iff_forall_mem

theorem Forall.imp (h : ∀ x, p x → q x) : ∀ {l : List α}, Forall p l → Forall q l
  | [] => id
  | x :: l => by simp; rw [← and_imp]; exact And.imp (h x) (Forall.imp h)
#align list.all₂.imp List.Forall.imp

@[simp]
theorem forall_map_iff {p : β → Prop} (f : α → β) : Forall p (l.map f) ↔ Forall (p ∘ f) l := by
  induction l <;> simp [*]
#align list.all₂_map_iff List.forall_map_iff

instance (p : α → Prop) [DecidablePred p] : DecidablePred (Forall p) := fun _ =>
  decidable_of_iff' _ forall_iff_forall_mem

end Forall

/-! ### Miscellaneous lemmas -/

theorem getLast_reverse {l : List α} (hl : l.reverse ≠ [])
    (hl' : 0 < l.length := (by
      contrapose! hl
      simpa [length_eq_zero] using hl)) :
    l.reverse.getLast hl = l.get ⟨0, hl'⟩ := by
  rw [getLast_eq_get, get_reverse']
  · simp
  · simpa using hl'
#align list.last_reverse List.getLast_reverse

set_option linter.deprecated false in
<<<<<<< HEAD
=======
@[deprecated]
>>>>>>> 2523a65b
theorem ilast'_mem : ∀ a l, @ilast' α a l ∈ a :: l
  | a, [] => by simp [ilast']
  | a, b :: l => by rw [mem_cons]; exact Or.inr (ilast'_mem b l)
#align list.ilast'_mem List.ilast'_mem

@[simp]
theorem get_attach (L : List α) (i) :
    (L.attach.get i).1 = L.get ⟨i, length_attach L ▸ i.2⟩ :=
  calc
    (L.attach.get i).1 = (L.attach.map Subtype.val).get ⟨i, by simpa using i.2⟩ :=
      by rw [get_map]
    _ = L.get { val := i, isLt := _ } := by congr 2 <;> simp

set_option linter.deprecated false in
@[simp, deprecated get_attach]
theorem nthLe_attach (L : List α) (i) (H : i < L.attach.length) :
    (L.attach.nthLe i H).1 = L.nthLe i (length_attach L ▸ H) := get_attach ..
#align list.nth_le_attach List.nthLe_attach

@[simp 1100]
theorem mem_map_swap (x : α) (y : β) (xs : List (α × β)) :
    (y, x) ∈ map Prod.swap xs ↔ (x, y) ∈ xs := by
  induction' xs with x xs xs_ih
  · simp only [not_mem_nil, map_nil]
  · cases' x with a b
    simp only [mem_cons, Prod.mk.inj_iff, map, Prod.swap_prod_mk, Prod.exists, xs_ih, and_comm]
#align list.mem_map_swap List.mem_map_swap

theorem dropSlice_eq (xs : List α) (n m : ℕ) : dropSlice n m xs = xs.take n ++ xs.drop (n + m) := by
  induction n generalizing xs
  · cases xs <;> simp [dropSlice]
  · cases xs <;> simp [dropSlice, *, Nat.succ_add]
#align list.slice_eq List.dropSlice_eq

theorem sizeOf_dropSlice_lt [SizeOf α] (i j : ℕ) (hj : 0 < j) (xs : List α) (hi : i < xs.length) :
    SizeOf.sizeOf (List.dropSlice i j xs) < SizeOf.sizeOf xs := by
  induction xs generalizing i j hj with
  | nil => cases hi
  | cons x xs xs_ih =>
    cases i <;> simp only [List.dropSlice]
    · cases j with
      | zero => contradiction
      | succ n =>
        dsimp only [drop]; apply @lt_of_le_of_lt _ _ _ (sizeOf xs)
        induction xs generalizing n with
        | nil => rw [drop_nil]
        | cons _ xs_tl =>
          cases n
          · simp
          · simp [drop]
            rw [← Nat.zero_add (sizeOf (drop _ xs_tl))]
            exact Nat.add_le_add (Nat.zero_le _) (drop_sizeOf_le xs_tl _)
        · simp
    · simp
      apply xs_ih _ j hj
      apply lt_of_succ_lt_succ hi
#align list.sizeof_slice_lt List.sizeOf_dropSlice_lt

/-! ### getD and getI -/

section getD

variable (l : List α) (x : α) (xs : List α) (d : α) (n : ℕ)

@[simp]
theorem getD_nil : getD [] n d = d :=
  rfl
#align list.nthd_nil List.getD_nilₓ -- argument order

@[simp]
theorem getD_cons_zero : getD (x :: xs) 0 d = x :=
  rfl
#align list.nthd_cons_zero List.getD_cons_zeroₓ -- argument order

@[simp]
theorem getD_cons_succ : getD (x :: xs) (n + 1) d = getD xs n d :=
  rfl
#align list.nthd_cons_succ List.getD_cons_succₓ -- argument order

theorem getD_eq_get {n : ℕ} (hn : n < l.length) : l.getD n d = l.get ⟨n, hn⟩ := by
  induction l generalizing n with
  | nil => exact absurd hn (not_lt_of_ge (Nat.zero_le _))
  | cons head tail ih =>
    cases n
    · exact getD_cons_zero _ _ _
    · exact ih _

@[simp]
theorem getD_map {n : ℕ} (f : α → β) : (map f l).getD n (f d) = f (l.getD n d) := by
  induction l generalizing n with
  | nil => rfl
  | cons head tail ih =>
    cases n
    · rfl
    · simp [ih]

set_option linter.deprecated false in
@[deprecated getD_eq_get]
theorem getD_eq_nthLe {n : ℕ} (hn : n < l.length) : l.getD n d = l.nthLe n hn :=
  getD_eq_get ..
#align list.nthd_eq_nth_le List.getD_eq_nthLeₓ -- argument order

theorem getD_eq_default {n : ℕ} (hn : l.length ≤ n) : l.getD n d = d := by
  induction l generalizing n with
  | nil => exact getD_nil _ _
  | cons head tail ih =>
    cases n
    · refine' absurd (Nat.zero_lt_succ _) (not_lt_of_ge hn)
    · exact ih (Nat.le_of_succ_le_succ hn)
#align list.nthd_eq_default List.getD_eq_defaultₓ -- argument order

/-- An empty list can always be decidably checked for the presence of an element.
Not an instance because it would clash with `DecidableEq α`. -/
def decidableGetDNilNe {α} (a : α) : DecidablePred fun i : ℕ => getD ([] : List α) i a ≠ a :=
  fun _ => isFalse fun H => H (getD_nil _ _)
#align list.decidable_nthd_nil_ne List.decidableGetDNilNeₓ -- argument order

@[simp]
theorem getD_singleton_default_eq (n : ℕ) : [d].getD n d = d := by cases n <;> simp
#align list.nthd_singleton_default_eq List.getD_singleton_default_eqₓ -- argument order

@[simp]
theorem getD_replicate_default_eq (r n : ℕ) : (replicate r d).getD n d = d := by
  induction r generalizing n with
  | zero => simp
  | succ n ih => cases n <;> simp [ih]
#align list.nthd_replicate_default_eq List.getD_replicate_default_eqₓ -- argument order

theorem getD_append (l l' : List α) (d : α) (n : ℕ) (h : n < l.length)
    (h' : n < (l ++ l').length := h.trans_le ((length_append l l').symm ▸ le_self_add)) :
    (l ++ l').getD n d = l.getD n d := by
  rw [getD_eq_get _ _ h', get_append _ h, getD_eq_get]
#align list.nthd_append List.getD_appendₓ -- argument order

theorem getD_append_right (l l' : List α) (d : α) (n : ℕ) (h : l.length ≤ n) :
    (l ++ l').getD n d = l'.getD (n - l.length) d := by
  cases lt_or_le n (l ++ l').length with
  | inl h' =>
    rw [getD_eq_get (l ++ l') d h', get_append_right, getD_eq_get]
    · rw [length_append] at h'
      exact Nat.sub_lt_left_of_lt_add h h'
    · exact not_lt_of_le h
  | inr h' =>
    rw [getD_eq_default _ _ h', getD_eq_default]
    rwa [le_tsub_iff_left h, ← length_append]
#align list.nthd_append_right List.getD_append_rightₓ -- argument order

theorem getD_eq_getD_get? (n : ℕ) : l.getD n d = (l.get? n).getD d := by
  cases lt_or_le n l.length with
  | inl h => rw [getD_eq_get _ _ h, get?_eq_get h, Option.getD_some]
  | inr h => rw [getD_eq_default _ _ h, get?_eq_none.mpr h, Option.getD_none]
#align list.nthd_eq_get_or_else_nth List.getD_eq_getD_get?ₓ -- argument order

end getD

section getI

variable [Inhabited α] (l : List α) (x : α) (xs : List α) (n : ℕ)

@[simp]
theorem getI_nil : getI ([] : List α) n = default :=
  rfl
#align list.inth_nil List.getI_nil

@[simp]
theorem getI_cons_zero : getI (x :: xs) 0 = x :=
  rfl
#align list.inth_cons_zero List.getI_cons_zero

@[simp]
theorem getI_cons_succ : getI (x :: xs) (n + 1) = getI xs n :=
  rfl
#align list.inth_cons_succ List.getI_cons_succ

theorem getI_eq_get {n : ℕ} (hn : n < l.length) : l.getI n = l.get ⟨n, hn⟩ :=
  getD_eq_get ..

@[deprecated getI_eq_get]
theorem getI_eq_nthLe {n : ℕ} (hn : n < l.length) : l.getI n = l.nthLe n hn :=
  getI_eq_get ..
#align list.inth_eq_nth_le List.getI_eq_nthLe

theorem getI_eq_default {n : ℕ} (hn : l.length ≤ n) : l.getI n = default :=
  getD_eq_default _ _ hn
#align list.inth_eq_default List.getI_eq_default

theorem getD_default_eq_getI {n : ℕ} : l.getD n default = l.getI n :=
  rfl
#align list.nthd_default_eq_inth List.getD_default_eq_getIₓ -- new argument `n`

theorem getI_append (l l' : List α) (n : ℕ) (h : n < l.length)
    (h' : n < (l ++ l').length := h.trans_le ((length_append l l').symm ▸ le_self_add)) :
    (l ++ l').getI n = l.getI n :=
  getD_append _ _ _ _ h h'
#align list.inth_append List.getI_append

theorem getI_append_right (l l' : List α) (n : ℕ) (h : l.length ≤ n) :
    (l ++ l').getI n = l'.getI (n - l.length) :=
  getD_append_right _ _ _ _ h
#align list.inth_append_right List.getI_append_right

theorem getI_eq_iget_get? (n : ℕ) : l.getI n = (l.get? n).iget := by
  rw [← getD_default_eq_getI, getD_eq_getD_get?, Option.getD_default_eq_iget]
#align list.inth_eq_iget_nth List.getI_eq_iget_get?

theorem getI_zero_eq_headI : l.getI 0 = l.headI := by cases l <;> rfl
#align list.inth_zero_eq_head List.getI_zero_eq_headI

end getI

section Disjoint

variable {α β : Type*}

/-- The images of disjoint lists under an injective map are disjoint -/
theorem disjoint_map {f : α → β} {s t : List α} (hf : Function.Injective f)
    (h : Disjoint s t) : Disjoint (s.map f) (t.map f) := by
  simp only [Disjoint]
  intro b hbs hbt
  rw [mem_map] at hbs hbt
  obtain ⟨a, ha, rfl⟩ := hbs
  apply h ha
  obtain ⟨a', ha', ha''⟩ := hbt
  rw [hf ha''.symm]; exact ha'

/-- The images of disjoint lists under a partially defined map are disjoint -/
theorem disjoint_pmap {p : α → Prop} {f : ∀ a : α, p a → β} {s t : List α}
    (hs : ∀ a ∈ s, p a) (ht : ∀ a ∈ t, p a)
    (hf : ∀ (a a' : α) (ha : p a) (ha' : p a'), f a ha = f a' ha' → a = a')
    (h : Disjoint s t) :
    Disjoint (s.pmap f hs) (t.pmap f ht) := by
  simp only [Disjoint]
  intro b hbs hbt
  rw [mem_pmap] at hbs hbt
  obtain ⟨a, ha, rfl⟩ := hbs
  apply h ha
  obtain ⟨a', ha', ha''⟩ := hbt
  rw [hf a a' (hs a ha) (ht a' ha') ha''.symm]
  exact ha'

end Disjoint

end List<|MERGE_RESOLUTION|>--- conflicted
+++ resolved
@@ -4212,10 +4212,7 @@
 #align list.last_reverse List.getLast_reverse
 
 set_option linter.deprecated false in
-<<<<<<< HEAD
-=======
 @[deprecated]
->>>>>>> 2523a65b
 theorem ilast'_mem : ∀ a l, @ilast' α a l ∈ a :: l
   | a, [] => by simp [ilast']
   | a, b :: l => by rw [mem_cons]; exact Or.inr (ilast'_mem b l)
