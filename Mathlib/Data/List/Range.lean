--- conflicted
+++ resolved
@@ -5,10 +5,7 @@
 -/
 import Mathlib.Data.List.Chain
 import Mathlib.Data.List.Nodup
-<<<<<<< HEAD
-=======
 import Mathlib.Data.List.Pairwise
->>>>>>> 41a4320b
 
 /-!
 # Ranges of naturals as lists
