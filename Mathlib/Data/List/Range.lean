/-
Copyright (c) 2018 Mario Carneiro. All rights reserved.
Released under Apache 2.0 license as described in the file LICENSE.
Authors: Mario Carneiro, Kenny Lau, Kim Morrison
-/
import Mathlib.Data.List.Chain
import Mathlib.Data.List.Nodup

/-!
# Ranges of naturals as lists

This file shows basic results about `List.iota`, `List.range`, `List.range'`
and defines `List.finRange`.
`finRange n` is the list of elements of `Fin n`.
`iota n = [n, n - 1, ..., 1]` and `range n = [0, ..., n - 1]` are basic list constructions used for
tactics. `range' a b = [a, ..., a + b - 1]` is there to help prove properties about them.
Actual maths should use `List.Ico` instead.
-/

universe u

open Nat

namespace List

variable {α : Type u}

theorem getElem_range'_1 {n m} (i) (H : i < (range' n m).length) :
    (range' n m)[i] = n + i := by simp

theorem chain'_range_succ (r : ℕ → ℕ → Prop) (n : ℕ) :
    Chain' r (range n.succ) ↔ ∀ m < n, r m m.succ := by
  rw [range_succ]
  induction' n with n hn
  · simp
  · rw [range_succ]
    simp only [append_assoc, singleton_append, chain'_append_cons_cons, chain'_singleton, and_true]
    rw [hn, forall_lt_succ]

theorem chain_range_succ (r : ℕ → ℕ → Prop) (n a : ℕ) :
    Chain r a (range n.succ) ↔ r a 0 ∧ ∀ m < n, r m m.succ := by
  rw [range_succ_eq_map, chain_cons, and_congr_right_iff, ← chain'_range_succ, range_succ_eq_map]
  exact fun _ => Iff.rfl

/-- All elements of `Fin n`, from `0` to `n-1`. The corresponding finset is `Finset.univ`. -/
def finRange (n : ℕ) : List (Fin n) :=
  (range n).pmap Fin.mk fun _ => List.mem_range.1

@[simp]
theorem finRange_zero : finRange 0 = [] :=
  rfl

@[simp]
theorem mem_finRange {n : ℕ} (a : Fin n) : a ∈ finRange n :=
  mem_pmap.2
    ⟨a.1, mem_range.2 a.2, by
      cases a
      rfl⟩

theorem nodup_finRange (n : ℕ) : (finRange n).Nodup :=
  (Pairwise.pmap (nodup_range n) _) fun _ _ _ _ => @Fin.ne_of_val_ne _ ⟨_, _⟩ ⟨_, _⟩

@[simp]
theorem length_finRange (n : ℕ) : (finRange n).length = n := by
  rw [finRange, length_pmap, length_range]

@[simp]
theorem finRange_eq_nil {n : ℕ} : finRange n = [] ↔ n = 0 := by
  rw [← length_eq_zero, length_finRange]

theorem pairwise_lt_finRange (n : ℕ) : Pairwise (· < ·) (finRange n) :=
  (List.pairwise_lt_range n).pmap (by simp) (by simp)

theorem pairwise_le_finRange (n : ℕ) : Pairwise (· ≤ ·) (finRange n) :=
  (List.pairwise_le_range n).pmap (by simp) (by simp)

@[simp]
theorem getElem_finRange {n : ℕ} {i : ℕ} (h) :
    (finRange n)[i] = ⟨i, length_finRange n ▸ h⟩ := by
  simp [finRange, getElem_range, getElem_pmap]

-- Porting note (#10756): new theorem
theorem get_finRange {n : ℕ} {i : ℕ} (h) :
    (finRange n).get ⟨i, h⟩ = ⟨i, length_finRange n ▸ h⟩ := by
  simp

@[deprecated (since := "2024-08-19")] alias nthLe_range' := get_range'
@[deprecated (since := "2024-08-19")] alias nthLe_range'_1 := getElem_range'_1
@[deprecated (since := "2024-08-19")] alias nthLe_range := get_range
@[deprecated (since := "2024-08-19")] alias nthLe_finRange := get_finRange

@[simp]
theorem finRange_map_get (l : List α) : (finRange l.length).map l.get = l :=
  List.ext_get (by simp) (by simp)

@[simp] theorem indexOf_finRange {k : ℕ} (i : Fin k) : (finRange k).indexOf i = i := by
  have : (finRange k).indexOf i < (finRange k).length := indexOf_lt_length.mpr (by simp)
  have h₁ : (finRange k).get ⟨(finRange k).indexOf i, this⟩ = i := indexOf_get this
  have h₂ : (finRange k).get ⟨i, by simp⟩ = i := get_finRange _
  simpa using (Nodup.get_inj_iff (nodup_finRange k)).mp (Eq.trans h₁ h₂.symm)

section Ranges

/-- From `l : List ℕ`, construct `l.ranges : List (List ℕ)` such that
  `l.ranges.map List.length = l` and `l.ranges.join = range l.sum`
* Example: `[1,2,3].ranges = [[0],[1,2],[3,4,5]]` -/
def ranges : List ℕ → List (List ℕ)
  | [] => nil
  | a::l => range a::(ranges l).map (map (a + ·))

/-- The members of `l.ranges` are pairwise disjoint -/
theorem ranges_disjoint (l : List ℕ) :
    Pairwise Disjoint (ranges l) := by
  induction l with
  | nil => exact Pairwise.nil
  | cons a l hl =>
    simp only [ranges, pairwise_cons]
    constructor
    · intro s hs
      obtain ⟨s', _, rfl⟩ := mem_map.mp hs
      intro u hu
      rw [mem_map]
      rintro ⟨v, _, rfl⟩
      rw [mem_range] at hu
      omega
    · rw [pairwise_map]
      apply Pairwise.imp _ hl
      intro u v
      apply disjoint_map
      exact fun u v => Nat.add_left_cancel

/-- The lengths of the members of `l.ranges` are those given by `l` -/
theorem ranges_length (l : List ℕ) :
    l.ranges.map length = l := by
  induction l with
  | nil => simp only [ranges, map_nil]
  | cons a l hl => -- (a :: l)
    simp only [map, length_range, map_map, cons.injEq, true_and]
    conv_rhs => rw [← hl]
    apply map_congr_left
    intro s _
    simp only [Function.comp_apply, length_map]

/-- See `List.ranges_flatten` for the version about `List.sum`. -/
lemma ranges_flatten' : ∀ l : List ℕ, l.ranges.flatten = range (Nat.sum l)
  | [] => rfl
<<<<<<< HEAD
  | a :: l => by simp only [sum_cons, flatten, ← map_flatten, ranges_flatten', range_add]

@[deprecated (since := "2024-10-15")] alias ranges_join' := ranges_flatten'
=======
  | a :: l => by simp only [Nat.sum_cons, flatten, ← map_flatten, ranges_flatten', range_add]
>>>>>>> e553fb08

@[deprecated (since := "2024-10-15")] alias ranges_join' := ranges_flatten'

set_option linter.deprecated false in
/-- Any entry of any member of `l.ranges` is strictly smaller than `Nat.sum l`.
See `List.mem_mem_ranges_iff_lt_sum` for the version about `List.sum`. -/
lemma mem_mem_ranges_iff_lt_natSum (l : List ℕ) {n : ℕ} :
    (∃ s ∈ l.ranges, n ∈ s) ↔ n < Nat.sum l := by
  rw [← mem_range, ← ranges_flatten', mem_flatten]

/-- The members of `l.ranges` have no duplicate -/
theorem ranges_nodup {l s : List ℕ} (hs : s ∈ ranges l) : s.Nodup :=
  (List.pairwise_flatten.mp <| by rw [ranges_flatten']; exact nodup_range _).1 s hs

end Ranges

end List<|MERGE_RESOLUTION|>--- conflicted
+++ resolved
@@ -144,13 +144,7 @@
 /-- See `List.ranges_flatten` for the version about `List.sum`. -/
 lemma ranges_flatten' : ∀ l : List ℕ, l.ranges.flatten = range (Nat.sum l)
   | [] => rfl
-<<<<<<< HEAD
-  | a :: l => by simp only [sum_cons, flatten, ← map_flatten, ranges_flatten', range_add]
-
-@[deprecated (since := "2024-10-15")] alias ranges_join' := ranges_flatten'
-=======
   | a :: l => by simp only [Nat.sum_cons, flatten, ← map_flatten, ranges_flatten', range_add]
->>>>>>> e553fb08
 
 @[deprecated (since := "2024-10-15")] alias ranges_join' := ranges_flatten'
 
