--- conflicted
+++ resolved
@@ -203,11 +203,7 @@
       by_cases ba : b = a
       · simp only [beq_iff_eq]
         rw [if_pos ba, Nat.sub_add_cancel]
-<<<<<<< HEAD
-        rwa [succ_le_iff, count_pos_iff_mem, ← ba]
-=======
         rwa [succ_le_iff, count_pos_iff, ← ba]
->>>>>>> d0df76bd
       · simp only [beq_iff_eq]
         rw [if_neg ba, Nat.sub_zero, Nat.add_zero, Nat.add_zero]
     · rw [cons_bagInter_of_neg _ hb, count_bagInter]
