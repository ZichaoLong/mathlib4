--- conflicted
+++ resolved
@@ -24,14 +24,6 @@
 -- @[simp]
 theorem join_singleton (l : List α) : [l].join = l := by rw [join, join, append_nil]
 
-<<<<<<< HEAD
-@[deprecated join_eq_nil_iff (since := "2024-07-10")]
-theorem join_eq_nil : ∀ {L : List (List α)}, join L = [] ↔ ∀ l ∈ L, l = [] := join_eq_nil_iff
-#align list.join_eq_nil List.join_eq_nil_iff
-
-#align list.join_append List.join_append
-#align list.join_concat List.join_concat
-=======
 @[simp]
 theorem join_eq_nil : ∀ {L : List (List α)}, join L = [] ↔ ∀ l ∈ L, l = []
   | [] => iff_of_true rfl (forall_mem_nil _)
@@ -44,7 +36,6 @@
   · simp [*]
 
 theorem join_concat (L : List (List α)) (l : List α) : join (L.concat l) = join L ++ l := by simp
->>>>>>> 2fc87a94
 
 @[simp]
 theorem join_filter_not_isEmpty  :
@@ -192,10 +183,6 @@
   · rw [map_nil, join, append_nil, map_nil, join, nil_append]
   · rw [map_cons, join, map_cons, join, append_assoc, ih, append_assoc, append_assoc]
 
-<<<<<<< HEAD
-#align list.reverse_join List.reverse_join
-#align list.join_reverse List.join_reverse
-=======
 /-- Reversing a join is the same as reversing the order of parts and reversing all parts. -/
 theorem reverse_join (L : List (List α)) :
     L.join.reverse = (L.map reverse).reverse.join := by
@@ -207,7 +194,6 @@
 theorem join_reverse (L : List (List α)) :
     L.reverse.join = (L.map reverse).join.reverse := by
   simpa [reverse_reverse, map_reverse] using congr_arg List.reverse (reverse_join L.reverse)
->>>>>>> 2fc87a94
 
 /-- Any member of `L : List (List α))` is a sublist of `L.join` -/
 lemma sublist_join (L : List (List α)) {s : List α} (hs : s ∈ L) :
