/-
Copyright (c) 2017 Kevin Buzzard. All rights reserved.
Released under Apache 2.0 license as described in the file LICENSE.
Authors: Kevin Buzzard, Mario Carneiro
-/
import Mathlib.Algebra.GroupPower.Ring
import Mathlib.Algebra.GroupWithZero.Bitwise
import Mathlib.Data.Real.Basic
import Mathlib.Data.Set.Image

#align_import data.complex.basic from "leanprover-community/mathlib"@"31c24aa72e7b3e5ed97a8412470e904f82b81004"

/-!
# The complex numbers

The complex numbers are modelled as ℝ^2 in the obvious way and it is shown that they form a field
of characteristic zero. The result that the complex numbers are algebraically closed, see
`FieldTheory.AlgebraicClosure`.
-/

open Set Function

/-! ### Definition and basic arithmetic -/


/-- Complex numbers consist of two `Real`s: a real part `re` and an imaginary part `im`. -/
structure Complex : Type where
  /-- The real part of a complex number. -/
  re : ℝ
  /-- The imaginary part of a complex number. -/
  im : ℝ
#align complex Complex

@[inherit_doc] notation "ℂ" => Complex

namespace Complex

open ComplexConjugate

noncomputable instance : DecidableEq ℂ :=
  Classical.decEq _

/-- The equivalence between the complex numbers and `ℝ × ℝ`. -/
@[simps apply]
def equivRealProd : ℂ ≃ ℝ × ℝ where
  toFun z := ⟨z.re, z.im⟩
  invFun p := ⟨p.1, p.2⟩
  left_inv := fun ⟨_, _⟩ => rfl
  right_inv := fun ⟨_, _⟩ => rfl
#align complex.equiv_real_prod Complex.equivRealProd

@[simp]
theorem eta : ∀ z : ℂ, Complex.mk z.re z.im = z
  | ⟨_, _⟩ => rfl
#align complex.eta Complex.eta

-- We only mark this lemma with `ext` *locally* to avoid it applying whenever terms of `ℂ` appear.
theorem ext : ∀ {z w : ℂ}, z.re = w.re → z.im = w.im → z = w
  | ⟨_, _⟩, ⟨_, _⟩, rfl, rfl => rfl
#align complex.ext Complex.ext

attribute [local ext] Complex.ext

theorem ext_iff {z w : ℂ} : z = w ↔ z.re = w.re ∧ z.im = w.im :=
  ⟨fun H => by simp [H], fun h => ext h.1 h.2⟩
#align complex.ext_iff Complex.ext_iff

theorem re_surjective : Surjective re := fun x => ⟨⟨x, 0⟩, rfl⟩
#align complex.re_surjective Complex.re_surjective

theorem im_surjective : Surjective im := fun y => ⟨⟨0, y⟩, rfl⟩
#align complex.im_surjective Complex.im_surjective

@[simp]
theorem range_re : range re = univ :=
  re_surjective.range_eq
#align complex.range_re Complex.range_re

@[simp]
theorem range_im : range im = univ :=
  im_surjective.range_eq
#align complex.range_im Complex.range_im

-- Porting note: refactored instance to allow `norm_cast` to work
/-- The natural inclusion of the real numbers into the complex numbers.
The name `Complex.ofReal` is reserved for the bundled homomorphism. -/
@[coe]
def ofReal' (r : ℝ) : ℂ :=
  ⟨r, 0⟩
instance : Coe ℝ ℂ :=
  ⟨ofReal'⟩

@[simp, norm_cast]
theorem ofReal_re (r : ℝ) : Complex.re (r : ℂ) = r :=
  rfl
#align complex.of_real_re Complex.ofReal_re

@[simp, norm_cast]
theorem ofReal_im (r : ℝ) : (r : ℂ).im = 0 :=
  rfl
#align complex.of_real_im Complex.ofReal_im

theorem ofReal_def (r : ℝ) : (r : ℂ) = ⟨r, 0⟩ :=
  rfl
#align complex.of_real_def Complex.ofReal_def

@[simp, norm_cast]
theorem ofReal_inj {z w : ℝ} : (z : ℂ) = w ↔ z = w :=
  ⟨congrArg re, by apply congrArg⟩
#align complex.of_real_inj Complex.ofReal_inj

-- Porting note: made coercion explicit
theorem ofReal_injective : Function.Injective ((↑) : ℝ → ℂ) := fun _ _ => congrArg re
#align complex.of_real_injective Complex.ofReal_injective

-- Porting note: made coercion explicit
instance canLift : CanLift ℂ ℝ (↑) fun z => z.im = 0 where
  prf z hz := ⟨z.re, ext rfl hz.symm⟩
#align complex.can_lift Complex.canLift

/-- The product of a set on the real axis and a set on the imaginary axis of the complex plane,
denoted by `s ×ℂ t`. -/
def Set.reProdIm (s t : Set ℝ) : Set ℂ :=
  re ⁻¹' s ∩ im ⁻¹' t
#align set.re_prod_im Complex.Set.reProdIm

infixl:72 " ×ℂ " => Set.reProdIm

theorem mem_reProdIm {z : ℂ} {s t : Set ℝ} : z ∈ s ×ℂ t ↔ z.re ∈ s ∧ z.im ∈ t :=
  Iff.rfl
#align complex.mem_re_prod_im Complex.mem_reProdIm

instance : Zero ℂ :=
  ⟨(0 : ℝ)⟩

instance : Inhabited ℂ :=
  ⟨0⟩

@[simp]
theorem zero_re : (0 : ℂ).re = 0 :=
  rfl
#align complex.zero_re Complex.zero_re

@[simp]
theorem zero_im : (0 : ℂ).im = 0 :=
  rfl
#align complex.zero_im Complex.zero_im

@[simp, norm_cast]
theorem ofReal_zero : ((0 : ℝ) : ℂ) = 0 :=
  rfl
#align complex.of_real_zero Complex.ofReal_zero

@[simp]
theorem ofReal_eq_zero {z : ℝ} : (z : ℂ) = 0 ↔ z = 0 :=
  ofReal_inj
#align complex.of_real_eq_zero Complex.ofReal_eq_zero

theorem ofReal_ne_zero {z : ℝ} : (z : ℂ) ≠ 0 ↔ z ≠ 0 :=
  not_congr ofReal_eq_zero
#align complex.of_real_ne_zero Complex.ofReal_ne_zero

instance : One ℂ :=
  ⟨(1 : ℝ)⟩

@[simp]
theorem one_re : (1 : ℂ).re = 1 :=
  rfl
#align complex.one_re Complex.one_re

@[simp]
theorem one_im : (1 : ℂ).im = 0 :=
  rfl
#align complex.one_im Complex.one_im

@[simp, norm_cast]
theorem ofReal_one : ((1 : ℝ) : ℂ) = 1 :=
  rfl
#align complex.of_real_one Complex.ofReal_one

@[simp]
theorem ofReal_eq_one {z : ℝ} : (z : ℂ) = 1 ↔ z = 1 :=
  ofReal_inj
#align complex.of_real_eq_one Complex.ofReal_eq_one

theorem ofReal_ne_one {z : ℝ} : (z : ℂ) ≠ 1 ↔ z ≠ 1 :=
  not_congr ofReal_eq_one
#align complex.of_real_ne_one Complex.ofReal_ne_one

instance : Add ℂ :=
  ⟨fun z w => ⟨z.re + w.re, z.im + w.im⟩⟩

@[simp]
theorem add_re (z w : ℂ) : (z + w).re = z.re + w.re :=
  rfl
#align complex.add_re Complex.add_re

@[simp]
theorem add_im (z w : ℂ) : (z + w).im = z.im + w.im :=
  rfl
#align complex.add_im Complex.add_im

section
set_option linter.deprecated false
@[simp]
theorem bit0_re (z : ℂ) : (bit0 z).re = bit0 z.re :=
  rfl
#align complex.bit0_re Complex.bit0_re

@[simp]
theorem bit1_re (z : ℂ) : (bit1 z).re = bit1 z.re :=
  rfl
#align complex.bit1_re Complex.bit1_re

@[simp]
theorem bit0_im (z : ℂ) : (bit0 z).im = bit0 z.im :=
  Eq.refl _
#align complex.bit0_im Complex.bit0_im

@[simp]
theorem bit1_im (z : ℂ) : (bit1 z).im = bit0 z.im :=
  add_zero _
#align complex.bit1_im Complex.bit1_im

@[simp, norm_cast]
theorem ofReal_add (r s : ℝ) : ((r + s : ℝ) : ℂ) = r + s :=
  ext_iff.2 <| by simp [ofReal']
#align complex.of_real_add Complex.ofReal_add

@[simp, norm_cast]
theorem ofReal_bit0 (r : ℝ) : ((bit0 r : ℝ) : ℂ) = bit0 (r : ℂ) :=
  ext_iff.2 <| by simp [bit0]
#align complex.of_real_bit0 Complex.ofReal_bit0

@[simp, norm_cast]
theorem ofReal_bit1 (r : ℝ) : ((bit1 r : ℝ) : ℂ) = bit1 (r : ℂ) :=
  ext_iff.2 <| by simp [bit1]
#align complex.of_real_bit1 Complex.ofReal_bit1

end

instance : Neg ℂ :=
  ⟨fun z => ⟨-z.re, -z.im⟩⟩

@[simp]
theorem neg_re (z : ℂ) : (-z).re = -z.re :=
  rfl
#align complex.neg_re Complex.neg_re

@[simp]
theorem neg_im (z : ℂ) : (-z).im = -z.im :=
  rfl
#align complex.neg_im Complex.neg_im

@[simp, norm_cast]
theorem ofReal_neg (r : ℝ) : ((-r : ℝ) : ℂ) = -r :=
  ext_iff.2 <| by simp [ofReal']
#align complex.of_real_neg Complex.ofReal_neg

instance : Sub ℂ :=
  ⟨fun z w => ⟨z.re - w.re, z.im - w.im⟩⟩

instance : Mul ℂ :=
  ⟨fun z w => ⟨z.re * w.re - z.im * w.im, z.re * w.im + z.im * w.re⟩⟩

@[simp]
theorem mul_re (z w : ℂ) : (z * w).re = z.re * w.re - z.im * w.im :=
  rfl
#align complex.mul_re Complex.mul_re

@[simp]
theorem mul_im (z w : ℂ) : (z * w).im = z.re * w.im + z.im * w.re :=
  rfl
#align complex.mul_im Complex.mul_im

@[simp, norm_cast]
theorem ofReal_mul (r s : ℝ) : ((r * s : ℝ) : ℂ) = r * s :=
  ext_iff.2 <| by simp [ofReal']
#align complex.of_real_mul Complex.ofReal_mul

theorem re_ofReal_mul (r : ℝ) (z : ℂ) : (r * z).re = r * z.re := by simp [ofReal']
#align complex.of_real_mul_re Complex.re_ofReal_mul

theorem im_ofReal_mul (r : ℝ) (z : ℂ) : (r * z).im = r * z.im := by simp [ofReal']
#align complex.of_real_mul_im Complex.im_ofReal_mul

lemma re_mul_ofReal (z : ℂ) (r : ℝ) : (z * r).re = z.re *  r := by simp [ofReal']
lemma im_mul_ofReal (z : ℂ) (r : ℝ) : (z * r).im = z.im *  r := by simp [ofReal']

theorem ofReal_mul' (r : ℝ) (z : ℂ) : ↑r * z = ⟨r * z.re, r * z.im⟩ :=
  ext (re_ofReal_mul _ _) (im_ofReal_mul _ _)
#align complex.of_real_mul' Complex.ofReal_mul'

/-! ### The imaginary unit, `I` -/


/-- The imaginary unit. -/
def I : ℂ :=
  ⟨0, 1⟩
set_option linter.uppercaseLean3 false in
#align complex.I Complex.I

@[simp]
theorem I_re : I.re = 0 :=
  rfl
set_option linter.uppercaseLean3 false in
#align complex.I_re Complex.I_re

@[simp]
theorem I_im : I.im = 1 :=
  rfl
set_option linter.uppercaseLean3 false in
#align complex.I_im Complex.I_im

@[simp]
theorem I_mul_I : I * I = -1 :=
  ext_iff.2 <| by simp
set_option linter.uppercaseLean3 false in
#align complex.I_mul_I Complex.I_mul_I

theorem I_mul (z : ℂ) : I * z = ⟨-z.im, z.re⟩ :=
  ext_iff.2 <| by simp
set_option linter.uppercaseLean3 false in
#align complex.I_mul Complex.I_mul

@[simp] lemma I_ne_zero : (I : ℂ) ≠ 0 := mt (congr_arg im) zero_ne_one.symm
set_option linter.uppercaseLean3 false in
#align complex.I_ne_zero Complex.I_ne_zero

theorem mk_eq_add_mul_I (a b : ℝ) : Complex.mk a b = a + b * I :=
  ext_iff.2 <| by simp [ofReal']
set_option linter.uppercaseLean3 false in
#align complex.mk_eq_add_mul_I Complex.mk_eq_add_mul_I

@[simp]
theorem re_add_im (z : ℂ) : (z.re : ℂ) + z.im * I = z :=
  ext_iff.2 <| by simp [ofReal']
#align complex.re_add_im Complex.re_add_im

theorem mul_I_re (z : ℂ) : (z * I).re = -z.im := by simp
set_option linter.uppercaseLean3 false in
#align complex.mul_I_re Complex.mul_I_re

theorem mul_I_im (z : ℂ) : (z * I).im = z.re := by simp
set_option linter.uppercaseLean3 false in
#align complex.mul_I_im Complex.mul_I_im

theorem I_mul_re (z : ℂ) : (I * z).re = -z.im := by simp
set_option linter.uppercaseLean3 false in
#align complex.I_mul_re Complex.I_mul_re

theorem I_mul_im (z : ℂ) : (I * z).im = z.re := by simp
set_option linter.uppercaseLean3 false in
#align complex.I_mul_im Complex.I_mul_im

@[simp]
theorem equivRealProd_symm_apply (p : ℝ × ℝ) : equivRealProd.symm p = p.1 + p.2 * I := by
  ext <;> simp [Complex.equivRealProd, ofReal']
#align complex.equiv_real_prod_symm_apply Complex.equivRealProd_symm_apply

/-! ### Commutative ring instance and lemmas -/


/- We use a nonstandard formula for the `ℕ` and `ℤ` actions to make sure there is no
diamond from the other actions they inherit through the `ℝ`-action on `ℂ` and action transitivity
defined in `Data.Complex.Module`. -/
instance : Nontrivial ℂ :=
  pullback_nonzero re rfl rfl

-- porting note: moved from `Module/Data/Complex/Basic.lean`
section SMul

variable {R : Type*} [SMul R ℝ]

/- The useless `0` multiplication in `smul` is to make sure that
`RestrictScalars.module ℝ ℂ ℂ = Complex.module` definitionally. -/
instance instSMulRealComplex : SMul R ℂ where
  smul r x := ⟨r • x.re - 0 * x.im, r • x.im + 0 * x.re⟩

theorem smul_re (r : R) (z : ℂ) : (r • z).re = r • z.re := by simp [(· • ·), SMul.smul]
#align complex.smul_re Complex.smul_re

theorem smul_im (r : R) (z : ℂ) : (r • z).im = r • z.im := by simp [(· • ·), SMul.smul]
#align complex.smul_im Complex.smul_im

@[simp]
theorem real_smul {x : ℝ} {z : ℂ} : x • z = x * z :=
  rfl
#align complex.real_smul Complex.real_smul

end SMul

-- Porting note: proof needed modifications and rewritten fields
instance addCommGroup : AddCommGroup ℂ :=
  { zero := (0 : ℂ)
    add := (· + ·)
    neg := Neg.neg
    sub := Sub.sub
    nsmul := fun n z => n • z
    zsmul := fun n z => n • z
    zsmul_zero' := by intros; ext <;> simp [smul_re, smul_im]
    nsmul_zero := by intros; ext <;> simp [smul_re, smul_im]
    nsmul_succ := by
      intros; ext <;> simp [AddMonoid.nsmul_succ, add_mul, add_comm,
        smul_re, smul_im]
    zsmul_succ' := by
      intros; ext <;> simp [SubNegMonoid.zsmul_succ', add_mul, add_comm,
        smul_re, smul_im]
    zsmul_neg' := by
      intros; ext <;> simp [zsmul_neg', add_mul, smul_re, smul_im]
    add_assoc := by intros; ext <;> simp [add_assoc]
    zero_add := by intros; ext <;> simp
    add_zero := by intros; ext <;> simp
    add_comm := by intros; ext <;> simp [add_comm]
    add_left_neg := by intros; ext <;> simp }


instance Complex.addGroupWithOne : AddGroupWithOne ℂ :=
  { Complex.addCommGroup with
    natCast := fun n => ⟨n, 0⟩
    natCast_zero := by
      ext <;> simp [Nat.cast, AddMonoidWithOne.natCast_zero]
    natCast_succ := fun _ => by ext <;> simp [Nat.cast, AddMonoidWithOne.natCast_succ]
    intCast := fun n => ⟨n, 0⟩
    intCast_ofNat := fun _ => by ext <;> rfl
    intCast_negSucc := fun n => by
      ext
      · simp [AddGroupWithOne.intCast_negSucc]
        show -(1: ℝ) + (-n) = -(↑(n + 1))
        simp [Nat.cast_add, add_comm]
      · simp [AddGroupWithOne.intCast_negSucc]
        show im ⟨n, 0⟩ = 0
        rfl
    one := 1 }

-- Porting note: proof needed modifications and rewritten fields
instance commRing : CommRing ℂ :=
  { Complex.addGroupWithOne with
    mul := (· * ·)
    npow := @npowRec _ ⟨(1 : ℂ)⟩ ⟨(· * ·)⟩
    add_comm := by intros; ext <;> simp [add_comm]
    left_distrib := by
      intros; ext <;> simp [mul_re, mul_im] <;> ring
    right_distrib := by
      intros; ext <;> simp [mul_re, mul_im] <;> ring
    zero_mul := by intros; ext <;> simp [zero_mul]
    mul_zero := by intros; ext <;> simp [mul_zero]
    mul_assoc := by intros; ext <;> simp [mul_assoc] <;> ring
    one_mul := by intros; ext <;> simp [one_mul]
    mul_one := by intros; ext <;> simp [mul_one]
    mul_comm := by intros; ext <;> simp [mul_comm]; ring }

/-- This shortcut instance ensures we do not find `Ring` via the noncomputable `Complex.field`
instance. -/
instance : Ring ℂ := by infer_instance

/-- This shortcut instance ensures we do not find `CommSemiring` via the noncomputable
`Complex.field` instance. -/
instance : CommSemiring ℂ :=
  inferInstance

-- porting note: added due to changes in typeclass search order
/-- This shortcut instance ensures we do not find `Semiring` via the noncomputable
`Complex.field` instance. -/
instance : Semiring ℂ :=
  inferInstance

/-- The "real part" map, considered as an additive group homomorphism. -/
def reAddGroupHom : ℂ →+ ℝ where
  toFun := re
  map_zero' := zero_re
  map_add' := add_re
#align complex.re_add_group_hom Complex.reAddGroupHom

@[simp]
theorem coe_reAddGroupHom : (reAddGroupHom : ℂ → ℝ) = re :=
  rfl
#align complex.coe_re_add_group_hom Complex.coe_reAddGroupHom

/-- The "imaginary part" map, considered as an additive group homomorphism. -/
def imAddGroupHom : ℂ →+ ℝ where
  toFun := im
  map_zero' := zero_im
  map_add' := add_im
#align complex.im_add_group_hom Complex.imAddGroupHom

@[simp]
theorem coe_imAddGroupHom : (imAddGroupHom : ℂ → ℝ) = im :=
  rfl
#align complex.coe_im_add_group_hom Complex.coe_imAddGroupHom

section
set_option linter.deprecated false
@[simp]
theorem I_pow_bit0 (n : ℕ) : I ^ bit0 n = (-1 : ℂ) ^ n := by rw [pow_bit0', Complex.I_mul_I]
set_option linter.uppercaseLean3 false in
#align complex.I_pow_bit0 Complex.I_pow_bit0

@[simp]
theorem I_pow_bit1 (n : ℕ) : I ^ bit1 n = (-1 : ℂ) ^ n * I := by rw [pow_bit1', Complex.I_mul_I]
set_option linter.uppercaseLean3 false in
#align complex.I_pow_bit1 Complex.I_pow_bit1

--Porting note: new theorem
-- See note [no_index around OfNat.ofNat]
@[simp, norm_cast]
theorem ofReal_ofNat (n : ℕ) [n.AtLeastTwo] :
    ((no_index (OfNat.ofNat n) : ℝ) : ℂ) = OfNat.ofNat n :=
  rfl

-- See note [no_index around OfNat.ofNat]
@[simp]
theorem re_ofNat (n : ℕ) [n.AtLeastTwo] : (no_index (OfNat.ofNat n) : ℂ).re = OfNat.ofNat n :=
  rfl

-- See note [no_index around OfNat.ofNat]
@[simp]
theorem im_ofNat (n : ℕ) [n.AtLeastTwo] : (no_index (OfNat.ofNat n) : ℂ).im = 0 :=
  rfl

noncomputable instance : RatCast ℂ where
  ratCast q := ofReal' q

end

/-! ### Complex conjugation -/


/-- This defines the complex conjugate as the `star` operation of the `StarRing ℂ`. It
is recommended to use the ring endomorphism version `starRingEnd`, available under the
notation `conj` in the locale `ComplexConjugate`. -/
instance : StarRing ℂ where
  star z := ⟨z.re, -z.im⟩
  star_involutive x := by simp only [eta, neg_neg]
  star_mul a b := by ext <;> simp [add_comm] <;> ring
  star_add a b := by ext <;> simp [add_comm]

@[simp]
theorem conj_re (z : ℂ) : (conj z).re = z.re :=
  rfl
#align complex.conj_re Complex.conj_re

@[simp]
theorem conj_im (z : ℂ) : (conj z).im = -z.im :=
  rfl
#align complex.conj_im Complex.conj_im

theorem conj_ofReal (r : ℝ) : conj (r : ℂ) = r :=
  ext_iff.2 <| by simp [star]
#align complex.conj_of_real Complex.conj_ofReal

@[simp]
theorem conj_I : conj I = -I :=
  ext_iff.2 <| by simp
  set_option linter.uppercaseLean3 false in
#align complex.conj_I Complex.conj_I


section
set_option linter.deprecated false
theorem conj_bit0 (z : ℂ) : conj (bit0 z) = bit0 (conj z) :=
  ext_iff.2 <| by simp [bit0]
#align complex.conj_bit0 Complex.conj_bit0

theorem conj_bit1 (z : ℂ) : conj (bit1 z) = bit1 (conj z) :=
  ext_iff.2 <| by simp [bit0]
#align complex.conj_bit1 Complex.conj_bit1
end
-- @[simp]
/- Porting note: `simp` attribute removed as the result could be proved
by `simp only [@map_neg, Complex.conj_i, @neg_neg]`
-/
theorem conj_neg_I : conj (-I) = I :=
  ext_iff.2 <| by simp
set_option linter.uppercaseLean3 false in
#align complex.conj_neg_I Complex.conj_neg_I

theorem conj_eq_iff_real {z : ℂ} : conj z = z ↔ ∃ r : ℝ, z = r :=
  ⟨fun h => ⟨z.re, ext rfl <| eq_zero_of_neg_eq (congr_arg im h)⟩, fun ⟨h, e⟩ => by
    rw [e, conj_ofReal]⟩
#align complex.conj_eq_iff_real Complex.conj_eq_iff_real

theorem conj_eq_iff_re {z : ℂ} : conj z = z ↔ (z.re : ℂ) = z :=
  conj_eq_iff_real.trans ⟨by rintro ⟨r, rfl⟩; simp [ofReal'], fun h => ⟨_, h.symm⟩⟩
#align complex.conj_eq_iff_re Complex.conj_eq_iff_re

theorem conj_eq_iff_im {z : ℂ} : conj z = z ↔ z.im = 0 :=
  ⟨fun h => add_self_eq_zero.mp (neg_eq_iff_add_eq_zero.mp (congr_arg im h)), fun h =>
    ext rfl (neg_eq_iff_add_eq_zero.mpr (add_self_eq_zero.mpr h))⟩
#align complex.conj_eq_iff_im Complex.conj_eq_iff_im

-- `simpNF` complains about this being provable by `IsROrC.star_def` even
-- though it's not imported by this file.
-- Porting note: linter `simpNF` not found
@[simp]
theorem star_def : (Star.star : ℂ → ℂ) = conj :=
  rfl
#align complex.star_def Complex.star_def

/-! ### Norm squared -/


/-- The norm squared function. -/
-- Porting note: `@[pp_nodot]` not found
-- @[pp_nodot]
def normSq : ℂ →*₀ ℝ where
  toFun z := z.re * z.re + z.im * z.im
  map_zero' := by simp
  map_one' := by simp
  map_mul' z w := by
    dsimp
    ring
#align complex.norm_sq Complex.normSq

theorem normSq_apply (z : ℂ) : normSq z = z.re * z.re + z.im * z.im :=
  rfl
#align complex.norm_sq_apply Complex.normSq_apply

@[simp]
theorem normSq_ofReal (r : ℝ) : normSq r = r * r := by
  simp [normSq, ofReal']
#align complex.norm_sq_of_real Complex.normSq_ofReal

@[simp]
theorem normSq_nat_cast (n : ℕ) : normSq n = n * n := normSq_ofReal _

@[simp]
theorem normSq_int_cast (z : ℤ) : normSq z = z * z := normSq_ofReal _

@[simp]
theorem normSq_rat_cast (q : ℚ) : normSq q = q * q := normSq_ofReal _

-- See note [no_index around OfNat.ofNat]
@[simp]
theorem normSq_ofNat (n : ℕ) [n.AtLeastTwo] :
    normSq (no_index (OfNat.ofNat n : ℂ)) = OfNat.ofNat n * OfNat.ofNat n :=
  normSq_nat_cast _

@[simp]
theorem normSq_mk (x y : ℝ) : normSq ⟨x, y⟩ = x * x + y * y :=
  rfl
#align complex.norm_sq_mk Complex.normSq_mk

theorem normSq_add_mul_I (x y : ℝ) : normSq (x + y * I) = x ^ 2 + y ^ 2 := by
  rw [← mk_eq_add_mul_I, normSq_mk, sq, sq]
set_option linter.uppercaseLean3 false in
#align complex.norm_sq_add_mul_I Complex.normSq_add_mul_I

theorem normSq_eq_conj_mul_self {z : ℂ} : (normSq z : ℂ) = conj z * z := by
  ext <;> simp [normSq, mul_comm, ofReal']
#align complex.norm_sq_eq_conj_mul_self Complex.normSq_eq_conj_mul_self

-- @[simp]
/- Porting note: `simp` attribute removed as linter reports this can be proved
by `simp only [@map_zero]` -/
theorem normSq_zero : normSq 0 = 0 :=
  normSq.map_zero
#align complex.norm_sq_zero Complex.normSq_zero

-- @[simp]
/- Porting note: `simp` attribute removed as linter reports this can be proved
by `simp only [@map_one]` -/
theorem normSq_one : normSq 1 = 1 :=
  normSq.map_one
#align complex.norm_sq_one Complex.normSq_one

@[simp]
theorem normSq_I : normSq I = 1 := by simp [normSq]
set_option linter.uppercaseLean3 false in
#align complex.norm_sq_I Complex.normSq_I

theorem normSq_nonneg (z : ℂ) : 0 ≤ normSq z :=
  add_nonneg (mul_self_nonneg _) (mul_self_nonneg _)
#align complex.norm_sq_nonneg Complex.normSq_nonneg

<<<<<<< HEAD
@[simp]
theorem range_normSq : range normSq = Ici 0 :=
  Subset.antisymm (range_subset_iff.2 normSq_nonneg) fun x hx =>
    ⟨(√x : ℝ), by rw [normSq_ofReal, Real.mul_self_sqrt hx]⟩
#align complex.range_norm_sq Complex.range_normSq

=======
>>>>>>> a6a17daf
theorem normSq_eq_zero {z : ℂ} : normSq z = 0 ↔ z = 0 :=
  ⟨fun h =>
    ext (eq_zero_of_mul_self_add_mul_self_eq_zero h)
      (eq_zero_of_mul_self_add_mul_self_eq_zero <| (add_comm _ _).trans h),
    fun h => h.symm ▸ normSq_zero⟩
#align complex.norm_sq_eq_zero Complex.normSq_eq_zero

@[simp]
theorem normSq_pos {z : ℂ} : 0 < normSq z ↔ z ≠ 0 :=
  (normSq_nonneg z).lt_iff_ne.trans <| not_congr (eq_comm.trans normSq_eq_zero)
#align complex.norm_sq_pos Complex.normSq_pos

@[simp]
theorem normSq_neg (z : ℂ) : normSq (-z) = normSq z := by simp [normSq]
#align complex.norm_sq_neg Complex.normSq_neg

@[simp]
theorem normSq_conj (z : ℂ) : normSq (conj z) = normSq z := by simp [normSq]
#align complex.norm_sq_conj Complex.normSq_conj

theorem normSq_mul (z w : ℂ) : normSq (z * w) = normSq z * normSq w :=
  normSq.map_mul z w
#align complex.norm_sq_mul Complex.normSq_mul

theorem normSq_add (z w : ℂ) : normSq (z + w) = normSq z + normSq w + 2 * (z * conj w).re := by
  dsimp [normSq]; ring
#align complex.norm_sq_add Complex.normSq_add

theorem re_sq_le_normSq (z : ℂ) : z.re * z.re ≤ normSq z :=
  le_add_of_nonneg_right (mul_self_nonneg _)
#align complex.re_sq_le_norm_sq Complex.re_sq_le_normSq

theorem im_sq_le_normSq (z : ℂ) : z.im * z.im ≤ normSq z :=
  le_add_of_nonneg_left (mul_self_nonneg _)
#align complex.im_sq_le_norm_sq Complex.im_sq_le_normSq

theorem mul_conj (z : ℂ) : z * conj z = normSq z :=
  ext_iff.2 <| by simp [normSq, mul_comm, sub_eq_neg_add, add_comm, ofReal']
#align complex.mul_conj Complex.mul_conj

theorem add_conj (z : ℂ) : z + conj z = (2 * z.re : ℝ) :=
  ext_iff.2 <| by simp [two_mul, ofReal']
#align complex.add_conj Complex.add_conj

/-- The coercion `ℝ → ℂ` as a `RingHom`. -/
def ofReal : ℝ →+* ℂ where
  toFun x := (x : ℂ)
  map_one' := ofReal_one
  map_zero' := ofReal_zero
  map_mul' := ofReal_mul
  map_add' := ofReal_add
#align complex.of_real Complex.ofReal

@[simp]
theorem ofReal_eq_coe (r : ℝ) : ofReal r = r :=
  rfl
#align complex.of_real_eq_coe Complex.ofReal_eq_coe

@[simp]
theorem I_sq : I ^ 2 = -1 := by rw [sq, I_mul_I]
set_option linter.uppercaseLean3 false in
#align complex.I_sq Complex.I_sq

@[simp]
theorem I_pow_four : I ^ 4 = 1 := by rw [(by norm_num : 4 = 2 * 2), pow_mul, I_sq, neg_one_sq]

@[simp]
theorem sub_re (z w : ℂ) : (z - w).re = z.re - w.re :=
  rfl
#align complex.sub_re Complex.sub_re

@[simp]
theorem sub_im (z w : ℂ) : (z - w).im = z.im - w.im :=
  rfl
#align complex.sub_im Complex.sub_im

@[simp, norm_cast]
theorem ofReal_sub (r s : ℝ) : ((r - s : ℝ) : ℂ) = r - s :=
  ext_iff.2 <| by simp [ofReal']
#align complex.of_real_sub Complex.ofReal_sub

@[simp, norm_cast]
theorem ofReal_pow (r : ℝ) (n : ℕ) : ((r ^ n : ℝ) : ℂ) = (r : ℂ) ^ n := by
  induction n <;> simp [*, ofReal_mul, pow_succ]
#align complex.of_real_pow Complex.ofReal_pow

theorem sub_conj (z : ℂ) : z - conj z = (2 * z.im : ℝ) * I :=
  ext_iff.2 <| by simp [two_mul, sub_eq_add_neg, ofReal']
#align complex.sub_conj Complex.sub_conj

theorem normSq_sub (z w : ℂ) : normSq (z - w) = normSq z + normSq w - 2 * (z * conj w).re := by
  rw [sub_eq_add_neg, normSq_add]
  simp only [RingHom.map_neg, mul_neg, neg_re, normSq_neg]
  ring
#align complex.norm_sq_sub Complex.normSq_sub

/-! ### Inversion -/


noncomputable instance : Inv ℂ :=
  ⟨fun z => conj z * ((normSq z)⁻¹ : ℝ)⟩

theorem inv_def (z : ℂ) : z⁻¹ = conj z * ((normSq z)⁻¹ : ℝ) :=
  rfl
#align complex.inv_def Complex.inv_def

@[simp]
theorem inv_re (z : ℂ) : z⁻¹.re = z.re / normSq z := by simp [inv_def, division_def, ofReal']
#align complex.inv_re Complex.inv_re

@[simp]
theorem inv_im (z : ℂ) : z⁻¹.im = -z.im / normSq z := by simp [inv_def, division_def, ofReal']
#align complex.inv_im Complex.inv_im

@[simp, norm_cast]
theorem ofReal_inv (r : ℝ) : ((r⁻¹ : ℝ) : ℂ) = (r : ℂ)⁻¹ :=
  ext_iff.2 <| by simp [ofReal']
#align complex.of_real_inv Complex.ofReal_inv

protected theorem inv_zero : (0⁻¹ : ℂ) = 0 := by
  rw [← ofReal_zero, ← ofReal_inv, inv_zero]
#align complex.inv_zero Complex.inv_zero

protected theorem mul_inv_cancel {z : ℂ} (h : z ≠ 0) : z * z⁻¹ = 1 := by
  rw [inv_def, ← mul_assoc, mul_conj, ← ofReal_mul, mul_inv_cancel (mt normSq_eq_zero.1 h),
    ofReal_one]
#align complex.mul_inv_cancel Complex.mul_inv_cancel

/-! ### Cast lemmas -/

@[simp, norm_cast]
theorem ofReal_nat_cast (n : ℕ) : ((n : ℝ) : ℂ) = n := rfl
#align complex.of_real_nat_cast Complex.ofReal_nat_cast

@[simp, norm_cast]
theorem nat_cast_re (n : ℕ) : (n : ℂ).re = n := rfl
#align complex.nat_cast_re Complex.nat_cast_re

@[simp, norm_cast]
theorem nat_cast_im (n : ℕ) : (n : ℂ).im = 0 := rfl
#align complex.nat_cast_im Complex.nat_cast_im

@[simp, norm_cast]
theorem ofReal_int_cast (n : ℤ) : ((n : ℝ) : ℂ) = n := rfl
#align complex.of_real_int_cast Complex.ofReal_int_cast

@[simp, norm_cast]
theorem int_cast_re (n : ℤ) : (n : ℂ).re = n := rfl
#align complex.int_cast_re Complex.int_cast_re

@[simp, norm_cast]
theorem int_cast_im (n : ℤ) : (n : ℂ).im = 0 := rfl
#align complex.int_cast_im Complex.int_cast_im

@[simp, norm_cast]
theorem ofReal_rat_cast (q : ℚ) : ((q : ℝ) : ℂ) = q := rfl
#align complex.of_real_rat_cast Complex.ofReal_rat_cast

@[simp, norm_cast]
theorem rat_cast_re (q : ℚ) : (q : ℂ).re = (q : ℝ) := rfl
#align complex.rat_cast_re Complex.rat_cast_re

@[simp, norm_cast]
theorem rat_cast_im (q : ℚ) : (q : ℂ).im = 0 := rfl
#align complex.rat_cast_im Complex.rat_cast_im

@[norm_cast] lemma ofReal_nsmul (n : ℕ) (r : ℝ) : ↑(n • r) = n • (r : ℂ) := by simp
@[norm_cast] lemma ofReal_zsmul (n : ℤ) (r : ℝ) : ↑(n • r) = n • (r : ℂ) := by simp

/-! ### Field instance and lemmas -/

noncomputable instance instField : Field ℂ :=
{ qsmul := fun n z => n • z
  qsmul_eq_mul' := fun n z => ext_iff.2 <| by simp [Rat.smul_def, smul_re, smul_im]
  ratCast_mk := fun n d hd h2 => by ext <;> simp [Field.ratCast_mk]
  inv := Inv.inv
  mul_inv_cancel := @Complex.mul_inv_cancel
  inv_zero := Complex.inv_zero }
#align complex.field Complex.instField

section
set_option linter.deprecated false
@[simp]
theorem I_zpow_bit0 (n : ℤ) : I ^ bit0 n = (-1 : ℂ) ^ n := by rw [zpow_bit0', I_mul_I]
set_option linter.uppercaseLean3 false in
#align complex.I_zpow_bit0 Complex.I_zpow_bit0

@[simp]
theorem I_zpow_bit1 (n : ℤ) : I ^ bit1 n = (-1 : ℂ) ^ n * I := by rw [zpow_bit1', I_mul_I]
set_option linter.uppercaseLean3 false in
#align complex.I_zpow_bit1 Complex.I_zpow_bit1

end

theorem div_re (z w : ℂ) : (z / w).re = z.re * w.re / normSq w + z.im * w.im / normSq w := by
  simp [div_eq_mul_inv, mul_assoc, sub_eq_add_neg]
#align complex.div_re Complex.div_re

theorem div_im (z w : ℂ) : (z / w).im = z.im * w.re / normSq w - z.re * w.im / normSq w := by
  simp [div_eq_mul_inv, mul_assoc, sub_eq_add_neg, add_comm]
#align complex.div_im Complex.div_im

theorem conj_inv (x : ℂ) : conj x⁻¹ = (conj x)⁻¹ :=
  star_inv' _
#align complex.conj_inv Complex.conj_inv

@[simp, norm_cast]
theorem ofReal_div (r s : ℝ) : ((r / s : ℝ) : ℂ) = r / s :=
  map_div₀ ofReal r s
#align complex.of_real_div Complex.ofReal_div

@[simp, norm_cast]
theorem ofReal_zpow (r : ℝ) (n : ℤ) : ((r ^ n : ℝ) : ℂ) = (r : ℂ) ^ n :=
  map_zpow₀ ofReal r n
#align complex.of_real_zpow Complex.ofReal_zpow

@[simp]
theorem div_I (z : ℂ) : z / I = -(z * I) :=
  (div_eq_iff_mul_eq I_ne_zero).2 <| by simp [mul_assoc]
set_option linter.uppercaseLean3 false in
#align complex.div_I Complex.div_I

@[simp]
theorem inv_I : I⁻¹ = -I := by
  rw [inv_eq_one_div, div_I, one_mul]
set_option linter.uppercaseLean3 false in
#align complex.inv_I Complex.inv_I

-- @[simp]
/- Porting note: `simp` attribute removed as linter reports this can be proved
by `simp only [@map_inv₀]` -/
theorem normSq_inv (z : ℂ) : normSq z⁻¹ = (normSq z)⁻¹ :=
  map_inv₀ normSq z
#align complex.norm_sq_inv Complex.normSq_inv

-- @[simp]
/- Porting note: `simp` attribute removed as linter reports this can be proved
by `simp only [@map_div₀]` -/
theorem normSq_div (z w : ℂ) : normSq (z / w) = normSq z / normSq w :=
  map_div₀ normSq z w
#align complex.norm_sq_div Complex.normSq_div

lemma div_ofReal (z : ℂ) (x : ℝ) : z / x = ⟨z.re / x, z.im / x⟩ := by
  simp_rw [div_eq_inv_mul, ← ofReal_inv, ofReal_mul']

lemma div_nat_cast (z : ℂ) (n : ℕ) : z / n = ⟨z.re / n, z.im / n⟩ :=
  mod_cast div_ofReal z n

lemma div_int_cast (z : ℂ) (n : ℤ) : z / n = ⟨z.re / n, z.im / n⟩ :=
  mod_cast div_ofReal z n

lemma div_rat_cast (z : ℂ) (x : ℚ) : z / x = ⟨z.re / x, z.im / x⟩ :=
  mod_cast div_ofReal z x

lemma div_ofNat (z : ℂ) (n : ℕ) [n.AtLeastTwo] :
    z / OfNat.ofNat n = ⟨z.re / OfNat.ofNat n, z.im / OfNat.ofNat n⟩ :=
  div_nat_cast z n

@[simp] lemma div_ofReal_re (z : ℂ) (x : ℝ) : (z / x).re = z.re / x := by rw [div_ofReal]
@[simp] lemma div_ofReal_im (z : ℂ) (x : ℝ) : (z / x).im = z.im / x := by rw [div_ofReal]
@[simp] lemma div_nat_cast_re (z : ℂ) (n : ℕ) : (z / n).re = z.re / n := by rw [div_nat_cast]
@[simp] lemma div_nat_cast_im (z : ℂ) (n : ℕ) : (z / n).im = z.im / n := by rw [div_nat_cast]
@[simp] lemma div_int_cast_re (z : ℂ) (n : ℤ) : (z / n).re = z.re / n := by rw [div_int_cast]
@[simp] lemma div_int_cast_im (z : ℂ) (n : ℤ) : (z / n).im = z.im / n := by rw [div_int_cast]
@[simp] lemma div_rat_cast_re (z : ℂ) (x : ℚ) : (z / x).re = z.re / x := by rw [div_rat_cast]
@[simp] lemma div_rat_cast_im (z : ℂ) (x : ℚ) : (z / x).im = z.im / x := by rw [div_rat_cast]

@[simp]
lemma div_ofNat_re (z : ℂ) (n : ℕ) [n.AtLeastTwo] :
    (z / no_index (OfNat.ofNat n)).re = z.re / OfNat.ofNat n := div_nat_cast_re z n

@[simp]
lemma div_ofNat_im (z : ℂ) (n : ℕ) [n.AtLeastTwo] :
    (z / no_index (OfNat.ofNat n)).im = z.im / OfNat.ofNat n := div_nat_cast_im z n

/-! ### Characteristic zero -/


instance charZero : CharZero ℂ :=
  charZero_of_inj_zero fun n h => by
    rwa [← ofReal_nat_cast, ofReal_eq_zero, Nat.cast_eq_zero] at h
#align complex.char_zero_complex Complex.charZero

/-- A complex number `z` plus its conjugate `conj z` is `2` times its real part. -/
theorem re_eq_add_conj (z : ℂ) : (z.re : ℂ) = (z + conj z) / 2 := by
  have : (↑(↑2 : ℝ) : ℂ) = (2 : ℂ) := rfl
  simp only [add_conj, ofReal_mul, ofReal_one, ofReal_bit0, this,
    mul_div_cancel_left (z.re : ℂ) two_ne_zero]
#align complex.re_eq_add_conj Complex.re_eq_add_conj

/-- A complex number `z` minus its conjugate `conj z` is `2i` times its imaginary part. -/
theorem im_eq_sub_conj (z : ℂ) : (z.im : ℂ) = (z - conj z) / (2 * I) := by
  have : (↑2 : ℝ ) * I = 2 * I := rfl
  simp only [sub_conj, ofReal_mul, ofReal_one, ofReal_bit0, mul_right_comm, this,
    mul_div_cancel_left _ (mul_ne_zero two_ne_zero I_ne_zero : 2 * I ≠ 0)]
#align complex.im_eq_sub_conj Complex.im_eq_sub_conj

<<<<<<< HEAD
/-! ### Absolute value -/


namespace AbsTheory

-- We develop enough theory to bundle `abs` into an `AbsoluteValue` before making things public;
-- this is so there's not two versions of it hanging around.
local notation "abs" z => √(normSq z)

private theorem mul_self_abs (z : ℂ) : ((abs z) * abs z) = normSq z :=
  Real.mul_self_sqrt (normSq_nonneg _)

private theorem abs_nonneg' (z : ℂ) : 0 ≤ abs z :=
  Real.sqrt_nonneg _

theorem abs_conj (z : ℂ) : (abs conj z) = abs z := by simp
#align complex.abs_theory.abs_conj Complex.AbsTheory.abs_conj

private theorem abs_re_le_abs (z : ℂ) : |z.re| ≤ abs z := by
  rw [mul_self_le_mul_self_iff (abs_nonneg z.re) (abs_nonneg' _), abs_mul_abs_self, mul_self_abs]
  apply re_sq_le_normSq

private theorem re_le_abs (z : ℂ) : z.re ≤ abs z :=
  (abs_le.1 (abs_re_le_abs _)).2

private theorem abs_mul (z w : ℂ) : (abs z * w) = (abs z) * abs w := by
  rw [normSq_mul, Real.sqrt_mul (normSq_nonneg _)]

private theorem abs_add (z w : ℂ) : (abs z + w) ≤ (abs z) + abs w :=
  (mul_self_le_mul_self_iff (abs_nonneg' (z + w))
      (add_nonneg (abs_nonneg' z) (abs_nonneg' w))).2 <| by
    rw [mul_self_abs, add_mul_self_eq, mul_self_abs, mul_self_abs, add_right_comm, normSq_add,
      add_le_add_iff_left, mul_assoc, mul_le_mul_left (zero_lt_two' ℝ), ←
      Real.sqrt_mul <| normSq_nonneg z, ← normSq_conj w, ← map_mul]
    exact re_le_abs (z * conj w)

/-- The complex absolute value function, defined as the square root of the norm squared. -/
noncomputable def _root_.Complex.abs : AbsoluteValue ℂ ℝ where
  toFun x := abs x
  map_mul' := abs_mul
  nonneg' := abs_nonneg'
  eq_zero' _ := (Real.sqrt_eq_zero <| normSq_nonneg _).trans normSq_eq_zero
  add_le' := abs_add
#align complex.abs Complex.abs

end AbsTheory

theorem abs_def : (Complex.abs : ℂ → ℝ) = fun z => √(normSq z) :=
  rfl
#align complex.abs_def Complex.abs_def

theorem abs_apply {z : ℂ} : Complex.abs z = √(normSq z) :=
  rfl
#align complex.abs_apply Complex.abs_apply

@[simp, norm_cast]
theorem abs_ofReal (r : ℝ) : Complex.abs r = |r| := by
  simp [Complex.abs, normSq_ofReal, Real.sqrt_mul_self_eq_abs]
#align complex.abs_of_real Complex.abs_ofReal

nonrec theorem abs_of_nonneg {r : ℝ} (h : 0 ≤ r) : Complex.abs r = r :=
  (Complex.abs_ofReal _).trans (abs_of_nonneg h)
#align complex.abs_of_nonneg Complex.abs_of_nonneg

theorem abs_of_nat (n : ℕ) : Complex.abs n = n :=
  calc
    Complex.abs n = Complex.abs (n : ℝ) := by rw [ofReal_nat_cast]
    _ = _ := Complex.abs_of_nonneg (Nat.cast_nonneg n)
#align complex.abs_of_nat Complex.abs_of_nat

theorem mul_self_abs (z : ℂ) : Complex.abs z * Complex.abs z = normSq z :=
  Real.mul_self_sqrt (normSq_nonneg _)
#align complex.mul_self_abs Complex.mul_self_abs

theorem sq_abs (z : ℂ) : Complex.abs z ^ 2 = normSq z :=
  Real.sq_sqrt (normSq_nonneg _)
#align complex.sq_abs Complex.sq_abs

@[simp]
theorem sq_abs_sub_sq_re (z : ℂ) : Complex.abs z ^ 2 - z.re ^ 2 = z.im ^ 2 := by
  rw [sq_abs, normSq_apply, ← sq, ← sq, add_sub_cancel']
#align complex.sq_abs_sub_sq_re Complex.sq_abs_sub_sq_re

@[simp]
theorem sq_abs_sub_sq_im (z : ℂ) : Complex.abs z ^ 2 - z.im ^ 2 = z.re ^ 2 := by
  rw [← sq_abs_sub_sq_re, sub_sub_cancel]
#align complex.sq_abs_sub_sq_im Complex.sq_abs_sub_sq_im

@[simp]
theorem abs_I : Complex.abs I = 1 := by simp [Complex.abs]
set_option linter.uppercaseLean3 false in
#align complex.abs_I Complex.abs_I

@[simp]
theorem abs_two : Complex.abs 2 = 2 :=
  calc
    Complex.abs 2 = Complex.abs (2 : ℝ) := rfl
    _ = (2 : ℝ) := Complex.abs_of_nonneg (by norm_num)
#align complex.abs_two Complex.abs_two

@[simp]
theorem range_abs : range Complex.abs = Ici 0 :=
  Subset.antisymm
    (by simp only [range_subset_iff, Ici, mem_setOf_eq, map_nonneg, forall_const])
    (fun x hx => ⟨x, Complex.abs_of_nonneg hx⟩)
#align complex.range_abs Complex.range_abs

@[simp]
theorem abs_conj (z : ℂ) : Complex.abs (conj z) = Complex.abs z :=
  AbsTheory.abs_conj z
#align complex.abs_conj Complex.abs_conj

-- Porting note: @[simp] can prove it now
theorem abs_prod {ι : Type*} (s : Finset ι) (f : ι → ℂ) :
    Complex.abs (s.prod f) = s.prod fun I => Complex.abs (f I) :=
  map_prod Complex.abs _ _
#align complex.abs_prod Complex.abs_prod

-- @[simp]
/- Porting note: `simp` attribute removed as linter reports this can be proved
by `simp only [@map_pow]` -/
theorem abs_pow (z : ℂ) (n : ℕ) : Complex.abs (z ^ n) = Complex.abs z ^ n :=
  map_pow Complex.abs z n
#align complex.abs_pow Complex.abs_pow

-- @[simp]
/- Porting note: `simp` attribute removed as linter reports this can be proved
by `simp only [@map_zpow₀]` -/
theorem abs_zpow (z : ℂ) (n : ℤ) : Complex.abs (z ^ n) = Complex.abs z ^ n :=
  map_zpow₀ Complex.abs z n
#align complex.abs_zpow Complex.abs_zpow

theorem abs_re_le_abs (z : ℂ) : |z.re| ≤ Complex.abs z :=
  Real.abs_le_sqrt <| by
    rw [normSq_apply, ← sq]
    exact le_add_of_nonneg_right (mul_self_nonneg _)
#align complex.abs_re_le_abs Complex.abs_re_le_abs

theorem abs_im_le_abs (z : ℂ) : |z.im| ≤ Complex.abs z :=
  Real.abs_le_sqrt <| by
    rw [normSq_apply, ← sq, ← sq]
    exact le_add_of_nonneg_left (sq_nonneg _)
#align complex.abs_im_le_abs Complex.abs_im_le_abs

theorem re_le_abs (z : ℂ) : z.re ≤ Complex.abs z :=
  (abs_le.1 (abs_re_le_abs _)).2
#align complex.re_le_abs Complex.re_le_abs

theorem im_le_abs (z : ℂ) : z.im ≤ Complex.abs z :=
  (abs_le.1 (abs_im_le_abs _)).2
#align complex.im_le_abs Complex.im_le_abs

@[simp]
theorem abs_re_lt_abs {z : ℂ} : |z.re| < Complex.abs z ↔ z.im ≠ 0 := by
  rw [Complex.abs, AbsoluteValue.coe_mk, MulHom.coe_mk, Real.lt_sqrt (abs_nonneg _), normSq_apply,
    _root_.sq_abs, ← sq, lt_add_iff_pos_right, mul_self_pos]
#align complex.abs_re_lt_abs Complex.abs_re_lt_abs

@[simp]
theorem abs_im_lt_abs {z : ℂ} : |z.im| < Complex.abs z ↔ z.re ≠ 0 := by
  simpa using @abs_re_lt_abs (z * I)
#align complex.abs_im_lt_abs Complex.abs_im_lt_abs

@[simp]
theorem abs_abs (z : ℂ) : |Complex.abs z| = Complex.abs z :=
  _root_.abs_of_nonneg (AbsoluteValue.nonneg _ z)
#align complex.abs_abs Complex.abs_abs

-- Porting note: probably should be golfed
theorem abs_le_abs_re_add_abs_im (z : ℂ) : Complex.abs z ≤ |z.re| + |z.im| := by
  simpa [re_add_im] using Complex.abs.add_le z.re (z.im * I)
#align complex.abs_le_abs_re_add_abs_im Complex.abs_le_abs_re_add_abs_im

-- Porting note: added so `two_pos` in the next proof works
-- TODO: move somewhere else
instance : NeZero (1 : ℝ) :=
 ⟨by apply one_ne_zero⟩

theorem abs_le_sqrt_two_mul_max (z : ℂ) : Complex.abs z ≤ √2 * max |z.re| |z.im| := by
  cases' z with x y
  simp only [abs_apply, normSq_mk, ← sq]
  wlog hle : |x| ≤ |y| generalizing x y
  · simpa only [add_comm, max_comm] using this y x (le_of_not_le hle)
  · calc
      √(x ^ 2 + y ^ 2) ≤ √(y ^ 2 + y ^ 2) := by gcongr √(?_ + _); exact sq_le_sq.2 hle
      _ = √2 * max |x| |y| := by
        rw [max_eq_right hle, ← two_mul, Real.sqrt_mul, Real.sqrt_sq_eq_abs]; positivity
#align complex.abs_le_sqrt_two_mul_max Complex.abs_le_sqrt_two_mul_max

theorem abs_re_div_abs_le_one (z : ℂ) : |z.re / Complex.abs z| ≤ 1 :=
  if hz : z = 0 then by simp [hz, zero_le_one]
  else by simp_rw [_root_.abs_div, abs_abs,
    div_le_iff (AbsoluteValue.pos Complex.abs hz), one_mul, abs_re_le_abs]
#align complex.abs_re_div_abs_le_one Complex.abs_re_div_abs_le_one

theorem abs_im_div_abs_le_one (z : ℂ) : |z.im / Complex.abs z| ≤ 1 :=
  if hz : z = 0 then by simp [hz, zero_le_one]
  else by simp_rw [_root_.abs_div, abs_abs,
    div_le_iff (AbsoluteValue.pos Complex.abs hz), one_mul, abs_im_le_abs]
#align complex.abs_im_div_abs_le_one Complex.abs_im_div_abs_le_one

-- Porting note: removed `norm_cast` attribute because the RHS can't start with `↑`
@[simp]
theorem abs_cast_nat (n : ℕ) : Complex.abs (n : ℂ) = n := by
  rw [← ofReal_nat_cast, abs_of_nonneg (Nat.cast_nonneg n)]
#align complex.abs_cast_nat Complex.abs_cast_nat

@[simp, norm_cast]
theorem int_cast_abs (n : ℤ) : |↑n| = Complex.abs n := by
  rw [← ofReal_int_cast, abs_ofReal]
#align complex.int_cast_abs Complex.int_cast_abs

theorem normSq_eq_abs (x : ℂ) : normSq x = (Complex.abs x) ^ 2 := by
  simp [abs, sq, abs_def, Real.mul_self_sqrt (normSq_nonneg _)]
#align complex.norm_sq_eq_abs Complex.normSq_eq_abs

/-! ### Cauchy sequences -/

local notation "abs'" => Abs.abs

theorem isCauSeq_re (f : CauSeq ℂ Complex.abs) : IsCauSeq abs' fun n => (f n).re := fun ε ε0 =>
  (f.cauchy ε0).imp fun i H j ij =>
    lt_of_le_of_lt (by simpa using abs_re_le_abs (f j - f i)) (H _ ij)
#align complex.is_cau_seq_re Complex.isCauSeq_re

theorem isCauSeq_im (f : CauSeq ℂ Complex.abs) : IsCauSeq abs' fun n => (f n).im := fun ε ε0 =>
  (f.cauchy ε0).imp fun i H j ij =>
    lt_of_le_of_lt (by simpa using abs_im_le_abs (f j - f i)) (H _ ij)
#align complex.is_cau_seq_im Complex.isCauSeq_im

/-- The real part of a complex Cauchy sequence, as a real Cauchy sequence. -/
noncomputable def cauSeqRe (f : CauSeq ℂ Complex.abs) : CauSeq ℝ abs' :=
  ⟨_, isCauSeq_re f⟩
#align complex.cau_seq_re Complex.cauSeqRe

/-- The imaginary part of a complex Cauchy sequence, as a real Cauchy sequence. -/
noncomputable def cauSeqIm (f : CauSeq ℂ Complex.abs) : CauSeq ℝ abs' :=
  ⟨_, isCauSeq_im f⟩
#align complex.cau_seq_im Complex.cauSeqIm

theorem isCauSeq_abs {f : ℕ → ℂ} (hf : IsCauSeq Complex.abs f) :
    IsCauSeq abs' (Complex.abs ∘ f) := fun ε ε0 =>
  let ⟨i, hi⟩ := hf ε ε0
  ⟨i, fun j hj => lt_of_le_of_lt
    (Complex.abs.abs_abv_sub_le_abv_sub _ _) (hi j hj)⟩
#align complex.is_cau_seq_abs Complex.isCauSeq_abs

/-- The limit of a Cauchy sequence of complex numbers. -/
noncomputable def limAux (f : CauSeq ℂ Complex.abs) : ℂ :=
  ⟨CauSeq.lim (cauSeqRe f), CauSeq.lim (cauSeqIm f)⟩
#align complex.lim_aux Complex.limAux

theorem equiv_limAux (f : CauSeq ℂ Complex.abs) :
    f ≈ CauSeq.const Complex.abs (limAux f) := fun ε ε0 =>
  (exists_forall_ge_and
  (CauSeq.equiv_lim ⟨_, isCauSeq_re f⟩ _ (half_pos ε0))
        (CauSeq.equiv_lim ⟨_, isCauSeq_im f⟩ _ (half_pos ε0))).imp
    fun i H j ij => by
    cases' H _ ij with H₁ H₂
    apply lt_of_le_of_lt (abs_le_abs_re_add_abs_im _)
    dsimp [limAux] at *
    have := add_lt_add H₁ H₂
    rwa [add_halves] at this
#align complex.equiv_lim_aux Complex.equiv_limAux

instance instIsComplete : CauSeq.IsComplete ℂ Complex.abs :=
  ⟨fun f => ⟨limAux f, equiv_limAux f⟩⟩

open CauSeq

theorem lim_eq_lim_im_add_lim_re (f : CauSeq ℂ Complex.abs) :
    lim f = ↑(lim (cauSeqRe f)) + ↑(lim (cauSeqIm f)) * I :=
  lim_eq_of_equiv_const <|
    calc
      f ≈ _ := equiv_limAux f
      _ = CauSeq.const Complex.abs (↑(lim (cauSeqRe f)) + ↑(lim (cauSeqIm f)) * I) :=
        CauSeq.ext fun _ =>
          Complex.ext (by simp [limAux, cauSeqRe, ofReal']) (by simp [limAux, cauSeqIm, ofReal'])
#align complex.lim_eq_lim_im_add_lim_re Complex.lim_eq_lim_im_add_lim_re

theorem lim_re (f : CauSeq ℂ Complex.abs) : lim (cauSeqRe f) = (lim f).re := by
  rw [lim_eq_lim_im_add_lim_re]; simp [ofReal']
#align complex.lim_re Complex.lim_re

theorem lim_im (f : CauSeq ℂ Complex.abs) : lim (cauSeqIm f) = (lim f).im := by
  rw [lim_eq_lim_im_add_lim_re]; simp [ofReal']
#align complex.lim_im Complex.lim_im

theorem isCauSeq_conj (f : CauSeq ℂ Complex.abs) :
    IsCauSeq Complex.abs fun n => conj (f n) := fun ε ε0 =>
  let ⟨i, hi⟩ := f.2 ε ε0
  ⟨i, fun j hj => by
    rw [← RingHom.map_sub, abs_conj]; exact hi j hj⟩
#align complex.is_cau_seq_conj Complex.isCauSeq_conj

/-- The complex conjugate of a complex Cauchy sequence, as a complex Cauchy sequence. -/
noncomputable def cauSeqConj (f : CauSeq ℂ Complex.abs) : CauSeq ℂ Complex.abs :=
  ⟨_, isCauSeq_conj f⟩
#align complex.cau_seq_conj Complex.cauSeqConj

theorem lim_conj (f : CauSeq ℂ Complex.abs) : lim (cauSeqConj f) = conj (lim f) :=
  Complex.ext (by simp [cauSeqConj, (lim_re _).symm, cauSeqRe])
    (by simp [cauSeqConj, (lim_im _).symm, cauSeqIm, (lim_neg _).symm]; rfl)
#align complex.lim_conj Complex.lim_conj

/-- The absolute value of a complex Cauchy sequence, as a real Cauchy sequence. -/
noncomputable def cauSeqAbs (f : CauSeq ℂ Complex.abs) : CauSeq ℝ abs' :=
  ⟨_, isCauSeq_abs f.2⟩
#align complex.cau_seq_abs Complex.cauSeqAbs

theorem lim_abs (f : CauSeq ℂ Complex.abs) : lim (cauSeqAbs f) = Complex.abs (lim f) :=
  lim_eq_of_equiv_const fun ε ε0 =>
    let ⟨i, hi⟩ := equiv_lim f ε ε0
    ⟨i, fun j hj => lt_of_le_of_lt (Complex.abs.abs_abv_sub_le_abv_sub _ _) (hi j hj)⟩
#align complex.lim_abs Complex.lim_abs

variable {α : Type*} (s : Finset α)

@[simp, norm_cast]
theorem ofReal_prod (f : α → ℝ) : ((∏ i in s, f i : ℝ) : ℂ) = ∏ i in s, (f i : ℂ) :=
  map_prod ofReal _ _
#align complex.of_real_prod Complex.ofReal_prod

@[simp, norm_cast]
theorem ofReal_sum (f : α → ℝ) : ((∑ i in s, f i : ℝ) : ℂ) = ∑ i in s, (f i : ℂ) :=
  map_sum ofReal _ _
#align complex.of_real_sum Complex.ofReal_sum

@[simp]
theorem re_sum (f : α → ℂ) : (∑ i in s, f i).re = ∑ i in s, (f i).re :=
  reAddGroupHom.map_sum f s
#align complex.re_sum Complex.re_sum

@[simp]
theorem im_sum (f : α → ℂ) : (∑ i in s, f i).im = ∑ i in s, (f i).im :=
  imAddGroupHom.map_sum f s
#align complex.im_sum Complex.im_sum
=======
end Complex
>>>>>>> a6a17daf

assert_not_exists Multiset
assert_not_exists Algebra<|MERGE_RESOLUTION|>--- conflicted
+++ resolved
@@ -673,15 +673,6 @@
   add_nonneg (mul_self_nonneg _) (mul_self_nonneg _)
 #align complex.norm_sq_nonneg Complex.normSq_nonneg
 
-<<<<<<< HEAD
-@[simp]
-theorem range_normSq : range normSq = Ici 0 :=
-  Subset.antisymm (range_subset_iff.2 normSq_nonneg) fun x hx =>
-    ⟨(√x : ℝ), by rw [normSq_ofReal, Real.mul_self_sqrt hx]⟩
-#align complex.range_norm_sq Complex.range_normSq
-
-=======
->>>>>>> a6a17daf
 theorem normSq_eq_zero {z : ℂ} : normSq z = 0 ↔ z = 0 :=
   ⟨fun h =>
     ext (eq_zero_of_mul_self_add_mul_self_eq_zero h)
@@ -979,347 +970,7 @@
     mul_div_cancel_left _ (mul_ne_zero two_ne_zero I_ne_zero : 2 * I ≠ 0)]
 #align complex.im_eq_sub_conj Complex.im_eq_sub_conj
 
-<<<<<<< HEAD
-/-! ### Absolute value -/
-
-
-namespace AbsTheory
-
--- We develop enough theory to bundle `abs` into an `AbsoluteValue` before making things public;
--- this is so there's not two versions of it hanging around.
-local notation "abs" z => √(normSq z)
-
-private theorem mul_self_abs (z : ℂ) : ((abs z) * abs z) = normSq z :=
-  Real.mul_self_sqrt (normSq_nonneg _)
-
-private theorem abs_nonneg' (z : ℂ) : 0 ≤ abs z :=
-  Real.sqrt_nonneg _
-
-theorem abs_conj (z : ℂ) : (abs conj z) = abs z := by simp
-#align complex.abs_theory.abs_conj Complex.AbsTheory.abs_conj
-
-private theorem abs_re_le_abs (z : ℂ) : |z.re| ≤ abs z := by
-  rw [mul_self_le_mul_self_iff (abs_nonneg z.re) (abs_nonneg' _), abs_mul_abs_self, mul_self_abs]
-  apply re_sq_le_normSq
-
-private theorem re_le_abs (z : ℂ) : z.re ≤ abs z :=
-  (abs_le.1 (abs_re_le_abs _)).2
-
-private theorem abs_mul (z w : ℂ) : (abs z * w) = (abs z) * abs w := by
-  rw [normSq_mul, Real.sqrt_mul (normSq_nonneg _)]
-
-private theorem abs_add (z w : ℂ) : (abs z + w) ≤ (abs z) + abs w :=
-  (mul_self_le_mul_self_iff (abs_nonneg' (z + w))
-      (add_nonneg (abs_nonneg' z) (abs_nonneg' w))).2 <| by
-    rw [mul_self_abs, add_mul_self_eq, mul_self_abs, mul_self_abs, add_right_comm, normSq_add,
-      add_le_add_iff_left, mul_assoc, mul_le_mul_left (zero_lt_two' ℝ), ←
-      Real.sqrt_mul <| normSq_nonneg z, ← normSq_conj w, ← map_mul]
-    exact re_le_abs (z * conj w)
-
-/-- The complex absolute value function, defined as the square root of the norm squared. -/
-noncomputable def _root_.Complex.abs : AbsoluteValue ℂ ℝ where
-  toFun x := abs x
-  map_mul' := abs_mul
-  nonneg' := abs_nonneg'
-  eq_zero' _ := (Real.sqrt_eq_zero <| normSq_nonneg _).trans normSq_eq_zero
-  add_le' := abs_add
-#align complex.abs Complex.abs
-
-end AbsTheory
-
-theorem abs_def : (Complex.abs : ℂ → ℝ) = fun z => √(normSq z) :=
-  rfl
-#align complex.abs_def Complex.abs_def
-
-theorem abs_apply {z : ℂ} : Complex.abs z = √(normSq z) :=
-  rfl
-#align complex.abs_apply Complex.abs_apply
-
-@[simp, norm_cast]
-theorem abs_ofReal (r : ℝ) : Complex.abs r = |r| := by
-  simp [Complex.abs, normSq_ofReal, Real.sqrt_mul_self_eq_abs]
-#align complex.abs_of_real Complex.abs_ofReal
-
-nonrec theorem abs_of_nonneg {r : ℝ} (h : 0 ≤ r) : Complex.abs r = r :=
-  (Complex.abs_ofReal _).trans (abs_of_nonneg h)
-#align complex.abs_of_nonneg Complex.abs_of_nonneg
-
-theorem abs_of_nat (n : ℕ) : Complex.abs n = n :=
-  calc
-    Complex.abs n = Complex.abs (n : ℝ) := by rw [ofReal_nat_cast]
-    _ = _ := Complex.abs_of_nonneg (Nat.cast_nonneg n)
-#align complex.abs_of_nat Complex.abs_of_nat
-
-theorem mul_self_abs (z : ℂ) : Complex.abs z * Complex.abs z = normSq z :=
-  Real.mul_self_sqrt (normSq_nonneg _)
-#align complex.mul_self_abs Complex.mul_self_abs
-
-theorem sq_abs (z : ℂ) : Complex.abs z ^ 2 = normSq z :=
-  Real.sq_sqrt (normSq_nonneg _)
-#align complex.sq_abs Complex.sq_abs
-
-@[simp]
-theorem sq_abs_sub_sq_re (z : ℂ) : Complex.abs z ^ 2 - z.re ^ 2 = z.im ^ 2 := by
-  rw [sq_abs, normSq_apply, ← sq, ← sq, add_sub_cancel']
-#align complex.sq_abs_sub_sq_re Complex.sq_abs_sub_sq_re
-
-@[simp]
-theorem sq_abs_sub_sq_im (z : ℂ) : Complex.abs z ^ 2 - z.im ^ 2 = z.re ^ 2 := by
-  rw [← sq_abs_sub_sq_re, sub_sub_cancel]
-#align complex.sq_abs_sub_sq_im Complex.sq_abs_sub_sq_im
-
-@[simp]
-theorem abs_I : Complex.abs I = 1 := by simp [Complex.abs]
-set_option linter.uppercaseLean3 false in
-#align complex.abs_I Complex.abs_I
-
-@[simp]
-theorem abs_two : Complex.abs 2 = 2 :=
-  calc
-    Complex.abs 2 = Complex.abs (2 : ℝ) := rfl
-    _ = (2 : ℝ) := Complex.abs_of_nonneg (by norm_num)
-#align complex.abs_two Complex.abs_two
-
-@[simp]
-theorem range_abs : range Complex.abs = Ici 0 :=
-  Subset.antisymm
-    (by simp only [range_subset_iff, Ici, mem_setOf_eq, map_nonneg, forall_const])
-    (fun x hx => ⟨x, Complex.abs_of_nonneg hx⟩)
-#align complex.range_abs Complex.range_abs
-
-@[simp]
-theorem abs_conj (z : ℂ) : Complex.abs (conj z) = Complex.abs z :=
-  AbsTheory.abs_conj z
-#align complex.abs_conj Complex.abs_conj
-
--- Porting note: @[simp] can prove it now
-theorem abs_prod {ι : Type*} (s : Finset ι) (f : ι → ℂ) :
-    Complex.abs (s.prod f) = s.prod fun I => Complex.abs (f I) :=
-  map_prod Complex.abs _ _
-#align complex.abs_prod Complex.abs_prod
-
--- @[simp]
-/- Porting note: `simp` attribute removed as linter reports this can be proved
-by `simp only [@map_pow]` -/
-theorem abs_pow (z : ℂ) (n : ℕ) : Complex.abs (z ^ n) = Complex.abs z ^ n :=
-  map_pow Complex.abs z n
-#align complex.abs_pow Complex.abs_pow
-
--- @[simp]
-/- Porting note: `simp` attribute removed as linter reports this can be proved
-by `simp only [@map_zpow₀]` -/
-theorem abs_zpow (z : ℂ) (n : ℤ) : Complex.abs (z ^ n) = Complex.abs z ^ n :=
-  map_zpow₀ Complex.abs z n
-#align complex.abs_zpow Complex.abs_zpow
-
-theorem abs_re_le_abs (z : ℂ) : |z.re| ≤ Complex.abs z :=
-  Real.abs_le_sqrt <| by
-    rw [normSq_apply, ← sq]
-    exact le_add_of_nonneg_right (mul_self_nonneg _)
-#align complex.abs_re_le_abs Complex.abs_re_le_abs
-
-theorem abs_im_le_abs (z : ℂ) : |z.im| ≤ Complex.abs z :=
-  Real.abs_le_sqrt <| by
-    rw [normSq_apply, ← sq, ← sq]
-    exact le_add_of_nonneg_left (sq_nonneg _)
-#align complex.abs_im_le_abs Complex.abs_im_le_abs
-
-theorem re_le_abs (z : ℂ) : z.re ≤ Complex.abs z :=
-  (abs_le.1 (abs_re_le_abs _)).2
-#align complex.re_le_abs Complex.re_le_abs
-
-theorem im_le_abs (z : ℂ) : z.im ≤ Complex.abs z :=
-  (abs_le.1 (abs_im_le_abs _)).2
-#align complex.im_le_abs Complex.im_le_abs
-
-@[simp]
-theorem abs_re_lt_abs {z : ℂ} : |z.re| < Complex.abs z ↔ z.im ≠ 0 := by
-  rw [Complex.abs, AbsoluteValue.coe_mk, MulHom.coe_mk, Real.lt_sqrt (abs_nonneg _), normSq_apply,
-    _root_.sq_abs, ← sq, lt_add_iff_pos_right, mul_self_pos]
-#align complex.abs_re_lt_abs Complex.abs_re_lt_abs
-
-@[simp]
-theorem abs_im_lt_abs {z : ℂ} : |z.im| < Complex.abs z ↔ z.re ≠ 0 := by
-  simpa using @abs_re_lt_abs (z * I)
-#align complex.abs_im_lt_abs Complex.abs_im_lt_abs
-
-@[simp]
-theorem abs_abs (z : ℂ) : |Complex.abs z| = Complex.abs z :=
-  _root_.abs_of_nonneg (AbsoluteValue.nonneg _ z)
-#align complex.abs_abs Complex.abs_abs
-
--- Porting note: probably should be golfed
-theorem abs_le_abs_re_add_abs_im (z : ℂ) : Complex.abs z ≤ |z.re| + |z.im| := by
-  simpa [re_add_im] using Complex.abs.add_le z.re (z.im * I)
-#align complex.abs_le_abs_re_add_abs_im Complex.abs_le_abs_re_add_abs_im
-
--- Porting note: added so `two_pos` in the next proof works
--- TODO: move somewhere else
-instance : NeZero (1 : ℝ) :=
- ⟨by apply one_ne_zero⟩
-
-theorem abs_le_sqrt_two_mul_max (z : ℂ) : Complex.abs z ≤ √2 * max |z.re| |z.im| := by
-  cases' z with x y
-  simp only [abs_apply, normSq_mk, ← sq]
-  wlog hle : |x| ≤ |y| generalizing x y
-  · simpa only [add_comm, max_comm] using this y x (le_of_not_le hle)
-  · calc
-      √(x ^ 2 + y ^ 2) ≤ √(y ^ 2 + y ^ 2) := by gcongr √(?_ + _); exact sq_le_sq.2 hle
-      _ = √2 * max |x| |y| := by
-        rw [max_eq_right hle, ← two_mul, Real.sqrt_mul, Real.sqrt_sq_eq_abs]; positivity
-#align complex.abs_le_sqrt_two_mul_max Complex.abs_le_sqrt_two_mul_max
-
-theorem abs_re_div_abs_le_one (z : ℂ) : |z.re / Complex.abs z| ≤ 1 :=
-  if hz : z = 0 then by simp [hz, zero_le_one]
-  else by simp_rw [_root_.abs_div, abs_abs,
-    div_le_iff (AbsoluteValue.pos Complex.abs hz), one_mul, abs_re_le_abs]
-#align complex.abs_re_div_abs_le_one Complex.abs_re_div_abs_le_one
-
-theorem abs_im_div_abs_le_one (z : ℂ) : |z.im / Complex.abs z| ≤ 1 :=
-  if hz : z = 0 then by simp [hz, zero_le_one]
-  else by simp_rw [_root_.abs_div, abs_abs,
-    div_le_iff (AbsoluteValue.pos Complex.abs hz), one_mul, abs_im_le_abs]
-#align complex.abs_im_div_abs_le_one Complex.abs_im_div_abs_le_one
-
--- Porting note: removed `norm_cast` attribute because the RHS can't start with `↑`
-@[simp]
-theorem abs_cast_nat (n : ℕ) : Complex.abs (n : ℂ) = n := by
-  rw [← ofReal_nat_cast, abs_of_nonneg (Nat.cast_nonneg n)]
-#align complex.abs_cast_nat Complex.abs_cast_nat
-
-@[simp, norm_cast]
-theorem int_cast_abs (n : ℤ) : |↑n| = Complex.abs n := by
-  rw [← ofReal_int_cast, abs_ofReal]
-#align complex.int_cast_abs Complex.int_cast_abs
-
-theorem normSq_eq_abs (x : ℂ) : normSq x = (Complex.abs x) ^ 2 := by
-  simp [abs, sq, abs_def, Real.mul_self_sqrt (normSq_nonneg _)]
-#align complex.norm_sq_eq_abs Complex.normSq_eq_abs
-
-/-! ### Cauchy sequences -/
-
-local notation "abs'" => Abs.abs
-
-theorem isCauSeq_re (f : CauSeq ℂ Complex.abs) : IsCauSeq abs' fun n => (f n).re := fun ε ε0 =>
-  (f.cauchy ε0).imp fun i H j ij =>
-    lt_of_le_of_lt (by simpa using abs_re_le_abs (f j - f i)) (H _ ij)
-#align complex.is_cau_seq_re Complex.isCauSeq_re
-
-theorem isCauSeq_im (f : CauSeq ℂ Complex.abs) : IsCauSeq abs' fun n => (f n).im := fun ε ε0 =>
-  (f.cauchy ε0).imp fun i H j ij =>
-    lt_of_le_of_lt (by simpa using abs_im_le_abs (f j - f i)) (H _ ij)
-#align complex.is_cau_seq_im Complex.isCauSeq_im
-
-/-- The real part of a complex Cauchy sequence, as a real Cauchy sequence. -/
-noncomputable def cauSeqRe (f : CauSeq ℂ Complex.abs) : CauSeq ℝ abs' :=
-  ⟨_, isCauSeq_re f⟩
-#align complex.cau_seq_re Complex.cauSeqRe
-
-/-- The imaginary part of a complex Cauchy sequence, as a real Cauchy sequence. -/
-noncomputable def cauSeqIm (f : CauSeq ℂ Complex.abs) : CauSeq ℝ abs' :=
-  ⟨_, isCauSeq_im f⟩
-#align complex.cau_seq_im Complex.cauSeqIm
-
-theorem isCauSeq_abs {f : ℕ → ℂ} (hf : IsCauSeq Complex.abs f) :
-    IsCauSeq abs' (Complex.abs ∘ f) := fun ε ε0 =>
-  let ⟨i, hi⟩ := hf ε ε0
-  ⟨i, fun j hj => lt_of_le_of_lt
-    (Complex.abs.abs_abv_sub_le_abv_sub _ _) (hi j hj)⟩
-#align complex.is_cau_seq_abs Complex.isCauSeq_abs
-
-/-- The limit of a Cauchy sequence of complex numbers. -/
-noncomputable def limAux (f : CauSeq ℂ Complex.abs) : ℂ :=
-  ⟨CauSeq.lim (cauSeqRe f), CauSeq.lim (cauSeqIm f)⟩
-#align complex.lim_aux Complex.limAux
-
-theorem equiv_limAux (f : CauSeq ℂ Complex.abs) :
-    f ≈ CauSeq.const Complex.abs (limAux f) := fun ε ε0 =>
-  (exists_forall_ge_and
-  (CauSeq.equiv_lim ⟨_, isCauSeq_re f⟩ _ (half_pos ε0))
-        (CauSeq.equiv_lim ⟨_, isCauSeq_im f⟩ _ (half_pos ε0))).imp
-    fun i H j ij => by
-    cases' H _ ij with H₁ H₂
-    apply lt_of_le_of_lt (abs_le_abs_re_add_abs_im _)
-    dsimp [limAux] at *
-    have := add_lt_add H₁ H₂
-    rwa [add_halves] at this
-#align complex.equiv_lim_aux Complex.equiv_limAux
-
-instance instIsComplete : CauSeq.IsComplete ℂ Complex.abs :=
-  ⟨fun f => ⟨limAux f, equiv_limAux f⟩⟩
-
-open CauSeq
-
-theorem lim_eq_lim_im_add_lim_re (f : CauSeq ℂ Complex.abs) :
-    lim f = ↑(lim (cauSeqRe f)) + ↑(lim (cauSeqIm f)) * I :=
-  lim_eq_of_equiv_const <|
-    calc
-      f ≈ _ := equiv_limAux f
-      _ = CauSeq.const Complex.abs (↑(lim (cauSeqRe f)) + ↑(lim (cauSeqIm f)) * I) :=
-        CauSeq.ext fun _ =>
-          Complex.ext (by simp [limAux, cauSeqRe, ofReal']) (by simp [limAux, cauSeqIm, ofReal'])
-#align complex.lim_eq_lim_im_add_lim_re Complex.lim_eq_lim_im_add_lim_re
-
-theorem lim_re (f : CauSeq ℂ Complex.abs) : lim (cauSeqRe f) = (lim f).re := by
-  rw [lim_eq_lim_im_add_lim_re]; simp [ofReal']
-#align complex.lim_re Complex.lim_re
-
-theorem lim_im (f : CauSeq ℂ Complex.abs) : lim (cauSeqIm f) = (lim f).im := by
-  rw [lim_eq_lim_im_add_lim_re]; simp [ofReal']
-#align complex.lim_im Complex.lim_im
-
-theorem isCauSeq_conj (f : CauSeq ℂ Complex.abs) :
-    IsCauSeq Complex.abs fun n => conj (f n) := fun ε ε0 =>
-  let ⟨i, hi⟩ := f.2 ε ε0
-  ⟨i, fun j hj => by
-    rw [← RingHom.map_sub, abs_conj]; exact hi j hj⟩
-#align complex.is_cau_seq_conj Complex.isCauSeq_conj
-
-/-- The complex conjugate of a complex Cauchy sequence, as a complex Cauchy sequence. -/
-noncomputable def cauSeqConj (f : CauSeq ℂ Complex.abs) : CauSeq ℂ Complex.abs :=
-  ⟨_, isCauSeq_conj f⟩
-#align complex.cau_seq_conj Complex.cauSeqConj
-
-theorem lim_conj (f : CauSeq ℂ Complex.abs) : lim (cauSeqConj f) = conj (lim f) :=
-  Complex.ext (by simp [cauSeqConj, (lim_re _).symm, cauSeqRe])
-    (by simp [cauSeqConj, (lim_im _).symm, cauSeqIm, (lim_neg _).symm]; rfl)
-#align complex.lim_conj Complex.lim_conj
-
-/-- The absolute value of a complex Cauchy sequence, as a real Cauchy sequence. -/
-noncomputable def cauSeqAbs (f : CauSeq ℂ Complex.abs) : CauSeq ℝ abs' :=
-  ⟨_, isCauSeq_abs f.2⟩
-#align complex.cau_seq_abs Complex.cauSeqAbs
-
-theorem lim_abs (f : CauSeq ℂ Complex.abs) : lim (cauSeqAbs f) = Complex.abs (lim f) :=
-  lim_eq_of_equiv_const fun ε ε0 =>
-    let ⟨i, hi⟩ := equiv_lim f ε ε0
-    ⟨i, fun j hj => lt_of_le_of_lt (Complex.abs.abs_abv_sub_le_abv_sub _ _) (hi j hj)⟩
-#align complex.lim_abs Complex.lim_abs
-
-variable {α : Type*} (s : Finset α)
-
-@[simp, norm_cast]
-theorem ofReal_prod (f : α → ℝ) : ((∏ i in s, f i : ℝ) : ℂ) = ∏ i in s, (f i : ℂ) :=
-  map_prod ofReal _ _
-#align complex.of_real_prod Complex.ofReal_prod
-
-@[simp, norm_cast]
-theorem ofReal_sum (f : α → ℝ) : ((∑ i in s, f i : ℝ) : ℂ) = ∑ i in s, (f i : ℂ) :=
-  map_sum ofReal _ _
-#align complex.of_real_sum Complex.ofReal_sum
-
-@[simp]
-theorem re_sum (f : α → ℂ) : (∑ i in s, f i).re = ∑ i in s, (f i).re :=
-  reAddGroupHom.map_sum f s
-#align complex.re_sum Complex.re_sum
-
-@[simp]
-theorem im_sum (f : α → ℂ) : (∑ i in s, f i).im = ∑ i in s, (f i).im :=
-  imAddGroupHom.map_sum f s
-#align complex.im_sum Complex.im_sum
-=======
 end Complex
->>>>>>> a6a17daf
 
 assert_not_exists Multiset
 assert_not_exists Algebra