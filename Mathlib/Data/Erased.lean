--- conflicted
+++ resolved
@@ -153,16 +153,9 @@
   rfl
 #align erased.map_def Erased.map_def
 
-<<<<<<< HEAD
---Porting note: Old proof `by refine' { .. } <;> intros <;> ext <;> simp`
+-- Porting note: Old proof `by refine' { .. } <;> intros <;> ext <;> simp`
 protected instance instLawfulMonad : LawfulMonad Erased :=
   { id_map := by intros; ext; simp
-=======
--- Porting note: Old proof `by refine' { .. } <;> intros <;> ext <;> simp`
-protected instance LawfulMonad : LawfulMonad Erased :=
-  { Erased.Monad with
-    id_map := by intros; ext; simp
->>>>>>> 9254f532
     map_const := by intros; ext; simp [Functor.mapConst]
     pure_bind := by intros; ext; simp
     bind_assoc := by intros; ext; simp
