/-
Copyright (c) 2017 Microsoft Corporation. All rights reserved.
Released under Apache 2.0 license as described in the file LICENSE.
Authors: Mario Carneiro, Ralf Stephan, Neil Strickland, Ruben Van de Velde
-/
<<<<<<< HEAD
import Mathlib.Data.PNat.Defs
=======
import Mathlib.Data.PNat.Equiv
>>>>>>> 99508fb5
import Mathlib.Algebra.Order.Ring.Nat
import Mathlib.Data.Set.Basic
import Mathlib.Algebra.GroupWithZero.Divisibility
import Mathlib.Algebra.Order.Positive.Ring
import Mathlib.Order.Hom.Basic

/-!
# The positive natural numbers

This file develops the type `ℕ+` or `PNat`, the subtype of natural numbers that are positive.
It is defined in `Data.PNat.Defs`, but most of the development is deferred to here so
that `Data.PNat.Defs` can have very few imports.
-/

deriving instance AddLeftCancelSemigroup, AddRightCancelSemigroup, AddCommSemigroup,
  LinearOrderedCancelCommMonoid, Add, Mul, Distrib for PNat

namespace PNat

-- Porting note: this instance is no longer automatically inferred in Lean 4.
instance instWellFoundedLT : WellFoundedLT ℕ+ := WellFoundedRelation.isWellFounded
instance instIsWellOrder : IsWellOrder ℕ+ (· < ·) where

@[simp]
theorem one_add_natPred (n : ℕ+) : 1 + n.natPred = n := by
  rw [natPred, add_tsub_cancel_iff_le.mpr <| show 1 ≤ (n : ℕ) from n.2]

@[simp]
theorem natPred_add_one (n : ℕ+) : n.natPred + 1 = n :=
  (add_comm _ _).trans n.one_add_natPred

@[mono]
theorem natPred_strictMono : StrictMono natPred := fun m _ h => Nat.pred_lt_pred m.2.ne' h

@[mono]
theorem natPred_monotone : Monotone natPred :=
  natPred_strictMono.monotone

theorem natPred_injective : Function.Injective natPred :=
  natPred_strictMono.injective

@[simp]
theorem natPred_lt_natPred {m n : ℕ+} : m.natPred < n.natPred ↔ m < n :=
  natPred_strictMono.lt_iff_lt

@[simp]
theorem natPred_le_natPred {m n : ℕ+} : m.natPred ≤ n.natPred ↔ m ≤ n :=
  natPred_strictMono.le_iff_le

@[simp]
theorem natPred_inj {m n : ℕ+} : m.natPred = n.natPred ↔ m = n :=
  natPred_injective.eq_iff

@[simp, norm_cast]
lemma val_ofNat (n : ℕ) [NeZero n] :
    ((no_index (OfNat.ofNat n) : ℕ+) : ℕ) = OfNat.ofNat n :=
  rfl

@[simp, norm_cast]
lemma val_ofNat (n : ℕ) [NeZero n] :
    ((no_index (OfNat.ofNat n) : ℕ+) : ℕ) = OfNat.ofNat n :=
  rfl

@[simp]
lemma mk_ofNat (n : ℕ) (h : 0 < n) :
    @Eq ℕ+ (⟨no_index (OfNat.ofNat n), h⟩ : ℕ+) (haveI : NeZero n := ⟨h.ne'⟩; OfNat.ofNat n) :=
  rfl

end PNat

namespace Nat

@[mono]
theorem succPNat_strictMono : StrictMono succPNat := fun _ _ => Nat.succ_lt_succ

@[mono]
theorem succPNat_mono : Monotone succPNat :=
  succPNat_strictMono.monotone

@[simp]
theorem succPNat_lt_succPNat {m n : ℕ} : m.succPNat < n.succPNat ↔ m < n :=
  succPNat_strictMono.lt_iff_lt

@[simp]
theorem succPNat_le_succPNat {m n : ℕ} : m.succPNat ≤ n.succPNat ↔ m ≤ n :=
  succPNat_strictMono.le_iff_le

theorem succPNat_injective : Function.Injective succPNat :=
  succPNat_strictMono.injective

@[simp]
theorem succPNat_inj {n m : ℕ} : succPNat n = succPNat m ↔ n = m :=
  succPNat_injective.eq_iff

end Nat

namespace PNat

open Nat

/-- We now define a long list of structures on `ℕ+` induced by
 similar structures on `ℕ`. Most of these behave in a completely
 obvious way, but there are a few things to be said about
 subtraction, division and powers.
-/
@[simp, norm_cast]
theorem coe_inj {m n : ℕ+} : (m : ℕ) = n ↔ m = n :=
  SetCoe.ext_iff

@[simp, norm_cast]
theorem add_coe (m n : ℕ+) : ((m + n : ℕ+) : ℕ) = m + n :=
  rfl

/-- `coe` promoted to an `AddHom`, that is, a morphism which preserves addition. -/
def coeAddHom : AddHom ℕ+ ℕ where
  toFun := Coe.coe
  map_add' := add_coe

instance covariantClass_add_le : CovariantClass ℕ+ ℕ+ (· + ·) (· ≤ ·) :=
  Positive.covariantClass_add_le

instance covariantClass_add_lt : CovariantClass ℕ+ ℕ+ (· + ·) (· < ·) :=
  Positive.covariantClass_add_lt

instance contravariantClass_add_le : ContravariantClass ℕ+ ℕ+ (· + ·) (· ≤ ·) :=
  Positive.contravariantClass_add_le

instance contravariantClass_add_lt : ContravariantClass ℕ+ ℕ+ (· + ·) (· < ·) :=
  Positive.contravariantClass_add_lt

/-- The order isomorphism between ℕ and ℕ+ given by `succ`. -/
@[simps! (config := .asFn) apply]
def _root_.OrderIso.pnatIsoNat : ℕ+ ≃o ℕ where
  toEquiv := Equiv.pnatEquivNat
  map_rel_iff' := natPred_le_natPred

@[simp]
theorem _root_.OrderIso.pnatIsoNat_symm_apply : OrderIso.pnatIsoNat.symm = Nat.succPNat :=
  rfl

theorem lt_add_one_iff : ∀ {a b : ℕ+}, a < b + 1 ↔ a ≤ b := Nat.lt_add_one_iff

theorem add_one_le_iff : ∀ {a b : ℕ+}, a + 1 ≤ b ↔ a < b := Nat.add_one_le_iff

instance instOrderBot : OrderBot ℕ+ where
  bot := 1
  bot_le a := a.property

@[simp]
theorem bot_eq_one : (⊥ : ℕ+) = 1 :=
  rfl

/-- Strong induction on `ℕ+`, with `n = 1` treated separately. -/
def caseStrongInductionOn {p : ℕ+ → Sort*} (a : ℕ+) (hz : p 1)
    (hi : ∀ n, (∀ m, m ≤ n → p m) → p (n + 1)) : p a := by
  apply strongInductionOn a
  rintro ⟨k, kprop⟩ hk
  cases' k with k
  · exact (lt_irrefl 0 kprop).elim
  cases' k with k
  · exact hz
  exact hi ⟨k.succ, Nat.succ_pos _⟩ fun m hm => hk _ (Nat.lt_succ_iff.2 hm)

/-- An induction principle for `ℕ+`: it takes values in `Sort*`, so it applies also to Types,
not only to `Prop`. -/
@[elab_as_elim]
def recOn (n : ℕ+) {p : ℕ+ → Sort*} (p1 : p 1) (hp : ∀ n, p n → p (n + 1)) : p n := by
  rcases n with ⟨n, h⟩
  induction' n with n IH
  · exact absurd h (by decide)
  · cases' n with n
    · exact p1
    · exact hp _ (IH n.succ_pos)

@[simp]
theorem recOn_one {p} (p1 hp) : @PNat.recOn 1 p p1 hp = p1 :=
  rfl

@[simp]
theorem recOn_succ (n : ℕ+) {p : ℕ+ → Sort*} (p1 hp) :
    @PNat.recOn (n + 1) p p1 hp = hp n (@PNat.recOn n p p1 hp) := by
  cases' n with n h
  cases n <;> [exact absurd h (by decide); rfl]

@[simp]
theorem ofNat_le_ofNat {m n : ℕ} [NeZero m] [NeZero n] :
    (no_index (OfNat.ofNat m) : ℕ+) ≤ no_index (OfNat.ofNat n) ↔ OfNat.ofNat m ≤ OfNat.ofNat n :=
  .rfl

<<<<<<< HEAD
-- Some lemmas that rewrite inequalities between explicit numerals in `ℕ+`
-- into the corresponding inequalities in `ℕ`.
-- TODO: perhaps this should not be attempted by `simp`,
-- and instead we should expect `norm_num` to take care of these directly?
-- TODO: these lemmas are perhaps incomplete:
-- * 1 is not represented as a bit0 or bit1
-- * strict inequalities?
@[simp, deprecated]
theorem bit0_le_bit0 (n m : ℕ+) : bit0 n ≤ bit0 m ↔ bit0 (n : ℕ) ≤ bit0 (m : ℕ) :=
  Iff.rfl
#align pnat.bit0_le_bit0 PNat.bit0_le_bit0

@[simp, deprecated]
theorem bit0_le_bit1 (n m : ℕ+) : bit0 n ≤ bit1 m ↔ bit0 (n : ℕ) ≤ bit1 (m : ℕ) :=
  Iff.rfl
#align pnat.bit0_le_bit1 PNat.bit0_le_bit1

@[simp, deprecated]
theorem bit1_le_bit0 (n m : ℕ+) : bit1 n ≤ bit0 m ↔ bit1 (n : ℕ) ≤ bit0 (m : ℕ) :=
  Iff.rfl
#align pnat.bit1_le_bit0 PNat.bit1_le_bit0

@[simp, deprecated]
theorem bit1_le_bit1 (n m : ℕ+) : bit1 n ≤ bit1 m ↔ bit1 (n : ℕ) ≤ bit1 (m : ℕ) :=
  Iff.rfl
#align pnat.bit1_le_bit1 PNat.bit1_le_bit1

end deprecated
=======
@[simp]
theorem ofNat_lt_ofNat {m n : ℕ} [NeZero m] [NeZero n] :
    (no_index (OfNat.ofNat m) : ℕ+) < no_index (OfNat.ofNat n) ↔ OfNat.ofNat m < OfNat.ofNat n :=
  .rfl

@[simp]
theorem ofNat_inj {m n : ℕ} [NeZero m] [NeZero n] :
    (no_index (OfNat.ofNat m) : ℕ+) = no_index (OfNat.ofNat n) ↔ OfNat.ofNat m = OfNat.ofNat n :=
  Subtype.mk_eq_mk
>>>>>>> 99508fb5

@[simp, norm_cast]
theorem mul_coe (m n : ℕ+) : ((m * n : ℕ+) : ℕ) = m * n :=
  rfl

/-- `PNat.coe` promoted to a `MonoidHom`. -/
def coeMonoidHom : ℕ+ →* ℕ where
  toFun := Coe.coe
  map_one' := one_coe
  map_mul' := mul_coe

@[simp]
theorem coe_coeMonoidHom : (coeMonoidHom : ℕ+ → ℕ) = Coe.coe :=
  rfl

@[simp]
theorem le_one_iff {n : ℕ+} : n ≤ 1 ↔ n = 1 :=
  le_bot_iff

theorem lt_add_left (n m : ℕ+) : n < m + n :=
  lt_add_of_pos_left _ m.2

theorem lt_add_right (n m : ℕ+) : n < n + m :=
  (lt_add_left n m).trans_eq (add_comm _ _)
<<<<<<< HEAD
#align pnat.lt_add_right PNat.lt_add_right
=======
>>>>>>> 99508fb5

@[simp, norm_cast]
theorem pow_coe (m : ℕ+) (n : ℕ) : ↑(m ^ n) = (m : ℕ) ^ n :=
  rfl

/-- b is greater one if any a is less than b -/
theorem one_lt_of_lt {a b : ℕ+} (hab : a < b) : 1 < b := bot_le.trans_lt hab

theorem add_one (a : ℕ+) : a + 1 = succPNat a := rfl

theorem lt_succ_self (a : ℕ+) : a < succPNat a := lt.base a

/-- Subtraction a - b is defined in the obvious way when
  a > b, and by a - b = 1 if a ≤ b.
-/
instance instSub : Sub ℕ+ :=
  ⟨fun a b => toPNat' (a - b : ℕ)⟩

theorem sub_coe (a b : ℕ+) : ((a - b : ℕ+) : ℕ) = ite (b < a) (a - b : ℕ) 1 := by
  change (toPNat' _ : ℕ) = ite _ _ _
  split_ifs with h
  · exact toPNat'_coe (tsub_pos_of_lt h)
  · rw [tsub_eq_zero_iff_le.mpr (le_of_not_gt h : (a : ℕ) ≤ b)]
    rfl

theorem sub_le (a b : ℕ+) : a - b ≤ a := by
  rw [← coe_le_coe, sub_coe]
  split_ifs with h
  · exact Nat.sub_le a b
  · exact a.2

theorem le_sub_one_of_lt {a b : ℕ+} (hab : a < b) : a ≤ b - (1 : ℕ+) := by
  rw [← coe_le_coe, sub_coe]
  split_ifs with h
  · exact Nat.le_pred_of_lt hab
  · exact hab.le.trans (le_of_not_lt h)

theorem add_sub_of_lt {a b : ℕ+} : a < b → a + (b - a) = b :=
  fun h =>
    PNat.eq <| by
      rw [add_coe, sub_coe, if_pos h]
      exact add_tsub_cancel_of_le h.le

/-- If `n : ℕ+` is different from `1`, then it is the successor of some `k : ℕ+`. -/
theorem exists_eq_succ_of_ne_one : ∀ {n : ℕ+} (_ : n ≠ 1), ∃ k : ℕ+, n = k + 1
  | ⟨1, _⟩, h₁ => False.elim <| h₁ rfl
  | ⟨n + 2, _⟩, _ => ⟨⟨n + 1, by simp⟩, rfl⟩

/-- Lemmas with div, dvd and mod operations -/
theorem modDivAux_spec :
    ∀ (k : ℕ+) (r q : ℕ) (_ : ¬(r = 0 ∧ q = 0)),
      ((modDivAux k r q).1 : ℕ) + k * (modDivAux k r q).2 = r + k * q
  | k, 0, 0, h => (h ⟨rfl, rfl⟩).elim
  | k, 0, q + 1, _ => by
    change (k : ℕ) + (k : ℕ) * (q + 1).pred = 0 + (k : ℕ) * (q + 1)
    rw [Nat.pred_succ, Nat.mul_succ, zero_add, add_comm]
  | k, r + 1, q, _ => rfl

theorem mod_add_div (m k : ℕ+) : (mod m k + k * div m k : ℕ) = m := by
  let h₀ := Nat.mod_add_div (m : ℕ) (k : ℕ)
  have : ¬((m : ℕ) % (k : ℕ) = 0 ∧ (m : ℕ) / (k : ℕ) = 0) := by
    rintro ⟨hr, hq⟩
    rw [hr, hq, mul_zero, zero_add] at h₀
    exact (m.ne_zero h₀.symm).elim
  have := modDivAux_spec k ((m : ℕ) % (k : ℕ)) ((m : ℕ) / (k : ℕ)) this
  exact this.trans h₀

theorem div_add_mod (m k : ℕ+) : (k * div m k + mod m k : ℕ) = m :=
  (add_comm _ _).trans (mod_add_div _ _)

theorem mod_add_div' (m k : ℕ+) : (mod m k + div m k * k : ℕ) = m := by
  rw [mul_comm]
  exact mod_add_div _ _

theorem div_add_mod' (m k : ℕ+) : (div m k * k + mod m k : ℕ) = m := by
  rw [mul_comm]
  exact div_add_mod _ _

theorem mod_le (m k : ℕ+) : mod m k ≤ m ∧ mod m k ≤ k := by
  change (mod m k : ℕ) ≤ (m : ℕ) ∧ (mod m k : ℕ) ≤ (k : ℕ)
  rw [mod_coe]
  split_ifs with h
  · have hm : (m : ℕ) > 0 := m.pos
    rw [← Nat.mod_add_div (m : ℕ) (k : ℕ), h, zero_add] at hm ⊢
    by_cases h₁ : (m : ℕ) / (k : ℕ) = 0
    · rw [h₁, mul_zero] at hm
      exact (lt_irrefl _ hm).elim
    · let h₂ : (k : ℕ) * 1 ≤ k * (m / k) :=
        -- Porting note: Specified type of `h₂` explicitly because `rw` could not unify
        -- `succ 0` with `1`.
        Nat.mul_le_mul_left (k : ℕ) (Nat.succ_le_of_lt (Nat.pos_of_ne_zero h₁))
      rw [mul_one] at h₂
      exact ⟨h₂, le_refl (k : ℕ)⟩
  · exact ⟨Nat.mod_le (m : ℕ) (k : ℕ), (Nat.mod_lt (m : ℕ) k.pos).le⟩

theorem dvd_iff {k m : ℕ+} : k ∣ m ↔ (k : ℕ) ∣ (m : ℕ) := by
  constructor <;> intro h
  · rcases h with ⟨_, rfl⟩
    apply dvd_mul_right
  · rcases h with ⟨a, h⟩
    obtain ⟨n, rfl⟩ := Nat.exists_eq_succ_of_ne_zero (n := a) <| by
      rintro rfl
      simp only [mul_zero, ne_zero] at h
    use ⟨n.succ, n.succ_pos⟩
    rw [← coe_inj, h, mul_coe, mk_coe]

theorem dvd_iff' {k m : ℕ+} : k ∣ m ↔ mod m k = k := by
  rw [dvd_iff]
  rw [Nat.dvd_iff_mod_eq_zero]; constructor
  · intro h
    apply PNat.eq
    rw [mod_coe, if_pos h]
  · intro h
    by_cases h' : (m : ℕ) % (k : ℕ) = 0
    · exact h'
    · replace h : (mod m k : ℕ) = (k : ℕ) := congr_arg _ h
      rw [mod_coe, if_neg h'] at h
      exact ((Nat.mod_lt (m : ℕ) k.pos).ne h).elim

theorem le_of_dvd {m n : ℕ+} : m ∣ n → m ≤ n := by
  rw [dvd_iff']
  intro h
  rw [← h]
  apply (mod_le n m).left

theorem mul_div_exact {m k : ℕ+} (h : k ∣ m) : k * divExact m k = m := by
  apply PNat.eq; rw [mul_coe]
  change (k : ℕ) * (div m k).succ = m
  rw [← div_add_mod m k, dvd_iff'.mp h, Nat.mul_succ]

theorem dvd_antisymm {m n : ℕ+} : m ∣ n → n ∣ m → m = n := fun hmn hnm =>
  (le_of_dvd hmn).antisymm (le_of_dvd hnm)

theorem dvd_one_iff (n : ℕ+) : n ∣ 1 ↔ n = 1 :=
  ⟨fun h => dvd_antisymm h (one_dvd n), fun h => h.symm ▸ dvd_refl 1⟩

theorem pos_of_div_pos {n : ℕ+} {a : ℕ} (h : a ∣ n) : 0 < a := by
  apply pos_iff_ne_zero.2
  intro hzero
  rw [hzero] at h
  exact PNat.ne_zero n (eq_zero_of_zero_dvd h)

end PNat<|MERGE_RESOLUTION|>--- conflicted
+++ resolved
@@ -3,11 +3,7 @@
 Released under Apache 2.0 license as described in the file LICENSE.
 Authors: Mario Carneiro, Ralf Stephan, Neil Strickland, Ruben Van de Velde
 -/
-<<<<<<< HEAD
-import Mathlib.Data.PNat.Defs
-=======
 import Mathlib.Data.PNat.Equiv
->>>>>>> 99508fb5
 import Mathlib.Algebra.Order.Ring.Nat
 import Mathlib.Data.Set.Basic
 import Mathlib.Algebra.GroupWithZero.Divisibility
@@ -60,11 +56,6 @@
 @[simp]
 theorem natPred_inj {m n : ℕ+} : m.natPred = n.natPred ↔ m = n :=
   natPred_injective.eq_iff
-
-@[simp, norm_cast]
-lemma val_ofNat (n : ℕ) [NeZero n] :
-    ((no_index (OfNat.ofNat n) : ℕ+) : ℕ) = OfNat.ofNat n :=
-  rfl
 
 @[simp, norm_cast]
 lemma val_ofNat (n : ℕ) [NeZero n] :
@@ -197,36 +188,6 @@
     (no_index (OfNat.ofNat m) : ℕ+) ≤ no_index (OfNat.ofNat n) ↔ OfNat.ofNat m ≤ OfNat.ofNat n :=
   .rfl
 
-<<<<<<< HEAD
--- Some lemmas that rewrite inequalities between explicit numerals in `ℕ+`
--- into the corresponding inequalities in `ℕ`.
--- TODO: perhaps this should not be attempted by `simp`,
--- and instead we should expect `norm_num` to take care of these directly?
--- TODO: these lemmas are perhaps incomplete:
--- * 1 is not represented as a bit0 or bit1
--- * strict inequalities?
-@[simp, deprecated]
-theorem bit0_le_bit0 (n m : ℕ+) : bit0 n ≤ bit0 m ↔ bit0 (n : ℕ) ≤ bit0 (m : ℕ) :=
-  Iff.rfl
-#align pnat.bit0_le_bit0 PNat.bit0_le_bit0
-
-@[simp, deprecated]
-theorem bit0_le_bit1 (n m : ℕ+) : bit0 n ≤ bit1 m ↔ bit0 (n : ℕ) ≤ bit1 (m : ℕ) :=
-  Iff.rfl
-#align pnat.bit0_le_bit1 PNat.bit0_le_bit1
-
-@[simp, deprecated]
-theorem bit1_le_bit0 (n m : ℕ+) : bit1 n ≤ bit0 m ↔ bit1 (n : ℕ) ≤ bit0 (m : ℕ) :=
-  Iff.rfl
-#align pnat.bit1_le_bit0 PNat.bit1_le_bit0
-
-@[simp, deprecated]
-theorem bit1_le_bit1 (n m : ℕ+) : bit1 n ≤ bit1 m ↔ bit1 (n : ℕ) ≤ bit1 (m : ℕ) :=
-  Iff.rfl
-#align pnat.bit1_le_bit1 PNat.bit1_le_bit1
-
-end deprecated
-=======
 @[simp]
 theorem ofNat_lt_ofNat {m n : ℕ} [NeZero m] [NeZero n] :
     (no_index (OfNat.ofNat m) : ℕ+) < no_index (OfNat.ofNat n) ↔ OfNat.ofNat m < OfNat.ofNat n :=
@@ -236,7 +197,6 @@
 theorem ofNat_inj {m n : ℕ} [NeZero m] [NeZero n] :
     (no_index (OfNat.ofNat m) : ℕ+) = no_index (OfNat.ofNat n) ↔ OfNat.ofNat m = OfNat.ofNat n :=
   Subtype.mk_eq_mk
->>>>>>> 99508fb5
 
 @[simp, norm_cast]
 theorem mul_coe (m n : ℕ+) : ((m * n : ℕ+) : ℕ) = m * n :=
@@ -261,10 +221,6 @@
 
 theorem lt_add_right (n m : ℕ+) : n < n + m :=
   (lt_add_left n m).trans_eq (add_comm _ _)
-<<<<<<< HEAD
-#align pnat.lt_add_right PNat.lt_add_right
-=======
->>>>>>> 99508fb5
 
 @[simp, norm_cast]
 theorem pow_coe (m : ℕ+) (n : ℕ) : ↑(m ^ n) = (m : ℕ) ^ n :=
