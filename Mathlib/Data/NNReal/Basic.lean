--- conflicted
+++ resolved
@@ -91,21 +91,12 @@
 
 @[ext] protected theorem eq {n m : ℝ≥0} : (n : ℝ) = (m : ℝ) → n = m :=
   Subtype.eq
-<<<<<<< HEAD
-#align nnreal.eq NNReal.eq
-#align nnreal.eq_iff NNReal.eq_iff
-
-theorem ne_iff {x y : ℝ≥0} : (x : ℝ) ≠ (y : ℝ) ↔ x ≠ y :=
-  not_congr <| NNReal.eq_iff.symm
-#align nnreal.ne_iff NNReal.ne_iff
-=======
 
 protected theorem eq_iff {n m : ℝ≥0} : n = m ↔ (n : ℝ) = (m : ℝ) :=
   Subtype.ext_iff
 
 theorem ne_iff {x y : ℝ≥0} : (x : ℝ) ≠ (y : ℝ) ↔ x ≠ y :=
   NNReal.eq_iff.symm.not
->>>>>>> 2fc87a94
 
 protected theorem «forall» {p : ℝ≥0 → Prop} :
     (∀ x : ℝ≥0, p x) ↔ ∀ (x : ℝ) (hx : 0 ≤ x), p ⟨x, hx⟩ :=
