--- conflicted
+++ resolved
@@ -23,20 +23,11 @@
 
 /-- The natural equivalence between lists and difference lists, using
 `DList.ofList` and `DList.toList`. -/
-<<<<<<< HEAD
-def DList.listEquivDList : List α ≃ DList α := by
-  refine'
-      { toFun := DList.ofList
-        invFun := DList.toList.. } <;>
-    simp [Function.RightInverse, Function.LeftInverse, DList.toList_ofList, DList.ofList_toList]
-#align dlist.list_equiv_dlist Batteries.DList.listEquivDList
-=======
 def DList.listEquivDList : List α ≃ DList α where
   toFun := DList.ofList
   invFun := DList.toList
   left_inv _ := DList.toList_ofList _
   right_inv _ := DList.ofList_toList _
->>>>>>> 99508fb5
 
 instance : Traversable DList :=
   Equiv.traversable DList.listEquivDList
