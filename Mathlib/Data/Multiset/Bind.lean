--- conflicted
+++ resolved
@@ -19,12 +19,10 @@
 * `Multiset.sigma`: Disjoint sum of multisets in a sigma type.
 -/
 
-<<<<<<< HEAD
-open scoped AlgebraOrderInstances
-=======
 assert_not_exists MonoidWithZero
 assert_not_exists MulAction
->>>>>>> 0d4b02ed
+
+open scoped AlgebraOrderInstances
 
 universe v
 
