--- conflicted
+++ resolved
@@ -82,20 +82,6 @@
   | empty => simp
   | cons _ _ ih => simp [ih]
 
-@[simp]
-theorem map_join (f : α → β) (S : Multiset (Multiset α)) :
-    map f (join S) = join (map (map f) S) := by
-  induction S using Multiset.induction with
-  | empty => simp
-  | cons ih => simp [ih]
-
-@[to_additive (attr := simp)]
-theorem prod_join [CommMonoid α] {S : Multiset (Multiset α)} :
-    prod (join S) = prod (map prod S) := by
-  induction S using Multiset.induction with
-  | empty => simp
-  | cons ih => simp [ih]
-
 theorem rel_join {r : α → β → Prop} {s t} (h : Rel (Rel r) s t) : Rel r s.join t.join := by
   induction h with
   | zero => simp
@@ -165,10 +151,6 @@
 
 theorem map_bind (m : Multiset α) (n : α → Multiset β) (f : β → γ) :
     map f (bind m n) = bind m fun a => map f (n a) := by simp [bind]
-<<<<<<< HEAD
-#align multiset.map_bind Multiset.map_bind
-=======
->>>>>>> 59de845a
 
 theorem bind_map (m : Multiset α) (n : β → Multiset γ) (f : α → β) :
     bind (map f m) n = bind m fun a => n (f a) :=
@@ -189,11 +171,6 @@
 @[to_additive (attr := simp)]
 theorem prod_bind [CommMonoid β] (s : Multiset α) (t : α → Multiset β) :
     (s.bind t).prod = (s.map fun a => (t a).prod).prod := by simp [bind]
-<<<<<<< HEAD
-#align multiset.prod_bind Multiset.prod_bind
-#align multiset.sum_bind Multiset.sum_bind
-=======
->>>>>>> 59de845a
 
 theorem rel_bind {r : α → β → Prop} {p : γ → δ → Prop} {s t} {f : α → Multiset γ}
     {g : β → Multiset δ} (h : (r ⇒ Rel p) f g) (hst : Rel r s t) :
