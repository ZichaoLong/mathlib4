--- conflicted
+++ resolved
@@ -137,14 +137,8 @@
   apply Subtype.ext
   dsimp [Bitvec.toNat, bitsToNat, Vector.reverse, toList]
   rw [← List.length_reverse] at h
-<<<<<<< HEAD
-  rw [List.foldl_reverse, ←Vector.toList]
-  generalize xs.reverse = ys at h⊢;
-  clear xs
-=======
   rw [← List.reverse_reverse xs, List.foldl_reverse]
   generalize xs.reverse = ys at h ⊢; clear xs
->>>>>>> 96296467
   induction' ys with ys_head ys_tail ys_ih generalizing n
   · cases h
     simp [Bitvec.ofNat]
