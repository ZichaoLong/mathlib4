--- conflicted
+++ resolved
@@ -467,10 +467,6 @@
 theorem mapDomain_sum [Zero N] {f : α → β} {s : α →₀ N} {v : α → N → α →₀ M} :
     mapDomain f (s.sum v) = s.sum fun a b => mapDomain f (v a b) :=
   map_finsupp_sum (mapDomain.addMonoidHom f : (α →₀ M) →+ β →₀ M) _ _
-<<<<<<< HEAD
-#align finsupp.map_domain_sum Finsupp.mapDomain_sum
-=======
->>>>>>> 99508fb5
 
 theorem mapDomain_support [DecidableEq β] {f : α → β} {s : α →₀ M} :
     (s.mapDomain f).support ⊆ s.support.image f :=
