/-
Copyright (c) 2019 Johannes Hölzl. All rights reserved.
Released under Apache 2.0 license as described in the file LICENSE.
Authors: Johannes Hölzl, Mario Carneiro, Yaël Dillies
-/
import Mathlib.Data.Nat.Notation
import Mathlib.Tactic.Lemma
import Mathlib.Tactic.ProjectionNotation
import Mathlib.Tactic.TypeStar
import Batteries.Classes.RatCast
<<<<<<< HEAD

#align_import data.rat.init from "leanprover-community/mathlib"@"f340f229b1f461aa1c8ee11e0a172d0a3b301a4a"
=======
>>>>>>> 99508fb5

/-!
# Basic definitions around the rational numbers

This file declares `ℚ` notation for the rationals and defines the nonnegative rationals `ℚ≥0`.

This file is eligible to upstreaming to Batteries.
-/

@[inherit_doc] notation "ℚ" => Rat

/-- Nonnegative rational numbers. -/
def NNRat := {q : ℚ // 0 ≤ q}

@[inherit_doc] notation "ℚ≥0" => NNRat

/-!
### Cast from `NNRat`

This section sets up the typeclasses necessary to declare the canonical embedding `ℚ≥0` to any
semifield.
-/

/-- Typeclass for the canonical homomorphism `ℚ≥0 → K`.

This should be considered as a notation typeclass. The sole purpose of this typeclass is to be
extended by `DivisionSemiring`. -/
class NNRatCast (K : Type*) where
  /-- The canonical homomorphism `ℚ≥0 → K`.

  Do not use directly. Use the coercion instead. -/
  protected nnratCast : ℚ≥0 → K

instance NNRat.instNNRatCast : NNRatCast ℚ≥0 where nnratCast q := q

variable {K : Type*} [NNRatCast K]

/-- Canonical homomorphism from `ℚ≥0` to a division semiring `K`.

This is just the bare function in order to aid in creating instances of `DivisionSemiring`. -/
@[coe, reducible, match_pattern] protected def NNRat.cast : ℚ≥0 → K := NNRatCast.nnratCast

-- See note [coercion into rings]
instance NNRatCast.toCoeTail [NNRatCast K] : CoeTail ℚ≥0 K where coe := NNRat.cast

-- See note [coercion into rings]
instance NNRatCast.toCoeHTCT [NNRatCast K] : CoeHTCT ℚ≥0 K where coe := NNRat.cast

instance Rat.instNNRatCast : NNRatCast ℚ := ⟨Subtype.val⟩

/-! ### Numerator and denominator of a nonnegative rational -/

namespace NNRat

/-- The numerator of a nonnegative rational. -/
def num (q : ℚ≥0) : ℕ := (q : ℚ).num.natAbs
<<<<<<< HEAD
#align nnrat.num NNRat.num

/-- The denominator of a nonnegative rational. -/
def den (q : ℚ≥0) : ℕ := (q : ℚ).den
#align nnrat.denom NNRat.den
=======

/-- The denominator of a nonnegative rational. -/
def den (q : ℚ≥0) : ℕ := (q : ℚ).den
>>>>>>> 99508fb5

@[simp] lemma num_mk (q : ℚ) (hq : 0 ≤ q) : num ⟨q, hq⟩ = q.num.natAbs := rfl
@[simp] lemma den_mk (q : ℚ) (hq : 0 ≤ q) : den ⟨q, hq⟩ = q.den := rfl

@[norm_cast] lemma cast_id (n : ℚ≥0) : NNRat.cast n = n := rfl
@[simp] lemma cast_eq_id : NNRat.cast = id := rfl

end NNRat

namespace Rat

@[norm_cast] lemma cast_id (n : ℚ) : Rat.cast n = n := rfl
@[simp] lemma cast_eq_id : Rat.cast = id := rfl

end Rat<|MERGE_RESOLUTION|>--- conflicted
+++ resolved
@@ -8,11 +8,6 @@
 import Mathlib.Tactic.ProjectionNotation
 import Mathlib.Tactic.TypeStar
 import Batteries.Classes.RatCast
-<<<<<<< HEAD
-
-#align_import data.rat.init from "leanprover-community/mathlib"@"f340f229b1f461aa1c8ee11e0a172d0a3b301a4a"
-=======
->>>>>>> 99508fb5
 
 /-!
 # Basic definitions around the rational numbers
@@ -69,17 +64,9 @@
 
 /-- The numerator of a nonnegative rational. -/
 def num (q : ℚ≥0) : ℕ := (q : ℚ).num.natAbs
-<<<<<<< HEAD
-#align nnrat.num NNRat.num
 
 /-- The denominator of a nonnegative rational. -/
 def den (q : ℚ≥0) : ℕ := (q : ℚ).den
-#align nnrat.denom NNRat.den
-=======
-
-/-- The denominator of a nonnegative rational. -/
-def den (q : ℚ≥0) : ℕ := (q : ℚ).den
->>>>>>> 99508fb5
 
 @[simp] lemma num_mk (q : ℚ) (hq : 0 ≤ q) : num ⟨q, hq⟩ = q.num.natAbs := rfl
 @[simp] lemma den_mk (q : ℚ) (hq : 0 ≤ q) : den ⟨q, hq⟩ = q.den := rfl
