--- conflicted
+++ resolved
@@ -172,23 +172,6 @@
 protected theorem inv_neg (q : ℚ) : (-q)⁻¹ = -q⁻¹ := by
   rw [← num_divInt_den q]
   simp only [Rat.neg_divInt, Rat.inv_divInt', eq_self_iff_true, Rat.divInt_neg]
-<<<<<<< HEAD
-#align rat.inv_neg Rat.inv_neg
-
-theorem den_div_cast_eq_one_iff (m n : ℤ) (hn : n ≠ 0) : ((m : ℚ) / n).den = 1 ↔ n ∣ m := by
-  replace hn : (n : ℚ) ≠ 0 := by rwa [Ne, ← Int.cast_zero, coe_int_inj]
-  constructor
-  · intro h
-    -- Porting note: was `lift (m : ℚ) / n to ℤ using h with k hk`
-    use ((m : ℚ) / n).num
-    have hk := Rat.coe_int_num_of_den_eq_one h
-    simp_rw [eq_div_iff_mul_eq hn, ← Int.cast_mul] at hk
-    rwa [mul_comm, eq_comm, coe_int_inj] at hk
-  · rintro ⟨d, rfl⟩
-    rw [Int.cast_mul, mul_comm, mul_div_cancel_right₀ _ hn, Rat.den_intCast]
-#align rat.denom_div_cast_eq_one_iff Rat.den_div_cast_eq_one_iff
-=======
->>>>>>> 99508fb5
 
 theorem num_div_eq_of_coprime {a b : ℤ} (hb0 : 0 < b) (h : Nat.Coprime a.natAbs b.natAbs) :
     (a / b : ℚ).num = a := by
