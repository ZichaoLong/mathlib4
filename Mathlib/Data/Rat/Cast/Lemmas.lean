/-
Copyright (c) 2019 Johannes Hölzl. All rights reserved.
Released under Apache 2.0 license as described in the file LICENSE.
Authors: Johannes Hölzl, Mario Carneiro
-/
import Mathlib.Algebra.Field.Basic
import Mathlib.Data.Rat.Cast.Defs
import Mathlib.Tactic.Positivity.Basic

/-!
# Some exiled lemmas about casting

These lemmas have been removed from `Mathlib.Data.Rat.Cast.Defs`
to avoiding needing to import `Mathlib.Algebra.Field.Basic` there.

In fact, these lemmas don't appear to be used anywhere in Mathlib,
so perhaps this file can simply be deleted.
-/

namespace Rat

variable {α : Type*} [DivisionRing α]

@[simp, norm_cast]
lemma cast_pow (p : ℚ) (n : ℕ) : ↑(p ^ n) = (p ^ n : α) := by
  rw [cast_def, cast_def, den_pow, num_pow, Nat.cast_pow, Int.cast_pow, div_eq_mul_inv, ← inv_pow,
    ← (Int.cast_commute _ _).mul_pow, ← div_eq_mul_inv]

-- Porting note: rewrote proof
@[simp]
theorem cast_inv_nat (n : ℕ) : ((n⁻¹ : ℚ) : α) = (n : α)⁻¹ := by
  cases' n with n
  · simp
  rw [cast_def, inv_natCast_num, inv_natCast_den, if_neg n.succ_ne_zero,
    Int.sign_eq_one_of_pos (Int.ofNat_succ_pos n), Int.cast_one, one_div]

-- Porting note: proof got a lot easier - is this still the intended statement?
@[simp]
theorem cast_inv_int (n : ℤ) : ((n⁻¹ : ℚ) : α) = (n : α)⁻¹ := by
  cases' n with n n
  · simp [ofInt_eq_cast, cast_inv_nat]
  · simp only [ofInt_eq_cast, Int.cast_negSucc, ← Nat.cast_succ, cast_neg, inv_neg, cast_inv_nat]

@[simp, norm_cast]
theorem cast_nnratCast {K} [DivisionRing K] (q : ℚ≥0) :
    ((q : ℚ) : K) = (q : K) := by
  rw [Rat.cast_def, NNRat.cast_def, NNRat.cast_def]
  have hn := @num_div_eq_of_coprime q.num q.den ?hdp q.coprime_num_den
  on_goal 1 => have hd := @den_div_eq_of_coprime q.num q.den ?hdp q.coprime_num_den
  case hdp => simpa only [Int.ofNat_pos] using q.den_pos
  simp only [Int.cast_natCast, Nat.cast_inj] at hn hd
  rw [hn, hd, Int.cast_natCast]

/-- Casting a scientific literal via `ℚ` is the same as casting directly. -/
@[simp, norm_cast]
theorem cast_ofScientific {K} [DivisionRing K] (m : ℕ) (s : Bool) (e : ℕ) :
    (OfScientific.ofScientific m s e : ℚ) = (OfScientific.ofScientific m s e : K) := by
  rw [← NNRat.cast_ofScientific (K := K), ← NNRat.cast_ofScientific, cast_nnratCast]

end Rat

namespace NNRat

@[simp, norm_cast]
theorem cast_pow {K} [DivisionSemiring K] (q : ℚ≥0) (n : ℕ) :
    NNRat.cast (q ^ n) = (NNRat.cast q : K) ^ n := by
  rw [cast_def, cast_def, den_pow, num_pow, Nat.cast_pow, Nat.cast_pow, div_eq_mul_inv, ← inv_pow,
    ← (Nat.cast_commute _ _).mul_pow, ← div_eq_mul_inv]

theorem cast_zpow_of_ne_zero {K} [DivisionSemiring K] (q : ℚ≥0) (z : ℤ) (hq : (q.num : K) ≠ 0) :
    NNRat.cast (q ^ z) = (NNRat.cast q : K) ^ z := by
  obtain ⟨n, rfl | rfl⟩ := z.eq_nat_or_neg
  · simp
  · simp_rw [zpow_neg, zpow_natCast, ← inv_pow, NNRat.cast_pow]
    congr
    rw [cast_inv_of_ne_zero hq]

<<<<<<< HEAD
open OfNat in
theorem _root_.ofScientific_def {K} [DivisionSemiring K] (m : ℕ) (s : Bool) (e : ℕ) :
    (OfScientific.ofScientific m s e : K)
      = (ofNat m : ℕ) * (10 : K) ^ (cond s (-(ofNat e)) (ofNat e) : ℤ) := by
  rw [← NNRat.cast_ofScientific, ← NNRat.cast_natCast]
  change NNRat.cast ⟨Rat.ofScientific (ofNat m) s (ofNat e), _⟩ = _
  generalize_proofs h _
  revert h
  generalize hq : Rat.ofScientific (ofNat m) s (ofNat e) = q
  intro hq'
  lift q to ℚ≥0 using hq' with q''
  cases s
  · rw [Rat.ofScientific_false_def] at hq
  by_cases h : (10 : K) = 0
  · obtain rfl | he := eq_or_ne (ofNat e) 0
    · simp only [neg_zero, Bool.cond_self, zpow_zero, mul_one]
      congr
      cases s
      · rw [Rat.ofScientific_false_def, pow_zero, mul_one]
      · rw [Rat.ofScientific_true_def, pow_zero, Rat.mkRat_one, Int.cast_natCast]
    · rw [h]
      congr
      cases s
      · rw [cond_false, zpow_ofNat, zero_pow_eq, if_neg he, mul_zero]
      · rw [Rat.ofScientific_true_def, pow_zero, Rat.mkRat_one, Int.cast_natCast]
        rfl

    simp [h]
  rw [←NNRat.cast_ofNat 10, ← NNRat.cast_zpow_of_ne_zero, ← NNRat.cast_mul_of_ne_zero]
  · congr
    cases s
    · rw [Rat.ofScientific_false_def]
      simp [zpow_ofNat]
      rfl
    · rw [Rat.ofScientific_true_def]
      simp [Rat.mkRat_eq_div, div_eq_mul_inv, zpow_ofNat]
      rfl
  · simp
  · cases s
    · simp [zpow_ofNat, NNRat.den_ofNat]
    · simp [zpow_ofNat, -inv_pow]
      rw [← inv_pow, den_pow, Nat.cast_pow, pow_eq_zero_iff', den_inv_of_ne_zero, num_ofNat]
      simp?
      sorry
  · sorry

=======
>>>>>>> 4dae820a
open OfScientific in
theorem Nonneg.coe_ofScientific {K} [LinearOrderedField K] (m : ℕ) (s : Bool) (e : ℕ) :
    (ofScientific m s e : {x : K // 0 ≤ x}).val = ofScientific m s e := rfl

end NNRat<|MERGE_RESOLUTION|>--- conflicted
+++ resolved
@@ -75,7 +75,22 @@
     congr
     rw [cast_inv_of_ne_zero hq]
 
-<<<<<<< HEAD
+namespace NNRat
+
+@[simp, norm_cast]
+theorem cast_pow {K} [DivisionSemiring K] (q : ℚ≥0) (n : ℕ) :
+    NNRat.cast (q ^ n) = (NNRat.cast q : K) ^ n := by
+  rw [cast_def, cast_def, den_pow, num_pow, Nat.cast_pow, Nat.cast_pow, div_eq_mul_inv, ← inv_pow,
+    ← (Nat.cast_commute _ _).mul_pow, ← div_eq_mul_inv]
+
+theorem cast_zpow_of_ne_zero {K} [DivisionSemiring K] (q : ℚ≥0) (z : ℤ) (hq : (q.num : K) ≠ 0) :
+    NNRat.cast (q ^ z) = (NNRat.cast q : K) ^ z := by
+  obtain ⟨n, rfl | rfl⟩ := z.eq_nat_or_neg
+  · simp
+  · simp_rw [zpow_neg, zpow_natCast, ← inv_pow, NNRat.cast_pow]
+    congr
+    rw [cast_inv_of_ne_zero hq]
+
 open OfNat in
 theorem _root_.ofScientific_def {K} [DivisionSemiring K] (m : ℕ) (s : Bool) (e : ℕ) :
     (OfScientific.ofScientific m s e : K)
@@ -122,8 +137,6 @@
       sorry
   · sorry
 
-=======
->>>>>>> 4dae820a
 open OfScientific in
 theorem Nonneg.coe_ofScientific {K} [LinearOrderedField K] (m : ℕ) (s : Bool) (e : ℕ) :
     (ofScientific m s e : {x : K // 0 ≤ x}).val = ofScientific m s e := rfl
