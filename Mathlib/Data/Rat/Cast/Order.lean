/-
Copyright (c) 2019 Johannes Hölzl. All rights reserved.
Released under Apache 2.0 license as described in the file LICENSE.
Authors: Johannes Hölzl, Mario Carneiro
-/
import Mathlib.Algebra.Order.Field.Rat
import Mathlib.Data.Rat.Cast.CharZero
import Mathlib.Tactic.Positivity.Core
import Mathlib.Algebra.Order.Field.Basic

/-!
# Casts of rational numbers into linear ordered fields.
-/

variable {F ι α β : Type*}

namespace Rat
variable {p q : ℚ}

@[simp]
theorem castHom_rat : castHom ℚ = RingHom.id ℚ :=
  RingHom.ext cast_id

section LinearOrderedField

variable {K : Type*} [LinearOrderedField K]

theorem cast_pos_of_pos (hq : 0 < q) : (0 : K) < q := by
  rw [Rat.cast_def]
  exact div_pos (Int.cast_pos.2 <| num_pos.2 hq) (Nat.cast_pos.2 q.pos)

@[mono]
theorem cast_strictMono : StrictMono ((↑) : ℚ → K) := fun p q => by
  simpa only [sub_pos, cast_sub] using cast_pos_of_pos (K := K) (q := q - p)

@[mono]
theorem cast_mono : Monotone ((↑) : ℚ → K) :=
  cast_strictMono.monotone

/-- Coercion from `ℚ` as an order embedding. -/
@[simps!]
def castOrderEmbedding : ℚ ↪o K :=
  OrderEmbedding.ofStrictMono (↑) cast_strictMono

@[simp, norm_cast] lemma cast_le : (p : K) ≤ q ↔ p ≤ q := castOrderEmbedding.le_iff_le

@[simp, norm_cast] lemma cast_lt : (p : K) < q ↔ p < q := cast_strictMono.lt_iff_lt

@[gcongr] alias ⟨_, _root_.GCongr.ratCast_le_ratCast⟩ := cast_le
@[gcongr] alias ⟨_, _root_.GCongr.ratCast_lt_ratCast⟩ := cast_lt

@[simp] lemma cast_nonneg : 0 ≤ (q : K) ↔ 0 ≤ q := by norm_cast

@[simp] lemma cast_nonpos : (q : K) ≤ 0 ↔ q ≤ 0 := by norm_cast

@[simp] lemma cast_pos : (0 : K) < q ↔ 0 < q := by norm_cast

@[simp] lemma cast_lt_zero : (q : K) < 0 ↔ q < 0 := by norm_cast

@[simp, norm_cast]
theorem cast_le_natCast {m : ℚ} {n : ℕ} : (m : K) ≤ n ↔ m ≤ (n : ℚ) := by
  rw [← cast_le (K := K), cast_natCast]

@[simp, norm_cast]
theorem natCast_le_cast {m : ℕ} {n : ℚ} : (m : K) ≤ n ↔ (m : ℚ) ≤ n := by
  rw [← cast_le (K := K), cast_natCast]

@[simp, norm_cast]
theorem cast_le_intCast {m : ℚ} {n : ℤ} : (m : K) ≤ n ↔ m ≤ (n : ℚ) := by
  rw [← cast_le (K := K), cast_intCast]

@[simp, norm_cast]
theorem intCast_le_cast {m : ℤ} {n : ℚ} : (m : K) ≤ n ↔ (m : ℚ) ≤ n := by
  rw [← cast_le (K := K), cast_intCast]

@[simp, norm_cast]
theorem cast_lt_natCast {m : ℚ} {n : ℕ} : (m : K) < n ↔ m < (n : ℚ) := by
  rw [← cast_lt (K := K), cast_natCast]

@[simp, norm_cast]
theorem natCast_lt_cast {m : ℕ} {n : ℚ} : (m : K) < n ↔ (m : ℚ) < n := by
  rw [← cast_lt (K := K), cast_natCast]

@[simp, norm_cast]
theorem cast_lt_intCast {m : ℚ} {n : ℤ} : (m : K) < n ↔ m < (n : ℚ) := by
  rw [← cast_lt (K := K), cast_intCast]

@[simp, norm_cast]
theorem intCast_lt_cast {m : ℤ} {n : ℚ} : (m : K) < n ↔ (m : ℚ) < n := by
  rw [← cast_lt (K := K), cast_intCast]

@[simp, norm_cast]
lemma cast_min (p q : ℚ) : (↑(min p q) : K) = min (p : K) (q : K) := (@cast_mono K _).map_min

@[simp, norm_cast]
lemma cast_max (p q : ℚ) : (↑(max p q) : K) = max (p : K) (q : K) := (@cast_mono K _).map_max

@[simp, norm_cast] lemma cast_abs (q : ℚ) : ((|q| : ℚ) : K) = |(q : K)| := by simp [abs_eq_max_neg]

open Set

@[simp]
theorem preimage_cast_Icc (p q : ℚ) : (↑) ⁻¹' Icc (p : K) q = Icc p q :=
  castOrderEmbedding.preimage_Icc ..

@[simp]
theorem preimage_cast_Ico (p q : ℚ) : (↑) ⁻¹' Ico (p : K) q = Ico p q :=
  castOrderEmbedding.preimage_Ico ..

@[simp]
theorem preimage_cast_Ioc (p q : ℚ) : (↑) ⁻¹' Ioc (p : K) q = Ioc p q :=
  castOrderEmbedding.preimage_Ioc p q

@[simp]
theorem preimage_cast_Ioo (p q : ℚ) : (↑) ⁻¹' Ioo (p : K) q = Ioo p q :=
  castOrderEmbedding.preimage_Ioo p q

@[simp]
theorem preimage_cast_Ici (q : ℚ) : (↑) ⁻¹' Ici (q : K) = Ici q :=
  castOrderEmbedding.preimage_Ici q

@[simp]
theorem preimage_cast_Iic (q : ℚ) : (↑) ⁻¹' Iic (q : K) = Iic q :=
  castOrderEmbedding.preimage_Iic q

@[simp]
theorem preimage_cast_Ioi (q : ℚ) : (↑) ⁻¹' Ioi (q : K) = Ioi q :=
  castOrderEmbedding.preimage_Ioi q

@[simp]
theorem preimage_cast_Iio (q : ℚ) : (↑) ⁻¹' Iio (q : K) = Iio q :=
  castOrderEmbedding.preimage_Iio q

@[simp]
theorem preimage_cast_uIcc (p q : ℚ) : (↑) ⁻¹' uIcc (p : K) q = uIcc p q :=
  (castOrderEmbedding (K := K)).preimage_uIcc p q

@[simp]
theorem preimage_cast_uIoc (p q : ℚ) : (↑) ⁻¹' uIoc (p : K) q = uIoc p q :=
  (castOrderEmbedding (K := K)).preimage_uIoc p q

end LinearOrderedField
end Rat

namespace NNRat

variable {K} [LinearOrderedSemifield K] {p q : ℚ≥0}

theorem cast_strictMono : StrictMono ((↑) : ℚ≥0 → K) := fun p q h => by
  rwa [NNRat.cast_def, NNRat.cast_def, div_lt_div_iff, ← Nat.cast_mul, ← Nat.cast_mul,
    Nat.cast_lt (α := K), ← NNRat.lt_def]
  · simp
  · simp

@[mono]
theorem cast_mono : Monotone ((↑) : ℚ≥0 → K) :=
  cast_strictMono.monotone

/-- Coercion from `ℚ` as an order embedding. -/
@[simps!]
def castOrderEmbedding : ℚ≥0 ↪o K :=
  OrderEmbedding.ofStrictMono (↑) cast_strictMono

@[simp, norm_cast] lemma cast_le : (p : K) ≤ q ↔ p ≤ q := castOrderEmbedding.le_iff_le
@[simp, norm_cast] lemma cast_lt : (p : K) < q ↔ p < q := cast_strictMono.lt_iff_lt
@[simp] lemma cast_nonpos : (q : K) ≤ 0 ↔ q ≤ 0 := by norm_cast
@[simp] lemma cast_pos : (0 : K) < q ↔ 0 < q := by norm_cast
@[norm_cast] lemma cast_lt_zero : (q : K) < 0 ↔ q < 0 := by norm_cast
@[simp] lemma not_cast_lt_zero : ¬(q : K) < 0 := mod_cast not_lt_zero'
@[simp] lemma cast_le_one : (p : K) ≤ 1 ↔ p ≤ 1 := by norm_cast
@[simp] lemma one_le_cast : 1 ≤ (p : K) ↔ 1 ≤ p := by norm_cast
@[simp] lemma cast_lt_one : (p : K) < 1 ↔ p < 1 := by norm_cast
@[simp] lemma one_lt_cast : 1 < (p : K) ↔ 1 < p := by norm_cast

section ofNat
variable {n : ℕ} [n.AtLeastTwo]

@[simp] lemma cast_le_ofNat : (p : K) ≤ no_index (OfNat.ofNat n) ↔ p ≤ OfNat.ofNat n := by
  simp [← cast_le (K := K)]

@[simp] lemma ofNat_le_cast : no_index (OfNat.ofNat n) ≤ (p : K) ↔ OfNat.ofNat n ≤ p := by
  simp [← cast_le (K := K)]

@[simp] lemma cast_lt_ofNat : (p : K) < no_index (OfNat.ofNat n) ↔ p < OfNat.ofNat n := by
  simp [← cast_lt (K := K)]

@[simp] lemma ofNat_lt_cast : no_index (OfNat.ofNat n) < (p : K) ↔ OfNat.ofNat n < p := by
  simp [← cast_lt (K := K)]

end ofNat
<<<<<<< HEAD
=======

@[simp, norm_cast]
theorem cast_le_natCast {m : ℚ≥0} {n : ℕ} : (m : K) ≤ n ↔ m ≤ (n : ℚ≥0) := by
  rw [← cast_le (K := K), cast_natCast]

@[simp, norm_cast]
theorem natCast_le_cast {m : ℕ} {n : ℚ≥0} : (m : K) ≤ n ↔ (m : ℚ≥0) ≤ n := by
  rw [← cast_le (K := K), cast_natCast]

@[simp, norm_cast]
theorem cast_lt_natCast {m : ℚ≥0} {n : ℕ} : (m : K) < n ↔ m < (n : ℚ≥0) := by
  rw [← cast_lt (K := K), cast_natCast]

@[simp, norm_cast]
theorem natCast_lt_cast {m : ℕ} {n : ℚ≥0} : (m : K) < n ↔ (m : ℚ≥0) < n := by
  rw [← cast_lt (K := K), cast_natCast]
>>>>>>> d0df76bd

@[simp, norm_cast] lemma cast_min (p q : ℚ≥0) : (↑(min p q) : K) = min (p : K) (q : K) :=
  (@cast_mono K _).map_min

@[simp, norm_cast] lemma cast_max (p q : ℚ≥0) : (↑(max p q) : K) = max (p : K) (q : K) :=
  (@cast_mono K _).map_max

open Set

@[simp]
theorem preimage_cast_Icc (p q : ℚ≥0) : (↑) ⁻¹' Icc (p : K) q = Icc p q :=
  castOrderEmbedding.preimage_Icc ..

@[simp]
theorem preimage_cast_Ico (p q : ℚ≥0) : (↑) ⁻¹' Ico (p : K) q = Ico p q :=
  castOrderEmbedding.preimage_Ico ..

@[simp]
theorem preimage_cast_Ioc (p q : ℚ≥0) : (↑) ⁻¹' Ioc (p : K) q = Ioc p q :=
  castOrderEmbedding.preimage_Ioc p q

@[simp]
theorem preimage_cast_Ioo (p q : ℚ≥0) : (↑) ⁻¹' Ioo (p : K) q = Ioo p q :=
  castOrderEmbedding.preimage_Ioo p q

@[simp]
theorem preimage_cast_Ici (p : ℚ≥0) : (↑) ⁻¹' Ici (p : K) = Ici p :=
  castOrderEmbedding.preimage_Ici p

@[simp]
theorem preimage_cast_Iic (p : ℚ≥0) : (↑) ⁻¹' Iic (p : K) = Iic p :=
  castOrderEmbedding.preimage_Iic p

@[simp]
theorem preimage_cast_Ioi (p : ℚ≥0) : (↑) ⁻¹' Ioi (p : K) = Ioi p :=
  castOrderEmbedding.preimage_Ioi p

@[simp]
theorem preimage_cast_Iio (p : ℚ≥0) : (↑) ⁻¹' Iio (p : K) = Iio p :=
  castOrderEmbedding.preimage_Iio p

@[simp]
theorem preimage_cast_uIcc (p q : ℚ≥0) : (↑) ⁻¹' uIcc (p : K) q = uIcc p q :=
  (castOrderEmbedding (K := K)).preimage_uIcc p q

@[simp]
theorem preimage_cast_uIoc (p q : ℚ≥0) : (↑) ⁻¹' uIoc (p : K) q = uIoc p q :=
  (castOrderEmbedding (K := K)).preimage_uIoc p q

end NNRat

namespace Mathlib.Meta.Positivity
open Lean Meta Qq Function

/-- Extension for Rat.cast. -/
@[positivity Rat.cast _]
def evalRatCast : PositivityExt where eval {u α} _zα _pα e := do
  let ~q(@Rat.cast _ (_) ($a : ℚ)) := e | throwError "not Rat.cast"
  match ← core q(inferInstance) q(inferInstance) a with
  | .positive pa =>
    let _oα ← synthInstanceQ q(LinearOrderedField $α)
    assumeInstancesCommute
    return .positive q((Rat.cast_pos (K := $α)).mpr $pa)
  | .nonnegative pa =>
    let _oα ← synthInstanceQ q(LinearOrderedField $α)
    assumeInstancesCommute
    return .nonnegative q((Rat.cast_nonneg (K := $α)).mpr $pa)
  | .nonzero pa =>
    let _oα ← synthInstanceQ q(DivisionRing $α)
    let _cα ← synthInstanceQ q(CharZero $α)
    assumeInstancesCommute
    return .nonzero q((Rat.cast_ne_zero (α := $α)).mpr $pa)
  | .none => pure .none

/-- Extension for NNRat.cast. -/
@[positivity NNRat.cast _]
def evalNNRatCast : PositivityExt where eval {u α} _zα _pα e := do
  let ~q(@NNRat.cast _ (_) ($a : ℚ≥0)) := e | throwError "not NNRat.cast"
  match ← core q(inferInstance) q(inferInstance) a with
  | .positive pa =>
    let _oα ← synthInstanceQ q(LinearOrderedSemifield $α)
    assumeInstancesCommute
    return .positive q((NNRat.cast_pos (K := $α)).mpr $pa)
  | _ =>
    let _oα ← synthInstanceQ q(LinearOrderedSemifield $α)
    assumeInstancesCommute
    return .nonnegative q(NNRat.cast_nonneg _)

end Mathlib.Meta.Positivity<|MERGE_RESOLUTION|>--- conflicted
+++ resolved
@@ -188,8 +188,6 @@
   simp [← cast_lt (K := K)]
 
 end ofNat
-<<<<<<< HEAD
-=======
 
 @[simp, norm_cast]
 theorem cast_le_natCast {m : ℚ≥0} {n : ℕ} : (m : K) ≤ n ↔ m ≤ (n : ℚ≥0) := by
@@ -206,7 +204,6 @@
 @[simp, norm_cast]
 theorem natCast_lt_cast {m : ℕ} {n : ℚ≥0} : (m : K) < n ↔ (m : ℚ≥0) < n := by
   rw [← cast_lt (K := K), cast_natCast]
->>>>>>> d0df76bd
 
 @[simp, norm_cast] lemma cast_min (p q : ℚ≥0) : (↑(min p q) : K) = min (p : K) (q : K) :=
   (@cast_mono K _).map_min
