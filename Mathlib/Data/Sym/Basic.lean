/-
Copyright (c) 2020 Kyle Miller All rights reserved.
Released under Apache 2.0 license as described in the file LICENSE.
Authors: Kyle Miller
-/
import Mathlib.Data.Multiset.Basic
import Mathlib.Data.Vector.Basic
import Mathlib.Data.Setoid.Basic
import Mathlib.Tactic.ApplyFun

#align_import data.sym.basic from "leanprover-community/mathlib"@"509de852e1de55e1efa8eacfa11df0823f26f226"

/-!
# Symmetric powers

This file defines symmetric powers of a type.  The nth symmetric power
consists of homogeneous n-tuples modulo permutations by the symmetric
group.

The special case of 2-tuples is called the symmetric square, which is
addressed in more detail in `Data.Sym.Sym2`.

TODO: This was created as supporting material for `Sym2`; it
needs a fleshed-out interface.

## Tags

symmetric powers

-/

set_option autoImplicit true


open Function

/-- The nth symmetric power is n-tuples up to permutation.  We define it
as a subtype of `Multiset` since these are well developed in the
library.  We also give a definition `Sym.sym'` in terms of vectors, and we
show these are equivalent in `Sym.symEquivSym'`.
-/
def Sym (α : Type*) (n : ℕ) :=
  { s : Multiset α // Multiset.card s = n }
#align sym Sym

-- Porting note: new definition
/-- The canonical map to `Multiset α` that forgets that `s` has length `n` -/
@[coe] def Sym.toMultiset {α : Type*} {n : ℕ} (s : Sym α n) : Multiset α :=
  s.1

instance Sym.hasCoe (α : Type*) (n : ℕ) : CoeOut (Sym α n) (Multiset α) :=
  ⟨Sym.toMultiset⟩
#align sym.has_coe Sym.hasCoe

-- Porting note: instance needed for Data.Finset.Sym
instance [DecidableEq α] : DecidableEq (Sym α n) := Subtype.instDecidableEqSubtype

/-- This is the `List.Perm` setoid lifted to `Vector`.

See note [reducible non-instances].
-/
@[reducible]
def Vector.Perm.isSetoid (α : Type*) (n : ℕ) : Setoid (Vector α n) :=
  (List.isSetoid α).comap Subtype.val
#align vector.perm.is_setoid Vector.Perm.isSetoid

attribute [local instance] Vector.Perm.isSetoid

namespace Sym

variable {α β : Type*} {n n' m : ℕ} {s : Sym α n} {a b : α}

theorem coe_injective : Injective ((↑) : Sym α n → Multiset α) :=
  Subtype.coe_injective
#align sym.coe_injective Sym.coe_injective

@[simp, norm_cast]
theorem coe_inj {s₁ s₂ : Sym α n} : (s₁ : Multiset α) = s₂ ↔ s₁ = s₂ :=
  coe_injective.eq_iff
#align sym.coe_inj Sym.coe_inj

-- Porting note: new theorem
@[ext] theorem ext {s₁ s₂ : Sym α n} (h : (s₁ : Multiset α) = ↑s₂) : s₁ = s₂ :=
  coe_injective h

-- Porting note: new theorem
@[simp]
theorem val_eq_coe (s : Sym α n) : s.1 = ↑s :=
  rfl

/-- Construct an element of the `n`th symmetric power from a multiset of cardinality `n`.
-/
@[match_pattern] -- Porting note: removed `@[simps]`, generated bad lemma
abbrev mk (m : Multiset α) (h : Multiset.card m = n) : Sym α n :=
  ⟨m, h⟩
#align sym.mk Sym.mk

/-- The unique element in `Sym α 0`. -/
@[match_pattern]
def nil : Sym α 0 :=
  ⟨0, Multiset.card_zero⟩
#align sym.nil Sym.nil

@[simp]
theorem coe_nil : ↑(@Sym.nil α) = (0 : Multiset α) :=
  rfl
#align sym.coe_nil Sym.coe_nil

/-- Inserts an element into the term of `Sym α n`, increasing the length by one.
-/
@[match_pattern]
def cons (a : α) (s : Sym α n) : Sym α n.succ :=
  ⟨a ::ₘ s.1, by rw [Multiset.card_cons, s.2]⟩
#align sym.cons Sym.cons

@[inherit_doc]
infixr:67 " ::ₛ " => cons

@[simp]
theorem cons_inj_right (a : α) (s s' : Sym α n) : a ::ₛ s = a ::ₛ s' ↔ s = s' :=
  Subtype.ext_iff.trans <| (Multiset.cons_inj_right _).trans Subtype.ext_iff.symm
#align sym.cons_inj_right Sym.cons_inj_right

@[simp]
theorem cons_inj_left (a a' : α) (s : Sym α n) : a ::ₛ s = a' ::ₛ s ↔ a = a' :=
  Subtype.ext_iff.trans <| Multiset.cons_inj_left _
#align sym.cons_inj_left Sym.cons_inj_left

theorem cons_swap (a b : α) (s : Sym α n) : a ::ₛ b ::ₛ s = b ::ₛ a ::ₛ s :=
  Subtype.ext <| Multiset.cons_swap a b s.1
#align sym.cons_swap Sym.cons_swap

theorem coe_cons (s : Sym α n) (a : α) : (a ::ₛ s : Multiset α) = a ::ₘ s :=
  rfl
#align sym.coe_cons Sym.coe_cons

/-- This is the quotient map that takes a list of n elements as an n-tuple and produces an nth
symmetric power.
-/
def ofVector : Vector α n → Sym α n :=
  fun x => ⟨↑x.val, (Multiset.coe_card _).trans x.2⟩

/-- This is the quotient map that takes a list of n elements as an n-tuple and produces an nth
symmetric power.
-/
instance : Coe (Vector α n) (Sym α n) where coe x := ofVector x

@[simp]
theorem ofVector_nil : ↑(Vector.nil : Vector α 0) = (Sym.nil : Sym α 0) :=
  rfl
#align sym.of_vector_nil Sym.ofVector_nil

@[simp]
theorem ofVector_cons (a : α) (v : Vector α n) : ↑(Vector.cons a v) = a ::ₛ (↑v : Sym α n) := by
  cases v
  rfl
#align sym.of_vector_cons Sym.ofVector_cons

@[simp]
theorem card_coe : Multiset.card (s : Multiset α) = n := s.prop

/-- `α ∈ s` means that `a` appears as one of the factors in `s`.
-/
instance : Membership α (Sym α n) :=
  ⟨fun a s => a ∈ s.1⟩

instance decidableMem [DecidableEq α] (a : α) (s : Sym α n) : Decidable (a ∈ s) :=
  s.1.decidableMem _
#align sym.decidable_mem Sym.decidableMem

@[simp]
theorem mem_mk (a : α) (s : Multiset α) (h : Multiset.card s = n) : a ∈ mk s h ↔ a ∈ s :=
  Iff.rfl
#align sym.mem_mk Sym.mem_mk

@[simp]
theorem not_mem_nil (a : α) : ¬ a ∈ (nil : Sym α 0) :=
  Multiset.not_mem_zero a

@[simp]
theorem mem_cons : a ∈ b ::ₛ s ↔ a = b ∨ a ∈ s :=
  Multiset.mem_cons
#align sym.mem_cons Sym.mem_cons

@[simp]
theorem mem_coe : a ∈ (s : Multiset α) ↔ a ∈ s :=
  Iff.rfl
#align sym.mem_coe Sym.mem_coe

theorem mem_cons_of_mem (h : a ∈ s) : a ∈ b ::ₛ s :=
  Multiset.mem_cons_of_mem h
#align sym.mem_cons_of_mem Sym.mem_cons_of_mem

--@[simp] Porting note (#10618): simp can prove it
theorem mem_cons_self (a : α) (s : Sym α n) : a ∈ a ::ₛ s :=
  Multiset.mem_cons_self a s.1
#align sym.mem_cons_self Sym.mem_cons_self

theorem cons_of_coe_eq (a : α) (v : Vector α n) : a ::ₛ (↑v : Sym α n) = ↑(a ::ᵥ v) :=
  Subtype.ext <| by
    cases v
    rfl
#align sym.cons_of_coe_eq Sym.cons_of_coe_eq

open scoped List in
theorem sound {a b : Vector α n} (h : a.val ~ b.val) : (↑a : Sym α n) = ↑b :=
  Subtype.ext <| Quotient.sound h
#align sym.sound Sym.sound

/-- `erase s a h` is the sym that subtracts 1 from the
  multiplicity of `a` if a is present in the sym. -/
def erase [DecidableEq α] (s : Sym α (n + 1)) (a : α) (h : a ∈ s) : Sym α n :=
  ⟨s.val.erase a, (Multiset.card_erase_of_mem h).trans <| s.property.symm ▸ n.pred_succ⟩
#align sym.erase Sym.erase

@[simp]
theorem erase_mk [DecidableEq α] (m : Multiset α)
    (hc : Multiset.card m = n + 1) (a : α) (h : a ∈ m) :
    (mk m hc).erase a h =mk (m.erase a)
        (by rw [Multiset.card_erase_of_mem h, hc]; rfl) :=
  rfl
#align sym.erase_mk Sym.erase_mk

@[simp]
theorem coe_erase [DecidableEq α] {s : Sym α n.succ} {a : α} (h : a ∈ s) :
    (s.erase a h : Multiset α) = Multiset.erase s a :=
  rfl
#align sym.coe_erase Sym.coe_erase

@[simp]
theorem cons_erase [DecidableEq α] {s : Sym α n.succ} {a : α} (h : a ∈ s) : a ::ₛ s.erase a h = s :=
  coe_injective <| Multiset.cons_erase h
#align sym.cons_erase Sym.cons_erase

@[simp]
theorem erase_cons_head [DecidableEq α] (s : Sym α n) (a : α)
    (h : a ∈ a ::ₛ s := mem_cons_self a s) : (a ::ₛ s).erase a h = s :=
  coe_injective <| Multiset.erase_cons_head a s.1
#align sym.erase_cons_head Sym.erase_cons_head

/-- Another definition of the nth symmetric power, using vectors modulo permutations. (See `Sym`.)
-/
def Sym' (α : Type*) (n : ℕ) :=
  Quotient (Vector.Perm.isSetoid α n)
#align sym.sym' Sym.Sym'

/-- This is `cons` but for the alternative `Sym'` definition.
-/
def cons' {α : Type*} {n : ℕ} : α → Sym' α n → Sym' α (Nat.succ n) := fun a =>
  Quotient.map (Vector.cons a) fun ⟨_, _⟩ ⟨_, _⟩ h => List.Perm.cons _ h
#align sym.cons' Sym.cons'

@[inherit_doc]
scoped notation a " :: " b => cons' a b

/-- Multisets of cardinality n are equivalent to length-n vectors up to permutations.
-/
def symEquivSym' {α : Type*} {n : ℕ} : Sym α n ≃ Sym' α n :=
  Equiv.subtypeQuotientEquivQuotientSubtype _ _ (fun _ => by rfl) fun _ _ => by rfl
#align sym.sym_equiv_sym' Sym.symEquivSym'

theorem cons_equiv_eq_equiv_cons (α : Type*) (n : ℕ) (a : α) (s : Sym α n) :
    (a::symEquivSym' s) = symEquivSym' (a ::ₛ s) := by
  rcases s with ⟨⟨l⟩, _⟩
  rfl
#align sym.cons_equiv_eq_equiv_cons Sym.cons_equiv_eq_equiv_cons

instance instZeroSym : Zero (Sym α 0) :=
  ⟨⟨0, rfl⟩⟩

instance : EmptyCollection (Sym α 0) :=
  ⟨0⟩

theorem eq_nil_of_card_zero (s : Sym α 0) : s = nil :=
  Subtype.ext <| Multiset.card_eq_zero.1 s.2
#align sym.eq_nil_of_card_zero Sym.eq_nil_of_card_zero

instance uniqueZero : Unique (Sym α 0) :=
  ⟨⟨nil⟩, eq_nil_of_card_zero⟩
#align sym.unique_zero Sym.uniqueZero

/-- `replicate n a` is the sym containing only `a` with multiplicity `n`. -/
def replicate (n : ℕ) (a : α) : Sym α n :=
  ⟨Multiset.replicate n a, Multiset.card_replicate _ _⟩
#align sym.replicate Sym.replicate

theorem replicate_succ {a : α} {n : ℕ} : replicate n.succ a = a ::ₛ replicate n a :=
  rfl
#align sym.replicate_succ Sym.replicate_succ

theorem coe_replicate : (replicate n a : Multiset α) = Multiset.replicate n a :=
  rfl
#align sym.coe_replicate Sym.coe_replicate

@[simp]
theorem mem_replicate : b ∈ replicate n a ↔ n ≠ 0 ∧ b = a :=
  Multiset.mem_replicate
#align sym.mem_replicate Sym.mem_replicate

theorem eq_replicate_iff : s = replicate n a ↔ ∀ b ∈ s, b = a := by
  erw [Subtype.ext_iff, Multiset.eq_replicate]
  exact and_iff_right s.2
#align sym.eq_replicate_iff Sym.eq_replicate_iff

theorem exists_mem (s : Sym α n.succ) : ∃ a, a ∈ s :=
  Multiset.card_pos_iff_exists_mem.1 <| s.2.symm ▸ n.succ_pos
#align sym.exists_mem Sym.exists_mem

theorem exists_cons_of_mem {s : Sym α (n + 1)} {a : α} (h : a ∈ s) : ∃ t, s = a ::ₛ t := by
  obtain ⟨m, h⟩ := Multiset.exists_cons_of_mem h
  have : Multiset.card m = n := by
    apply_fun Multiset.card at h
    rw [s.2, Multiset.card_cons, add_left_inj] at h
    exact h.symm
  use ⟨m, this⟩
  apply Subtype.ext
  exact h

theorem exists_eq_cons_of_succ (s : Sym α n.succ) : ∃ (a : α) (s' : Sym α n), s = a ::ₛ s' := by
  obtain ⟨a, ha⟩ := exists_mem s
  classical exact ⟨a, s.erase a ha, (cons_erase ha).symm⟩
#align sym.exists_eq_cons_of_succ Sym.exists_eq_cons_of_succ

theorem eq_replicate {a : α} {n : ℕ} {s : Sym α n} : s = replicate n a ↔ ∀ b ∈ s, b = a :=
  Subtype.ext_iff.trans <| Multiset.eq_replicate.trans <| and_iff_right s.prop
#align sym.eq_replicate Sym.eq_replicate

theorem eq_replicate_of_subsingleton [Subsingleton α] (a : α) {n : ℕ} (s : Sym α n) :
    s = replicate n a :=
  eq_replicate.2 fun _ _ => Subsingleton.elim _ _
#align sym.eq_replicate_of_subsingleton Sym.eq_replicate_of_subsingleton

instance [Subsingleton α] (n : ℕ) : Subsingleton (Sym α n) :=
  ⟨by
    cases n
    · simp [eq_iff_true_of_subsingleton]
    · intro s s'
      obtain ⟨b, -⟩ := exists_mem s
      rw [eq_replicate_of_subsingleton b s', eq_replicate_of_subsingleton b s]⟩

instance inhabitedSym [Inhabited α] (n : ℕ) : Inhabited (Sym α n) :=
  ⟨replicate n default⟩
#align sym.inhabited_sym Sym.inhabitedSym

instance inhabitedSym' [Inhabited α] (n : ℕ) : Inhabited (Sym' α n) :=
  ⟨Quotient.mk' (Vector.replicate n default)⟩
#align sym.inhabited_sym' Sym.inhabitedSym'

instance (n : ℕ) [IsEmpty α] : IsEmpty (Sym α n.succ) :=
  ⟨fun s => by
    obtain ⟨a, -⟩ := exists_mem s
    exact isEmptyElim a⟩

instance (n : ℕ) [Unique α] : Unique (Sym α n) :=
  Unique.mk' _

theorem replicate_right_inj {a b : α} {n : ℕ} (h : n ≠ 0) : replicate n a = replicate n b ↔ a = b :=
  Subtype.ext_iff.trans (Multiset.replicate_right_inj h)
#align sym.replicate_right_inj Sym.replicate_right_inj

theorem replicate_right_injective {n : ℕ} (h : n ≠ 0) :
    Function.Injective (replicate n : α → Sym α n) := fun _ _ => (replicate_right_inj h).1
#align sym.replicate_right_injective Sym.replicate_right_injective

instance (n : ℕ) [Nontrivial α] : Nontrivial (Sym α (n + 1)) :=
  (replicate_right_injective n.succ_ne_zero).nontrivial

/-- A function `α → β` induces a function `Sym α n → Sym β n` by applying it to every element of
the underlying `n`-tuple. -/
def map {n : ℕ} (f : α → β) (x : Sym α n) : Sym β n :=
  ⟨x.val.map f, by simp⟩
#align sym.map Sym.map

@[simp]
theorem mem_map {n : ℕ} {f : α → β} {b : β} {l : Sym α n} :
    b ∈ Sym.map f l ↔ ∃ a, a ∈ l ∧ f a = b :=
  Multiset.mem_map
#align sym.mem_map Sym.mem_map

/-- Note: `Sym.map_id` is not simp-normal, as simp ends up unfolding `id` with `Sym.map_congr` -/
@[simp]
theorem map_id' {α : Type*} {n : ℕ} (s : Sym α n) : Sym.map (fun x : α => x) s = s := by
  ext; simp only [map, val_eq_coe, Multiset.map_id', coe_inj]; rfl
#align sym.map_id' Sym.map_id'

theorem map_id {α : Type*} {n : ℕ} (s : Sym α n) : Sym.map id s = s := by
  ext; simp only [map, val_eq_coe, id_eq, Multiset.map_id', coe_inj]; rfl
#align sym.map_id Sym.map_id

@[simp]
theorem map_map {α β γ : Type*} {n : ℕ} (g : β → γ) (f : α → β) (s : Sym α n) :
    Sym.map g (Sym.map f s) = Sym.map (g ∘ f) s :=
  Subtype.ext <| by dsimp only [Sym.map]; simp
#align sym.map_map Sym.map_map

@[simp]
theorem map_zero (f : α → β) : Sym.map f (0 : Sym α 0) = (0 : Sym β 0) :=
  rfl
#align sym.map_zero Sym.map_zero

@[simp]
theorem map_cons {n : ℕ} (f : α → β) (a : α) (s : Sym α n) : (a ::ₛ s).map f = f a ::ₛ s.map f :=
  ext <| Multiset.map_cons _ _ _
#align sym.map_cons Sym.map_cons

@[congr]
theorem map_congr {f g : α → β} {s : Sym α n} (h : ∀ x ∈ s, f x = g x) : map f s = map g s :=
  Subtype.ext <| Multiset.map_congr rfl h
#align sym.map_congr Sym.map_congr

@[simp]
theorem map_mk {f : α → β} {m : Multiset α} {hc : Multiset.card m = n} :
    map f (mk m hc) = mk (m.map f) (by simp [hc]) :=
  rfl
#align sym.map_mk Sym.map_mk

@[simp]
theorem coe_map (s : Sym α n) (f : α → β) : ↑(s.map f) = Multiset.map f s :=
  rfl
#align sym.coe_map Sym.coe_map

theorem map_injective {f : α → β} (hf : Injective f) (n : ℕ) :
    Injective (map f : Sym α n → Sym β n) := fun _ _ h =>
  coe_injective <| Multiset.map_injective hf <| coe_inj.2 h
#align sym.map_injective Sym.map_injective

/-- Mapping an equivalence `α ≃ β` using `Sym.map` gives an equivalence between `Sym α n` and
`Sym β n`. -/
@[simps]
def equivCongr (e : α ≃ β) : Sym α n ≃ Sym β n where
  toFun := map e
  invFun := map e.symm
  left_inv x := by rw [map_map, Equiv.symm_comp_self, map_id]
  right_inv x := by rw [map_map, Equiv.self_comp_symm, map_id]
#align sym.equiv_congr Sym.equivCongr
#align sym.equiv_congr_symm_apply Sym.equivCongr_symm_apply
#align sym.equiv_congr_apply Sym.equivCongr_apply

/-- "Attach" a proof that `a ∈ s` to each element `a` in `s` to produce
an element of the symmetric power on `{x // x ∈ s}`. -/
def attach (s : Sym α n) : Sym { x // x ∈ s } n :=
  ⟨s.val.attach, by conv_rhs => rw [← s.2, ← Multiset.card_attach]⟩
#align sym.attach Sym.attach

@[simp]
theorem attach_mk {m : Multiset α} {hc : Multiset.card m = n} :
    attach (mk m hc) = mk m.attach (Multiset.card_attach.trans hc) :=
  rfl
#align sym.attach_mk Sym.attach_mk

@[simp]
theorem coe_attach (s : Sym α n) : (s.attach : Multiset { a // a ∈ s }) =
    Multiset.attach (s : Multiset α) :=
  rfl
#align sym.coe_attach Sym.coe_attach

theorem attach_map_coe (s : Sym α n) : s.attach.map (↑) = s :=
  coe_injective <| Multiset.attach_map_val _
#align sym.attach_map_coe Sym.attach_map_coe

@[simp]
theorem mem_attach (s : Sym α n) (x : { x // x ∈ s }) : x ∈ s.attach :=
  Multiset.mem_attach _ _
#align sym.mem_attach Sym.mem_attach

@[simp]
theorem attach_nil : (nil : Sym α 0).attach = nil :=
  rfl
#align sym.attach_nil Sym.attach_nil

@[simp]
theorem attach_cons (x : α) (s : Sym α n) :
    (cons x s).attach =
      cons ⟨x, mem_cons_self _ _⟩ (s.attach.map fun x => ⟨x, mem_cons_of_mem x.prop⟩) :=
  coe_injective <| Multiset.attach_cons _ _
#align sym.attach_cons Sym.attach_cons

/-- Change the length of a `Sym` using an equality.
The simp-normal form is for the `cast` to be pushed outward. -/
protected def cast {n m : ℕ} (h : n = m) : Sym α n ≃ Sym α m where
  toFun s := ⟨s.val, s.2.trans h⟩
  invFun s := ⟨s.val, s.2.trans h.symm⟩
  left_inv _ := Subtype.ext rfl
  right_inv _ := Subtype.ext rfl
#align sym.cast Sym.cast

@[simp]
theorem cast_rfl : Sym.cast rfl s = s :=
  Subtype.ext rfl
#align sym.cast_rfl Sym.cast_rfl

@[simp]
theorem cast_cast {n'' : ℕ} (h : n = n') (h' : n' = n'') :
    Sym.cast h' (Sym.cast h s) = Sym.cast (h.trans h') s :=
  rfl
#align sym.cast_cast Sym.cast_cast

@[simp]
theorem coe_cast (h : n = m) : (Sym.cast h s : Multiset α) = s :=
  rfl
#align sym.coe_cast Sym.coe_cast

@[simp]
theorem mem_cast (h : n = m) : a ∈ Sym.cast h s ↔ a ∈ s :=
  Iff.rfl
#align sym.mem_cast Sym.mem_cast

/-- Append a pair of `Sym` terms. -/
def append (s : Sym α n) (s' : Sym α n') : Sym α (n + n') :=
  ⟨s.1 + s'.1, by rw [map_add, s.2, s'.2]⟩
#align sym.append Sym.append

@[simp]
theorem append_inj_right (s : Sym α n) {t t' : Sym α n'} : s.append t = s.append t' ↔ t = t' :=
  Subtype.ext_iff.trans <| (add_right_inj _).trans Subtype.ext_iff.symm
#align sym.append_inj_right Sym.append_inj_right

@[simp]
theorem append_inj_left {s s' : Sym α n} (t : Sym α n') : s.append t = s'.append t ↔ s = s' :=
  Subtype.ext_iff.trans <| (add_left_inj _).trans Subtype.ext_iff.symm
#align sym.append_inj_left Sym.append_inj_left

theorem append_comm (s : Sym α n') (s' : Sym α n') :
    s.append s' = Sym.cast (add_comm _ _) (s'.append s) := by
  ext
  simp [append, add_comm]
#align sym.append_comm Sym.append_comm

@[simp, norm_cast]
theorem coe_append (s : Sym α n) (s' : Sym α n') : (s.append s' : Multiset α) = s + s' :=
  rfl
#align sym.coe_append Sym.coe_append

theorem mem_append_iff {s' : Sym α m} : a ∈ s.append s' ↔ a ∈ s ∨ a ∈ s' :=
  Multiset.mem_add
#align sym.mem_append_iff Sym.mem_append_iff

/-- Fill a term `m : Sym α (n - i)` with `i` copies of `a` to obtain a term of `Sym α n`.
This is a convenience wrapper for `m.append (replicate i a)` that adjusts the term using
`Sym.cast`. -/
def fill (a : α) (i : Fin (n + 1)) (m : Sym α (n - i)) : Sym α n :=
  Sym.cast (Nat.sub_add_cancel i.is_le) (m.append (replicate i a))
#align sym.fill Sym.fill

theorem coe_fill {a : α} {i : Fin (n + 1)} {m : Sym α (n - i)} :
    (fill a i m : Multiset α) = m + replicate i a :=
  rfl
#align sym.coe_fill Sym.coe_fill

theorem mem_fill_iff {a b : α} {i : Fin (n + 1)} {s : Sym α (n - i)} :
    a ∈ Sym.fill b i s ↔ (i : ℕ) ≠ 0 ∧ a = b ∨ a ∈ s := by
  rw [fill, mem_cast, mem_append_iff, or_comm, mem_replicate]
#align sym.mem_fill_iff Sym.mem_fill_iff

open Multiset

/-- Remove every `a` from a given `Sym α n`.
Yields the number of copies `i` and a term of `Sym α (n - i)`. -/
def filterNe [DecidableEq α] (a : α) (m : Sym α n) : Σi : Fin (n + 1), Sym α (n - i) :=
  ⟨⟨m.1.count a, (count_le_card _ _).trans_lt <| by rw [m.2, Nat.lt_succ_iff]⟩,
    m.1.filter (a ≠ ·),
    eq_tsub_of_add_eq <|
      Eq.trans
        (by
          rw [← countP_eq_card_filter, add_comm]
          simp only [eq_comm, Ne.def, count]
          rw [← card_eq_countP_add_countP _ _])
        m.2⟩
#align sym.filter_ne Sym.filterNe

theorem sigma_sub_ext {m₁ m₂ : Σi : Fin (n + 1), Sym α (n - i)} (h : (m₁.2 : Multiset α) = m₂.2) :
    m₁ = m₂ :=
  Sigma.subtype_ext
    (Fin.ext <| by
      rw [← Nat.sub_sub_self (Nat.le_of_lt_succ m₁.1.is_lt), ← m₁.2.2, val_eq_coe, h,
        ← val_eq_coe, m₂.2.2, Nat.sub_sub_self (Nat.le_of_lt_succ m₂.1.is_lt)])
    h
#align sym.sigma_sub_ext Sym.sigma_sub_ext

theorem fill_filterNe [DecidableEq α] (a : α) (m : Sym α n) :
    (m.filterNe a).2.fill a (m.filterNe a).1 = m :=
  Sym.ext
    (by
      rw [coe_fill, filterNe, ← val_eq_coe, Subtype.coe_mk, Fin.val_mk]
      ext b; dsimp
      rw [count_add, count_filter, Sym.coe_replicate, count_replicate]
      obtain rfl | h := eq_or_ne a b
      · rw [if_pos rfl, if_neg (not_not.2 rfl), zero_add]
      · rw [if_pos h, if_neg h.symm, add_zero])
#align sym.fill_filter_ne Sym.fill_filterNe

theorem filter_ne_fill [DecidableEq α] (a : α) (m : Σi : Fin (n + 1), Sym α (n - i)) (h : a ∉ m.2) :
    (m.2.fill a m.1).filterNe a = m :=
  sigma_sub_ext
    (by
      rw [filterNe, ← val_eq_coe, Subtype.coe_mk, val_eq_coe, coe_fill]
      rw [filter_add, filter_eq_self.2, add_right_eq_self, eq_zero_iff_forall_not_mem]
      · intro b hb
        rw [mem_filter, Sym.mem_coe, mem_replicate] at hb
        exact hb.2 hb.1.2.symm
      · exact fun a ha ha' => h <| ha'.symm ▸ ha)
#align sym.filter_ne_fill Sym.filter_ne_fill

theorem count_coe_fill_self_of_not_mem [DecidableEq α] {a : α} {i : Fin (n + 1)} {s : Sym α (n - i)}
    (hx : a ∉ s) :
    count a (fill a i s : Multiset α) = i := by
  simp [coe_fill, coe_replicate, hx]

theorem count_coe_fill_of_ne [DecidableEq α] {a x : α} {i : Fin (n + 1)} {s : Sym α (n - i)}
    (hx : x ≠ a) :
    count x (fill a i s : Multiset α) = count x s := by
  suffices x ∉ Multiset.replicate i a by simp [coe_fill, coe_replicate, this]
  simp [Multiset.mem_replicate, hx]

end Sym

section Equiv

/-! ### Combinatorial equivalences -/


variable {α : Type*} {n : ℕ}

open Sym

namespace SymOptionSuccEquiv

/-- Function from the symmetric product over `Option` splitting on whether or not
it contains a `none`. -/
def encode [DecidableEq α] (s : Sym (Option α) n.succ) : Sum (Sym (Option α) n) (Sym α n.succ) :=
  if h : none ∈ s then Sum.inl (s.erase none h)
  else
    Sum.inr
      (s.attach.map fun o =>
        o.1.get <| Option.ne_none_iff_isSome.1 <| ne_of_mem_of_not_mem o.2 h)
#align sym_option_succ_equiv.encode SymOptionSuccEquiv.encode

@[simp]
theorem encode_of_none_mem [DecidableEq α] (s : Sym (Option α) n.succ) (h : none ∈ s) :
    encode s = Sum.inl (s.erase none h) :=
  dif_pos h
#align sym_option_succ_equiv.encode_of_none_mem SymOptionSuccEquiv.encode_of_none_mem

@[simp]
theorem encode_of_not_none_mem [DecidableEq α] (s : Sym (Option α) n.succ) (h : ¬none ∈ s) :
    encode s =
      Sum.inr
        (s.attach.map fun o =>
          o.1.get <| Option.ne_none_iff_isSome.1 <| ne_of_mem_of_not_mem o.2 h) :=
  dif_neg h
#align sym_option_succ_equiv.encode_of_not_none_mem SymOptionSuccEquiv.encode_of_not_none_mem

/-- Inverse of `Sym_option_succ_equiv.decode`. -/
-- @[simp] Porting note: not a nice simp lemma, applies too often in Lean4
def decode : Sum (Sym (Option α) n) (Sym α n.succ) → Sym (Option α) n.succ
  | Sum.inl s => none ::ₛ s
  | Sum.inr s => s.map Embedding.some
#align sym_option_succ_equiv.decode SymOptionSuccEquiv.decode

-- Porting note: new theorem
@[simp]
theorem decode_inl (s : Sym (Option α) n) : decode (Sum.inl s) = none ::ₛ s :=
  rfl

-- Porting note: new theorem
@[simp]
theorem decode_inr (s : Sym α n.succ) : decode (Sum.inr s) = s.map Embedding.some :=
  rfl

@[simp]
theorem decode_encode [DecidableEq α] (s : Sym (Option α) n.succ) : decode (encode s) = s := by
  by_cases h : none ∈ s
  · simp [h]
  · simp only [decode, h, not_false_iff, encode_of_not_none_mem, Embedding.some_apply, map_map,
      comp_apply, Option.some_get]
    convert s.attach_map_coe
#align sym_option_succ_equiv.decode_encode SymOptionSuccEquiv.decode_encode

@[simp]
theorem encode_decode [DecidableEq α] (s : Sum (Sym (Option α) n) (Sym α n.succ)) :
    encode (decode s) = s := by
  obtain s | s := s
  · simp
  · unfold SymOptionSuccEquiv.encode
    split_ifs with h
    · obtain ⟨a, _, ha⟩ := Multiset.mem_map.mp h
      exact Option.some_ne_none _ ha
    · refine' congr_arg Sum.inr _
      refine' map_injective (Option.some_injective _) _ _
<<<<<<< HEAD
      refine' Eq.trans _ (Eq.trans (SymOptionSuccEquiv.decode (Sum.inr s)).attach_map_coe _)
      · simp
      · simp
=======
      refine' Eq.trans _ (.trans (SymOptionSuccEquiv.decode (Sum.inr s)).attach_map_coe _) <;> simp
>>>>>>> 88f2145c
#align sym_option_succ_equiv.encode_decode SymOptionSuccEquiv.encode_decode

end SymOptionSuccEquiv

/-- The symmetric product over `Option` is a disjoint union over simpler symmetric products. -/
--@[simps]
def symOptionSuccEquiv [DecidableEq α] :
    Sym (Option α) n.succ ≃ Sum (Sym (Option α) n) (Sym α n.succ) where
  toFun := SymOptionSuccEquiv.encode
  invFun := SymOptionSuccEquiv.decode
  left_inv := SymOptionSuccEquiv.decode_encode
  right_inv := SymOptionSuccEquiv.encode_decode
#align sym_option_succ_equiv symOptionSuccEquiv

end Equiv<|MERGE_RESOLUTION|>--- conflicted
+++ resolved
@@ -687,13 +687,7 @@
       exact Option.some_ne_none _ ha
     · refine' congr_arg Sum.inr _
       refine' map_injective (Option.some_injective _) _ _
-<<<<<<< HEAD
-      refine' Eq.trans _ (Eq.trans (SymOptionSuccEquiv.decode (Sum.inr s)).attach_map_coe _)
-      · simp
-      · simp
-=======
       refine' Eq.trans _ (.trans (SymOptionSuccEquiv.decode (Sum.inr s)).attach_map_coe _) <;> simp
->>>>>>> 88f2145c
 #align sym_option_succ_equiv.encode_decode SymOptionSuccEquiv.encode_decode
 
 end SymOptionSuccEquiv
