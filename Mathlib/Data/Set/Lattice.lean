/-
Copyright (c) 2014 Jeremy Avigad. All rights reserved.
Released under Apache 2.0 license as described in the file LICENSE.
Authors: Jeremy Avigad, Leonardo de Moura, Johannes Hölzl, Mario Carneiro
-/
import Mathlib.Logic.Pairwise
import Mathlib.Order.CompleteBooleanAlgebra
import Mathlib.Order.Directed
import Mathlib.Order.GaloisConnection

/-!
# The set lattice

This file provides usual set notation for unions and intersections, a `CompleteLattice` instance
for `Set α`, and some more set constructions.

## Main declarations

* `Set.iUnion`: **i**ndexed **union**. Union of an indexed family of sets.
* `Set.iInter`: **i**ndexed **inter**section. Intersection of an indexed family of sets.
* `Set.sInter`: **s**et **inter**section. Intersection of sets belonging to a set of sets.
* `Set.sUnion`: **s**et **union**. Union of sets belonging to a set of sets.
* `Set.sInter_eq_biInter`, `Set.sUnion_eq_biInter`: Shows that `⋂₀ s = ⋂ x ∈ s, x` and
  `⋃₀ s = ⋃ x ∈ s, x`.
* `Set.completeAtomicBooleanAlgebra`: `Set α` is a `CompleteAtomicBooleanAlgebra` with `≤ = ⊆`,
  `< = ⊂`, `⊓ = ∩`, `⊔ = ∪`, `⨅ = ⋂`, `⨆ = ⋃` and `\` as the set difference.
  See `Set.BooleanAlgebra`.
* `Set.kernImage`: For a function `f : α → β`, `s.kernImage f` is the set of `y` such that
  `f ⁻¹ y ⊆ s`.
* `Set.seq`: Union of the image of a set under a **seq**uence of functions. `seq s t` is the union
  of `f '' t` over all `f ∈ s`, where `t : Set α` and `s : Set (α → β)`.
* `Set.unionEqSigmaOfDisjoint`: Equivalence between `⋃ i, t i` and `Σ i, t i`, where `t` is an
  indexed family of disjoint sets.

## Naming convention

In lemma names,
* `⋃ i, s i` is called `iUnion`
* `⋂ i, s i` is called `iInter`
* `⋃ i j, s i j` is called `iUnion₂`. This is an `iUnion` inside an `iUnion`.
* `⋂ i j, s i j` is called `iInter₂`. This is an `iInter` inside an `iInter`.
* `⋃ i ∈ s, t i` is called `biUnion` for "bounded `iUnion`". This is the special case of `iUnion₂`
  where `j : i ∈ s`.
* `⋂ i ∈ s, t i` is called `biInter` for "bounded `iInter`". This is the special case of `iInter₂`
  where `j : i ∈ s`.

## Notation

* `⋃`: `Set.iUnion`
* `⋂`: `Set.iInter`
* `⋃₀`: `Set.sUnion`
* `⋂₀`: `Set.sInter`
-/

open Function Set

universe u

variable {α β γ : Type*} {ι ι' ι₂ : Sort*} {κ κ₁ κ₂ : ι → Sort*} {κ' : ι' → Sort*}

namespace Set

/-! ### Complete lattice and complete Boolean algebra instances -/

theorem mem_iUnion₂ {x : γ} {s : ∀ i, κ i → Set γ} : (x ∈ ⋃ (i) (j), s i j) ↔ ∃ i j, x ∈ s i j := by
  simp_rw [mem_iUnion]

/- ./././Mathport/Syntax/Translate/Expr.lean:107:6: warning: expanding binder group (i j) -/
theorem mem_iInter₂ {x : γ} {s : ∀ i, κ i → Set γ} : (x ∈ ⋂ (i) (j), s i j) ↔ ∀ i j, x ∈ s i j := by
  simp_rw [mem_iInter]

theorem mem_iUnion_of_mem {s : ι → Set α} {a : α} (i : ι) (ha : a ∈ s i) : a ∈ ⋃ i, s i :=
  mem_iUnion.2 ⟨i, ha⟩

/- ./././Mathport/Syntax/Translate/Expr.lean:107:6: warning: expanding binder group (i j) -/
theorem mem_iUnion₂_of_mem {s : ∀ i, κ i → Set α} {a : α} {i : ι} (j : κ i) (ha : a ∈ s i j) :
    a ∈ ⋃ (i) (j), s i j :=
  mem_iUnion₂.2 ⟨i, j, ha⟩

theorem mem_iInter_of_mem {s : ι → Set α} {a : α} (h : ∀ i, a ∈ s i) : a ∈ ⋂ i, s i :=
  mem_iInter.2 h

/- ./././Mathport/Syntax/Translate/Expr.lean:107:6: warning: expanding binder group (i j) -/
theorem mem_iInter₂_of_mem {s : ∀ i, κ i → Set α} {a : α} (h : ∀ i j, a ∈ s i j) :
    a ∈ ⋂ (i) (j), s i j :=
  mem_iInter₂.2 h

instance completeAtomicBooleanAlgebra : CompleteAtomicBooleanAlgebra (Set α) :=
  { instBooleanAlgebraSet with
    le_sSup := fun s t t_in a a_in => ⟨t, t_in, a_in⟩
    sSup_le := fun s t h a ⟨t', ⟨t'_in, a_in⟩⟩ => h t' t'_in a_in
    le_sInf := fun s t h a a_in t' t'_in => h t' t'_in a_in
    sInf_le := fun s t t_in a h => h _ t_in
    iInf_iSup_eq := by intros; ext; simp [Classical.skolem] }

section GaloisConnection

variable {f : α → β}

protected theorem image_preimage : GaloisConnection (image f) (preimage f) := fun _ _ =>
  image_subset_iff

protected theorem preimage_kernImage : GaloisConnection (preimage f) (kernImage f) := fun _ _ =>
  subset_kernImage_iff.symm

end GaloisConnection

section kernImage

variable {f : α → β}

lemma kernImage_mono : Monotone (kernImage f) :=
  Set.preimage_kernImage.monotone_u

lemma kernImage_eq_compl {s : Set α} : kernImage f s = (f '' sᶜ)ᶜ :=
  Set.preimage_kernImage.u_unique (Set.image_preimage.compl)
    (fun t ↦ compl_compl (f ⁻¹' t) ▸ Set.preimage_compl)

lemma kernImage_compl {s : Set α} : kernImage f (sᶜ) = (f '' s)ᶜ := by
  rw [kernImage_eq_compl, compl_compl]

lemma kernImage_empty : kernImage f ∅ = (range f)ᶜ := by
  rw [kernImage_eq_compl, compl_empty, image_univ]

lemma kernImage_preimage_eq_iff {s : Set β} : kernImage f (f ⁻¹' s) = s ↔ (range f)ᶜ ⊆ s := by
  rw [kernImage_eq_compl, ← preimage_compl, compl_eq_comm, eq_comm, image_preimage_eq_iff,
      compl_subset_comm]

lemma compl_range_subset_kernImage {s : Set α} : (range f)ᶜ ⊆ kernImage f s := by
  rw [← kernImage_empty]
  exact kernImage_mono (empty_subset _)

lemma kernImage_union_preimage {s : Set α} {t : Set β} :
    kernImage f (s ∪ f ⁻¹' t) = kernImage f s ∪ t := by
  rw [kernImage_eq_compl, kernImage_eq_compl, compl_union, ← preimage_compl, image_inter_preimage,
      compl_inter, compl_compl]

lemma kernImage_preimage_union {s : Set α} {t : Set β} :
    kernImage f (f ⁻¹' t ∪ s) = t ∪ kernImage f s := by
  rw [union_comm, kernImage_union_preimage, union_comm]

end kernImage

/-! ### Union and intersection over an indexed family of sets -/


instance : OrderTop (Set α) where
  top := univ
  le_top := by simp

@[congr]
theorem iUnion_congr_Prop {p q : Prop} {f₁ : p → Set α} {f₂ : q → Set α} (pq : p ↔ q)
    (f : ∀ x, f₁ (pq.mpr x) = f₂ x) : iUnion f₁ = iUnion f₂ :=
  iSup_congr_Prop pq f

@[congr]
theorem iInter_congr_Prop {p q : Prop} {f₁ : p → Set α} {f₂ : q → Set α} (pq : p ↔ q)
    (f : ∀ x, f₁ (pq.mpr x) = f₂ x) : iInter f₁ = iInter f₂ :=
  iInf_congr_Prop pq f

theorem iUnion_plift_up (f : PLift ι → Set α) : ⋃ i, f (PLift.up i) = ⋃ i, f i :=
  iSup_plift_up _

theorem iUnion_plift_down (f : ι → Set α) : ⋃ i, f (PLift.down i) = ⋃ i, f i :=
  iSup_plift_down _

theorem iInter_plift_up (f : PLift ι → Set α) : ⋂ i, f (PLift.up i) = ⋂ i, f i :=
  iInf_plift_up _

theorem iInter_plift_down (f : ι → Set α) : ⋂ i, f (PLift.down i) = ⋂ i, f i :=
  iInf_plift_down _

theorem iUnion_eq_if {p : Prop} [Decidable p] (s : Set α) : ⋃ _ : p, s = if p then s else ∅ :=
  iSup_eq_if _

theorem iUnion_eq_dif {p : Prop} [Decidable p] (s : p → Set α) :
    ⋃ h : p, s h = if h : p then s h else ∅ :=
  iSup_eq_dif _

theorem iInter_eq_if {p : Prop} [Decidable p] (s : Set α) : ⋂ _ : p, s = if p then s else univ :=
  iInf_eq_if _

theorem iInf_eq_dif {p : Prop} [Decidable p] (s : p → Set α) :
    ⋂ h : p, s h = if h : p then s h else univ :=
  _root_.iInf_eq_dif _

theorem exists_set_mem_of_union_eq_top {ι : Type*} (t : Set ι) (s : ι → Set β)
    (w : ⋃ i ∈ t, s i = ⊤) (x : β) : ∃ i ∈ t, x ∈ s i := by
  have p : x ∈ ⊤ := Set.mem_univ x
  rw [← w, Set.mem_iUnion] at p
  simpa using p

theorem nonempty_of_union_eq_top_of_nonempty {ι : Type*} (t : Set ι) (s : ι → Set α)
    (H : Nonempty α) (w : ⋃ i ∈ t, s i = ⊤) : t.Nonempty := by
  obtain ⟨x, m, -⟩ := exists_set_mem_of_union_eq_top t s w H.some
  exact ⟨x, m⟩

theorem nonempty_of_nonempty_iUnion
    {s : ι → Set α} (h_Union : (⋃ i, s i).Nonempty) : Nonempty ι := by
  obtain ⟨x, hx⟩ := h_Union
  exact ⟨Classical.choose <| mem_iUnion.mp hx⟩

theorem nonempty_of_nonempty_iUnion_eq_univ
    {s : ι → Set α} [Nonempty α] (h_Union : ⋃ i, s i = univ) : Nonempty ι :=
  nonempty_of_nonempty_iUnion (s := s) (by simpa only [h_Union] using univ_nonempty)

theorem setOf_exists (p : ι → β → Prop) : { x | ∃ i, p i x } = ⋃ i, { x | p i x } :=
  ext fun _ => mem_iUnion.symm

theorem setOf_forall (p : ι → β → Prop) : { x | ∀ i, p i x } = ⋂ i, { x | p i x } :=
  ext fun _ => mem_iInter.symm

theorem iUnion_subset {s : ι → Set α} {t : Set α} (h : ∀ i, s i ⊆ t) : ⋃ i, s i ⊆ t :=
  iSup_le h

/- ./././Mathport/Syntax/Translate/Expr.lean:107:6: warning: expanding binder group (i j) -/
theorem iUnion₂_subset {s : ∀ i, κ i → Set α} {t : Set α} (h : ∀ i j, s i j ⊆ t) :
    ⋃ (i) (j), s i j ⊆ t :=
  iUnion_subset fun x => iUnion_subset (h x)

theorem subset_iInter {t : Set β} {s : ι → Set β} (h : ∀ i, t ⊆ s i) : t ⊆ ⋂ i, s i :=
  le_iInf h

/- ./././Mathport/Syntax/Translate/Expr.lean:107:6: warning: expanding binder group (i j) -/
theorem subset_iInter₂ {s : Set α} {t : ∀ i, κ i → Set α} (h : ∀ i j, s ⊆ t i j) :
    s ⊆ ⋂ (i) (j), t i j :=
  subset_iInter fun x => subset_iInter <| h x

@[simp]
theorem iUnion_subset_iff {s : ι → Set α} {t : Set α} : ⋃ i, s i ⊆ t ↔ ∀ i, s i ⊆ t :=
  ⟨fun h _ => Subset.trans (le_iSup s _) h, iUnion_subset⟩

/- ./././Mathport/Syntax/Translate/Expr.lean:107:6: warning: expanding binder group (i j) -/
theorem iUnion₂_subset_iff {s : ∀ i, κ i → Set α} {t : Set α} :
    ⋃ (i) (j), s i j ⊆ t ↔ ∀ i j, s i j ⊆ t := by simp_rw [iUnion_subset_iff]

@[simp]
theorem subset_iInter_iff {s : Set α} {t : ι → Set α} : (s ⊆ ⋂ i, t i) ↔ ∀ i, s ⊆ t i :=
  le_iInf_iff

/- ./././Mathport/Syntax/Translate/Expr.lean:107:6: warning: expanding binder group (i j) -/
-- Porting note (#10618): removing `simp`. `simp` can prove it
theorem subset_iInter₂_iff {s : Set α} {t : ∀ i, κ i → Set α} :
    (s ⊆ ⋂ (i) (j), t i j) ↔ ∀ i j, s ⊆ t i j := by simp_rw [subset_iInter_iff]

theorem subset_iUnion : ∀ (s : ι → Set β) (i : ι), s i ⊆ ⋃ i, s i :=
  le_iSup

theorem iInter_subset : ∀ (s : ι → Set β) (i : ι), ⋂ i, s i ⊆ s i :=
  iInf_le

/- ./././Mathport/Syntax/Translate/Expr.lean:107:6: warning: expanding binder group (i j) -/
theorem subset_iUnion₂ {s : ∀ i, κ i → Set α} (i : ι) (j : κ i) : s i j ⊆ ⋃ (i') (j'), s i' j' :=
  le_iSup₂ i j

/- ./././Mathport/Syntax/Translate/Expr.lean:107:6: warning: expanding binder group (i j) -/
theorem iInter₂_subset {s : ∀ i, κ i → Set α} (i : ι) (j : κ i) : ⋂ (i) (j), s i j ⊆ s i j :=
  iInf₂_le i j

/-- This rather trivial consequence of `subset_iUnion`is convenient with `apply`, and has `i`
explicit for this purpose. -/
theorem subset_iUnion_of_subset {s : Set α} {t : ι → Set α} (i : ι) (h : s ⊆ t i) : s ⊆ ⋃ i, t i :=
  le_iSup_of_le i h

/-- This rather trivial consequence of `iInter_subset`is convenient with `apply`, and has `i`
explicit for this purpose. -/
theorem iInter_subset_of_subset {s : ι → Set α} {t : Set α} (i : ι) (h : s i ⊆ t) :
    ⋂ i, s i ⊆ t :=
  iInf_le_of_le i h

/- ./././Mathport/Syntax/Translate/Expr.lean:107:6: warning: expanding binder group (i j) -/
/-- This rather trivial consequence of `subset_iUnion₂` is convenient with `apply`, and has `i` and
`j` explicit for this purpose. -/
theorem subset_iUnion₂_of_subset {s : Set α} {t : ∀ i, κ i → Set α} (i : ι) (j : κ i)
    (h : s ⊆ t i j) : s ⊆ ⋃ (i) (j), t i j :=
  le_iSup₂_of_le i j h

/- ./././Mathport/Syntax/Translate/Expr.lean:107:6: warning: expanding binder group (i j) -/
/-- This rather trivial consequence of `iInter₂_subset` is convenient with `apply`, and has `i` and
`j` explicit for this purpose. -/
theorem iInter₂_subset_of_subset {s : ∀ i, κ i → Set α} {t : Set α} (i : ι) (j : κ i)
    (h : s i j ⊆ t) : ⋂ (i) (j), s i j ⊆ t :=
  iInf₂_le_of_le i j h

theorem iUnion_mono {s t : ι → Set α} (h : ∀ i, s i ⊆ t i) : ⋃ i, s i ⊆ ⋃ i, t i :=
  iSup_mono h

@[gcongr]
theorem iUnion_mono'' {s t : ι → Set α} (h : ∀ i, s i ⊆ t i) : iUnion s ⊆ iUnion t :=
  iSup_mono h

/- ./././Mathport/Syntax/Translate/Expr.lean:107:6: warning: expanding binder group (i j) -/
/- ./././Mathport/Syntax/Translate/Expr.lean:107:6: warning: expanding binder group (i j) -/
theorem iUnion₂_mono {s t : ∀ i, κ i → Set α} (h : ∀ i j, s i j ⊆ t i j) :
    ⋃ (i) (j), s i j ⊆ ⋃ (i) (j), t i j :=
  iSup₂_mono h

theorem iInter_mono {s t : ι → Set α} (h : ∀ i, s i ⊆ t i) : ⋂ i, s i ⊆ ⋂ i, t i :=
  iInf_mono h

@[gcongr]
theorem iInter_mono'' {s t : ι → Set α} (h : ∀ i, s i ⊆ t i) : iInter s ⊆ iInter t :=
  iInf_mono h

/- ./././Mathport/Syntax/Translate/Expr.lean:107:6: warning: expanding binder group (i j) -/
/- ./././Mathport/Syntax/Translate/Expr.lean:107:6: warning: expanding binder group (i j) -/
theorem iInter₂_mono {s t : ∀ i, κ i → Set α} (h : ∀ i j, s i j ⊆ t i j) :
    ⋂ (i) (j), s i j ⊆ ⋂ (i) (j), t i j :=
  iInf₂_mono h

theorem iUnion_mono' {s : ι → Set α} {t : ι₂ → Set α} (h : ∀ i, ∃ j, s i ⊆ t j) :
    ⋃ i, s i ⊆ ⋃ i, t i :=
  iSup_mono' h

/- ./././Mathport/Syntax/Translate/Expr.lean:107:6: warning: expanding binder group (i j) -/
/- ./././Mathport/Syntax/Translate/Expr.lean:107:6: warning: expanding binder group (i' j') -/
theorem iUnion₂_mono' {s : ∀ i, κ i → Set α} {t : ∀ i', κ' i' → Set α}
    (h : ∀ i j, ∃ i' j', s i j ⊆ t i' j') : ⋃ (i) (j), s i j ⊆ ⋃ (i') (j'), t i' j' :=
  iSup₂_mono' h

theorem iInter_mono' {s : ι → Set α} {t : ι' → Set α} (h : ∀ j, ∃ i, s i ⊆ t j) :
    ⋂ i, s i ⊆ ⋂ j, t j :=
  Set.subset_iInter fun j =>
    let ⟨i, hi⟩ := h j
    iInter_subset_of_subset i hi

/- ./././Mathport/Syntax/Translate/Expr.lean:107:6: warning: expanding binder group (i j) -/
/- ./././Mathport/Syntax/Translate/Expr.lean:107:6: warning: expanding binder group (i' j') -/
theorem iInter₂_mono' {s : ∀ i, κ i → Set α} {t : ∀ i', κ' i' → Set α}
    (h : ∀ i' j', ∃ i j, s i j ⊆ t i' j') : ⋂ (i) (j), s i j ⊆ ⋂ (i') (j'), t i' j' :=
  subset_iInter₂_iff.2 fun i' j' =>
    let ⟨_, _, hst⟩ := h i' j'
    (iInter₂_subset _ _).trans hst

theorem iUnion₂_subset_iUnion (κ : ι → Sort*) (s : ι → Set α) :
    ⋃ (i) (_ : κ i), s i ⊆ ⋃ i, s i :=
  iUnion_mono fun _ => iUnion_subset fun _ => Subset.rfl

theorem iInter_subset_iInter₂ (κ : ι → Sort*) (s : ι → Set α) :
    ⋂ i, s i ⊆ ⋂ (i) (_ : κ i), s i :=
  iInter_mono fun _ => subset_iInter fun _ => Subset.rfl

theorem iUnion_setOf (P : ι → α → Prop) : ⋃ i, { x : α | P i x } = { x : α | ∃ i, P i x } := by
  ext
  exact mem_iUnion

theorem iInter_setOf (P : ι → α → Prop) : ⋂ i, { x : α | P i x } = { x : α | ∀ i, P i x } := by
  ext
  exact mem_iInter

theorem iUnion_congr_of_surjective {f : ι → Set α} {g : ι₂ → Set α} (h : ι → ι₂) (h1 : Surjective h)
    (h2 : ∀ x, g (h x) = f x) : ⋃ x, f x = ⋃ y, g y :=
  h1.iSup_congr h h2

theorem iInter_congr_of_surjective {f : ι → Set α} {g : ι₂ → Set α} (h : ι → ι₂) (h1 : Surjective h)
    (h2 : ∀ x, g (h x) = f x) : ⋂ x, f x = ⋂ y, g y :=
  h1.iInf_congr h h2

lemma iUnion_congr {s t : ι → Set α} (h : ∀ i, s i = t i) : ⋃ i, s i = ⋃ i, t i := iSup_congr h
lemma iInter_congr {s t : ι → Set α} (h : ∀ i, s i = t i) : ⋂ i, s i = ⋂ i, t i := iInf_congr h

/- ./././Mathport/Syntax/Translate/Expr.lean:107:6: warning: expanding binder group (i j) -/
/- ./././Mathport/Syntax/Translate/Expr.lean:107:6: warning: expanding binder group (i j) -/
lemma iUnion₂_congr {s t : ∀ i, κ i → Set α} (h : ∀ i j, s i j = t i j) :
    ⋃ (i) (j), s i j = ⋃ (i) (j), t i j :=
  iUnion_congr fun i => iUnion_congr <| h i

/- ./././Mathport/Syntax/Translate/Expr.lean:107:6: warning: expanding binder group (i j) -/
/- ./././Mathport/Syntax/Translate/Expr.lean:107:6: warning: expanding binder group (i j) -/
lemma iInter₂_congr {s t : ∀ i, κ i → Set α} (h : ∀ i j, s i j = t i j) :
    ⋂ (i) (j), s i j = ⋂ (i) (j), t i j :=
  iInter_congr fun i => iInter_congr <| h i

section Nonempty
variable [Nonempty ι] {f : ι → Set α} {s : Set α}

lemma iUnion_const (s : Set β) : ⋃ _ : ι, s = s := iSup_const
lemma iInter_const (s : Set β) : ⋂ _ : ι, s = s := iInf_const

lemma iUnion_eq_const (hf : ∀ i, f i = s) : ⋃ i, f i = s :=
  (iUnion_congr hf).trans <| iUnion_const _

lemma iInter_eq_const (hf : ∀ i, f i = s) : ⋂ i, f i = s :=
  (iInter_congr hf).trans <| iInter_const _

end Nonempty

@[simp]
theorem compl_iUnion (s : ι → Set β) : (⋃ i, s i)ᶜ = ⋂ i, (s i)ᶜ :=
  compl_iSup

/- ./././Mathport/Syntax/Translate/Expr.lean:107:6: warning: expanding binder group (i j) -/
/- ./././Mathport/Syntax/Translate/Expr.lean:107:6: warning: expanding binder group (i j) -/
theorem compl_iUnion₂ (s : ∀ i, κ i → Set α) : (⋃ (i) (j), s i j)ᶜ = ⋂ (i) (j), (s i j)ᶜ := by
  simp_rw [compl_iUnion]

@[simp]
theorem compl_iInter (s : ι → Set β) : (⋂ i, s i)ᶜ = ⋃ i, (s i)ᶜ :=
  compl_iInf

/- ./././Mathport/Syntax/Translate/Expr.lean:107:6: warning: expanding binder group (i j) -/
/- ./././Mathport/Syntax/Translate/Expr.lean:107:6: warning: expanding binder group (i j) -/
theorem compl_iInter₂ (s : ∀ i, κ i → Set α) : (⋂ (i) (j), s i j)ᶜ = ⋃ (i) (j), (s i j)ᶜ := by
  simp_rw [compl_iInter]

-- classical -- complete_boolean_algebra
theorem iUnion_eq_compl_iInter_compl (s : ι → Set β) : ⋃ i, s i = (⋂ i, (s i)ᶜ)ᶜ := by
  simp only [compl_iInter, compl_compl]

-- classical -- complete_boolean_algebra
theorem iInter_eq_compl_iUnion_compl (s : ι → Set β) : ⋂ i, s i = (⋃ i, (s i)ᶜ)ᶜ := by
  simp only [compl_iUnion, compl_compl]

theorem inter_iUnion (s : Set β) (t : ι → Set β) : (s ∩ ⋃ i, t i) = ⋃ i, s ∩ t i :=
  inf_iSup_eq _ _

theorem iUnion_inter (s : Set β) (t : ι → Set β) : (⋃ i, t i) ∩ s = ⋃ i, t i ∩ s :=
  iSup_inf_eq _ _

theorem iUnion_union_distrib (s : ι → Set β) (t : ι → Set β) :
    ⋃ i, s i ∪ t i = (⋃ i, s i) ∪ ⋃ i, t i :=
  iSup_sup_eq

theorem iInter_inter_distrib (s : ι → Set β) (t : ι → Set β) :
    ⋂ i, s i ∩ t i = (⋂ i, s i) ∩ ⋂ i, t i :=
  iInf_inf_eq

theorem union_iUnion [Nonempty ι] (s : Set β) (t : ι → Set β) : (s ∪ ⋃ i, t i) = ⋃ i, s ∪ t i :=
  sup_iSup

theorem iUnion_union [Nonempty ι] (s : Set β) (t : ι → Set β) : (⋃ i, t i) ∪ s = ⋃ i, t i ∪ s :=
  iSup_sup

theorem inter_iInter [Nonempty ι] (s : Set β) (t : ι → Set β) : (s ∩ ⋂ i, t i) = ⋂ i, s ∩ t i :=
  inf_iInf

theorem iInter_inter [Nonempty ι] (s : Set β) (t : ι → Set β) : (⋂ i, t i) ∩ s = ⋂ i, t i ∩ s :=
  iInf_inf

-- classical
theorem union_iInter (s : Set β) (t : ι → Set β) : (s ∪ ⋂ i, t i) = ⋂ i, s ∪ t i :=
  sup_iInf_eq _ _

theorem iInter_union (s : ι → Set β) (t : Set β) : (⋂ i, s i) ∪ t = ⋂ i, s i ∪ t :=
  iInf_sup_eq _ _

theorem iUnion_diff (s : Set β) (t : ι → Set β) : (⋃ i, t i) \ s = ⋃ i, t i \ s :=
  iUnion_inter _ _

theorem diff_iUnion [Nonempty ι] (s : Set β) (t : ι → Set β) : (s \ ⋃ i, t i) = ⋂ i, s \ t i := by
  rw [diff_eq, compl_iUnion, inter_iInter]; rfl

theorem diff_iInter (s : Set β) (t : ι → Set β) : (s \ ⋂ i, t i) = ⋃ i, s \ t i := by
  rw [diff_eq, compl_iInter, inter_iUnion]; rfl
<<<<<<< HEAD
#align set.diff_Inter Set.diff_iInter
=======
>>>>>>> 99508fb5

theorem iUnion_inter_subset {ι α} {s t : ι → Set α} : ⋃ i, s i ∩ t i ⊆ (⋃ i, s i) ∩ ⋃ i, t i :=
  le_iSup_inf_iSup s t

theorem iUnion_inter_of_monotone {ι α} [Preorder ι] [IsDirected ι (· ≤ ·)] {s t : ι → Set α}
    (hs : Monotone s) (ht : Monotone t) : ⋃ i, s i ∩ t i = (⋃ i, s i) ∩ ⋃ i, t i :=
  iSup_inf_of_monotone hs ht

theorem iUnion_inter_of_antitone {ι α} [Preorder ι] [IsDirected ι (swap (· ≤ ·))] {s t : ι → Set α}
    (hs : Antitone s) (ht : Antitone t) : ⋃ i, s i ∩ t i = (⋃ i, s i) ∩ ⋃ i, t i :=
  iSup_inf_of_antitone hs ht

theorem iInter_union_of_monotone {ι α} [Preorder ι] [IsDirected ι (swap (· ≤ ·))] {s t : ι → Set α}
    (hs : Monotone s) (ht : Monotone t) : ⋂ i, s i ∪ t i = (⋂ i, s i) ∪ ⋂ i, t i :=
  iInf_sup_of_monotone hs ht

theorem iInter_union_of_antitone {ι α} [Preorder ι] [IsDirected ι (· ≤ ·)] {s t : ι → Set α}
    (hs : Antitone s) (ht : Antitone t) : ⋂ i, s i ∪ t i = (⋂ i, s i) ∪ ⋂ i, t i :=
  iInf_sup_of_antitone hs ht

/-- An equality version of this lemma is `iUnion_iInter_of_monotone` in `Data.Set.Finite`. -/
theorem iUnion_iInter_subset {s : ι → ι' → Set α} : (⋃ j, ⋂ i, s i j) ⊆ ⋂ i, ⋃ j, s i j :=
  iSup_iInf_le_iInf_iSup (flip s)

theorem iUnion_option {ι} (s : Option ι → Set α) : ⋃ o, s o = s none ∪ ⋃ i, s (some i) :=
  iSup_option s

theorem iInter_option {ι} (s : Option ι → Set α) : ⋂ o, s o = s none ∩ ⋂ i, s (some i) :=
  iInf_option s

section

variable (p : ι → Prop) [DecidablePred p]

theorem iUnion_dite (f : ∀ i, p i → Set α) (g : ∀ i, ¬p i → Set α) :
    ⋃ i, (if h : p i then f i h else g i h) = (⋃ (i) (h : p i), f i h) ∪ ⋃ (i) (h : ¬p i), g i h :=
  iSup_dite _ _ _

theorem iUnion_ite (f g : ι → Set α) :
    ⋃ i, (if p i then f i else g i) = (⋃ (i) (_ : p i), f i) ∪ ⋃ (i) (_ : ¬p i), g i :=
  iUnion_dite _ _ _

theorem iInter_dite (f : ∀ i, p i → Set α) (g : ∀ i, ¬p i → Set α) :
    ⋂ i, (if h : p i then f i h else g i h) = (⋂ (i) (h : p i), f i h) ∩ ⋂ (i) (h : ¬p i), g i h :=
  iInf_dite _ _ _

theorem iInter_ite (f g : ι → Set α) :
    ⋂ i, (if p i then f i else g i) = (⋂ (i) (_ : p i), f i) ∩ ⋂ (i) (_ : ¬p i), g i :=
  iInter_dite _ _ _

end

theorem image_projection_prod {ι : Type*} {α : ι → Type*} {v : ∀ i : ι, Set (α i)}
    (hv : (pi univ v).Nonempty) (i : ι) :
    ((fun x : ∀ i : ι, α i => x i) '' ⋂ k, (fun x : ∀ j : ι, α j => x k) ⁻¹' v k) = v i := by
  classical
    apply Subset.antisymm
    · simp [iInter_subset]
    · intro y y_in
      simp only [mem_image, mem_iInter, mem_preimage]
      rcases hv with ⟨z, hz⟩
      refine ⟨Function.update z i y, ?_, update_same i y z⟩
      rw [@forall_update_iff ι α _ z i y fun i t => t ∈ v i]
      exact ⟨y_in, fun j _ => by simpa using hz j⟩

/-! ### Unions and intersections indexed by `Prop` -/


theorem iInter_false {s : False → Set α} : iInter s = univ :=
  iInf_false

theorem iUnion_false {s : False → Set α} : iUnion s = ∅ :=
  iSup_false

@[simp]
theorem iInter_true {s : True → Set α} : iInter s = s trivial :=
  iInf_true

@[simp]
theorem iUnion_true {s : True → Set α} : iUnion s = s trivial :=
  iSup_true

@[simp]
theorem iInter_exists {p : ι → Prop} {f : Exists p → Set α} :
    ⋂ x, f x = ⋂ (i) (h : p i), f ⟨i, h⟩ :=
  iInf_exists

@[simp]
theorem iUnion_exists {p : ι → Prop} {f : Exists p → Set α} :
    ⋃ x, f x = ⋃ (i) (h : p i), f ⟨i, h⟩ :=
  iSup_exists

@[simp]
theorem iUnion_empty : (⋃ _ : ι, ∅ : Set α) = ∅ :=
  iSup_bot

@[simp]
theorem iInter_univ : (⋂ _ : ι, univ : Set α) = univ :=
  iInf_top

section

variable {s : ι → Set α}

@[simp]
theorem iUnion_eq_empty : ⋃ i, s i = ∅ ↔ ∀ i, s i = ∅ :=
  iSup_eq_bot

@[simp]
theorem iInter_eq_univ : ⋂ i, s i = univ ↔ ∀ i, s i = univ :=
  iInf_eq_top

@[simp]
theorem nonempty_iUnion : (⋃ i, s i).Nonempty ↔ ∃ i, (s i).Nonempty := by
  simp [nonempty_iff_ne_empty]

-- Porting note (#10618): removing `simp`. `simp` can prove it
theorem nonempty_biUnion {t : Set α} {s : α → Set β} :
    (⋃ i ∈ t, s i).Nonempty ↔ ∃ i ∈ t, (s i).Nonempty := by simp

theorem iUnion_nonempty_index (s : Set α) (t : s.Nonempty → Set β) :
    ⋃ h, t h = ⋃ x ∈ s, t ⟨x, ‹_›⟩ :=
  iSup_exists

end

@[simp]
theorem iInter_iInter_eq_left {b : β} {s : ∀ x : β, x = b → Set α} :
    ⋂ (x) (h : x = b), s x h = s b rfl :=
  iInf_iInf_eq_left

@[simp]
theorem iInter_iInter_eq_right {b : β} {s : ∀ x : β, b = x → Set α} :
    ⋂ (x) (h : b = x), s x h = s b rfl :=
  iInf_iInf_eq_right

@[simp]
theorem iUnion_iUnion_eq_left {b : β} {s : ∀ x : β, x = b → Set α} :
    ⋃ (x) (h : x = b), s x h = s b rfl :=
  iSup_iSup_eq_left

@[simp]
theorem iUnion_iUnion_eq_right {b : β} {s : ∀ x : β, b = x → Set α} :
    ⋃ (x) (h : b = x), s x h = s b rfl :=
  iSup_iSup_eq_right

theorem iInter_or {p q : Prop} (s : p ∨ q → Set α) :
    ⋂ h, s h = (⋂ h : p, s (Or.inl h)) ∩ ⋂ h : q, s (Or.inr h) :=
  iInf_or

theorem iUnion_or {p q : Prop} (s : p ∨ q → Set α) :
    ⋃ h, s h = (⋃ i, s (Or.inl i)) ∪ ⋃ j, s (Or.inr j) :=
  iSup_or

/- ./././Mathport/Syntax/Translate/Expr.lean:107:6: warning: expanding binder group (hp hq) -/
theorem iUnion_and {p q : Prop} (s : p ∧ q → Set α) : ⋃ h, s h = ⋃ (hp) (hq), s ⟨hp, hq⟩ :=
  iSup_and

/- ./././Mathport/Syntax/Translate/Expr.lean:107:6: warning: expanding binder group (hp hq) -/
theorem iInter_and {p q : Prop} (s : p ∧ q → Set α) : ⋂ h, s h = ⋂ (hp) (hq), s ⟨hp, hq⟩ :=
  iInf_and

/- ./././Mathport/Syntax/Translate/Expr.lean:107:6: warning: expanding binder group (i i') -/
/- ./././Mathport/Syntax/Translate/Expr.lean:107:6: warning: expanding binder group (i' i) -/
theorem iUnion_comm (s : ι → ι' → Set α) : ⋃ (i) (i'), s i i' = ⋃ (i') (i), s i i' :=
  iSup_comm

/- ./././Mathport/Syntax/Translate/Expr.lean:107:6: warning: expanding binder group (i i') -/
/- ./././Mathport/Syntax/Translate/Expr.lean:107:6: warning: expanding binder group (i' i) -/
theorem iInter_comm (s : ι → ι' → Set α) : ⋂ (i) (i'), s i i' = ⋂ (i') (i), s i i' :=
  iInf_comm

theorem iUnion_sigma {γ : α → Type*} (s : Sigma γ → Set β) : ⋃ ia, s ia = ⋃ i, ⋃ a, s ⟨i, a⟩ :=
  iSup_sigma

theorem iUnion_sigma' {γ : α → Type*} (s : ∀ i, γ i → Set β) :
    ⋃ i, ⋃ a, s i a = ⋃ ia : Sigma γ, s ia.1 ia.2 :=
  iSup_sigma' _

theorem iInter_sigma {γ : α → Type*} (s : Sigma γ → Set β) : ⋂ ia, s ia = ⋂ i, ⋂ a, s ⟨i, a⟩ :=
  iInf_sigma

theorem iInter_sigma' {γ : α → Type*} (s : ∀ i, γ i → Set β) :
    ⋂ i, ⋂ a, s i a = ⋂ ia : Sigma γ, s ia.1 ia.2 :=
  iInf_sigma' _

/- ./././Mathport/Syntax/Translate/Expr.lean:107:6: warning: expanding binder group (i₁ j₁ i₂ j₂) -/
/- ./././Mathport/Syntax/Translate/Expr.lean:107:6: warning: expanding binder group (i₂ j₂ i₁ j₁) -/
theorem iUnion₂_comm (s : ∀ i₁, κ₁ i₁ → ∀ i₂, κ₂ i₂ → Set α) :
    ⋃ (i₁) (j₁) (i₂) (j₂), s i₁ j₁ i₂ j₂ = ⋃ (i₂) (j₂) (i₁) (j₁), s i₁ j₁ i₂ j₂ :=
  iSup₂_comm _

/- ./././Mathport/Syntax/Translate/Expr.lean:107:6: warning: expanding binder group (i₁ j₁ i₂ j₂) -/
/- ./././Mathport/Syntax/Translate/Expr.lean:107:6: warning: expanding binder group (i₂ j₂ i₁ j₁) -/
theorem iInter₂_comm (s : ∀ i₁, κ₁ i₁ → ∀ i₂, κ₂ i₂ → Set α) :
    ⋂ (i₁) (j₁) (i₂) (j₂), s i₁ j₁ i₂ j₂ = ⋂ (i₂) (j₂) (i₁) (j₁), s i₁ j₁ i₂ j₂ :=
  iInf₂_comm _

@[simp]
theorem biUnion_and (p : ι → Prop) (q : ι → ι' → Prop) (s : ∀ x y, p x ∧ q x y → Set α) :
    ⋃ (x : ι) (y : ι') (h : p x ∧ q x y), s x y h =
      ⋃ (x : ι) (hx : p x) (y : ι') (hy : q x y), s x y ⟨hx, hy⟩ := by
  simp only [iUnion_and, @iUnion_comm _ ι']

@[simp]
theorem biUnion_and' (p : ι' → Prop) (q : ι → ι' → Prop) (s : ∀ x y, p y ∧ q x y → Set α) :
    ⋃ (x : ι) (y : ι') (h : p y ∧ q x y), s x y h =
      ⋃ (y : ι') (hy : p y) (x : ι) (hx : q x y), s x y ⟨hy, hx⟩ := by
  simp only [iUnion_and, @iUnion_comm _ ι]

@[simp]
theorem biInter_and (p : ι → Prop) (q : ι → ι' → Prop) (s : ∀ x y, p x ∧ q x y → Set α) :
    ⋂ (x : ι) (y : ι') (h : p x ∧ q x y), s x y h =
      ⋂ (x : ι) (hx : p x) (y : ι') (hy : q x y), s x y ⟨hx, hy⟩ := by
  simp only [iInter_and, @iInter_comm _ ι']

@[simp]
theorem biInter_and' (p : ι' → Prop) (q : ι → ι' → Prop) (s : ∀ x y, p y ∧ q x y → Set α) :
    ⋂ (x : ι) (y : ι') (h : p y ∧ q x y), s x y h =
      ⋂ (y : ι') (hy : p y) (x : ι) (hx : q x y), s x y ⟨hy, hx⟩ := by
  simp only [iInter_and, @iInter_comm _ ι]

/- ./././Mathport/Syntax/Translate/Expr.lean:107:6: warning: expanding binder group (x h) -/
@[simp]
theorem iUnion_iUnion_eq_or_left {b : β} {p : β → Prop} {s : ∀ x : β, x = b ∨ p x → Set α} :
    ⋃ (x) (h), s x h = s b (Or.inl rfl) ∪ ⋃ (x) (h : p x), s x (Or.inr h) := by
  simp only [iUnion_or, iUnion_union_distrib, iUnion_iUnion_eq_left]

/- ./././Mathport/Syntax/Translate/Expr.lean:107:6: warning: expanding binder group (x h) -/
@[simp]
theorem iInter_iInter_eq_or_left {b : β} {p : β → Prop} {s : ∀ x : β, x = b ∨ p x → Set α} :
    ⋂ (x) (h), s x h = s b (Or.inl rfl) ∩ ⋂ (x) (h : p x), s x (Or.inr h) := by
  simp only [iInter_or, iInter_inter_distrib, iInter_iInter_eq_left]

lemma iUnion_sum {s : α ⊕ β → Set γ} : ⋃ x, s x = (⋃ x, s (.inl x)) ∪ ⋃ x, s (.inr x) := iSup_sum

lemma iInter_sum {s : α ⊕ β → Set γ} : ⋂ x, s x = (⋂ x, s (.inl x)) ∩ ⋂ x, s (.inr x) := iInf_sum

/-! ### Bounded unions and intersections -/


/-- A specialization of `mem_iUnion₂`. -/
theorem mem_biUnion {s : Set α} {t : α → Set β} {x : α} {y : β} (xs : x ∈ s) (ytx : y ∈ t x) :
    y ∈ ⋃ x ∈ s, t x :=
  mem_iUnion₂_of_mem xs ytx

/-- A specialization of `mem_iInter₂`. -/
theorem mem_biInter {s : Set α} {t : α → Set β} {y : β} (h : ∀ x ∈ s, y ∈ t x) :
    y ∈ ⋂ x ∈ s, t x :=
  mem_iInter₂_of_mem h

/-- A specialization of `subset_iUnion₂`. -/
theorem subset_biUnion_of_mem {s : Set α} {u : α → Set β} {x : α} (xs : x ∈ s) :
    u x ⊆ ⋃ x ∈ s, u x :=
-- Porting note: Why is this not just `subset_iUnion₂ x xs`?
  @subset_iUnion₂ β α (· ∈ s) (fun i _ => u i) x xs

/-- A specialization of `iInter₂_subset`. -/
theorem biInter_subset_of_mem {s : Set α} {t : α → Set β} {x : α} (xs : x ∈ s) :
    ⋂ x ∈ s, t x ⊆ t x :=
  iInter₂_subset x xs

theorem biUnion_subset_biUnion_left {s s' : Set α} {t : α → Set β} (h : s ⊆ s') :
    ⋃ x ∈ s, t x ⊆ ⋃ x ∈ s', t x :=
  iUnion₂_subset fun _ hx => subset_biUnion_of_mem <| h hx

theorem biInter_subset_biInter_left {s s' : Set α} {t : α → Set β} (h : s' ⊆ s) :
    ⋂ x ∈ s, t x ⊆ ⋂ x ∈ s', t x :=
  subset_iInter₂ fun _ hx => biInter_subset_of_mem <| h hx

theorem biUnion_mono {s s' : Set α} {t t' : α → Set β} (hs : s' ⊆ s) (h : ∀ x ∈ s, t x ⊆ t' x) :
    ⋃ x ∈ s', t x ⊆ ⋃ x ∈ s, t' x :=
  (biUnion_subset_biUnion_left hs).trans <| iUnion₂_mono h

theorem biInter_mono {s s' : Set α} {t t' : α → Set β} (hs : s ⊆ s') (h : ∀ x ∈ s, t x ⊆ t' x) :
    ⋂ x ∈ s', t x ⊆ ⋂ x ∈ s, t' x :=
  (biInter_subset_biInter_left hs).trans <| iInter₂_mono h

theorem biUnion_eq_iUnion (s : Set α) (t : ∀ x ∈ s, Set β) :
    ⋃ x ∈ s, t x ‹_› = ⋃ x : s, t x x.2 :=
  iSup_subtype'

theorem biInter_eq_iInter (s : Set α) (t : ∀ x ∈ s, Set β) :
    ⋂ x ∈ s, t x ‹_› = ⋂ x : s, t x x.2 :=
  iInf_subtype'

theorem iUnion_subtype (p : α → Prop) (s : { x // p x } → Set β) :
    ⋃ x : { x // p x }, s x = ⋃ (x) (hx : p x), s ⟨x, hx⟩ :=
  iSup_subtype

theorem iInter_subtype (p : α → Prop) (s : { x // p x } → Set β) :
    ⋂ x : { x // p x }, s x = ⋂ (x) (hx : p x), s ⟨x, hx⟩ :=
  iInf_subtype

theorem biInter_empty (u : α → Set β) : ⋂ x ∈ (∅ : Set α), u x = univ :=
  iInf_emptyset

theorem biInter_univ (u : α → Set β) : ⋂ x ∈ @univ α, u x = ⋂ x, u x :=
  iInf_univ

@[simp]
theorem biUnion_self (s : Set α) : ⋃ x ∈ s, s = s :=
  Subset.antisymm (iUnion₂_subset fun _ _ => Subset.refl s) fun _ hx => mem_biUnion hx hx

@[simp]
theorem iUnion_nonempty_self (s : Set α) : ⋃ _ : s.Nonempty, s = s := by
  rw [iUnion_nonempty_index, biUnion_self]

theorem biInter_singleton (a : α) (s : α → Set β) : ⋂ x ∈ ({a} : Set α), s x = s a :=
  iInf_singleton

theorem biInter_union (s t : Set α) (u : α → Set β) :
    ⋂ x ∈ s ∪ t, u x = (⋂ x ∈ s, u x) ∩ ⋂ x ∈ t, u x :=
  iInf_union

theorem biInter_insert (a : α) (s : Set α) (t : α → Set β) :
    ⋂ x ∈ insert a s, t x = t a ∩ ⋂ x ∈ s, t x := by simp

theorem biInter_pair (a b : α) (s : α → Set β) : ⋂ x ∈ ({a, b} : Set α), s x = s a ∩ s b := by
  rw [biInter_insert, biInter_singleton]

theorem biInter_inter {ι α : Type*} {s : Set ι} (hs : s.Nonempty) (f : ι → Set α) (t : Set α) :
    ⋂ i ∈ s, f i ∩ t = (⋂ i ∈ s, f i) ∩ t := by
  haveI : Nonempty s := hs.to_subtype
  simp [biInter_eq_iInter, ← iInter_inter]

theorem inter_biInter {ι α : Type*} {s : Set ι} (hs : s.Nonempty) (f : ι → Set α) (t : Set α) :
    ⋂ i ∈ s, t ∩ f i = t ∩ ⋂ i ∈ s, f i := by
  rw [inter_comm, ← biInter_inter hs]
  simp [inter_comm]

theorem biUnion_empty (s : α → Set β) : ⋃ x ∈ (∅ : Set α), s x = ∅ :=
  iSup_emptyset

theorem biUnion_univ (s : α → Set β) : ⋃ x ∈ @univ α, s x = ⋃ x, s x :=
  iSup_univ

theorem biUnion_singleton (a : α) (s : α → Set β) : ⋃ x ∈ ({a} : Set α), s x = s a :=
  iSup_singleton

@[simp]
theorem biUnion_of_singleton (s : Set α) : ⋃ x ∈ s, {x} = s :=
  ext <| by simp

theorem biUnion_union (s t : Set α) (u : α → Set β) :
    ⋃ x ∈ s ∪ t, u x = (⋃ x ∈ s, u x) ∪ ⋃ x ∈ t, u x :=
  iSup_union

@[simp]
theorem iUnion_coe_set {α β : Type*} (s : Set α) (f : s → Set β) :
    ⋃ i, f i = ⋃ i ∈ s, f ⟨i, ‹i ∈ s›⟩ :=
  iUnion_subtype _ _

@[simp]
theorem iInter_coe_set {α β : Type*} (s : Set α) (f : s → Set β) :
    ⋂ i, f i = ⋂ i ∈ s, f ⟨i, ‹i ∈ s›⟩ :=
  iInter_subtype _ _

theorem biUnion_insert (a : α) (s : Set α) (t : α → Set β) :
    ⋃ x ∈ insert a s, t x = t a ∪ ⋃ x ∈ s, t x := by simp

theorem biUnion_pair (a b : α) (s : α → Set β) : ⋃ x ∈ ({a, b} : Set α), s x = s a ∪ s b := by
  simp

/- ./././Mathport/Syntax/Translate/Expr.lean:107:6: warning: expanding binder group (i j) -/
/- ./././Mathport/Syntax/Translate/Expr.lean:107:6: warning: expanding binder group (i j) -/
theorem inter_iUnion₂ (s : Set α) (t : ∀ i, κ i → Set α) :
    (s ∩ ⋃ (i) (j), t i j) = ⋃ (i) (j), s ∩ t i j := by simp only [inter_iUnion]

/- ./././Mathport/Syntax/Translate/Expr.lean:107:6: warning: expanding binder group (i j) -/
/- ./././Mathport/Syntax/Translate/Expr.lean:107:6: warning: expanding binder group (i j) -/
theorem iUnion₂_inter (s : ∀ i, κ i → Set α) (t : Set α) :
    (⋃ (i) (j), s i j) ∩ t = ⋃ (i) (j), s i j ∩ t := by simp_rw [iUnion_inter]

/- ./././Mathport/Syntax/Translate/Expr.lean:107:6: warning: expanding binder group (i j) -/
/- ./././Mathport/Syntax/Translate/Expr.lean:107:6: warning: expanding binder group (i j) -/
theorem union_iInter₂ (s : Set α) (t : ∀ i, κ i → Set α) :
    (s ∪ ⋂ (i) (j), t i j) = ⋂ (i) (j), s ∪ t i j := by simp_rw [union_iInter]

/- ./././Mathport/Syntax/Translate/Expr.lean:107:6: warning: expanding binder group (i j) -/
/- ./././Mathport/Syntax/Translate/Expr.lean:107:6: warning: expanding binder group (i j) -/
theorem iInter₂_union (s : ∀ i, κ i → Set α) (t : Set α) :
    (⋂ (i) (j), s i j) ∪ t = ⋂ (i) (j), s i j ∪ t := by simp_rw [iInter_union]

theorem mem_sUnion_of_mem {x : α} {t : Set α} {S : Set (Set α)} (hx : x ∈ t) (ht : t ∈ S) :
    x ∈ ⋃₀S :=
  ⟨t, ht, hx⟩

-- is this theorem really necessary?
theorem not_mem_of_not_mem_sUnion {x : α} {t : Set α} {S : Set (Set α)} (hx : x ∉ ⋃₀S)
    (ht : t ∈ S) : x ∉ t := fun h => hx ⟨t, ht, h⟩

theorem sInter_subset_of_mem {S : Set (Set α)} {t : Set α} (tS : t ∈ S) : ⋂₀ S ⊆ t :=
  sInf_le tS

theorem subset_sUnion_of_mem {S : Set (Set α)} {t : Set α} (tS : t ∈ S) : t ⊆ ⋃₀S :=
  le_sSup tS

theorem subset_sUnion_of_subset {s : Set α} (t : Set (Set α)) (u : Set α) (h₁ : s ⊆ u)
    (h₂ : u ∈ t) : s ⊆ ⋃₀t :=
  Subset.trans h₁ (subset_sUnion_of_mem h₂)

theorem sUnion_subset {S : Set (Set α)} {t : Set α} (h : ∀ t' ∈ S, t' ⊆ t) : ⋃₀S ⊆ t :=
  sSup_le h

@[simp]
theorem sUnion_subset_iff {s : Set (Set α)} {t : Set α} : ⋃₀s ⊆ t ↔ ∀ t' ∈ s, t' ⊆ t :=
  sSup_le_iff

/-- `sUnion` is monotone under taking a subset of each set. -/
lemma sUnion_mono_subsets {s : Set (Set α)} {f : Set α → Set α} (hf : ∀ t : Set α, t ⊆ f t) :
    ⋃₀ s ⊆ ⋃₀ (f '' s) :=
  fun _ ⟨t, htx, hxt⟩ ↦ ⟨f t, mem_image_of_mem f htx, hf t hxt⟩

/-- `sUnion` is monotone under taking a superset of each set. -/
lemma sUnion_mono_supsets {s : Set (Set α)} {f : Set α → Set α} (hf : ∀ t : Set α, f t ⊆ t) :
    ⋃₀ (f '' s) ⊆ ⋃₀ s :=
  -- If t ∈ f '' s is arbitrary; t = f u for some u : Set α.
  fun _ ⟨_, ⟨u, hus, hut⟩, hxt⟩ ↦ ⟨u, hus, (hut ▸ hf u) hxt⟩

theorem subset_sInter {S : Set (Set α)} {t : Set α} (h : ∀ t' ∈ S, t ⊆ t') : t ⊆ ⋂₀ S :=
  le_sInf h

@[simp]
theorem subset_sInter_iff {S : Set (Set α)} {t : Set α} : t ⊆ ⋂₀ S ↔ ∀ t' ∈ S, t ⊆ t' :=
  le_sInf_iff

@[gcongr]
theorem sUnion_subset_sUnion {S T : Set (Set α)} (h : S ⊆ T) : ⋃₀S ⊆ ⋃₀T :=
  sUnion_subset fun _ hs => subset_sUnion_of_mem (h hs)

@[gcongr]
theorem sInter_subset_sInter {S T : Set (Set α)} (h : S ⊆ T) : ⋂₀ T ⊆ ⋂₀ S :=
  subset_sInter fun _ hs => sInter_subset_of_mem (h hs)

@[simp]
theorem sUnion_empty : ⋃₀∅ = (∅ : Set α) :=
  sSup_empty

@[simp]
theorem sInter_empty : ⋂₀ ∅ = (univ : Set α) :=
  sInf_empty

@[simp]
theorem sUnion_singleton (s : Set α) : ⋃₀{s} = s :=
  sSup_singleton

@[simp]
theorem sInter_singleton (s : Set α) : ⋂₀ {s} = s :=
  sInf_singleton

@[simp]
theorem sUnion_eq_empty {S : Set (Set α)} : ⋃₀S = ∅ ↔ ∀ s ∈ S, s = ∅ :=
  sSup_eq_bot

@[simp]
theorem sInter_eq_univ {S : Set (Set α)} : ⋂₀ S = univ ↔ ∀ s ∈ S, s = univ :=
  sInf_eq_top

theorem subset_powerset_iff {s : Set (Set α)} {t : Set α} : s ⊆ 𝒫 t ↔ ⋃₀ s ⊆ t :=
  sUnion_subset_iff.symm

/-- `⋃₀` and `𝒫` form a Galois connection. -/
theorem sUnion_powerset_gc :
    GaloisConnection (⋃₀ · : Set (Set α) → Set α) (𝒫 · : Set α → Set (Set α)) :=
  gc_sSup_Iic

/-- `⋃₀` and `𝒫` form a Galois insertion. -/
def sUnion_powerset_gi :
    GaloisInsertion (⋃₀ · : Set (Set α) → Set α) (𝒫 · : Set α → Set (Set α)) :=
  gi_sSup_Iic

/-- If all sets in a collection are either `∅` or `Set.univ`, then so is their union. -/
theorem sUnion_mem_empty_univ {S : Set (Set α)} (h : S ⊆ {∅, univ}) :
    ⋃₀ S ∈ ({∅, univ} : Set (Set α)) := by
  simp only [mem_insert_iff, mem_singleton_iff, or_iff_not_imp_left, sUnion_eq_empty, not_forall]
  rintro ⟨s, hs, hne⟩
  obtain rfl : s = univ := (h hs).resolve_left hne
  exact univ_subset_iff.1 <| subset_sUnion_of_mem hs

@[simp]
theorem nonempty_sUnion {S : Set (Set α)} : (⋃₀S).Nonempty ↔ ∃ s ∈ S, Set.Nonempty s := by
  simp [nonempty_iff_ne_empty]

theorem Nonempty.of_sUnion {s : Set (Set α)} (h : (⋃₀s).Nonempty) : s.Nonempty :=
  let ⟨s, hs, _⟩ := nonempty_sUnion.1 h
  ⟨s, hs⟩

theorem Nonempty.of_sUnion_eq_univ [Nonempty α] {s : Set (Set α)} (h : ⋃₀s = univ) : s.Nonempty :=
  Nonempty.of_sUnion <| h.symm ▸ univ_nonempty

theorem sUnion_union (S T : Set (Set α)) : ⋃₀(S ∪ T) = ⋃₀S ∪ ⋃₀T :=
  sSup_union

theorem sInter_union (S T : Set (Set α)) : ⋂₀ (S ∪ T) = ⋂₀ S ∩ ⋂₀ T :=
  sInf_union

@[simp]
theorem sUnion_insert (s : Set α) (T : Set (Set α)) : ⋃₀insert s T = s ∪ ⋃₀T :=
  sSup_insert

@[simp]
theorem sInter_insert (s : Set α) (T : Set (Set α)) : ⋂₀ insert s T = s ∩ ⋂₀ T :=
  sInf_insert

@[simp]
theorem sUnion_diff_singleton_empty (s : Set (Set α)) : ⋃₀(s \ {∅}) = ⋃₀s :=
  sSup_diff_singleton_bot s

@[simp]
theorem sInter_diff_singleton_univ (s : Set (Set α)) : ⋂₀ (s \ {univ}) = ⋂₀ s :=
  sInf_diff_singleton_top s

theorem sUnion_pair (s t : Set α) : ⋃₀{s, t} = s ∪ t :=
  sSup_pair

theorem sInter_pair (s t : Set α) : ⋂₀ {s, t} = s ∩ t :=
  sInf_pair

@[simp]
theorem sUnion_image (f : α → Set β) (s : Set α) : ⋃₀(f '' s) = ⋃ x ∈ s, f x :=
  sSup_image

@[simp]
theorem sInter_image (f : α → Set β) (s : Set α) : ⋂₀ (f '' s) = ⋂ x ∈ s, f x :=
  sInf_image

@[simp]
theorem sUnion_range (f : ι → Set β) : ⋃₀range f = ⋃ x, f x :=
  rfl

@[simp]
theorem sInter_range (f : ι → Set β) : ⋂₀ range f = ⋂ x, f x :=
  rfl

theorem iUnion_eq_univ_iff {f : ι → Set α} : ⋃ i, f i = univ ↔ ∀ x, ∃ i, x ∈ f i := by
  simp only [eq_univ_iff_forall, mem_iUnion]

/- ./././Mathport/Syntax/Translate/Expr.lean:107:6: warning: expanding binder group (i j) -/
theorem iUnion₂_eq_univ_iff {s : ∀ i, κ i → Set α} :
    ⋃ (i) (j), s i j = univ ↔ ∀ a, ∃ i j, a ∈ s i j := by
  simp only [iUnion_eq_univ_iff, mem_iUnion]

theorem sUnion_eq_univ_iff {c : Set (Set α)} : ⋃₀c = univ ↔ ∀ a, ∃ b ∈ c, a ∈ b := by
  simp only [eq_univ_iff_forall, mem_sUnion]

-- classical
theorem iInter_eq_empty_iff {f : ι → Set α} : ⋂ i, f i = ∅ ↔ ∀ x, ∃ i, x ∉ f i := by
  simp [Set.eq_empty_iff_forall_not_mem]

/- ./././Mathport/Syntax/Translate/Expr.lean:107:6: warning: expanding binder group (i j) -/
-- classical
theorem iInter₂_eq_empty_iff {s : ∀ i, κ i → Set α} :
    ⋂ (i) (j), s i j = ∅ ↔ ∀ a, ∃ i j, a ∉ s i j := by
  simp only [eq_empty_iff_forall_not_mem, mem_iInter, not_forall]

-- classical
theorem sInter_eq_empty_iff {c : Set (Set α)} : ⋂₀ c = ∅ ↔ ∀ a, ∃ b ∈ c, a ∉ b := by
  simp [Set.eq_empty_iff_forall_not_mem]

-- classical
@[simp]
theorem nonempty_iInter {f : ι → Set α} : (⋂ i, f i).Nonempty ↔ ∃ x, ∀ i, x ∈ f i := by
  simp [nonempty_iff_ne_empty, iInter_eq_empty_iff]

/- ./././Mathport/Syntax/Translate/Expr.lean:107:6: warning: expanding binder group (i j) -/
-- classical
-- Porting note (#10618): removing `simp`. `simp` can prove it
theorem nonempty_iInter₂ {s : ∀ i, κ i → Set α} :
    (⋂ (i) (j), s i j).Nonempty ↔ ∃ a, ∀ i j, a ∈ s i j := by
  simp

-- classical
@[simp]
theorem nonempty_sInter {c : Set (Set α)} : (⋂₀ c).Nonempty ↔ ∃ a, ∀ b ∈ c, a ∈ b := by
  simp [nonempty_iff_ne_empty, sInter_eq_empty_iff]

-- classical
theorem compl_sUnion (S : Set (Set α)) : (⋃₀S)ᶜ = ⋂₀ (compl '' S) :=
  ext fun x => by simp

-- classical
theorem sUnion_eq_compl_sInter_compl (S : Set (Set α)) : ⋃₀S = (⋂₀ (compl '' S))ᶜ := by
  rw [← compl_compl (⋃₀S), compl_sUnion]

-- classical
theorem compl_sInter (S : Set (Set α)) : (⋂₀ S)ᶜ = ⋃₀(compl '' S) := by
  rw [sUnion_eq_compl_sInter_compl, compl_compl_image]

-- classical
theorem sInter_eq_compl_sUnion_compl (S : Set (Set α)) : ⋂₀ S = (⋃₀(compl '' S))ᶜ := by
  rw [← compl_compl (⋂₀ S), compl_sInter]

theorem inter_empty_of_inter_sUnion_empty {s t : Set α} {S : Set (Set α)} (hs : t ∈ S)
    (h : s ∩ ⋃₀S = ∅) : s ∩ t = ∅ :=
  eq_empty_of_subset_empty <| by
    rw [← h]; exact inter_subset_inter_right _ (subset_sUnion_of_mem hs)

theorem range_sigma_eq_iUnion_range {γ : α → Type*} (f : Sigma γ → β) :
    range f = ⋃ a, range fun b => f ⟨a, b⟩ :=
  Set.ext <| by simp

theorem iUnion_eq_range_sigma (s : α → Set β) : ⋃ i, s i = range fun a : Σi, s i => a.2 := by
  simp [Set.ext_iff]

theorem iUnion_eq_range_psigma (s : ι → Set β) : ⋃ i, s i = range fun a : Σ'i, s i => a.2 := by
  simp [Set.ext_iff]

theorem iUnion_image_preimage_sigma_mk_eq_self {ι : Type*} {σ : ι → Type*} (s : Set (Sigma σ)) :
    ⋃ i, Sigma.mk i '' (Sigma.mk i ⁻¹' s) = s := by
  ext x
  simp only [mem_iUnion, mem_image, mem_preimage]
  constructor
  · rintro ⟨i, a, h, rfl⟩
    exact h
  · intro h
    cases' x with i a
    exact ⟨i, a, h, rfl⟩

theorem Sigma.univ (X : α → Type*) : (Set.univ : Set (Σa, X a)) = ⋃ a, range (Sigma.mk a) :=
  Set.ext fun x =>
    iff_of_true trivial ⟨range (Sigma.mk x.1), Set.mem_range_self _, x.2, Sigma.eta x⟩

alias sUnion_mono := sUnion_subset_sUnion

alias sInter_mono := sInter_subset_sInter

theorem iUnion_subset_iUnion_const {s : Set α} (h : ι → ι₂) : ⋃ _ : ι, s ⊆ ⋃ _ : ι₂, s :=
  iSup_const_mono (α := Set α) h

@[simp]
theorem iUnion_singleton_eq_range {α β : Type*} (f : α → β) : ⋃ x : α, {f x} = range f := by
  ext x
  simp [@eq_comm _ x]

theorem iUnion_of_singleton (α : Type*) : (⋃ x, {x} : Set α) = univ := by simp [Set.ext_iff]

theorem iUnion_of_singleton_coe (s : Set α) : ⋃ i : s, ({(i : α)} : Set α) = s := by simp

theorem sUnion_eq_biUnion {s : Set (Set α)} : ⋃₀s = ⋃ (i : Set α) (_ : i ∈ s), i := by
  rw [← sUnion_image, image_id']

theorem sInter_eq_biInter {s : Set (Set α)} : ⋂₀ s = ⋂ (i : Set α) (_ : i ∈ s), i := by
  rw [← sInter_image, image_id']

theorem sUnion_eq_iUnion {s : Set (Set α)} : ⋃₀s = ⋃ i : s, i := by
  simp only [← sUnion_range, Subtype.range_coe]

theorem sInter_eq_iInter {s : Set (Set α)} : ⋂₀ s = ⋂ i : s, i := by
  simp only [← sInter_range, Subtype.range_coe]

@[simp]
theorem iUnion_of_empty [IsEmpty ι] (s : ι → Set α) : ⋃ i, s i = ∅ :=
  iSup_of_empty _

@[simp]
theorem iInter_of_empty [IsEmpty ι] (s : ι → Set α) : ⋂ i, s i = univ :=
  iInf_of_empty _

theorem union_eq_iUnion {s₁ s₂ : Set α} : s₁ ∪ s₂ = ⋃ b : Bool, cond b s₁ s₂ :=
  sup_eq_iSup s₁ s₂

theorem inter_eq_iInter {s₁ s₂ : Set α} : s₁ ∩ s₂ = ⋂ b : Bool, cond b s₁ s₂ :=
  inf_eq_iInf s₁ s₂

theorem sInter_union_sInter {S T : Set (Set α)} :
    ⋂₀ S ∪ ⋂₀ T = ⋂ p ∈ S ×ˢ T, (p : Set α × Set α).1 ∪ p.2 :=
  sInf_sup_sInf

theorem sUnion_inter_sUnion {s t : Set (Set α)} :
    ⋃₀s ∩ ⋃₀t = ⋃ p ∈ s ×ˢ t, (p : Set α × Set α).1 ∩ p.2 :=
  sSup_inf_sSup

theorem biUnion_iUnion (s : ι → Set α) (t : α → Set β) :
    ⋃ x ∈ ⋃ i, s i, t x = ⋃ (i) (x ∈ s i), t x := by simp [@iUnion_comm _ ι]

theorem biInter_iUnion (s : ι → Set α) (t : α → Set β) :
    ⋂ x ∈ ⋃ i, s i, t x = ⋂ (i) (x ∈ s i), t x := by simp [@iInter_comm _ ι]

theorem sUnion_iUnion (s : ι → Set (Set α)) : ⋃₀⋃ i, s i = ⋃ i, ⋃₀s i := by
  simp only [sUnion_eq_biUnion, biUnion_iUnion]

theorem sInter_iUnion (s : ι → Set (Set α)) : ⋂₀ ⋃ i, s i = ⋂ i, ⋂₀ s i := by
  simp only [sInter_eq_biInter, biInter_iUnion]

theorem iUnion_range_eq_sUnion {α β : Type*} (C : Set (Set α)) {f : ∀ s : C, β → (s : Type _)}
    (hf : ∀ s : C, Surjective (f s)) : ⋃ y : β, range (fun s : C => (f s y).val) = ⋃₀C := by
  ext x; constructor
  · rintro ⟨s, ⟨y, rfl⟩, ⟨s, hs⟩, rfl⟩
    refine ⟨_, hs, ?_⟩
    exact (f ⟨s, hs⟩ y).2
  · rintro ⟨s, hs, hx⟩
    cases' hf ⟨s, hs⟩ ⟨x, hx⟩ with y hy
    refine ⟨_, ⟨y, rfl⟩, ⟨s, hs⟩, ?_⟩
    exact congr_arg Subtype.val hy

theorem iUnion_range_eq_iUnion (C : ι → Set α) {f : ∀ x : ι, β → C x}
    (hf : ∀ x : ι, Surjective (f x)) : ⋃ y : β, range (fun x : ι => (f x y).val) = ⋃ x, C x := by
  ext x; rw [mem_iUnion, mem_iUnion]; constructor
  · rintro ⟨y, i, rfl⟩
    exact ⟨i, (f i y).2⟩
  · rintro ⟨i, hx⟩
    cases' hf i ⟨x, hx⟩ with y hy
    exact ⟨y, i, congr_arg Subtype.val hy⟩

theorem union_distrib_iInter_left (s : ι → Set α) (t : Set α) : (t ∪ ⋂ i, s i) = ⋂ i, t ∪ s i :=
  sup_iInf_eq _ _

/- ./././Mathport/Syntax/Translate/Expr.lean:107:6: warning: expanding binder group (i j) -/
/- ./././Mathport/Syntax/Translate/Expr.lean:107:6: warning: expanding binder group (i j) -/
theorem union_distrib_iInter₂_left (s : Set α) (t : ∀ i, κ i → Set α) :
    (s ∪ ⋂ (i) (j), t i j) = ⋂ (i) (j), s ∪ t i j := by simp_rw [union_distrib_iInter_left]

theorem union_distrib_iInter_right (s : ι → Set α) (t : Set α) : (⋂ i, s i) ∪ t = ⋂ i, s i ∪ t :=
  iInf_sup_eq _ _

/- ./././Mathport/Syntax/Translate/Expr.lean:107:6: warning: expanding binder group (i j) -/
/- ./././Mathport/Syntax/Translate/Expr.lean:107:6: warning: expanding binder group (i j) -/
theorem union_distrib_iInter₂_right (s : ∀ i, κ i → Set α) (t : Set α) :
    (⋂ (i) (j), s i j) ∪ t = ⋂ (i) (j), s i j ∪ t := by simp_rw [union_distrib_iInter_right]

section Function

/-! ### Lemmas about `Set.MapsTo`

Porting note: some lemmas in this section were upgraded from implications to `iff`s.
-/

@[simp]
theorem mapsTo_sUnion {S : Set (Set α)} {t : Set β} {f : α → β} :
    MapsTo f (⋃₀ S) t ↔ ∀ s ∈ S, MapsTo f s t :=
  sUnion_subset_iff

@[simp]
theorem mapsTo_iUnion {s : ι → Set α} {t : Set β} {f : α → β} :
    MapsTo f (⋃ i, s i) t ↔ ∀ i, MapsTo f (s i) t :=
  iUnion_subset_iff

/- ./././Mathport/Syntax/Translate/Expr.lean:107:6: warning: expanding binder group (i j) -/
theorem mapsTo_iUnion₂ {s : ∀ i, κ i → Set α} {t : Set β} {f : α → β} :
    MapsTo f (⋃ (i) (j), s i j) t ↔ ∀ i j, MapsTo f (s i j) t :=
  iUnion₂_subset_iff

theorem mapsTo_iUnion_iUnion {s : ι → Set α} {t : ι → Set β} {f : α → β}
    (H : ∀ i, MapsTo f (s i) (t i)) : MapsTo f (⋃ i, s i) (⋃ i, t i) :=
  mapsTo_iUnion.2 fun i ↦ (H i).mono_right (subset_iUnion t i)

/- ./././Mathport/Syntax/Translate/Expr.lean:107:6: warning: expanding binder group (i j) -/
/- ./././Mathport/Syntax/Translate/Expr.lean:107:6: warning: expanding binder group (i j) -/
theorem mapsTo_iUnion₂_iUnion₂ {s : ∀ i, κ i → Set α} {t : ∀ i, κ i → Set β} {f : α → β}
    (H : ∀ i j, MapsTo f (s i j) (t i j)) : MapsTo f (⋃ (i) (j), s i j) (⋃ (i) (j), t i j) :=
  mapsTo_iUnion_iUnion fun i => mapsTo_iUnion_iUnion (H i)

@[simp]
theorem mapsTo_sInter {s : Set α} {T : Set (Set β)} {f : α → β} :
    MapsTo f s (⋂₀ T) ↔ ∀ t ∈ T, MapsTo f s t :=
  forall₂_swap

@[simp]
theorem mapsTo_iInter {s : Set α} {t : ι → Set β} {f : α → β} :
    MapsTo f s (⋂ i, t i) ↔ ∀ i, MapsTo f s (t i) :=
  mapsTo_sInter.trans forall_mem_range

/- ./././Mathport/Syntax/Translate/Expr.lean:107:6: warning: expanding binder group (i j) -/
theorem mapsTo_iInter₂ {s : Set α} {t : ∀ i, κ i → Set β} {f : α → β} :
    MapsTo f s (⋂ (i) (j), t i j) ↔ ∀ i j, MapsTo f s (t i j) := by
  simp only [mapsTo_iInter]

theorem mapsTo_iInter_iInter {s : ι → Set α} {t : ι → Set β} {f : α → β}
    (H : ∀ i, MapsTo f (s i) (t i)) : MapsTo f (⋂ i, s i) (⋂ i, t i) :=
  mapsTo_iInter.2 fun i => (H i).mono_left (iInter_subset s i)

/- ./././Mathport/Syntax/Translate/Expr.lean:107:6: warning: expanding binder group (i j) -/
/- ./././Mathport/Syntax/Translate/Expr.lean:107:6: warning: expanding binder group (i j) -/
theorem mapsTo_iInter₂_iInter₂ {s : ∀ i, κ i → Set α} {t : ∀ i, κ i → Set β} {f : α → β}
    (H : ∀ i j, MapsTo f (s i j) (t i j)) : MapsTo f (⋂ (i) (j), s i j) (⋂ (i) (j), t i j) :=
  mapsTo_iInter_iInter fun i => mapsTo_iInter_iInter (H i)

theorem image_iInter_subset (s : ι → Set α) (f : α → β) : (f '' ⋂ i, s i) ⊆ ⋂ i, f '' s i :=
  (mapsTo_iInter_iInter fun i => mapsTo_image f (s i)).image_subset

/- ./././Mathport/Syntax/Translate/Expr.lean:107:6: warning: expanding binder group (i j) -/
/- ./././Mathport/Syntax/Translate/Expr.lean:107:6: warning: expanding binder group (i j) -/
theorem image_iInter₂_subset (s : ∀ i, κ i → Set α) (f : α → β) :
    (f '' ⋂ (i) (j), s i j) ⊆ ⋂ (i) (j), f '' s i j :=
  (mapsTo_iInter₂_iInter₂ fun i hi => mapsTo_image f (s i hi)).image_subset

theorem image_sInter_subset (S : Set (Set α)) (f : α → β) : f '' ⋂₀ S ⊆ ⋂ s ∈ S, f '' s := by
  rw [sInter_eq_biInter]
  apply image_iInter₂_subset

/-! ### `restrictPreimage` -/


section

open Function

variable {f : α → β} {U : ι → Set β} (hU : iUnion U = univ)
include hU

theorem injective_iff_injective_of_iUnion_eq_univ :
    Injective f ↔ ∀ i, Injective ((U i).restrictPreimage f) := by
  refine ⟨fun H i => (U i).restrictPreimage_injective H, fun H x y e => ?_⟩
  obtain ⟨i, hi⟩ := Set.mem_iUnion.mp
      (show f x ∈ Set.iUnion U by rw [hU]; trivial)
  injection @H i ⟨x, hi⟩ ⟨y, show f y ∈ U i from e ▸ hi⟩ (Subtype.ext e)

theorem surjective_iff_surjective_of_iUnion_eq_univ :
    Surjective f ↔ ∀ i, Surjective ((U i).restrictPreimage f) := by
  refine ⟨fun H i => (U i).restrictPreimage_surjective H, fun H x => ?_⟩
  obtain ⟨i, hi⟩ :=
    Set.mem_iUnion.mp
      (show x ∈ Set.iUnion U by rw [hU]; trivial)
  exact ⟨_, congr_arg Subtype.val (H i ⟨x, hi⟩).choose_spec⟩

theorem bijective_iff_bijective_of_iUnion_eq_univ :
    Bijective f ↔ ∀ i, Bijective ((U i).restrictPreimage f) := by
  rw [Bijective, injective_iff_injective_of_iUnion_eq_univ hU,
    surjective_iff_surjective_of_iUnion_eq_univ hU]
  simp [Bijective, forall_and]

end

/-! ### `InjOn` -/


theorem InjOn.image_iInter_eq [Nonempty ι] {s : ι → Set α} {f : α → β} (h : InjOn f (⋃ i, s i)) :
    (f '' ⋂ i, s i) = ⋂ i, f '' s i := by
  inhabit ι
  refine Subset.antisymm (image_iInter_subset s f) fun y hy => ?_
  simp only [mem_iInter, mem_image] at hy
  choose x hx hy using hy
  refine ⟨x default, mem_iInter.2 fun i => ?_, hy _⟩
  suffices x default = x i by
    rw [this]
    apply hx
  replace hx : ∀ i, x i ∈ ⋃ j, s j := fun i => (subset_iUnion _ _) (hx i)
  apply h (hx _) (hx _)
  simp only [hy]

/- ./././Mathport/Syntax/Translate/Expr.lean:107:6: warning: expanding binder group (i hi) -/
/- ./././Mathport/Syntax/Translate/Expr.lean:107:6: warning: expanding binder group (i hi) -/
/- ./././Mathport/Syntax/Translate/Expr.lean:107:6: warning: expanding binder group (i hi) -/
theorem InjOn.image_biInter_eq {p : ι → Prop} {s : ∀ i, p i → Set α} (hp : ∃ i, p i)
    {f : α → β} (h : InjOn f (⋃ (i) (hi), s i hi)) :
    (f '' ⋂ (i) (hi), s i hi) = ⋂ (i) (hi), f '' s i hi := by
  simp only [iInter, iInf_subtype']
  haveI : Nonempty { i // p i } := nonempty_subtype.2 hp
  apply InjOn.image_iInter_eq
  simpa only [iUnion, iSup_subtype'] using h

theorem image_iInter {f : α → β} (hf : Bijective f) (s : ι → Set α) :
    (f '' ⋂ i, s i) = ⋂ i, f '' s i := by
  cases isEmpty_or_nonempty ι
  · simp_rw [iInter_of_empty, image_univ_of_surjective hf.surjective]
  · exact hf.injective.injOn.image_iInter_eq

/- ./././Mathport/Syntax/Translate/Expr.lean:107:6: warning: expanding binder group (i j) -/
/- ./././Mathport/Syntax/Translate/Expr.lean:107:6: warning: expanding binder group (i j) -/
theorem image_iInter₂ {f : α → β} (hf : Bijective f) (s : ∀ i, κ i → Set α) :
    (f '' ⋂ (i) (j), s i j) = ⋂ (i) (j), f '' s i j := by simp_rw [image_iInter hf]

theorem inj_on_iUnion_of_directed {s : ι → Set α} (hs : Directed (· ⊆ ·) s) {f : α → β}
    (hf : ∀ i, InjOn f (s i)) : InjOn f (⋃ i, s i) := by
  intro x hx y hy hxy
  rcases mem_iUnion.1 hx with ⟨i, hx⟩
  rcases mem_iUnion.1 hy with ⟨j, hy⟩
  rcases hs i j with ⟨k, hi, hj⟩
  exact hf k (hi hx) (hj hy) hxy

/-! ### `SurjOn` -/


theorem surjOn_sUnion {s : Set α} {T : Set (Set β)} {f : α → β} (H : ∀ t ∈ T, SurjOn f s t) :
    SurjOn f s (⋃₀T) := fun _ ⟨t, ht, hx⟩ => H t ht hx

theorem surjOn_iUnion {s : Set α} {t : ι → Set β} {f : α → β} (H : ∀ i, SurjOn f s (t i)) :
    SurjOn f s (⋃ i, t i) :=
  surjOn_sUnion <| forall_mem_range.2 H

theorem surjOn_iUnion_iUnion {s : ι → Set α} {t : ι → Set β} {f : α → β}
    (H : ∀ i, SurjOn f (s i) (t i)) : SurjOn f (⋃ i, s i) (⋃ i, t i) :=
  surjOn_iUnion fun i => (H i).mono (subset_iUnion _ _) (Subset.refl _)

/- ./././Mathport/Syntax/Translate/Expr.lean:107:6: warning: expanding binder group (i j) -/
theorem surjOn_iUnion₂ {s : Set α} {t : ∀ i, κ i → Set β} {f : α → β}
    (H : ∀ i j, SurjOn f s (t i j)) : SurjOn f s (⋃ (i) (j), t i j) :=
  surjOn_iUnion fun i => surjOn_iUnion (H i)

/- ./././Mathport/Syntax/Translate/Expr.lean:107:6: warning: expanding binder group (i j) -/
/- ./././Mathport/Syntax/Translate/Expr.lean:107:6: warning: expanding binder group (i j) -/
theorem surjOn_iUnion₂_iUnion₂ {s : ∀ i, κ i → Set α} {t : ∀ i, κ i → Set β} {f : α → β}
    (H : ∀ i j, SurjOn f (s i j) (t i j)) : SurjOn f (⋃ (i) (j), s i j) (⋃ (i) (j), t i j) :=
  surjOn_iUnion_iUnion fun i => surjOn_iUnion_iUnion (H i)

theorem surjOn_iInter [Nonempty ι] {s : ι → Set α} {t : Set β} {f : α → β}
    (H : ∀ i, SurjOn f (s i) t) (Hinj : InjOn f (⋃ i, s i)) : SurjOn f (⋂ i, s i) t := by
  intro y hy
  rw [Hinj.image_iInter_eq, mem_iInter]
  exact fun i => H i hy

theorem surjOn_iInter_iInter [Nonempty ι] {s : ι → Set α} {t : ι → Set β} {f : α → β}
    (H : ∀ i, SurjOn f (s i) (t i)) (Hinj : InjOn f (⋃ i, s i)) : SurjOn f (⋂ i, s i) (⋂ i, t i) :=
  surjOn_iInter (fun i => (H i).mono (Subset.refl _) (iInter_subset _ _)) Hinj

/-! ### `BijOn` -/


theorem bijOn_iUnion {s : ι → Set α} {t : ι → Set β} {f : α → β} (H : ∀ i, BijOn f (s i) (t i))
    (Hinj : InjOn f (⋃ i, s i)) : BijOn f (⋃ i, s i) (⋃ i, t i) :=
  ⟨mapsTo_iUnion_iUnion fun i => (H i).mapsTo, Hinj, surjOn_iUnion_iUnion fun i => (H i).surjOn⟩

theorem bijOn_iInter [hi : Nonempty ι] {s : ι → Set α} {t : ι → Set β} {f : α → β}
    (H : ∀ i, BijOn f (s i) (t i)) (Hinj : InjOn f (⋃ i, s i)) : BijOn f (⋂ i, s i) (⋂ i, t i) :=
  ⟨mapsTo_iInter_iInter fun i => (H i).mapsTo,
    hi.elim fun i => (H i).injOn.mono (iInter_subset _ _),
    surjOn_iInter_iInter (fun i => (H i).surjOn) Hinj⟩

theorem bijOn_iUnion_of_directed {s : ι → Set α} (hs : Directed (· ⊆ ·) s) {t : ι → Set β}
    {f : α → β} (H : ∀ i, BijOn f (s i) (t i)) : BijOn f (⋃ i, s i) (⋃ i, t i) :=
  bijOn_iUnion H <| inj_on_iUnion_of_directed hs fun i => (H i).injOn

theorem bijOn_iInter_of_directed [Nonempty ι] {s : ι → Set α} (hs : Directed (· ⊆ ·) s)
    {t : ι → Set β} {f : α → β} (H : ∀ i, BijOn f (s i) (t i)) : BijOn f (⋂ i, s i) (⋂ i, t i) :=
  bijOn_iInter H <| inj_on_iUnion_of_directed hs fun i => (H i).injOn

end Function

/-! ### `image`, `preimage` -/


section Image

theorem image_iUnion {f : α → β} {s : ι → Set α} : (f '' ⋃ i, s i) = ⋃ i, f '' s i := by
  ext1 x
  simp only [mem_image, mem_iUnion, ← exists_and_right, ← exists_and_left]
  -- Porting note: `exists_swap` causes a `simp` loop in Lean4 so we use `rw` instead.
  rw [exists_swap]

/- ./././Mathport/Syntax/Translate/Expr.lean:107:6: warning: expanding binder group (i j) -/
/- ./././Mathport/Syntax/Translate/Expr.lean:107:6: warning: expanding binder group (i j) -/
theorem image_iUnion₂ (f : α → β) (s : ∀ i, κ i → Set α) :
    (f '' ⋃ (i) (j), s i j) = ⋃ (i) (j), f '' s i j := by simp_rw [image_iUnion]

theorem univ_subtype {p : α → Prop} : (univ : Set (Subtype p)) = ⋃ (x) (h : p x), {⟨x, h⟩} :=
  Set.ext fun ⟨x, h⟩ => by simp [h]

theorem range_eq_iUnion {ι} (f : ι → α) : range f = ⋃ i, {f i} :=
  Set.ext fun a => by simp [@eq_comm α a]

theorem image_eq_iUnion (f : α → β) (s : Set α) : f '' s = ⋃ i ∈ s, {f i} :=
  Set.ext fun b => by simp [@eq_comm β b]

theorem biUnion_range {f : ι → α} {g : α → Set β} : ⋃ x ∈ range f, g x = ⋃ y, g (f y) :=
  iSup_range

/- ./././Mathport/Syntax/Translate/Expr.lean:107:6: warning: expanding binder group (x y) -/
@[simp]
theorem iUnion_iUnion_eq' {f : ι → α} {g : α → Set β} :
    ⋃ (x) (y) (_ : f y = x), g x = ⋃ y, g (f y) := by simpa using biUnion_range

theorem biInter_range {f : ι → α} {g : α → Set β} : ⋂ x ∈ range f, g x = ⋂ y, g (f y) :=
  iInf_range

/- ./././Mathport/Syntax/Translate/Expr.lean:107:6: warning: expanding binder group (x y) -/
@[simp]
theorem iInter_iInter_eq' {f : ι → α} {g : α → Set β} :
    ⋂ (x) (y) (_ : f y = x), g x = ⋂ y, g (f y) := by simpa using biInter_range

variable {s : Set γ} {f : γ → α} {g : α → Set β}

theorem biUnion_image : ⋃ x ∈ f '' s, g x = ⋃ y ∈ s, g (f y) :=
  iSup_image

theorem biInter_image : ⋂ x ∈ f '' s, g x = ⋂ y ∈ s, g (f y) :=
  iInf_image

end Image

section Preimage

theorem monotone_preimage {f : α → β} : Monotone (preimage f) := fun _ _ h => preimage_mono h

@[simp]
theorem preimage_iUnion {f : α → β} {s : ι → Set β} : (f ⁻¹' ⋃ i, s i) = ⋃ i, f ⁻¹' s i :=
  Set.ext <| by simp [preimage]

/- ./././Mathport/Syntax/Translate/Expr.lean:107:6: warning: expanding binder group (i j) -/
/- ./././Mathport/Syntax/Translate/Expr.lean:107:6: warning: expanding binder group (i j) -/
theorem preimage_iUnion₂ {f : α → β} {s : ∀ i, κ i → Set β} :
    (f ⁻¹' ⋃ (i) (j), s i j) = ⋃ (i) (j), f ⁻¹' s i j := by simp_rw [preimage_iUnion]

theorem image_sUnion {f : α → β} {s : Set (Set α)} : (f '' ⋃₀ s) = ⋃₀ (image f '' s) := by
  ext b
  simp only [mem_image, mem_sUnion, exists_prop, sUnion_image, mem_iUnion]
  constructor
  · rintro ⟨a, ⟨t, ht₁, ht₂⟩, rfl⟩
    exact ⟨t, ht₁, a, ht₂, rfl⟩
  · rintro ⟨t, ht₁, a, ht₂, rfl⟩
    exact ⟨a, ⟨t, ht₁, ht₂⟩, rfl⟩

@[simp]
theorem preimage_sUnion {f : α → β} {s : Set (Set β)} : f ⁻¹' ⋃₀s = ⋃ t ∈ s, f ⁻¹' t := by
  rw [sUnion_eq_biUnion, preimage_iUnion₂]

theorem preimage_iInter {f : α → β} {s : ι → Set β} : (f ⁻¹' ⋂ i, s i) = ⋂ i, f ⁻¹' s i := by
  ext; simp

/- ./././Mathport/Syntax/Translate/Expr.lean:107:6: warning: expanding binder group (i j) -/
/- ./././Mathport/Syntax/Translate/Expr.lean:107:6: warning: expanding binder group (i j) -/
theorem preimage_iInter₂ {f : α → β} {s : ∀ i, κ i → Set β} :
    (f ⁻¹' ⋂ (i) (j), s i j) = ⋂ (i) (j), f ⁻¹' s i j := by simp_rw [preimage_iInter]

@[simp]
theorem preimage_sInter {f : α → β} {s : Set (Set β)} : f ⁻¹' ⋂₀ s = ⋂ t ∈ s, f ⁻¹' t := by
  rw [sInter_eq_biInter, preimage_iInter₂]

@[simp]
theorem biUnion_preimage_singleton (f : α → β) (s : Set β) : ⋃ y ∈ s, f ⁻¹' {y} = f ⁻¹' s := by
  rw [← preimage_iUnion₂, biUnion_of_singleton]

theorem biUnion_range_preimage_singleton (f : α → β) : ⋃ y ∈ range f, f ⁻¹' {y} = univ := by
  rw [biUnion_preimage_singleton, preimage_range]

end Preimage

section Prod

theorem prod_iUnion {s : Set α} {t : ι → Set β} : (s ×ˢ ⋃ i, t i) = ⋃ i, s ×ˢ t i := by
  ext
  simp

/- ./././Mathport/Syntax/Translate/Expr.lean:107:6: warning: expanding binder group (i j) -/
/- ./././Mathport/Syntax/Translate/Expr.lean:107:6: warning: expanding binder group (i j) -/
theorem prod_iUnion₂ {s : Set α} {t : ∀ i, κ i → Set β} :
    (s ×ˢ ⋃ (i) (j), t i j) = ⋃ (i) (j), s ×ˢ t i j := by simp_rw [prod_iUnion]

theorem prod_sUnion {s : Set α} {C : Set (Set β)} : s ×ˢ ⋃₀C = ⋃₀((fun t => s ×ˢ t) '' C) := by
  simp_rw [sUnion_eq_biUnion, biUnion_image, prod_iUnion₂]

theorem iUnion_prod_const {s : ι → Set α} {t : Set β} : (⋃ i, s i) ×ˢ t = ⋃ i, s i ×ˢ t := by
  ext
  simp

/- ./././Mathport/Syntax/Translate/Expr.lean:107:6: warning: expanding binder group (i j) -/
/- ./././Mathport/Syntax/Translate/Expr.lean:107:6: warning: expanding binder group (i j) -/
theorem iUnion₂_prod_const {s : ∀ i, κ i → Set α} {t : Set β} :
    (⋃ (i) (j), s i j) ×ˢ t = ⋃ (i) (j), s i j ×ˢ t := by simp_rw [iUnion_prod_const]

theorem sUnion_prod_const {C : Set (Set α)} {t : Set β} :
    ⋃₀C ×ˢ t = ⋃₀((fun s : Set α => s ×ˢ t) '' C) := by
  simp only [sUnion_eq_biUnion, iUnion₂_prod_const, biUnion_image]

theorem iUnion_prod {ι ι' α β} (s : ι → Set α) (t : ι' → Set β) :
    ⋃ x : ι × ι', s x.1 ×ˢ t x.2 = (⋃ i : ι, s i) ×ˢ ⋃ i : ι', t i := by
  ext
  simp

/-- Analogue of `iSup_prod` for sets. -/
lemma iUnion_prod' (f : β × γ → Set α) : ⋃ x : β × γ, f x = ⋃ (i : β) (j : γ), f (i, j) :=
  iSup_prod

theorem iUnion_prod_of_monotone [SemilatticeSup α] {s : α → Set β} {t : α → Set γ} (hs : Monotone s)
    (ht : Monotone t) : ⋃ x, s x ×ˢ t x = (⋃ x, s x) ×ˢ ⋃ x, t x := by
  ext ⟨z, w⟩; simp only [mem_prod, mem_iUnion, exists_imp, and_imp, iff_def]; constructor
  · intro x hz hw
    exact ⟨⟨x, hz⟩, x, hw⟩
  · intro x hz x' hw
    exact ⟨x ⊔ x', hs le_sup_left hz, ht le_sup_right hw⟩

theorem sInter_prod_sInter_subset (S : Set (Set α)) (T : Set (Set β)) :
    ⋂₀ S ×ˢ ⋂₀ T ⊆ ⋂ r ∈ S ×ˢ T, r.1 ×ˢ r.2 :=
  subset_iInter₂ fun x hx _ hy => ⟨hy.1 x.1 hx.1, hy.2 x.2 hx.2⟩

theorem sInter_prod_sInter {S : Set (Set α)} {T : Set (Set β)} (hS : S.Nonempty) (hT : T.Nonempty) :
    ⋂₀ S ×ˢ ⋂₀ T = ⋂ r ∈ S ×ˢ T, r.1 ×ˢ r.2 := by
  obtain ⟨s₁, h₁⟩ := hS
  obtain ⟨s₂, h₂⟩ := hT
  refine Set.Subset.antisymm (sInter_prod_sInter_subset S T) fun x hx => ?_
  rw [mem_iInter₂] at hx
  exact ⟨fun s₀ h₀ => (hx (s₀, s₂) ⟨h₀, h₂⟩).1, fun s₀ h₀ => (hx (s₁, s₀) ⟨h₁, h₀⟩).2⟩

theorem sInter_prod {S : Set (Set α)} (hS : S.Nonempty) (t : Set β) :
    ⋂₀ S ×ˢ t = ⋂ s ∈ S, s ×ˢ t := by
  rw [← sInter_singleton t, sInter_prod_sInter hS (singleton_nonempty t), sInter_singleton]
  simp_rw [prod_singleton, mem_image, iInter_exists, biInter_and', iInter_iInter_eq_right]

theorem prod_sInter {T : Set (Set β)} (hT : T.Nonempty) (s : Set α) :
    s ×ˢ ⋂₀ T = ⋂ t ∈ T, s ×ˢ t := by
  rw [← sInter_singleton s, sInter_prod_sInter (singleton_nonempty s) hT, sInter_singleton]
  simp_rw [singleton_prod, mem_image, iInter_exists, biInter_and', iInter_iInter_eq_right]

theorem prod_iInter {s : Set α} {t : ι → Set β} [hι : Nonempty ι] :
    (s ×ˢ ⋂ i, t i) = ⋂ i, s ×ˢ t i := by
  ext x
  simp only [mem_prod, mem_iInter]
  exact ⟨fun h i => ⟨h.1, h.2 i⟩, fun h => ⟨(h hι.some).1, fun i => (h i).2⟩⟩

end Prod

section Image2

variable (f : α → β → γ) {s : Set α} {t : Set β}

/-- The `Set.image2` version of `Set.image_eq_iUnion` -/
theorem image2_eq_iUnion (s : Set α) (t : Set β) : image2 f s t = ⋃ (i ∈ s) (j ∈ t), {f i j} := by
  ext; simp [eq_comm]

theorem iUnion_image_left : ⋃ a ∈ s, f a '' t = image2 f s t := by
  simp only [image2_eq_iUnion, image_eq_iUnion]

theorem iUnion_image_right : ⋃ b ∈ t, (f · b) '' s = image2 f s t := by
  rw [image2_swap, iUnion_image_left]

theorem image2_iUnion_left (s : ι → Set α) (t : Set β) :
    image2 f (⋃ i, s i) t = ⋃ i, image2 f (s i) t := by
  simp only [← image_prod, iUnion_prod_const, image_iUnion]

theorem image2_iUnion_right (s : Set α) (t : ι → Set β) :
    image2 f s (⋃ i, t i) = ⋃ i, image2 f s (t i) := by
  simp only [← image_prod, prod_iUnion, image_iUnion]

/- ./././Mathport/Syntax/Translate/Expr.lean:107:6: warning: expanding binder group (i j) -/
/- ./././Mathport/Syntax/Translate/Expr.lean:107:6: warning: expanding binder group (i j) -/
theorem image2_iUnion₂_left (s : ∀ i, κ i → Set α) (t : Set β) :
    image2 f (⋃ (i) (j), s i j) t = ⋃ (i) (j), image2 f (s i j) t := by simp_rw [image2_iUnion_left]

/- ./././Mathport/Syntax/Translate/Expr.lean:107:6: warning: expanding binder group (i j) -/
/- ./././Mathport/Syntax/Translate/Expr.lean:107:6: warning: expanding binder group (i j) -/
theorem image2_iUnion₂_right (s : Set α) (t : ∀ i, κ i → Set β) :
    image2 f s (⋃ (i) (j), t i j) = ⋃ (i) (j), image2 f s (t i j) := by
  simp_rw [image2_iUnion_right]

theorem image2_iInter_subset_left (s : ι → Set α) (t : Set β) :
    image2 f (⋂ i, s i) t ⊆ ⋂ i, image2 f (s i) t := by
  simp_rw [image2_subset_iff, mem_iInter]
  exact fun x hx y hy i => mem_image2_of_mem (hx _) hy

theorem image2_iInter_subset_right (s : Set α) (t : ι → Set β) :
    image2 f s (⋂ i, t i) ⊆ ⋂ i, image2 f s (t i) := by
  simp_rw [image2_subset_iff, mem_iInter]
  exact fun x hx y hy i => mem_image2_of_mem hx (hy _)

/- ./././Mathport/Syntax/Translate/Expr.lean:107:6: warning: expanding binder group (i j) -/
/- ./././Mathport/Syntax/Translate/Expr.lean:107:6: warning: expanding binder group (i j) -/
theorem image2_iInter₂_subset_left (s : ∀ i, κ i → Set α) (t : Set β) :
    image2 f (⋂ (i) (j), s i j) t ⊆ ⋂ (i) (j), image2 f (s i j) t := by
  simp_rw [image2_subset_iff, mem_iInter]
  exact fun x hx y hy i j => mem_image2_of_mem (hx _ _) hy

/- ./././Mathport/Syntax/Translate/Expr.lean:107:6: warning: expanding binder group (i j) -/
/- ./././Mathport/Syntax/Translate/Expr.lean:107:6: warning: expanding binder group (i j) -/
theorem image2_iInter₂_subset_right (s : Set α) (t : ∀ i, κ i → Set β) :
    image2 f s (⋂ (i) (j), t i j) ⊆ ⋂ (i) (j), image2 f s (t i j) := by
  simp_rw [image2_subset_iff, mem_iInter]
  exact fun x hx y hy i j => mem_image2_of_mem hx (hy _ _)

theorem prod_eq_biUnion_left : s ×ˢ t = ⋃ a ∈ s, (fun b => (a, b)) '' t := by
  rw [iUnion_image_left, image2_mk_eq_prod]

theorem prod_eq_biUnion_right : s ×ˢ t = ⋃ b ∈ t, (fun a => (a, b)) '' s := by
  rw [iUnion_image_right, image2_mk_eq_prod]

end Image2

section Seq

theorem seq_def {s : Set (α → β)} {t : Set α} : seq s t = ⋃ f ∈ s, f '' t := by
  rw [seq_eq_image2, iUnion_image_left]

theorem seq_subset {s : Set (α → β)} {t : Set α} {u : Set β} :
    seq s t ⊆ u ↔ ∀ f ∈ s, ∀ a ∈ t, (f : α → β) a ∈ u :=
  image2_subset_iff

@[gcongr]
theorem seq_mono {s₀ s₁ : Set (α → β)} {t₀ t₁ : Set α} (hs : s₀ ⊆ s₁) (ht : t₀ ⊆ t₁) :
    seq s₀ t₀ ⊆ seq s₁ t₁ := image2_subset hs ht

theorem singleton_seq {f : α → β} {t : Set α} : Set.seq ({f} : Set (α → β)) t = f '' t :=
  image2_singleton_left

theorem seq_singleton {s : Set (α → β)} {a : α} : Set.seq s {a} = (fun f : α → β => f a) '' s :=
  image2_singleton_right

theorem seq_seq {s : Set (β → γ)} {t : Set (α → β)} {u : Set α} :
    seq s (seq t u) = seq (seq ((· ∘ ·) '' s) t) u := by
  simp only [seq_eq_image2, image2_image_left]
  exact .symm <| image2_assoc fun _ _ _ ↦ rfl

theorem image_seq {f : β → γ} {s : Set (α → β)} {t : Set α} :
    f '' seq s t = seq ((f ∘ ·) '' s) t := by
  simp only [seq, image_image2, image2_image_left, comp_apply]

theorem prod_eq_seq {s : Set α} {t : Set β} : s ×ˢ t = (Prod.mk '' s).seq t := by
  rw [seq_eq_image2, image2_image_left, image2_mk_eq_prod]

theorem prod_image_seq_comm (s : Set α) (t : Set β) :
    (Prod.mk '' s).seq t = seq ((fun b a => (a, b)) '' t) s := by
  rw [← prod_eq_seq, ← image_swap_prod, prod_eq_seq, image_seq, ← image_comp]; rfl

theorem image2_eq_seq (f : α → β → γ) (s : Set α) (t : Set β) : image2 f s t = seq (f '' s) t := by
  rw [seq_eq_image2, image2_image_left]

end Seq

section Pi

variable {π : α → Type*}

theorem pi_def (i : Set α) (s : ∀ a, Set (π a)) : pi i s = ⋂ a ∈ i, eval a ⁻¹' s a := by
  ext
  simp

theorem univ_pi_eq_iInter (t : ∀ i, Set (π i)) : pi univ t = ⋂ i, eval i ⁻¹' t i := by
  simp only [pi_def, iInter_true, mem_univ]

theorem pi_diff_pi_subset (i : Set α) (s t : ∀ a, Set (π a)) :
    pi i s \ pi i t ⊆ ⋃ a ∈ i, eval a ⁻¹' (s a \ t a) := by
  refine diff_subset_comm.2 fun x hx a ha => ?_
  simp only [mem_diff, mem_pi, mem_iUnion, not_exists, mem_preimage, not_and, not_not,
    eval_apply] at hx
  exact hx.2 _ ha (hx.1 _ ha)

theorem iUnion_univ_pi {ι : α → Type*} (t : (a : α) → ι a → Set (π a)) :
    ⋃ x : (a : α) → ι a, pi univ (fun a => t a (x a)) = pi univ fun a => ⋃ j : ι a, t a j := by
  ext
  simp [Classical.skolem]

end Pi

section Directed

theorem directedOn_iUnion {r} {f : ι → Set α} (hd : Directed (· ⊆ ·) f)
    (h : ∀ x, DirectedOn r (f x)) : DirectedOn r (⋃ x, f x) := by
  simp only [DirectedOn, exists_prop, mem_iUnion, exists_imp]
  exact fun a₁ b₁ fb₁ a₂ b₂ fb₂ =>
    let ⟨z, zb₁, zb₂⟩ := hd b₁ b₂
    let ⟨x, xf, xa₁, xa₂⟩ := h z a₁ (zb₁ fb₁) a₂ (zb₂ fb₂)
    ⟨x, ⟨z, xf⟩, xa₁, xa₂⟩
<<<<<<< HEAD
#align set.directed_on_Union Set.directedOn_iUnion
=======
>>>>>>> 99508fb5

@[deprecated (since := "2024-05-05")]
alias directed_on_iUnion := directedOn_iUnion

theorem directedOn_sUnion {r} {S : Set (Set α)} (hd : DirectedOn (· ⊆ ·) S)
    (h : ∀ x ∈ S, DirectedOn r x) : DirectedOn r (⋃₀ S) := by
  rw [sUnion_eq_iUnion]
  exact directedOn_iUnion (directedOn_iff_directed.mp hd) (fun i ↦ h i.1 i.2)

end Directed

end Set

namespace Function

namespace Surjective

theorem iUnion_comp {f : ι → ι₂} (hf : Surjective f) (g : ι₂ → Set α) : ⋃ x, g (f x) = ⋃ y, g y :=
  hf.iSup_comp g

theorem iInter_comp {f : ι → ι₂} (hf : Surjective f) (g : ι₂ → Set α) : ⋂ x, g (f x) = ⋂ y, g y :=
  hf.iInf_comp g

end Surjective

end Function

/-!
### Disjoint sets
-/


section Disjoint

variable {s t u : Set α} {f : α → β}

namespace Set

@[simp]
theorem disjoint_iUnion_left {ι : Sort*} {s : ι → Set α} :
    Disjoint (⋃ i, s i) t ↔ ∀ i, Disjoint (s i) t :=
  iSup_disjoint_iff

@[simp]
theorem disjoint_iUnion_right {ι : Sort*} {s : ι → Set α} :
    Disjoint t (⋃ i, s i) ↔ ∀ i, Disjoint t (s i) :=
  disjoint_iSup_iff

/- ./././Mathport/Syntax/Translate/Expr.lean:107:6: warning: expanding binder group (i j) -/
-- Porting note (#10618): removing `simp`. `simp` can prove it
theorem disjoint_iUnion₂_left {s : ∀ i, κ i → Set α} {t : Set α} :
    Disjoint (⋃ (i) (j), s i j) t ↔ ∀ i j, Disjoint (s i j) t :=
  iSup₂_disjoint_iff

/- ./././Mathport/Syntax/Translate/Expr.lean:107:6: warning: expanding binder group (i j) -/
-- Porting note (#10618): removing `simp`. `simp` can prove it
theorem disjoint_iUnion₂_right {s : Set α} {t : ∀ i, κ i → Set α} :
    Disjoint s (⋃ (i) (j), t i j) ↔ ∀ i j, Disjoint s (t i j) :=
  disjoint_iSup₂_iff

@[simp]
theorem disjoint_sUnion_left {S : Set (Set α)} {t : Set α} :
    Disjoint (⋃₀S) t ↔ ∀ s ∈ S, Disjoint s t :=
  sSup_disjoint_iff

@[simp]
theorem disjoint_sUnion_right {s : Set α} {S : Set (Set α)} :
    Disjoint s (⋃₀S) ↔ ∀ t ∈ S, Disjoint s t :=
  disjoint_sSup_iff

lemma biUnion_compl_eq_of_pairwise_disjoint_of_iUnion_eq_univ {ι : Type*} {Es : ι → Set α}
    (Es_union : ⋃ i, Es i = univ) (Es_disj : Pairwise fun i j ↦ Disjoint (Es i) (Es j))
    (I : Set ι) :
    (⋃ i ∈ I, Es i)ᶜ = ⋃ i ∈ Iᶜ, Es i := by
  ext x
  obtain ⟨i, hix⟩ : ∃ i, x ∈ Es i := by simp [← mem_iUnion, Es_union]
  have obs : ∀ (J : Set ι), x ∈ ⋃ j ∈ J, Es j ↔ i ∈ J := by
    refine fun J ↦ ⟨?_, fun i_in_J ↦ by simpa only [mem_iUnion, exists_prop] using ⟨i, i_in_J, hix⟩⟩
    intro x_in_U
    simp only [mem_iUnion, exists_prop] at x_in_U
    obtain ⟨j, j_in_J, hjx⟩ := x_in_U
    rwa [show i = j by by_contra i_ne_j; exact Disjoint.ne_of_mem (Es_disj i_ne_j) hix hjx rfl]
  have obs' : ∀ (J : Set ι), x ∈ (⋃ j ∈ J, Es j)ᶜ ↔ i ∉ J :=
    fun J ↦ by simpa only [mem_compl_iff, not_iff_not] using obs J
  rw [obs, obs', mem_compl_iff]

end Set

end Disjoint

/-! ### Intervals -/

namespace Set

lemma nonempty_iInter_Iic_iff [Preorder α] {f : ι → α} :
    (⋂ i, Iic (f i)).Nonempty ↔ BddBelow (range f) := by
  have : (⋂ (i : ι), Iic (f i)) = lowerBounds (range f) := by
    ext c; simp [lowerBounds]
  simp [this, BddBelow]

lemma nonempty_iInter_Ici_iff [Preorder α] {f : ι → α} :
    (⋂ i, Ici (f i)).Nonempty ↔ BddAbove (range f) :=
  nonempty_iInter_Iic_iff (α := αᵒᵈ)

variable [CompleteLattice α]

theorem Ici_iSup (f : ι → α) : Ici (⨆ i, f i) = ⋂ i, Ici (f i) :=
  ext fun _ => by simp only [mem_Ici, iSup_le_iff, mem_iInter]

theorem Iic_iInf (f : ι → α) : Iic (⨅ i, f i) = ⋂ i, Iic (f i) :=
  ext fun _ => by simp only [mem_Iic, le_iInf_iff, mem_iInter]

/- ./././Mathport/Syntax/Translate/Expr.lean:107:6: warning: expanding binder group (i j) -/
/- ./././Mathport/Syntax/Translate/Expr.lean:107:6: warning: expanding binder group (i j) -/
theorem Ici_iSup₂ (f : ∀ i, κ i → α) : Ici (⨆ (i) (j), f i j) = ⋂ (i) (j), Ici (f i j) := by
  simp_rw [Ici_iSup]

/- ./././Mathport/Syntax/Translate/Expr.lean:107:6: warning: expanding binder group (i j) -/
/- ./././Mathport/Syntax/Translate/Expr.lean:107:6: warning: expanding binder group (i j) -/
theorem Iic_iInf₂ (f : ∀ i, κ i → α) : Iic (⨅ (i) (j), f i j) = ⋂ (i) (j), Iic (f i j) := by
  simp_rw [Iic_iInf]

theorem Ici_sSup (s : Set α) : Ici (sSup s) = ⋂ a ∈ s, Ici a := by rw [sSup_eq_iSup, Ici_iSup₂]

theorem Iic_sInf (s : Set α) : Iic (sInf s) = ⋂ a ∈ s, Iic a := by rw [sInf_eq_iInf, Iic_iInf₂]

end Set

namespace Set

variable (t : α → Set β)

theorem biUnion_diff_biUnion_subset (s₁ s₂ : Set α) :
    ((⋃ x ∈ s₁, t x) \ ⋃ x ∈ s₂, t x) ⊆ ⋃ x ∈ s₁ \ s₂, t x := by
  simp only [diff_subset_iff, ← biUnion_union]
  apply biUnion_subset_biUnion_left
  rw [union_diff_self]
  apply subset_union_right

/-- If `t` is an indexed family of sets, then there is a natural map from `Σ i, t i` to `⋃ i, t i`
sending `⟨i, x⟩` to `x`. -/
def sigmaToiUnion (x : Σi, t i) : ⋃ i, t i :=
  ⟨x.2, mem_iUnion.2 ⟨x.1, x.2.2⟩⟩

theorem sigmaToiUnion_surjective : Surjective (sigmaToiUnion t)
  | ⟨b, hb⟩ =>
    have : ∃ a, b ∈ t a := by simpa using hb
    let ⟨a, hb⟩ := this
    ⟨⟨a, b, hb⟩, rfl⟩

theorem sigmaToiUnion_injective (h : Pairwise fun i j => Disjoint (t i) (t j)) :
    Injective (sigmaToiUnion t)
  | ⟨a₁, b₁, h₁⟩, ⟨a₂, b₂, h₂⟩, eq =>
    have b_eq : b₁ = b₂ := congr_arg Subtype.val eq
    have a_eq : a₁ = a₂ :=
      by_contradiction fun ne =>
        have : b₁ ∈ t a₁ ∩ t a₂ := ⟨h₁, b_eq.symm ▸ h₂⟩
        (h ne).le_bot this
    Sigma.eq a_eq <| Subtype.eq <| by subst b_eq; subst a_eq; rfl

theorem sigmaToiUnion_bijective (h : Pairwise fun i j => Disjoint (t i) (t j)) :
    Bijective (sigmaToiUnion t) :=
  ⟨sigmaToiUnion_injective t h, sigmaToiUnion_surjective t⟩

/-- Equivalence from the disjoint union of a family of sets forming a partition of `β`, to `β`
itself. -/
noncomputable def sigmaEquiv (s : α → Set β) (hs : ∀ b, ∃! i, b ∈ s i) :
    (Σ i, s i) ≃ β where
  toFun | ⟨_, b⟩ => b
  invFun b := ⟨(hs b).choose, b, (hs b).choose_spec.1⟩
  left_inv | ⟨i, b, hb⟩ => Sigma.subtype_ext ((hs b).choose_spec.2 i hb).symm rfl
  right_inv _ := rfl

/-- Equivalence from the disjoint union of a family of sets forming a partition of `β`, to `β`
itself. -/
noncomputable def sigmaEquiv (s : α → Set β) (hs : ∀ b, ∃! i, b ∈ s i) :
    (Σ i, s i) ≃ β where
  toFun | ⟨_, b⟩ => b
  invFun b := ⟨(hs b).choose, b, (hs b).choose_spec.1⟩
  left_inv | ⟨i, b, hb⟩ => Sigma.subtype_ext ((hs b).choose_spec.2 i hb).symm rfl
  right_inv _ := rfl

/-- Equivalence between a disjoint union and a dependent sum. -/
noncomputable def unionEqSigmaOfDisjoint {t : α → Set β}
    (h : Pairwise fun i j => Disjoint (t i) (t j)) :
    (⋃ i, t i) ≃ Σi, t i :=
  (Equiv.ofBijective _ <| sigmaToiUnion_bijective t h).symm

theorem iUnion_ge_eq_iUnion_nat_add (u : ℕ → Set α) (n : ℕ) : ⋃ i ≥ n, u i = ⋃ i, u (i + n) :=
  iSup_ge_eq_iSup_nat_add u n

theorem iInter_ge_eq_iInter_nat_add (u : ℕ → Set α) (n : ℕ) : ⋂ i ≥ n, u i = ⋂ i, u (i + n) :=
  iInf_ge_eq_iInf_nat_add u n

theorem _root_.Monotone.iUnion_nat_add {f : ℕ → Set α} (hf : Monotone f) (k : ℕ) :
    ⋃ n, f (n + k) = ⋃ n, f n :=
  hf.iSup_nat_add k

theorem _root_.Antitone.iInter_nat_add {f : ℕ → Set α} (hf : Antitone f) (k : ℕ) :
    ⋂ n, f (n + k) = ⋂ n, f n :=
  hf.iInf_nat_add k

/- Porting note: removing `simp`. LHS does not simplify. Possible linter bug. Zulip discussion:
https://leanprover.zulipchat.com/#narrow/stream/287929-mathlib4/topic/complete_lattice.20and.20has_sup/near/316497982
-/
theorem iUnion_iInter_ge_nat_add (f : ℕ → Set α) (k : ℕ) :
    ⋃ n, ⋂ i ≥ n, f (i + k) = ⋃ n, ⋂ i ≥ n, f i :=
  iSup_iInf_ge_nat_add f k

theorem union_iUnion_nat_succ (u : ℕ → Set α) : (u 0 ∪ ⋃ i, u (i + 1)) = ⋃ i, u i :=
  sup_iSup_nat_succ u

theorem inter_iInter_nat_succ (u : ℕ → Set α) : (u 0 ∩ ⋂ i, u (i + 1)) = ⋂ i, u i :=
  inf_iInf_nat_succ u

end Set

open Set

variable [CompleteLattice β]

theorem iSup_iUnion (s : ι → Set α) (f : α → β) : ⨆ a ∈ ⋃ i, s i, f a = ⨆ (i) (a ∈ s i), f a := by
  rw [iSup_comm]
  simp_rw [mem_iUnion, iSup_exists]

theorem iInf_iUnion (s : ι → Set α) (f : α → β) : ⨅ a ∈ ⋃ i, s i, f a = ⨅ (i) (a ∈ s i), f a :=
  iSup_iUnion (β := βᵒᵈ) s f

theorem sSup_iUnion (t : ι → Set β) : sSup (⋃ i, t i) = ⨆ i, sSup (t i) := by
  simp_rw [sSup_eq_iSup, iSup_iUnion]

theorem sSup_sUnion (s : Set (Set β)) : sSup (⋃₀ s) = ⨆ t ∈ s, sSup t := by
  simp only [sUnion_eq_biUnion, sSup_eq_iSup, iSup_iUnion]

theorem sInf_sUnion (s : Set (Set β)) : sInf (⋃₀ s) = ⨅ t ∈ s, sInf t :=
  sSup_sUnion (β := βᵒᵈ) s

lemma iSup_sUnion (S : Set (Set α)) (f : α → β) :
    (⨆ x ∈ ⋃₀ S, f x) = ⨆ (s ∈ S) (x ∈ s), f x := by
  rw [sUnion_eq_iUnion, iSup_iUnion, ← iSup_subtype'']

lemma iInf_sUnion (S : Set (Set α)) (f : α → β) :
    (⨅ x ∈ ⋃₀ S, f x) = ⨅ (s ∈ S) (x ∈ s), f x := by
  rw [sUnion_eq_iUnion, iInf_iUnion, ← iInf_subtype'']

lemma forall_sUnion {S : Set (Set α)} {p : α → Prop} :
    (∀ x ∈ ⋃₀ S, p x) ↔ ∀ s ∈ S, ∀ x ∈ s, p x := by
  simp_rw [← iInf_Prop_eq, iInf_sUnion]

lemma exists_sUnion {S : Set (Set α)} {p : α → Prop} :
    (∃ x ∈ ⋃₀ S, p x) ↔ ∃ s ∈ S, ∃ x ∈ s, p x := by
  simp_rw [← exists_prop, ← iSup_Prop_eq, iSup_sUnion]

set_option linter.style.longFile 2100<|MERGE_RESOLUTION|>--- conflicted
+++ resolved
@@ -452,10 +452,6 @@
 
 theorem diff_iInter (s : Set β) (t : ι → Set β) : (s \ ⋂ i, t i) = ⋃ i, s \ t i := by
   rw [diff_eq, compl_iInter, inter_iUnion]; rfl
-<<<<<<< HEAD
-#align set.diff_Inter Set.diff_iInter
-=======
->>>>>>> 99508fb5
 
 theorem iUnion_inter_subset {ι α} {s t : ι → Set α} : ⋃ i, s i ∩ t i ⊆ (⋃ i, s i) ∩ ⋃ i, t i :=
   le_iSup_inf_iSup s t
@@ -1696,10 +1692,6 @@
     let ⟨z, zb₁, zb₂⟩ := hd b₁ b₂
     let ⟨x, xf, xa₁, xa₂⟩ := h z a₁ (zb₁ fb₁) a₂ (zb₂ fb₂)
     ⟨x, ⟨z, xf⟩, xa₁, xa₂⟩
-<<<<<<< HEAD
-#align set.directed_on_Union Set.directedOn_iUnion
-=======
->>>>>>> 99508fb5
 
 @[deprecated (since := "2024-05-05")]
 alias directed_on_iUnion := directedOn_iUnion
@@ -1873,15 +1865,6 @@
   left_inv | ⟨i, b, hb⟩ => Sigma.subtype_ext ((hs b).choose_spec.2 i hb).symm rfl
   right_inv _ := rfl
 
-/-- Equivalence from the disjoint union of a family of sets forming a partition of `β`, to `β`
-itself. -/
-noncomputable def sigmaEquiv (s : α → Set β) (hs : ∀ b, ∃! i, b ∈ s i) :
-    (Σ i, s i) ≃ β where
-  toFun | ⟨_, b⟩ => b
-  invFun b := ⟨(hs b).choose, b, (hs b).choose_spec.1⟩
-  left_inv | ⟨i, b, hb⟩ => Sigma.subtype_ext ((hs b).choose_spec.2 i hb).symm rfl
-  right_inv _ := rfl
-
 /-- Equivalence between a disjoint union and a dependent sum. -/
 noncomputable def unionEqSigmaOfDisjoint {t : α → Set β}
     (h : Pairwise fun i j => Disjoint (t i) (t j)) :
