/-
Copyright (c) 2023 Peter Nelson. All rights reserved.
Released under Apache 2.0 license as described in the file LICENSE.
Authors: Peter Nelson
-/
import Mathlib.Data.Finite.Card

#align_import data.set.ncard from "leanprover-community/mathlib"@"74c2af38a828107941029b03839882c5c6f87a04"

/-!
# Noncomputable Set Cardinality

We define the cardinality of set `s` as a term `Set.encard s : ℕ∞` and a term `Set.ncard s : ℕ`.
The latter takes the junk value of zero if `s` is infinite. Both functions are noncomputable, and
are defined in terms of `PartENat.card` (which takes a type as its argument); this file can be seen
as an API for the same function in the special case where the type is a coercion of a `Set`,
allowing for smoother interactions with the `Set` API.

`Set.encard` never takes junk values, so is more mathematically natural than `Set.ncard`, even
though it takes values in a less convenient type. It is probably the right choice in settings where
one is concerned with the cardinalities of sets that may or may not be infinite.

`Set.ncard` has a nicer codomain, but when using it, `Set.Finite` hypotheses are normally needed to
make sure its values are meaningful.  More generally, `Set.ncard` is intended to be used over the
obvious alternative `Finset.card` when finiteness is 'propositional' rather than  'structural'.
When working with sets that are finite by virtue of their definition, then `Finset.card` probably
makes more sense. One setting where `Set.ncard` works nicely is in a type `α` with `[Finite α]`,
where every set is automatically finite. In this setting, we use default arguments and a simple
tactic so that finiteness goals are discharged automatically in `Set.ncard` theorems.

## Main Definitions

* `Set.encard s` is the cardinality of the set `s` as an extended natural number, with value `⊤` if
    `s` is infinite.
* `Set.ncard s` is the cardinality of the set `s` as a natural number, provided `s` is Finite.
  If `s` is Infinite, then `Set.ncard s = 0`.
* `toFinite_tac` is a tactic that tries to synthesize a `Set.Finite s` argument with
  `Set.toFinite`. This will work for `s : Set α` where there is a `Finite α` instance.

## Implementation Notes

The theorems in this file are very similar to those in `Data.Finset.Card`, but with `Set` operations
instead of `Finset`. We first prove all the theorems for `Set.encard`, and then derive most of the
`Set.ncard` results as a consequence. Things are done this way to avoid reliance on the `Finset` API
for theorems about infinite sets, and to allow for a refactor that removes or modifies `Set.ncard`
in the future.

Nearly all the theorems for `Set.ncard` require finiteness of one or more of their arguments. We
provide this assumption with a default argument of the form `(hs : s.Finite := by toFinite_tac)`,
where `toFinite_tac` will find an `s.Finite` term in the cases where `s` is a set in a `Finite`
type.

Often, where there are two set arguments `s` and `t`, the finiteness of one follows from the other
in the context of the theorem, in which case we only include the ones that are needed, and derive
the other inside the proof. A few of the theorems, such as `ncard_union_le` do not require
finiteness arguments; they are true by coincidence due to junk values.
-/

set_option autoImplicit true

namespace Set

variable {s t : Set α}

/-- The cardinality of a set as a term in `ℕ∞` -/
noncomputable def encard (s : Set α) : ℕ∞ := PartENat.withTopEquiv (PartENat.card s)

@[simp] theorem encard_univ_coe (s : Set α) : encard (univ : Set s) = encard s := by
  rw [encard, encard, PartENat.card_congr (Equiv.Set.univ ↑s)]

theorem encard_univ (α : Type*) :
    encard (univ : Set α) = PartENat.withTopEquiv (PartENat.card α) := by
  rw [encard, PartENat.card_congr (Equiv.Set.univ α)]

theorem Finite.encard_eq_coe_toFinset_card (h : s.Finite) : s.encard = h.toFinset.card := by
  have := h.fintype
  rw [encard, PartENat.card_eq_coe_fintype_card,
    PartENat.withTopEquiv_natCast, toFinite_toFinset, toFinset_card]

theorem encard_eq_coe_toFinset_card (s : Set α) [Fintype s] : encard s = s.toFinset.card := by
  have h := toFinite s
  rw [h.encard_eq_coe_toFinset_card, toFinite_toFinset, toFinset_card]

theorem encard_coe_eq_coe_finsetCard (s : Finset α) : encard (s : Set α) = s.card := by
  rw [Finite.encard_eq_coe_toFinset_card (Finset.finite_toSet s)]; simp

theorem Infinite.encard_eq {s : Set α} (h : s.Infinite) : s.encard = ⊤ := by
  have := h.to_subtype
  rw [encard, ← PartENat.withTopEquiv.symm.injective.eq_iff, Equiv.symm_apply_apply,
    PartENat.withTopEquiv_symm_top, PartENat.card_eq_top_of_infinite]

@[simp] theorem encard_eq_zero : s.encard = 0 ↔ s = ∅ := by
  rw [encard, ← PartENat.withTopEquiv.symm.injective.eq_iff, Equiv.symm_apply_apply,
    PartENat.withTopEquiv_symm_zero, PartENat.card_eq_zero_iff_empty, isEmpty_subtype,
    eq_empty_iff_forall_not_mem]

@[simp] theorem encard_empty : (∅ : Set α).encard = 0 := by
  rw [encard_eq_zero]

theorem nonempty_of_encard_ne_zero (h : s.encard ≠ 0) : s.Nonempty := by
  rwa [nonempty_iff_ne_empty, Ne.def, ← encard_eq_zero]

theorem encard_ne_zero : s.encard ≠ 0 ↔ s.Nonempty := by
  rw [ne_eq, encard_eq_zero, nonempty_iff_ne_empty]

@[simp] theorem encard_pos : 0 < s.encard ↔ s.Nonempty := by
  rw [pos_iff_ne_zero, encard_ne_zero]

@[simp] theorem encard_singleton (e : α) : ({e} : Set α).encard = 1 := by
  rw [encard, ← PartENat.withTopEquiv.symm.injective.eq_iff, Equiv.symm_apply_apply,
    PartENat.card_eq_coe_fintype_card, Fintype.card_ofSubsingleton, Nat.cast_one]; rfl

theorem encard_union_eq (h : Disjoint s t) : (s ∪ t).encard = s.encard + t.encard := by
  classical
  have e := (Equiv.Set.union (by rwa [subset_empty_iff, ← disjoint_iff_inter_eq_empty])).symm
  simp [encard, ← PartENat.card_congr e, PartENat.card_sum, PartENat.withTopEquiv]

theorem encard_insert_of_not_mem (has : a ∉ s) : (insert a s).encard = s.encard + 1 := by
  rw [← union_singleton, encard_union_eq (by simpa), encard_singleton]

theorem Finite.encard_lt_top (h : s.Finite) : s.encard < ⊤ := by
  refine' h.induction_on (by simp) _
  rintro a t hat _ ht'
  rw [encard_insert_of_not_mem hat]
  exact lt_tsub_iff_right.1 ht'

theorem Finite.encard_eq_coe (h : s.Finite) : s.encard = ENat.toNat s.encard :=
  (ENat.coe_toNat h.encard_lt_top.ne).symm

theorem Finite.exists_encard_eq_coe (h : s.Finite) : ∃ (n : ℕ), s.encard = n :=
  ⟨_, h.encard_eq_coe⟩

@[simp] theorem encard_lt_top_iff : s.encard < ⊤ ↔ s.Finite :=
  ⟨fun h ↦ by_contra fun h' ↦ h.ne (Infinite.encard_eq h'), Finite.encard_lt_top⟩

@[simp] theorem encard_eq_top_iff : s.encard = ⊤ ↔ s.Infinite := by
  rw [← not_iff_not, ← Ne.def, ← lt_top_iff_ne_top, encard_lt_top_iff, not_infinite]

theorem encard_ne_top_iff : s.encard ≠ ⊤ ↔ s.Finite := by
  simp

theorem finite_of_encard_le_coe {k : ℕ} (h : s.encard ≤ k) : s.Finite := by
  rw [← encard_lt_top_iff]; exact h.trans_lt (WithTop.coe_lt_top _)

theorem finite_of_encard_eq_coe {k : ℕ} (h : s.encard = k) : s.Finite :=
  finite_of_encard_le_coe h.le

theorem encard_le_coe_iff {k : ℕ} : s.encard ≤ k ↔ s.Finite ∧ ∃ (n₀ : ℕ), s.encard = n₀ ∧ n₀ ≤ k :=
  ⟨fun h ↦ ⟨finite_of_encard_le_coe h, by rwa [ENat.le_coe_iff] at h⟩,
    fun ⟨_,⟨n₀,hs, hle⟩⟩ ↦ by rwa [hs, Nat.cast_le]⟩

section Lattice

theorem encard_le_card (h : s ⊆ t) : s.encard ≤ t.encard := by
  rw [← union_diff_cancel h, encard_union_eq disjoint_sdiff_right]; exact le_self_add

theorem encard_mono {α : Type*} : Monotone (encard : Set α → ℕ∞) :=
  fun _ _ ↦ encard_le_card

theorem encard_diff_add_encard_of_subset (h : s ⊆ t) : (t \ s).encard + s.encard = t.encard := by
  rw [← encard_union_eq disjoint_sdiff_left, diff_union_self, union_eq_self_of_subset_right h]

@[simp] theorem one_le_encard_iff_nonempty : 1 ≤ s.encard ↔ s.Nonempty := by
  rw [nonempty_iff_ne_empty, Ne.def, ← encard_eq_zero, ENat.one_le_iff_ne_zero]

theorem encard_diff_add_encard_inter (s t : Set α) :
    (s \ t).encard + (s ∩ t).encard = s.encard := by
  rw [← encard_union_eq (disjoint_of_subset_right (inter_subset_right _ _) disjoint_sdiff_left),
    diff_union_inter]

theorem encard_union_add_encard_inter (s t : Set α) :
    (s ∪ t).encard + (s ∩ t).encard = s.encard + t.encard :=
by rw [← diff_union_self, encard_union_eq disjoint_sdiff_left, add_right_comm,
  encard_diff_add_encard_inter]

theorem encard_eq_encard_iff_encard_diff_eq_encard_diff (h : (s ∩ t).Finite) :
    s.encard = t.encard ↔ (s \ t).encard = (t \ s).encard := by
  rw [← encard_diff_add_encard_inter s t, ← encard_diff_add_encard_inter t s, inter_comm t s,
    WithTop.add_right_cancel_iff h.encard_lt_top.ne]

theorem encard_le_encard_iff_encard_diff_le_encard_diff (h : (s ∩ t).Finite) :
    s.encard ≤ t.encard ↔ (s \ t).encard ≤ (t \ s).encard := by
  rw [← encard_diff_add_encard_inter s t, ← encard_diff_add_encard_inter t s, inter_comm t s,
    WithTop.add_le_add_iff_right h.encard_lt_top.ne]

theorem encard_lt_encard_iff_encard_diff_lt_encard_diff (h : (s ∩ t).Finite) :
    s.encard < t.encard ↔ (s \ t).encard < (t \ s).encard := by
  rw [← encard_diff_add_encard_inter s t, ← encard_diff_add_encard_inter t s, inter_comm t s,
    WithTop.add_lt_add_iff_right h.encard_lt_top.ne]

theorem encard_union_le (s t : Set α) : (s ∪ t).encard ≤ s.encard + t.encard := by
  rw [← encard_union_add_encard_inter]; exact le_self_add

theorem finite_iff_finite_of_encard_eq_encard (h : s.encard = t.encard) : s.Finite ↔ t.Finite := by
  rw [← encard_lt_top_iff, ← encard_lt_top_iff, h]

theorem infinite_iff_infinite_of_encard_eq_encard (h : s.encard = t.encard) :
    s.Infinite ↔ t.Infinite := by rw [← encard_eq_top_iff, h, encard_eq_top_iff]

theorem Finite.finite_of_encard_le {s : Set α} {t : Set β} (hs : s.Finite)
    (h : t.encard ≤ s.encard) : t.Finite :=
  encard_lt_top_iff.1 (h.trans_lt hs.encard_lt_top)

theorem Finite.eq_of_subset_of_encard_le (ht : t.Finite) (hst : s ⊆ t) (hts : t.encard ≤ s.encard) :
    s = t := by
  rw [← zero_add (a := encard s), ← encard_diff_add_encard_of_subset hst] at hts
  have hdiff := WithTop.le_of_add_le_add_right (ht.subset hst).encard_lt_top.ne hts
  rw [nonpos_iff_eq_zero, encard_eq_zero, diff_eq_empty] at hdiff
  exact hst.antisymm hdiff

theorem Finite.eq_of_subset_of_encard_le' (hs : s.Finite) (hst : s ⊆ t)
    (hts : t.encard ≤ s.encard) : s = t :=
  (hs.finite_of_encard_le hts).eq_of_subset_of_encard_le hst hts

theorem Finite.encard_lt_encard (ht : t.Finite) (h : s ⊂ t) : s.encard < t.encard :=
  (encard_mono h.subset).lt_of_ne (fun he ↦ h.ne (ht.eq_of_subset_of_encard_le h.subset he.symm.le))

theorem encard_strictMono [Finite α] : StrictMono (encard : Set α → ℕ∞) :=
  fun _ _ h ↦ (toFinite _).encard_lt_encard h

theorem encard_diff_add_encard (s t : Set α) : (s \ t).encard + t.encard = (s ∪ t).encard := by
  rw [← encard_union_eq disjoint_sdiff_left, diff_union_self]

theorem encard_le_encard_diff_add_encard (s t : Set α) : s.encard ≤ (s \ t).encard + t.encard :=
  (encard_mono (subset_union_left s t)).trans_eq (encard_diff_add_encard _ _).symm

theorem tsub_encard_le_encard_diff (s t : Set α) : s.encard - t.encard ≤ (s \ t).encard := by
  rw [tsub_le_iff_left, add_comm]; apply encard_le_encard_diff_add_encard

theorem encard_add_encard_compl (s : Set α) : s.encard + sᶜ.encard = (univ : Set α).encard := by
  rw [← encard_union_eq disjoint_compl_right, union_compl_self]

end Lattice

section InsertErase

theorem encard_insert_le (s : Set α) (x : α) : (insert x s).encard ≤ s.encard + 1 := by
  rw [← union_singleton, ← encard_singleton x]; apply encard_union_le

theorem encard_singleton_inter (s : Set α) (x : α) : ({x} ∩ s).encard ≤ 1 := by
  rw [← encard_singleton x]; exact encard_le_card (inter_subset_left _ _)

theorem encard_diff_singleton_add_one (h : a ∈ s) :
    (s \ {a}).encard + 1 = s.encard := by
  rw [← encard_insert_of_not_mem (fun h ↦ h.2 rfl), insert_diff_singleton, insert_eq_of_mem h]

theorem encard_diff_singleton_of_mem (h : a ∈ s) :
    (s \ {a}).encard = s.encard - 1 := by
  rw [← encard_diff_singleton_add_one h, ← WithTop.add_right_cancel_iff WithTop.one_ne_top,
    tsub_add_cancel_of_le (self_le_add_left _ _)]

theorem encard_tsub_one_le_encard_diff_singleton (s : Set α) (x : α) :
    s.encard - 1 ≤ (s \ {x}).encard := by
  rw [← encard_singleton x]; apply tsub_encard_le_encard_diff

theorem encard_exchange (ha : a ∉ s) (hb : b ∈ s) : (insert a (s \ {b})).encard = s.encard := by
  rw [encard_insert_of_not_mem, encard_diff_singleton_add_one hb]
  simp_all only [not_true, mem_diff, mem_singleton_iff, false_and, not_false_eq_true]

theorem encard_exchange' (ha : a ∉ s) (hb : b ∈ s) : (insert a s \ {b}).encard = s.encard := by
  rw [← insert_diff_singleton_comm (by rintro rfl; exact ha hb), encard_exchange ha hb]

theorem encard_eq_add_one_iff {k : ℕ∞} :
    s.encard = k + 1 ↔ (∃ a t, ¬a ∈ t ∧ insert a t = s ∧ t.encard = k) := by
  refine' ⟨fun h ↦ _, _⟩
  · obtain ⟨a, ha⟩ := nonempty_of_encard_ne_zero (s := s) (by simp [h])
    refine' ⟨a, s \ {a}, fun h ↦ h.2 rfl, by rwa [insert_diff_singleton, insert_eq_of_mem], _⟩
    rw [← WithTop.add_right_cancel_iff WithTop.one_ne_top, ← h,
      encard_diff_singleton_add_one ha]
  rintro ⟨a, t, h, rfl, rfl⟩
  rw [encard_insert_of_not_mem h]

/-- Every set is either empty, infinite, or can have its `encard` reduced by a removal. Intended
  for well-founded induction on the value of `encard`. -/
theorem eq_empty_or_encard_eq_top_or_encard_diff_singleton_lt (s : Set α) :
    s = ∅ ∨ s.encard = ⊤ ∨ ∃ a ∈ s, (s \ {a}).encard < s.encard := by
  refine' s.eq_empty_or_nonempty.elim Or.inl (Or.inr ∘ fun ⟨a,ha⟩ ↦
    (s.finite_or_infinite.elim (fun hfin ↦ Or.inr ⟨a, ha, _⟩) (Or.inl ∘ Infinite.encard_eq)))
  rw [← encard_diff_singleton_add_one ha]; nth_rw 1 [← add_zero (encard _)]
  exact WithTop.add_lt_add_left (hfin.diff _).encard_lt_top.ne zero_lt_one

end InsertErase

section SmallSets

theorem encard_pair (hne : x ≠ y) : ({x, y} : Set α).encard = 2 := by
  rw [encard_insert_of_not_mem (by simpa), ← one_add_one_eq_two,
    WithTop.add_right_cancel_iff WithTop.one_ne_top, encard_singleton]

theorem encard_eq_one : s.encard = 1 ↔ ∃ x, s = {x} := by
  refine' ⟨fun h ↦ _, fun ⟨x, hx⟩ ↦ by rw [hx, encard_singleton]⟩
  obtain ⟨x, hx⟩ := nonempty_of_encard_ne_zero (s := s) (by rw [h]; simp)
  exact ⟨x, ((finite_singleton x).eq_of_subset_of_encard_le' (by simpa) (by simp [h])).symm⟩

theorem encard_le_one_iff_eq : s.encard ≤ 1 ↔ s = ∅ ∨ ∃ x, s = {x} := by
  rw [le_iff_lt_or_eq, lt_iff_not_le, ENat.one_le_iff_ne_zero, not_not, encard_eq_zero,
    encard_eq_one]

theorem encard_le_one_iff : s.encard ≤ 1 ↔ ∀ a b, a ∈ s → b ∈ s → a = b := by
  rw [encard_le_one_iff_eq, or_iff_not_imp_left, ← Ne.def, ← nonempty_iff_ne_empty]
  refine' ⟨fun h a b has hbs ↦ _,
    fun h ⟨x, hx⟩ ↦ ⟨x, ((singleton_subset_iff.2 hx).antisymm' (fun y hy ↦ h _ _ hy hx))⟩⟩
  obtain ⟨x, rfl⟩ := h ⟨_, has⟩
  rw [(has : a = x), (hbs : b = x)]

theorem one_lt_encard_iff : 1 < s.encard ↔ ∃ a b, a ∈ s ∧ b ∈ s ∧ a ≠ b := by
  rw [← not_iff_not, not_exists, not_lt, encard_le_one_iff]; aesop

theorem exists_ne_of_one_lt_encard (h : 1 < s.encard) (a : α) : ∃ b ∈ s, b ≠ a := by
  by_contra! h'
  obtain ⟨b, b', hb, hb', hne⟩ := one_lt_encard_iff.1 h
  apply hne
  rw [h' b hb, h' b' hb']

theorem encard_eq_two : s.encard = 2 ↔ ∃ x y, x ≠ y ∧ s = {x, y} := by
  refine' ⟨fun h ↦ _, fun ⟨x, y, hne, hs⟩ ↦ by rw [hs, encard_pair hne]⟩
  obtain ⟨x, hx⟩ := nonempty_of_encard_ne_zero (s := s) (by rw [h]; simp)
  rw [← insert_eq_of_mem hx, ← insert_diff_singleton, encard_insert_of_not_mem (fun h ↦ h.2 rfl),
    ← one_add_one_eq_two, WithTop.add_right_cancel_iff (WithTop.one_ne_top), encard_eq_one] at h
  obtain ⟨y, h⟩ := h
  refine' ⟨x, y, by rintro rfl; exact (h.symm.subset rfl).2 rfl, _⟩
  rw [← h, insert_diff_singleton, insert_eq_of_mem hx]

theorem encard_eq_three {α : Type u_1} {s : Set α} :
    encard s = 3 ↔ ∃ x y z, x ≠ y ∧ x ≠ z ∧ y ≠ z ∧ s = {x, y, z} := by
  refine' ⟨fun h ↦ _, fun ⟨x, y, z, hxy, hyz, hxz, hs⟩ ↦ _⟩
  · obtain ⟨x, hx⟩ := nonempty_of_encard_ne_zero (s := s) (by rw [h]; simp)
    rw [← insert_eq_of_mem hx, ← insert_diff_singleton,
      encard_insert_of_not_mem (fun h ↦ h.2 rfl), (by exact rfl : (3 : ℕ∞) = 2 + 1),
      WithTop.add_right_cancel_iff WithTop.one_ne_top, encard_eq_two] at h
    obtain ⟨y, z, hne, hs⟩ := h
    refine' ⟨x, y, z, _, _, hne, _⟩
    · rintro rfl; exact (hs.symm.subset (Or.inl rfl)).2 rfl
    · rintro rfl; exact (hs.symm.subset (Or.inr rfl)).2 rfl
    rw [← hs, insert_diff_singleton, insert_eq_of_mem hx]
  rw [hs, encard_insert_of_not_mem, encard_insert_of_not_mem, encard_singleton] <;> aesop

theorem Nat.encard_range (k : ℕ) : {i | i < k}.encard = k := by
  convert encard_coe_eq_coe_finsetCard (Finset.range k) using 1
  · rw [Finset.coe_range, Iio_def]
  rw [Finset.card_range]

end SmallSets

theorem Finite.eq_insert_of_subset_of_encard_eq_succ (hs : s.Finite) (h : s ⊆ t)
    (hst : t.encard = s.encard + 1) : ∃ a, t = insert a s := by
  rw [← encard_diff_add_encard_of_subset h, add_comm,
    WithTop.add_left_cancel_iff hs.encard_lt_top.ne, encard_eq_one] at hst
  obtain ⟨x, hx⟩ := hst; use x; rw [← diff_union_of_subset h, hx, singleton_union]

theorem exists_subset_encard_eq (hk : k ≤ s.encard) : ∃ t, t ⊆ s ∧ t.encard = k := by
  revert hk
  refine' ENat.nat_induction k (fun _ ↦ ⟨∅, empty_subset _, by simp⟩) (fun n IH hle ↦ _) _
  · obtain ⟨t₀, ht₀s, ht₀⟩ := IH (le_trans (by simp) hle)
    simp only [Nat.cast_succ] at *
    have hne : t₀ ≠ s
    · rintro rfl; rw [ht₀, ← Nat.cast_one, ← Nat.cast_add, Nat.cast_le] at hle; simp at hle
    obtain ⟨x, hx⟩ := exists_of_ssubset (ht₀s.ssubset_of_ne hne)
    exact ⟨insert x t₀, insert_subset hx.1 ht₀s, by rw [encard_insert_of_not_mem hx.2, ht₀]⟩
  simp only [top_le_iff, encard_eq_top_iff]
  exact fun _ hi ↦ ⟨s, Subset.rfl, hi⟩

theorem exists_superset_subset_encard_eq (hst : s ⊆ t) (hsk : s.encard ≤ k) (hkt : k ≤ t.encard) :
    ∃ r, s ⊆ r ∧ r ⊆ t ∧ r.encard = k := by
  obtain (hs | hs) := eq_or_ne s.encard ⊤
  · rw [hs, top_le_iff] at hsk; subst hsk; exact ⟨s, Subset.rfl, hst, hs⟩
  obtain ⟨k, rfl⟩ := exists_add_of_le hsk
  obtain ⟨k', hk'⟩ := exists_add_of_le hkt
  have hk : k ≤ encard (t \ s)
  · rw [← encard_diff_add_encard_of_subset hst, add_comm] at hkt
    exact WithTop.le_of_add_le_add_right hs hkt
  obtain ⟨r', hr', rfl⟩ := exists_subset_encard_eq hk
  refine' ⟨s ∪ r', subset_union_left _ _, union_subset hst (hr'.trans (diff_subset _ _)), _⟩
  rw [encard_union_eq (disjoint_of_subset_right hr' disjoint_sdiff_right)]

section Function

variable {s : Set α} {t : Set β} {f : α → β}

theorem InjOn.encard_image (h : InjOn f s) : (f '' s).encard = s.encard := by
  rw [encard, PartENat.card_image_of_injOn h, encard]

theorem encard_congr (e : s ≃ t) : s.encard = t.encard := by
  rw [← encard_univ_coe, ← encard_univ_coe t, encard_univ, encard_univ, PartENat.card_congr e]

theorem _root_.Function.Injective.encard_image (hf : f.Injective) (s : Set α) :
    (f '' s).encard = s.encard :=
  (hf.injOn s).encard_image

theorem _root_.Function.Embedding.enccard_le (e : s ↪ t) : s.encard ≤ t.encard := by
  rw [← encard_univ_coe, ← e.injective.encard_image, ← Subtype.coe_injective.encard_image]
  exact encard_mono (by simp)

theorem encard_image_le (f : α → β) (s : Set α) : (f '' s).encard ≤ s.encard := by
  obtain (h | h) := isEmpty_or_nonempty α
  · rw [s.eq_empty_of_isEmpty]; simp
  rw [← (f.invFunOn_injOn_image s).encard_image]
  apply encard_le_card
  exact f.invFunOn_image_image_subset s

theorem Finite.injOn_of_encard_image_eq (hs : s.Finite) (h : (f '' s).encard = s.encard) :
    InjOn f s := by
  obtain (h' | hne) := isEmpty_or_nonempty α
  · rw [s.eq_empty_of_isEmpty]; simp
  rw [← (f.invFunOn_injOn_image s).encard_image] at h
  rw [injOn_iff_invFunOn_image_image_eq_self]
  exact hs.eq_of_subset_of_encard_le (f.invFunOn_image_image_subset s) h.symm.le

theorem encard_preimage_of_injective_subset_range (hf : f.Injective) (ht : t ⊆ range f) :
    (f ⁻¹' t).encard = t.encard := by
  rw [← hf.encard_image, image_preimage_eq_inter_range, inter_eq_self_of_subset_left ht]

theorem encard_le_encard_of_injOn (hf : MapsTo f s t) (f_inj : InjOn f s) :
    s.encard ≤ t.encard := by
  rw [← f_inj.encard_image]; apply encard_le_card; rintro _ ⟨x, hx, rfl⟩; exact hf hx

theorem Finite.exists_injOn_of_encard_le [Nonempty β] {s : Set α} {t : Set β} (hs : s.Finite)
    (hle : s.encard ≤ t.encard) : ∃ (f : α → β), s ⊆ f ⁻¹' t ∧ InjOn f s := by
  classical
  obtain (rfl | h | ⟨a, has, -⟩) := s.eq_empty_or_encard_eq_top_or_encard_diff_singleton_lt
  · simp
  · exact (encard_ne_top_iff.mpr hs h).elim
  obtain ⟨b, hbt⟩ := encard_pos.1 ((encard_pos.2 ⟨_, has⟩).trans_le hle)
  have hle' : (s \ {a}).encard ≤ (t \ {b}).encard
  · rwa [← WithTop.add_le_add_iff_right WithTop.one_ne_top,
    encard_diff_singleton_add_one has, encard_diff_singleton_add_one hbt]

  obtain ⟨f₀, hf₀s, hinj⟩ := exists_injOn_of_encard_le (hs.diff {a}) hle'
  simp only [preimage_diff, subset_def, mem_diff, mem_singleton_iff, mem_preimage, and_imp] at hf₀s

  use Function.update f₀ a b
  rw [← insert_eq_of_mem has, ← insert_diff_singleton, injOn_insert (fun h ↦ h.2 rfl)]
  simp only [mem_diff, mem_singleton_iff, not_true, and_false, insert_diff_singleton, subset_def,
    mem_insert_iff, mem_preimage, ne_eq, Function.update_apply, forall_eq_or_imp, ite_true, and_imp,
    mem_image, ite_eq_left_iff, not_exists, not_and, not_forall, exists_prop, and_iff_right hbt]

  refine ⟨?_, ?_, fun x hxs hxa ↦ ⟨hxa, (hf₀s x hxs hxa).2⟩⟩
  · rintro x hx; split_ifs with h; assumption; exact (hf₀s x hx h).1
  exact InjOn.congr hinj (fun x ⟨_, hxa⟩ ↦ by rwa [Function.update_noteq])
termination_by _ => encard s

theorem Finite.exists_bijOn_of_encard_eq [Nonempty β] (hs : s.Finite) (h : s.encard = t.encard) :
    ∃ (f : α → β), BijOn f s t := by
  obtain ⟨f, hf, hinj⟩ := hs.exists_injOn_of_encard_le h.le; use f
  convert hinj.bijOn_image
  rw [(hs.image f).eq_of_subset_of_encard_le' (image_subset_iff.mpr hf)
    (h.symm.trans hinj.encard_image.symm).le]

end Function

section ncard

open Nat

/-- A tactic (for use in default params) that applies `Set.toFinite` to synthesize a `Set.Finite`
  term. -/
syntax "toFinite_tac" : tactic

macro_rules
  | `(tactic| toFinite_tac) => `(tactic| apply Set.toFinite)

/-- A tactic useful for transferring proofs for `encard` to their corresponding `card` statements -/
syntax "to_encard_tac" : tactic

macro_rules
  | `(tactic| to_encard_tac) => `(tactic|
      simp only [← Nat.cast_le (α := ℕ∞), ← Nat.cast_inj (R := ℕ∞), Nat.cast_add, Nat.cast_one])


/-- The cardinality of `s : Set α` . Has the junk value `0` if `s` is infinite -/
noncomputable def ncard (s : Set α) : ℕ := ENat.toNat s.encard
#align set.ncard Set.ncard

theorem ncard_def (s : Set α) : s.ncard = ENat.toNat s.encard := rfl

theorem Finite.cast_ncard_eq (hs : s.Finite) : s.ncard = s.encard := by
  rwa [ncard, ENat.coe_toNat_eq_self, ne_eq, encard_eq_top_iff, Set.Infinite, not_not]

theorem Nat.card_coe_set_eq (s : Set α) : Nat.card s = s.ncard := by
  obtain (h | h) := s.finite_or_infinite
  · have := h.fintype
    rw [ncard, h.encard_eq_coe_toFinset_card, Nat.card_eq_fintype_card,
      toFinite_toFinset, toFinset_card, ENat.toNat_coe]
  have := infinite_coe_iff.2 h
  rw [ncard, h.encard_eq, Nat.card_eq_zero_of_infinite, ENat.toNat_top]
#align set.nat.card_coe_set_eq Set.Nat.card_coe_set_eq

theorem ncard_eq_toFinset_card (s : Set α) (hs : s.Finite := by toFinite_tac) :
    s.ncard = hs.toFinset.card := by
  rw [← Nat.card_coe_set_eq, @Nat.card_eq_fintype_card _ hs.fintype,
    @Finite.card_toFinset _ _ hs.fintype hs]
#align set.ncard_eq_to_finset_card Set.ncard_eq_toFinset_card

theorem ncard_eq_toFinset_card' (s : Set α) [Fintype s] :
    s.ncard = s.toFinset.card := by
  simp [← Nat.card_coe_set_eq, Nat.card_eq_fintype_card]

theorem encard_le_coe_iff_finite_ncard_le {k : ℕ} : s.encard ≤ k ↔ s.Finite ∧ s.ncard ≤ k := by
  rw [encard_le_coe_iff, and_congr_right_iff]
  exact fun hfin ↦ ⟨fun ⟨n₀, hn₀, hle⟩ ↦ by rwa [ncard_def, hn₀, ENat.toNat_coe],
    fun h ↦ ⟨s.ncard, by rw [hfin.cast_ncard_eq], h⟩⟩

theorem Infinite.ncard (hs : s.Infinite) : s.ncard = 0 := by
  rw [← Nat.card_coe_set_eq, @Nat.card_eq_zero_of_infinite _ hs.to_subtype]
#align set.infinite.ncard Set.Infinite.ncard

theorem ncard_le_ncard (hst : s ⊆ t) (ht : t.Finite := by toFinite_tac) :
    s.ncard ≤ t.ncard := by
  rw [← Nat.cast_le (α := ℕ∞), ht.cast_ncard_eq, (ht.subset hst).cast_ncard_eq]
  exact encard_mono hst
#align set.ncard_le_of_subset Set.ncard_le_ncard

theorem ncard_mono [Finite α] : @Monotone (Set α) _ _ _ ncard := fun _ _ ↦ ncard_le_ncard
#align set.ncard_mono Set.ncard_mono

@[simp] theorem ncard_eq_zero (hs : s.Finite := by toFinite_tac) :
    s.ncard = 0 ↔ s = ∅ := by
  rw [← Nat.cast_inj (R := ℕ∞), hs.cast_ncard_eq, Nat.cast_zero, encard_eq_zero]
#align set.ncard_eq_zero Set.ncard_eq_zero

@[simp] theorem ncard_coe_Finset (s : Finset α) : (s : Set α).ncard = s.card := by
  rw [ncard_eq_toFinset_card _, Finset.finite_toSet_toFinset]
#align set.ncard_coe_finset Set.ncard_coe_Finset

theorem ncard_univ (α : Type*) : (univ : Set α).ncard = Nat.card α := by
  cases' finite_or_infinite α with h h
  · have hft := Fintype.ofFinite α
    rw [ncard_eq_toFinset_card, Finite.toFinset_univ, Finset.card_univ, Nat.card_eq_fintype_card]
  rw [Nat.card_eq_zero_of_infinite, Infinite.ncard]
  exact infinite_univ
#align set.ncard_univ Set.ncard_univ

@[simp] theorem ncard_empty (α : Type*) : (∅ : Set α).ncard = 0 := by
  rw [ncard_eq_zero]
#align set.ncard_empty Set.ncard_empty

theorem ncard_pos (hs : s.Finite := by toFinite_tac) : 0 < s.ncard ↔ s.Nonempty := by
  rw [pos_iff_ne_zero, Ne.def, ncard_eq_zero hs, nonempty_iff_ne_empty]
#align set.ncard_pos Set.ncard_pos

theorem ncard_ne_zero_of_mem (h : a ∈ s) (hs : s.Finite := by toFinite_tac) : s.ncard ≠ 0 :=
  ((ncard_pos hs).mpr ⟨a, h⟩).ne.symm
#align set.ncard_ne_zero_of_mem Set.ncard_ne_zero_of_mem

theorem finite_of_ncard_ne_zero (hs : s.ncard ≠ 0) : s.Finite :=
  s.finite_or_infinite.elim id fun h ↦ (hs h.ncard).elim
#align set.finite_of_ncard_ne_zero Set.finite_of_ncard_ne_zero

theorem finite_of_ncard_pos (hs : 0 < s.ncard) : s.Finite :=
  finite_of_ncard_ne_zero hs.ne.symm
#align set.finite_of_ncard_pos Set.finite_of_ncard_pos

theorem nonempty_of_ncard_ne_zero (hs : s.ncard ≠ 0) : s.Nonempty := by
  rw [nonempty_iff_ne_empty]; rintro rfl; simp at hs
#align set.nonempty_of_ncard_ne_zero Set.nonempty_of_ncard_ne_zero

@[simp] theorem ncard_singleton (a : α) : ({a} : Set α).ncard = 1 := by
  simp [ncard, ncard_eq_toFinset_card]
#align set.ncard_singleton Set.ncard_singleton

theorem ncard_singleton_inter (a : α) (s : Set α) : ({a} ∩ s).ncard ≤ 1 := by
  rw [← Nat.cast_le (α := ℕ∞), (toFinite _).cast_ncard_eq, Nat.cast_one]
  apply encard_singleton_inter
#align set.ncard_singleton_inter Set.ncard_singleton_inter
section InsertErase

@[simp] theorem ncard_insert_of_not_mem (h : a ∉ s) (hs : s.Finite := by toFinite_tac) :
    (insert a s).ncard = s.ncard + 1 := by
  rw [← Nat.cast_inj (R := ℕ∞), (hs.insert a).cast_ncard_eq, Nat.cast_add, Nat.cast_one,
    hs.cast_ncard_eq, encard_insert_of_not_mem h]
#align set.ncard_insert_of_not_mem Set.ncard_insert_of_not_mem

theorem ncard_insert_of_mem (h : a ∈ s) : ncard (insert a s) = s.ncard := by
    rw [insert_eq_of_mem h]
#align set.ncard_insert_of_mem Set.ncard_insert_of_mem

theorem ncard_insert_le (a : α) (s : Set α) : (insert a s).ncard ≤ s.ncard + 1 := by
  obtain hs | hs := s.finite_or_infinite
  · to_encard_tac; rw [hs.cast_ncard_eq, (hs.insert _).cast_ncard_eq]; apply encard_insert_le
  rw [(hs.mono (subset_insert a s)).ncard]
  exact Nat.zero_le _
#align set.ncard_insert_le Set.ncard_insert_le

theorem ncard_insert_eq_ite [Decidable (a ∈ s)] (hs : s.Finite := by toFinite_tac) :
    ncard (insert a s) = if a ∈ s then s.ncard else s.ncard + 1 := by
  by_cases h : a ∈ s
  · rw [ncard_insert_of_mem h, if_pos h]
  · rw [ncard_insert_of_not_mem h hs, if_neg h]
#align set.ncard_insert_eq_ite Set.ncard_insert_eq_ite

theorem ncard_le_ncard_insert (a : α) (s : Set α) : s.ncard ≤ (insert a s).ncard := by
  classical
  refine'
    s.finite_or_infinite.elim (fun h ↦ _) (fun h ↦ by (rw [h.ncard]; exact Nat.zero_le _))
  rw [ncard_insert_eq_ite h]; split_ifs <;> simp
#align set.ncard_le_ncard_insert Set.ncard_le_ncard_insert

@[simp] theorem ncard_pair (h : a ≠ b) : ({a, b} : Set α).ncard = 2 := by
  rw [ncard_insert_of_not_mem, ncard_singleton]; simpa
#align set.card_doubleton Set.ncard_pair

@[simp] theorem ncard_diff_singleton_add_one (h : a ∈ s) (hs : s.Finite := by toFinite_tac) :
    (s \ {a}).ncard + 1 = s.ncard := by
  to_encard_tac; rw [hs.cast_ncard_eq, (hs.diff _).cast_ncard_eq,
    encard_diff_singleton_add_one h]
#align set.ncard_diff_singleton_add_one Set.ncard_diff_singleton_add_one

@[simp] theorem ncard_diff_singleton_of_mem (h : a ∈ s) (hs : s.Finite := by toFinite_tac) :
    (s \ {a}).ncard = s.ncard - 1 :=
  eq_tsub_of_add_eq (ncard_diff_singleton_add_one h hs)
#align set.ncard_diff_singleton_of_mem Set.ncard_diff_singleton_of_mem

theorem ncard_diff_singleton_lt_of_mem (h : a ∈ s) (hs : s.Finite := by toFinite_tac) :
    (s \ {a}).ncard < s.ncard := by
  rw [← ncard_diff_singleton_add_one h hs]; apply lt_add_one
#align set.ncard_diff_singleton_lt_of_mem Set.ncard_diff_singleton_lt_of_mem

theorem ncard_diff_singleton_le (s : Set α) (a : α) : (s \ {a}).ncard ≤ s.ncard := by
  obtain hs | hs := s.finite_or_infinite
<<<<<<< HEAD
  · apply ncard_le_of_subset (diff_subset _ _) hs
  convert zero_le (α := ℕ) _
=======
  · apply ncard_le_ncard (diff_subset _ _) hs
  convert @zero_le ℕ _ _
>>>>>>> 6cab3d64
  exact (hs.diff (by simp : Set.Finite {a})).ncard
#align set.ncard_diff_singleton_le Set.ncard_diff_singleton_le

theorem pred_ncard_le_ncard_diff_singleton (s : Set α) (a : α) : s.ncard - 1 ≤ (s \ {a}).ncard := by
  cases' s.finite_or_infinite with hs hs
  · by_cases h : a ∈ s
    · rw [ncard_diff_singleton_of_mem h hs]
    rw [diff_singleton_eq_self h]
    apply Nat.pred_le
  convert Nat.zero_le _
  rw [hs.ncard]
#align set.pred_ncard_le_ncard_diff_singleton Set.pred_ncard_le_ncard_diff_singleton

theorem ncard_exchange (ha : a ∉ s) (hb : b ∈ s) : (insert a (s \ {b})).ncard = s.ncard :=
  congr_arg ENat.toNat <| encard_exchange ha hb
#align set.ncard_exchange Set.ncard_exchange

theorem ncard_exchange' (ha : a ∉ s) (hb : b ∈ s) : (insert a s \ {b}).ncard = s.ncard := by
  rw [← ncard_exchange ha hb, ← singleton_union, ← singleton_union, union_diff_distrib,
    @diff_singleton_eq_self _ b {a} fun h ↦ ha (by rwa [← mem_singleton_iff.mp h])]
#align set.ncard_exchange' Set.ncard_exchange'

end InsertErase

theorem ncard_image_le (hs : s.Finite := by toFinite_tac) : (f '' s).ncard ≤ s.ncard := by
  to_encard_tac; rw [hs.cast_ncard_eq, (hs.image _).cast_ncard_eq]; apply encard_image_le
#align set.ncard_image_le Set.ncard_image_le

theorem ncard_image_of_injOn (H : Set.InjOn f s) : (f '' s).ncard = s.ncard :=
  congr_arg ENat.toNat <| H.encard_image
#align set.ncard_image_of_inj_on Set.ncard_image_of_injOn

theorem injOn_of_ncard_image_eq (h : (f '' s).ncard = s.ncard) (hs : s.Finite := by toFinite_tac) :
    Set.InjOn f s := by
  rw [← Nat.cast_inj (R := ℕ∞), hs.cast_ncard_eq, (hs.image _).cast_ncard_eq] at h
  exact hs.injOn_of_encard_image_eq h
#align set.inj_on_of_ncard_image_eq Set.injOn_of_ncard_image_eq

theorem ncard_image_iff (hs : s.Finite := by toFinite_tac) :
    (f '' s).ncard = s.ncard ↔ Set.InjOn f s :=
  ⟨fun h ↦ injOn_of_ncard_image_eq h hs, ncard_image_of_injOn⟩
#align set.ncard_image_iff Set.ncard_image_iff

theorem ncard_image_of_injective (s : Set α) (H : f.Injective) : (f '' s).ncard = s.ncard :=
  ncard_image_of_injOn fun _ _ _ _ h ↦ H h
#align set.ncard_image_of_injective Set.ncard_image_of_injective

theorem ncard_preimage_of_injective_subset_range {s : Set β} (H : f.Injective)
    (hs : s ⊆ Set.range f) :
    (f ⁻¹' s).ncard = s.ncard := by
  rw [← ncard_image_of_injective _ H, image_preimage_eq_iff.mpr hs]
#align set.ncard_preimage_of_injective_subset_range Set.ncard_preimage_of_injective_subset_range

theorem fiber_ncard_ne_zero_iff_mem_image {y : β} (hs : s.Finite := by toFinite_tac) :
    { x ∈ s | f x = y }.ncard ≠ 0 ↔ y ∈ f '' s := by
  refine' ⟨nonempty_of_ncard_ne_zero, _⟩
  rintro ⟨z, hz, rfl⟩
  exact @ncard_ne_zero_of_mem _ ({ x ∈ s | f x = f z }) z (mem_sep hz rfl)
    (hs.subset (sep_subset _ _))
#align set.fiber_ncard_ne_zero_iff_mem_image Set.fiber_ncard_ne_zero_iff_mem_image

@[simp] theorem ncard_map (f : α ↪ β) : (f '' s).ncard = s.ncard :=
  ncard_image_of_injective _ f.inj'
#align set.ncard_map Set.ncard_map

@[simp] theorem ncard_subtype (P : α → Prop) (s : Set α) :
    { x : Subtype P | (x : α) ∈ s }.ncard = (s ∩ setOf P).ncard := by
  convert (ncard_image_of_injective _ (@Subtype.coe_injective _ P)).symm
  ext x
  simp [← and_assoc, exists_eq_right]
#align set.ncard_subtype Set.ncard_subtype

theorem ncard_inter_le_ncard_left (s t : Set α) (hs : s.Finite := by toFinite_tac) :
    (s ∩ t).ncard ≤ s.ncard :=
  ncard_le_ncard (inter_subset_left _ _) hs
#align set.ncard_inter_le_ncard_left Set.ncard_inter_le_ncard_left

theorem ncard_inter_le_ncard_right (s t : Set α) (ht : t.Finite := by toFinite_tac) :
    (s ∩ t).ncard ≤ t.ncard :=
  ncard_le_ncard (inter_subset_right _ _) ht
#align set.ncard_inter_le_ncard_right Set.ncard_inter_le_ncard_right

theorem eq_of_subset_of_ncard_le (h : s ⊆ t) (h' : t.ncard ≤ s.ncard)
    (ht : t.Finite := by toFinite_tac) : s = t :=
  ht.eq_of_subset_of_encard_le h
    (by rwa [← Nat.cast_le (α := ℕ∞), ht.cast_ncard_eq, (ht.subset h).cast_ncard_eq] at h')
#align set.eq_of_subset_of_ncard_le Set.eq_of_subset_of_ncard_le

theorem subset_iff_eq_of_ncard_le (h : t.ncard ≤ s.ncard) (ht : t.Finite := by toFinite_tac) :
    s ⊆ t ↔ s = t :=
  ⟨fun hst ↦ eq_of_subset_of_ncard_le hst h ht, Eq.subset'⟩
#align set.subset_iff_eq_of_ncard_le Set.subset_iff_eq_of_ncard_le

theorem map_eq_of_subset {f : α ↪ α} (h : f '' s ⊆ s) (hs : s.Finite := by toFinite_tac) :
    f '' s = s :=
  eq_of_subset_of_ncard_le h (ncard_map _).ge hs
#align set.map_eq_of_subset Set.map_eq_of_subset

theorem sep_of_ncard_eq {P : α → Prop} (h : { x ∈ s | P x }.ncard = s.ncard) (ha : a ∈ s)
    (hs : s.Finite := by toFinite_tac) : P a :=
  sep_eq_self_iff_mem_true.mp (eq_of_subset_of_ncard_le (by simp) h.symm.le hs) _ ha
#align set.sep_of_ncard_eq Set.sep_of_ncard_eq

theorem ncard_lt_ncard (h : s ⊂ t) (ht : t.Finite := by toFinite_tac) :
    s.ncard < t.ncard := by
  rw [← Nat.cast_lt (α := ℕ∞), ht.cast_ncard_eq, (ht.subset h.subset).cast_ncard_eq]
  exact ht.encard_lt_encard h
#align set.ncard_lt_ncard Set.ncard_lt_ncard

theorem ncard_strictMono [Finite α] : @StrictMono (Set α) _ _ _ ncard :=
  fun _ _ h ↦ ncard_lt_ncard h
#align set.ncard_strict_mono Set.ncard_strictMono

theorem ncard_eq_of_bijective {n : ℕ} (f : ∀ i, i < n → α)
    (hf : ∀ a ∈ s, ∃ i, ∃ h : i < n, f i h = a) (hf' : ∀ (i) (h : i < n), f i h ∈ s)
    (f_inj : ∀ (i j) (hi : i < n) (hj : j < n), f i hi = f j hj → i = j)
    (hs : s.Finite := by toFinite_tac) :
    s.ncard = n := by
  rw [ncard_eq_toFinset_card _ hs]
  apply Finset.card_eq_of_bijective
  all_goals simpa
#align set.ncard_eq_of_bijective Set.ncard_eq_of_bijective

theorem ncard_congr {t : Set β} (f : ∀ a ∈ s, β) (h₁ : ∀ a ha, f a ha ∈ t)
    (h₂ : ∀ a b ha hb, f a ha = f b hb → a = b) (h₃ : ∀ b ∈ t, ∃ a ha, f a ha = b) :
    s.ncard = t.ncard := by
  set f' : s → t := fun x ↦ ⟨f x.1 x.2, h₁ _ _⟩
  have hbij : f'.Bijective := by
    constructor
    · rintro ⟨x, hx⟩ ⟨y, hy⟩ hxy
      simp only [Subtype.mk.injEq] at hxy ⊢
      exact h₂ _ _ hx hy hxy
    rintro ⟨y, hy⟩
    obtain ⟨a, ha, rfl⟩ := h₃ y hy
    simp only [Subtype.mk.injEq, Subtype.exists]
    exact ⟨_, ha, rfl⟩
  simp_rw [← Nat.card_coe_set_eq]
  exact Nat.card_congr (Equiv.ofBijective f' hbij)
#align set.ncard_congr Set.ncard_congr

theorem ncard_le_ncard_of_injOn {t : Set β} (f : α → β) (hf : ∀ a ∈ s, f a ∈ t) (f_inj : InjOn f s)
    (ht : t.Finite := by toFinite_tac) :
    s.ncard ≤ t.ncard := by
  have hle := encard_le_encard_of_injOn hf f_inj
  to_encard_tac; rwa [ht.cast_ncard_eq, (ht.finite_of_encard_le hle).cast_ncard_eq]
#align set.ncard_le_ncard_of_inj_on Set.ncard_le_ncard_of_injOn

theorem exists_ne_map_eq_of_ncard_lt_of_maps_to {t : Set β} (hc : t.ncard < s.ncard) {f : α → β}
    (hf : ∀ a ∈ s, f a ∈ t) (ht : t.Finite := by toFinite_tac) :
    ∃ x ∈ s, ∃ y ∈ s, x ≠ y ∧ f x = f y := by
  by_contra h'
  simp only [Ne.def, exists_prop, not_exists, not_and, not_imp_not] at h'
  exact (ncard_le_ncard_of_injOn f hf h' ht).not_lt hc
#align set.exists_ne_map_eq_of_ncard_lt_of_maps_to Set.exists_ne_map_eq_of_ncard_lt_of_maps_to

theorem le_ncard_of_inj_on_range {n : ℕ} (f : ℕ → α) (hf : ∀ i < n, f i ∈ s)
    (f_inj : ∀ i < n, ∀ j < n, f i = f j → i = j) (hs : s.Finite := by toFinite_tac) :
    n ≤ s.ncard := by
  rw [ncard_eq_toFinset_card _ hs]
  apply Finset.le_card_of_inj_on_range <;> simpa
#align set.le_ncard_of_inj_on_range Set.le_ncard_of_inj_on_range

theorem surj_on_of_inj_on_of_ncard_le {t : Set β} (f : ∀ a ∈ s, β) (hf : ∀ a ha, f a ha ∈ t)
    (hinj : ∀ a₁ a₂ ha₁ ha₂, f a₁ ha₁ = f a₂ ha₂ → a₁ = a₂) (hst : t.ncard ≤ s.ncard)
    (ht : t.Finite := by toFinite_tac) :
    ∀ b ∈ t, ∃ a ha, b = f a ha := by
  intro b hb
  set f' : s → t := fun x ↦ ⟨f x.1 x.2, hf _ _⟩
  have finj : f'.Injective := by
    rintro ⟨x, hx⟩ ⟨y, hy⟩ hxy
    simp only [Subtype.mk.injEq] at hxy ⊢
    apply hinj _ _ hx hy hxy
  have hft := ht.fintype
  have hft' := Fintype.ofInjective f' finj
  set f'' : ∀ a, a ∈ s.toFinset → β := fun a h ↦ f a (by simpa using h)
  convert @Finset.surj_on_of_inj_on_of_card_le _ _ _ t.toFinset f'' _ _ _ _ (by simpa)
  · simp
  · simp [hf]
  · intros a₁ a₂ ha₁ ha₂ h
    rw [mem_toFinset] at ha₁ ha₂
    exact hinj _ _ ha₁ ha₂ h
  rwa [← ncard_eq_toFinset_card', ← ncard_eq_toFinset_card']
#align set.surj_on_of_inj_on_of_ncard_le Set.surj_on_of_inj_on_of_ncard_le

theorem inj_on_of_surj_on_of_ncard_le {t : Set β} (f : ∀ a ∈ s, β) (hf : ∀ a ha, f a ha ∈ t)
    (hsurj : ∀ b ∈ t, ∃ a ha, f a ha = b) (hst : s.ncard ≤ t.ncard) ⦃a₁⦄ (ha₁ : a₁ ∈ s) ⦃a₂⦄
    (ha₂ : a₂ ∈ s) (ha₁a₂ : f a₁ ha₁ = f a₂ ha₂) (hs : s.Finite := by toFinite_tac) :
    a₁ = a₂ := by
  classical
  set f' : s → t := fun x ↦ ⟨f x.1 x.2, hf _ _⟩
  have hsurj : f'.Surjective := by
    rintro ⟨y, hy⟩
    obtain ⟨a, ha, rfl⟩ := hsurj y hy
    simp only [Subtype.mk.injEq, Subtype.exists]
    exact ⟨_, ha, rfl⟩
  haveI := hs.fintype
  haveI := Fintype.ofSurjective _ hsurj
  set f'' : ∀ a, a ∈ s.toFinset → β := fun a h ↦ f a (by simpa using h)
  exact
    @Finset.inj_on_of_surj_on_of_card_le _ _ _ t.toFinset f''
      (fun a ha ↦ by { rw [mem_toFinset] at ha ⊢; exact hf a ha }) (by simpa)
      (by { rwa [← ncard_eq_toFinset_card', ← ncard_eq_toFinset_card'] }) a₁
      (by simpa) a₂ (by simpa) (by simpa)
#align set.inj_on_of_surj_on_of_ncard_le Set.inj_on_of_surj_on_of_ncard_le

section Lattice

theorem ncard_union_add_ncard_inter (s t : Set α) (hs : s.Finite := by toFinite_tac)
    (ht : t.Finite := by toFinite_tac) : (s ∪ t).ncard + (s ∩ t).ncard = s.ncard + t.ncard := by
  to_encard_tac; rw [hs.cast_ncard_eq, ht.cast_ncard_eq, (hs.union ht).cast_ncard_eq,
    (hs.subset (inter_subset_left _ _)).cast_ncard_eq, encard_union_add_encard_inter]
#align set.ncard_union_add_ncard_inter Set.ncard_union_add_ncard_inter

theorem ncard_inter_add_ncard_union (s t : Set α) (hs : s.Finite := by toFinite_tac)
    (ht : t.Finite := by toFinite_tac) : (s ∩ t).ncard + (s ∪ t).ncard = s.ncard + t.ncard := by
  rw [add_comm, ncard_union_add_ncard_inter _ _ hs ht]
#align set.ncard_inter_add_ncard_union Set.ncard_inter_add_ncard_union

theorem ncard_union_le (s t : Set α) : (s ∪ t).ncard ≤ s.ncard + t.ncard := by
  obtain (h | h) := (s ∪ t).finite_or_infinite
  · to_encard_tac
    rw [h.cast_ncard_eq, (h.subset (subset_union_left _ _)).cast_ncard_eq,
      (h.subset (subset_union_right _ _)).cast_ncard_eq]
    apply encard_union_le
  rw [h.ncard]
  apply zero_le
#align set.ncard_union_le Set.ncard_union_le

theorem ncard_union_eq (h : Disjoint s t) (hs : s.Finite := by toFinite_tac)
    (ht : t.Finite := by toFinite_tac) : (s ∪ t).ncard = s.ncard + t.ncard := by
  to_encard_tac
  rw [hs.cast_ncard_eq, ht.cast_ncard_eq, (hs.union ht).cast_ncard_eq, encard_union_eq h]
#align set.ncard_union_eq Set.ncard_union_eq

theorem ncard_diff_add_ncard_of_subset (h : s ⊆ t) (ht : t.Finite := by toFinite_tac) :
    (t \ s).ncard + s.ncard = t.ncard := by
  to_encard_tac
  rw [ht.cast_ncard_eq, (ht.subset h).cast_ncard_eq, (ht.diff _).cast_ncard_eq,
    encard_diff_add_encard_of_subset h]
#align set.ncard_diff_add_ncard_eq_ncard Set.ncard_diff_add_ncard_of_subset

theorem ncard_diff (h : s ⊆ t) (ht : t.Finite := by toFinite_tac) :
    (t \ s).ncard = t.ncard - s.ncard := by
  rw [← ncard_diff_add_ncard_of_subset h ht, add_tsub_cancel_right]
#align set.ncard_diff Set.ncard_diff

theorem ncard_le_ncard_diff_add_ncard (s t : Set α) (ht : t.Finite := by toFinite_tac) :
    s.ncard ≤ (s \ t).ncard + t.ncard := by
  cases' s.finite_or_infinite with hs hs
  · to_encard_tac
    rw [ht.cast_ncard_eq, hs.cast_ncard_eq, (hs.diff _).cast_ncard_eq]
    apply encard_le_encard_diff_add_encard
  convert Nat.zero_le _
  rw [hs.ncard]
#align set.ncard_le_ncard_diff_add_ncard Set.ncard_le_ncard_diff_add_ncard

theorem le_ncard_diff (s t : Set α) (hs : s.Finite := by toFinite_tac) :
    t.ncard - s.ncard ≤ (t \ s).ncard :=
  tsub_le_iff_left.mpr (by rw [add_comm]; apply ncard_le_ncard_diff_add_ncard _ _ hs)
#align set.le_ncard_diff Set.le_ncard_diff

theorem ncard_diff_add_ncard (s t : Set α) (hs : s.Finite := by toFinite_tac)
  (ht : t.Finite := by toFinite_tac) :
    (s \ t).ncard + t.ncard = (s ∪ t).ncard := by
  rw [← ncard_union_eq disjoint_sdiff_left (hs.diff _) ht, diff_union_self]
#align set.ncard_diff_add_ncard Set.ncard_diff_add_ncard

theorem diff_nonempty_of_ncard_lt_ncard (h : s.ncard < t.ncard) (hs : s.Finite := by toFinite_tac) :
    (t \ s).Nonempty := by
  rw [Set.nonempty_iff_ne_empty, Ne.def, diff_eq_empty]
  exact fun h' ↦ h.not_le (ncard_le_ncard h' hs)
#align set.diff_nonempty_of_ncard_lt_ncard Set.diff_nonempty_of_ncard_lt_ncard

theorem exists_mem_not_mem_of_ncard_lt_ncard (h : s.ncard < t.ncard)
    (hs : s.Finite := by toFinite_tac) : ∃ e, e ∈ t ∧ e ∉ s :=
  diff_nonempty_of_ncard_lt_ncard h hs
#align set.exists_mem_not_mem_of_ncard_lt_ncard Set.exists_mem_not_mem_of_ncard_lt_ncard

@[simp] theorem ncard_inter_add_ncard_diff_eq_ncard (s t : Set α)
    (hs : s.Finite := by toFinite_tac) : (s ∩ t).ncard + (s \ t).ncard = s.ncard := by
  rw [← ncard_union_eq (disjoint_of_subset_left (inter_subset_right _ _) disjoint_sdiff_right)
    (hs.inter_of_left _) (hs.diff _), union_comm, diff_union_inter]
#align set.ncard_inter_add_ncard_diff_eq_ncard Set.ncard_inter_add_ncard_diff_eq_ncard

theorem ncard_eq_ncard_iff_ncard_diff_eq_ncard_diff (hs : s.Finite := by toFinite_tac)
    (ht : t.Finite := by toFinite_tac) : s.ncard = t.ncard ↔ (s \ t).ncard = (t \ s).ncard := by
  rw [← ncard_inter_add_ncard_diff_eq_ncard s t hs, ← ncard_inter_add_ncard_diff_eq_ncard t s ht,
    inter_comm, add_right_inj]
#align set.ncard_eq_ncard_iff_ncard_diff_eq_ncard_diff Set.ncard_eq_ncard_iff_ncard_diff_eq_ncard_diff

theorem ncard_le_ncard_iff_ncard_diff_le_ncard_diff (hs : s.Finite := by toFinite_tac)
    (ht : t.Finite := by toFinite_tac) : s.ncard ≤ t.ncard ↔ (s \ t).ncard ≤ (t \ s).ncard := by
  rw [← ncard_inter_add_ncard_diff_eq_ncard s t hs, ← ncard_inter_add_ncard_diff_eq_ncard t s ht,
    inter_comm, add_le_add_iff_left]
#align set.ncard_le_ncard_iff_ncard_diff_le_ncard_diff Set.ncard_le_ncard_iff_ncard_diff_le_ncard_diff

theorem ncard_lt_ncard_iff_ncard_diff_lt_ncard_diff (hs : s.Finite := by toFinite_tac)
    (ht : t.Finite := by toFinite_tac) : s.ncard < t.ncard ↔ (s \ t).ncard < (t \ s).ncard := by
  rw [← ncard_inter_add_ncard_diff_eq_ncard s t hs, ← ncard_inter_add_ncard_diff_eq_ncard t s ht,
    inter_comm, add_lt_add_iff_left]
#align set.ncard_lt_ncard_iff_ncard_diff_lt_ncard_diff Set.ncard_lt_ncard_iff_ncard_diff_lt_ncard_diff

theorem ncard_add_ncard_compl (s : Set α) (hs : s.Finite := by toFinite_tac)
    (hsc : sᶜ.Finite := by toFinite_tac) : s.ncard + sᶜ.ncard = Nat.card α := by
  rw [← ncard_univ, ← ncard_union_eq (@disjoint_compl_right _ _ s) hs hsc, union_compl_self]
#align set.ncard_add_ncard_compl Set.ncard_add_ncard_compl

end Lattice

/-- Given a set `t` and a set `s` inside it, we can shrink `t` to any appropriate size, and keep `s`
    inside it. -/
theorem exists_intermediate_Set (i : ℕ) (h₁ : i + s.ncard ≤ t.ncard) (h₂ : s ⊆ t) :
    ∃ r : Set α, s ⊆ r ∧ r ⊆ t ∧ r.ncard = i + s.ncard := by
  cases' t.finite_or_infinite with ht ht
  · rw [ncard_eq_toFinset_card _ (ht.subset h₂)] at h₁ ⊢
    rw [ncard_eq_toFinset_card t ht] at h₁
    obtain ⟨r', hsr', hr't, hr'⟩ := Finset.exists_intermediate_set _ h₁ (by simpa)
    exact ⟨r', by simpa using hsr', by simpa using hr't, by rw [← hr', ncard_coe_Finset]⟩
  rw [ht.ncard] at h₁
  have h₁' := Nat.eq_zero_of_le_zero h₁
  rw [add_eq_zero_iff] at h₁'
  refine' ⟨t, h₂, rfl.subset, _⟩
  rw [h₁'.2, h₁'.1, ht.ncard, add_zero]
#align set.exists_intermediate_set Set.exists_intermediate_Set

theorem exists_intermediate_set' {m : ℕ} (hs : s.ncard ≤ m) (ht : m ≤ t.ncard) (h : s ⊆ t) :
    ∃ r : Set α, s ⊆ r ∧ r ⊆ t ∧ r.ncard = m := by
  obtain ⟨r, hsr, hrt, hc⟩ :=
    exists_intermediate_Set (m - s.ncard) (by rwa [tsub_add_cancel_of_le hs]) h
  rw [tsub_add_cancel_of_le hs] at hc
  exact ⟨r, hsr, hrt, hc⟩
#align set.exists_intermediate_set' Set.exists_intermediate_set'

/-- We can shrink `s` to any smaller size. -/
theorem exists_smaller_set (s : Set α) (i : ℕ) (h₁ : i ≤ s.ncard) :
    ∃ t : Set α, t ⊆ s ∧ t.ncard = i :=
  (exists_intermediate_Set i (by simpa) (empty_subset s)).imp fun t ht ↦
    ⟨ht.2.1, by simpa using ht.2.2⟩
#align set.exists_smaller_set Set.exists_smaller_set

theorem Infinite.exists_subset_ncard_eq {s : Set α} (hs : s.Infinite) (k : ℕ) :
    ∃ t, t ⊆ s ∧ t.Finite ∧ t.ncard = k := by
  have := hs.to_subtype
  obtain ⟨t', -, rfl⟩ := @Infinite.exists_subset_card_eq s univ infinite_univ k
  refine' ⟨Subtype.val '' (t' : Set s), by simp, Finite.image _ (by simp), _⟩
  rw [ncard_image_of_injective _ Subtype.coe_injective]
  simp
#align set.Infinite.exists_subset_ncard_eq Set.Infinite.exists_subset_ncard_eq

theorem Infinite.exists_superset_ncard_eq {s t : Set α} (ht : t.Infinite) (hst : s ⊆ t)
    (hs : s.Finite) {k : ℕ} (hsk : s.ncard ≤ k) : ∃ s', s ⊆ s' ∧ s' ⊆ t ∧ s'.ncard = k := by
  obtain ⟨s₁, hs₁, hs₁fin, hs₁card⟩ := (ht.diff hs).exists_subset_ncard_eq (k - s.ncard)
  refine' ⟨s ∪ s₁, subset_union_left _ _, union_subset hst (hs₁.trans (diff_subset _ _)), _⟩
  rwa [ncard_union_eq (disjoint_of_subset_right hs₁ disjoint_sdiff_right) hs hs₁fin, hs₁card,
    add_tsub_cancel_of_le]
#align set.infinite.exists_supset_ncard_eq Set.Infinite.exists_superset_ncard_eq

theorem exists_subset_or_subset_of_two_mul_lt_ncard {n : ℕ} (hst : 2 * n < (s ∪ t).ncard) :
    ∃ r : Set α, n < r.ncard ∧ (r ⊆ s ∨ r ⊆ t) := by
  classical
  have hu := finite_of_ncard_ne_zero ((Nat.zero_le _).trans_lt hst).ne.symm
  rw [ncard_eq_toFinset_card _ hu,
    Finite.toFinset_union (hu.subset (subset_union_left _ _))
      (hu.subset (subset_union_right _ _))] at hst
  obtain ⟨r', hnr', hr'⟩ := Finset.exists_subset_or_subset_of_two_mul_lt_card hst
  exact ⟨r', by simpa, by simpa using hr'⟩
#align set.exists_subset_or_subset_of_two_mul_lt_ncard Set.exists_subset_or_subset_of_two_mul_lt_ncard

/-! ### Explicit description of a set from its cardinality -/

@[simp] theorem ncard_eq_one : s.ncard = 1 ↔ ∃ a, s = {a} := by
  refine' ⟨fun h ↦ _, by rintro ⟨a, rfl⟩; rw [ncard_singleton]⟩
  have hft := (finite_of_ncard_ne_zero (ne_zero_of_eq_one h)).fintype
  simp_rw [ncard_eq_toFinset_card', @Finset.card_eq_one _ (toFinset s)] at h
  refine' h.imp fun a ha ↦ _
  simp_rw [Set.ext_iff, mem_singleton_iff]
  simp only [Finset.ext_iff, mem_toFinset, Finset.mem_singleton] at ha
  exact ha
#align set.ncard_eq_one Set.ncard_eq_one

theorem exists_eq_insert_iff_ncard (hs : s.Finite := by toFinite_tac) :
    (∃ a ∉ s, insert a s = t) ↔ s ⊆ t ∧ s.ncard + 1 = t.ncard := by
  classical
  cases' t.finite_or_infinite with ht ht
  · rw [ncard_eq_toFinset_card _ hs, ncard_eq_toFinset_card _ ht,
      ← @Finite.toFinset_subset_toFinset _ _ _ hs ht, ← Finset.exists_eq_insert_iff]
    convert Iff.rfl using 2; simp
    ext x
    simp [Finset.ext_iff, Set.ext_iff]
  simp only [ht.ncard, exists_prop, add_eq_zero, and_false, iff_false, not_exists, not_and]
  rintro x - rfl
  exact ht (hs.insert x)
#align set.exists_eq_insert_iff_ncard Set.exists_eq_insert_iff_ncard

theorem ncard_le_one (hs : s.Finite := by toFinite_tac) :
    s.ncard ≤ 1 ↔ ∀ a ∈ s, ∀ b ∈ s, a = b := by
  simp_rw [ncard_eq_toFinset_card _ hs, Finset.card_le_one, Finite.mem_toFinset]
#align set.ncard_le_one Set.ncard_le_one

theorem ncard_le_one_iff (hs : s.Finite := by toFinite_tac) :
    s.ncard ≤ 1 ↔ ∀ {a b}, a ∈ s → b ∈ s → a = b := by
  rw [ncard_le_one hs]
  tauto
#align set.ncard_le_one_iff Set.ncard_le_one_iff

theorem ncard_le_one_iff_eq (hs : s.Finite := by toFinite_tac) :
    s.ncard ≤ 1 ↔ s = ∅ ∨ ∃ a, s = {a} := by
  obtain rfl | ⟨x, hx⟩ := s.eq_empty_or_nonempty
  · exact iff_of_true (by simp) (Or.inl rfl)
  rw [ncard_le_one_iff hs]
  refine' ⟨fun h ↦ Or.inr ⟨x, (singleton_subset_iff.mpr hx).antisymm' fun y hy ↦ h hy hx⟩, _⟩
  rintro (rfl | ⟨a, rfl⟩)
  · exact (not_mem_empty _ hx).elim
  simp_rw [mem_singleton_iff] at hx ⊢; subst hx
  simp only [forall_eq_apply_imp_iff, imp_self, implies_true]
#align set.ncard_le_one_iff_eq Set.ncard_le_one_iff_eq

theorem ncard_le_one_iff_subset_singleton [Nonempty α]
    (hs : s.Finite := by toFinite_tac) :
    s.ncard ≤ 1 ↔ ∃ x : α, s ⊆ {x} := by
  simp_rw [ncard_eq_toFinset_card _ hs, Finset.card_le_one_iff_subset_singleton,
    Finite.toFinset_subset, Finset.coe_singleton]
#align set.ncard_le_one_iff_subset_singleton Set.ncard_le_one_iff_subset_singleton

/-- A `Set` of a subsingleton type has cardinality at most one. -/
theorem ncard_le_one_of_subsingleton [Subsingleton α] (s : Set α) : s.ncard ≤ 1 := by
  rw [ncard_eq_toFinset_card]
  exact Finset.card_le_one_of_subsingleton _
#align ncard_le_one_of_subsingleton Set.ncard_le_one_of_subsingleton

theorem one_lt_ncard (hs : s.Finite := by toFinite_tac) :
    1 < s.ncard ↔ ∃ a ∈ s, ∃ b ∈ s, a ≠ b := by
  simp_rw [ncard_eq_toFinset_card _ hs, Finset.one_lt_card, Finite.mem_toFinset]
#align set.one_lt_ncard Set.one_lt_ncard

theorem one_lt_ncard_iff (hs : s.Finite := by toFinite_tac) :
    1 < s.ncard ↔ ∃ a b, a ∈ s ∧ b ∈ s ∧ a ≠ b :=   by
  rw [one_lt_ncard hs]
  simp only [exists_prop, exists_and_left]
#align set.one_lt_ncard_iff Set.one_lt_ncard_iff

theorem two_lt_ncard_iff (hs : s.Finite := by toFinite_tac) :
    2 < s.ncard ↔ ∃ a b c, a ∈ s ∧ b ∈ s ∧ c ∈ s ∧ a ≠ b ∧ a ≠ c ∧ b ≠ c := by
  simp_rw [ncard_eq_toFinset_card _ hs, Finset.two_lt_card_iff, Finite.mem_toFinset]
#align set.two_lt_ncard_iff Set.two_lt_ncard_iff

theorem two_lt_ncard (hs : s.Finite := by toFinite_tac) :
    2 < s.ncard ↔ ∃ a ∈ s, ∃ b ∈ s, ∃ c ∈ s, a ≠ b ∧ a ≠ c ∧ b ≠ c := by
  simp only [two_lt_ncard_iff hs, exists_and_left, exists_prop]
#align set.two_lt_card Set.two_lt_ncard

theorem exists_ne_of_one_lt_ncard (hs : 1 < s.ncard) (a : α) : ∃ b, b ∈ s ∧ b ≠ a := by
  have hsf := (finite_of_ncard_ne_zero (zero_lt_one.trans hs).ne.symm)
  rw [ncard_eq_toFinset_card _ hsf] at hs
  simpa only [Finite.mem_toFinset] using Finset.exists_ne_of_one_lt_card hs a
#align set.exists_ne_of_one_lt_ncard Set.exists_ne_of_one_lt_ncard

theorem eq_insert_of_ncard_eq_succ {n : ℕ} (h : s.ncard = n + 1) :
    ∃ a t, a ∉ t ∧ insert a t = s ∧ t.ncard = n := by
  classical
  have hsf := finite_of_ncard_pos (n.zero_lt_succ.trans_eq h.symm)
  rw [ncard_eq_toFinset_card _ hsf, Finset.card_eq_succ] at h
  obtain ⟨a, t, hat, hts, rfl⟩ := h
  simp only [Finset.ext_iff, Finset.mem_insert, Finite.mem_toFinset] at hts
  refine' ⟨a, t, hat, _, _⟩
  · simp only [Finset.mem_coe, ext_iff, mem_insert_iff]
    tauto
  simp
#align set.eq_insert_of_ncard_eq_succ Set.eq_insert_of_ncard_eq_succ

theorem ncard_eq_succ {n : ℕ} (hs : s.Finite := by toFinite_tac) :
    s.ncard = n + 1 ↔ ∃ a t, a ∉ t ∧ insert a t = s ∧ t.ncard = n := by
  refine' ⟨eq_insert_of_ncard_eq_succ, _⟩
  rintro ⟨a, t, hat, h, rfl⟩
  rw [← h, ncard_insert_of_not_mem hat (hs.subset ((subset_insert a t).trans_eq h))]
#align set.ncard_eq_succ Set.ncard_eq_succ

theorem ncard_eq_two : s.ncard = 2 ↔ ∃ x y, x ≠ y ∧ s = {x, y} := by
  rw [← encard_eq_two, ncard_def, ← Nat.cast_inj (R := ℕ∞), Nat.cast_ofNat]
  refine' ⟨fun h ↦ _, fun h ↦ _⟩
  · rwa [ENat.coe_toNat] at h; rintro h'; simp [h'] at h
  rw [h]; rfl
#align set.ncard_eq_two Set.ncard_eq_two

theorem ncard_eq_three : s.ncard = 3 ↔ ∃ x y z, x ≠ y ∧ x ≠ z ∧ y ≠ z ∧ s = {x, y, z} := by
  rw [← encard_eq_three, ncard_def, ← Nat.cast_inj (R := ℕ∞), Nat.cast_ofNat]
  refine' ⟨fun h ↦ _, fun h ↦ _⟩
  · rwa [ENat.coe_toNat] at h; rintro h'; simp [h'] at h
  rw [h]; rfl
#align set.ncard_eq_three Set.ncard_eq_three

end ncard

/-!
### Deprecated lemmas

Those lemmas have been deprecated on 2023-12-27.
-/

@[deprecated] alias ncard_le_of_subset := ncard_le_ncard<|MERGE_RESOLUTION|>--- conflicted
+++ resolved
@@ -617,13 +617,8 @@
 
 theorem ncard_diff_singleton_le (s : Set α) (a : α) : (s \ {a}).ncard ≤ s.ncard := by
   obtain hs | hs := s.finite_or_infinite
-<<<<<<< HEAD
-  · apply ncard_le_of_subset (diff_subset _ _) hs
+  · apply ncard_le_ncard (diff_subset _ _) hs
   convert zero_le (α := ℕ) _
-=======
-  · apply ncard_le_ncard (diff_subset _ _) hs
-  convert @zero_le ℕ _ _
->>>>>>> 6cab3d64
   exact (hs.diff (by simp : Set.Finite {a})).ncard
 #align set.ncard_diff_singleton_le Set.ncard_diff_singleton_le
 
