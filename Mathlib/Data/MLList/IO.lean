/-
Copyright (c) 2023 Scott Morrison. All rights reserved.
Released under Apache 2.0 license as described in the file LICENSE.
Authors: Scott Morrison
-/
<<<<<<< HEAD
=======
import Mathlib.Init
>>>>>>> 99508fb5
import Batteries.Data.MLList.Basic

/-!
# Reading from handles, files, and processes as lazy lists.

## Deprecation

This material has been moved out of Mathlib to https://github.com/semorrison/lean-monadic-list.
-/

open System IO.FS
set_option linter.deprecated false

namespace MLList

/-- Read lines of text from a handle, as a lazy list in `IO`. -/
@[deprecated "See deprecation note in module documentation." (since := "2024-08-22")]
def linesFromHandle (h : Handle) : MLList IO String :=
  MLList.iterate (do
    let line ← h.getLine
    -- This copies the logic from `IO.FS.lines`.
    if line.length == 0 then
      return none
    else if line.back == '\n' then
      let line := line.dropRight 1
      let line :=
        if System.Platform.isWindows && line.back == '\x0d' then line.dropRight 1 else line
      return some line
    else
      return some line)
  |>.takeWhile (·.isSome) |>.map (fun o => o.getD "")

/-- Read lines of text from a file, as a lazy list in `IO`. -/
@[deprecated "See deprecation note in module documentation." (since := "2024-08-22")]
def lines (f : FilePath) : MLList IO String := .squash fun _ => do
  return linesFromHandle (← Handle.mk f Mode.read)

open IO.Process in
/--
Run a command with given input on `stdio`,
returning `stdout` as a lazy list in `IO`.
-/
@[deprecated "See deprecation note in module documentation." (since := "2024-08-22")]
def runCmd (cmd : String) (args : Array String) (input : String := "") : MLList IO String := do
  let child ← spawn
    { cmd := cmd, args := args, stdin := .piped, stdout := .piped, stderr := .piped }
  linesFromHandle (← put child input).stdout
where put
    (child : Child { stdin := .piped, stdout := .piped, stderr := .piped }) (input : String) :
    IO (Child { stdin := .null, stdout := .piped, stderr := .piped }) := do
  let (stdin, child) ← child.takeStdin
  stdin.putStr input
  stdin.flush
  return child

end MLList<|MERGE_RESOLUTION|>--- conflicted
+++ resolved
@@ -3,10 +3,7 @@
 Released under Apache 2.0 license as described in the file LICENSE.
 Authors: Scott Morrison
 -/
-<<<<<<< HEAD
-=======
 import Mathlib.Init
->>>>>>> 99508fb5
 import Batteries.Data.MLList.Basic
 
 /-!
