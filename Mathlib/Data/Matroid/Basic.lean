/-
Copyright (c) 2023 Peter Nelson. All rights reserved.
Released under Apache 2.0 license as described in the file LICENSE.
Authors: Peter Nelson
-/
import Mathlib.Data.Set.Card
import Mathlib.Order.Minimal
import Mathlib.Data.Matroid.Init

/-!
# Matroids

A `Matroid` is a structure that combinatorially abstracts
the notion of linear independence and dependence;
matroids have connections with graph theory, discrete optimization,
additive combinatorics and algebraic geometry.
Mathematically, a matroid `M` is a structure on a set `E` comprising a
collection of subsets of `E` called the bases of `M`,
where the bases are required to obey certain axioms.

This file gives a definition of a matroid `M` in terms of its bases,
and some API relating independent sets (subsets of bases) and the notion of a
basis of a set `X` (a maximal independent subset of `X`).

## Main definitions

* a `Matroid α` on a type `α` is a structure comprising a 'ground set'
  and a suitably behaved 'base' predicate.

Given `M : Matroid α` ...

* `M.E` denotes the ground set of `M`, which has type `Set α`
* For `B : Set α`, `M.Base B` means that `B` is a base of `M`.
* For `I : Set α`, `M.Indep I` means that `I` is independent in `M`
    (that is, `I` is contained in a base of `M`).
* For `D : Set α`, `M.Dep D` means that `D` is contained in the ground set of `M`
    but isn't independent.
* For `I : Set α` and `X : Set α`, `M.Basis I X` means that `I` is a maximal independent
    subset of `X`.
* `M.Finite` means that `M` has finite ground set.
* `M.Nonempty` means that the ground set of `M` is nonempty.
* `FiniteRk M` means that the bases of `M` are finite.
* `InfiniteRk M` means that the bases of `M` are infinite.
* `RkPos M` means that the bases of `M` are nonempty.
* `Finitary M` means that a set is independent if and only if all its finite subsets are
    independent.

* `aesop_mat` : a tactic designed to prove `X ⊆ M.E` for some set `X` and matroid `M`.

## Implementation details

There are a few design decisions worth discussing.

### Finiteness
  The first is that our matroids are allowed to be infinite.
  Unlike with many mathematical structures, this isn't such an obvious choice.
  Finite matroids have been studied since the 1930's,
  and there was never controversy as to what is and isn't an example of a finite matroid -
  in fact, surprisingly many apparently different definitions of a matroid
  give rise to the same class of objects.

  However, generalizing different definitions of a finite matroid
  to the infinite in the obvious way (i.e. by simply allowing the ground set to be infinite)
  gives a number of different notions of 'infinite matroid' that disagree with each other,
  and that all lack nice properties.
  Many different competing notions of infinite matroid were studied through the years;
  in fact, the problem of which definition is the best was only really solved in 2013,
  when Bruhn et al. [2] showed that there is a unique 'reasonable' notion of an infinite matroid
  (these objects had previously defined by Higgs under the name 'B-matroid').
  These are defined by adding one carefully chosen axiom to the standard set,
  and adapting existing axioms to not mention set cardinalities;
  they enjoy nearly all the nice properties of standard finite matroids.

  Even though at least 90% of the literature is on finite matroids,
  B-matroids are the definition we use, because they allow for additional generality,
  nearly all theorems are still true and just as easy to state,
  and (hopefully) the more general definition will prevent the need for a costly future refactor.
  The disadvantage is that developing API for the finite case is harder work
  (for instance, it is harder to prove that something is a matroid in the first place,
  and one must deal with `ℕ∞` rather than `ℕ`).
  For serious work on finite matroids, we provide the typeclasses
  `[M.Finite]` and `[FiniteRk M]` and associated API.

### Cardinality
  Just as with bases of a vector space,
  all bases of a finite matroid `M` are finite and have the same cardinality;
  this cardinality is an important invariant known as the 'rank' of `M`.
  For infinite matroids, bases are not in general equicardinal;
  in fact the equicardinality of bases of infinite matroids is independent of ZFC [3].
  What is still true is that either all bases are finite and equicardinal,
  or all bases are infinite. This means that the natural notion of 'size'
  for a set in matroid theory is given by the function `Set.encard`, which
  is the cardinality as a term in `ℕ∞`. We use this function extensively
  in building the API; it is preferable to both `Set.ncard` and `Finset.card`
  because it allows infinite sets to be handled without splitting into cases.

### The ground `Set`
  A last place where we make a consequential choice is making the ground set of a matroid
  a structure field of type `Set α` (where `α` is the type of 'possible matroid elements')
  rather than just having a type `α` of all the matroid elements.
  This is because of how common it is to simultaneously consider
  a number of matroids on different but related ground sets.
  For example, a matroid `M` on ground set `E` can have its structure
  'restricted' to some subset `R ⊆ E` to give a smaller matroid `M ↾ R` with ground set `R`.
  A statement like `(M ↾ R₁) ↾ R₂ = M ↾ R₂` is mathematically obvious.
  But if the ground set of a matroid is a type, this doesn't typecheck,
  and is only true up to canonical isomorphism.
  Restriction is just the tip of the iceberg here;
  one can also 'contract' and 'delete' elements and sets of elements
  in a matroid to give a smaller matroid,
  and in practice it is common to make statements like `M₁.E = M₂.E ∩ M₃.E` and
  `((M ⟋ e) ↾ R) ⟋ C = M ⟋ (C ∪ {e}) ↾ R`.
  Such things are a nightmare to work with unless `=` is actually propositional equality
  (especially because the relevant coercions are usually between sets and not just elements).

  So the solution is that the ground set `M.E` has type `Set α`,
  and there are elements of type `α` that aren't in the matroid.
  The tradeoff is that for many statements, one now has to add
  hypotheses of the form `X ⊆ M.E` to make sure than `X` is actually 'in the matroid',
  rather than letting a 'type of matroid elements' take care of this invisibly.
  It still seems that this is worth it.
  The tactic `aesop_mat` exists specifically to discharge such goals
  with minimal fuss (using default values).
  The tactic works fairly well, but has room for improvement.
  Even though the carrier set is written `M.E`,

  A related decision is to not have matroids themselves be a typeclass.
  This would make things be notationally simpler
  (having `Base` in the presence of `[Matroid α]` rather than `M.Base` for a term `M : Matroid α`)
  but is again just too awkward when one has multiple matroids on the same type.
  In fact, in regular written mathematics,
  it is normal to explicitly indicate which matroid something is happening in,
  so our notation mirrors common practice.

### Notation
  We use a couple of nonstandard conventions in theorem names that are related to the above.
  First, we mirror common informal practice by referring explicitly to the `ground` set rather
  than the notation `E`. (Writing `ground` everywhere in a proof term would be unwieldy, and
  writing `E` in theorem names would be unnatural to read.)

  Second, because we are typically interested in subsets of the ground set `M.E`,
  using `Set.compl` is inconvenient, since `Xᶜ ⊆ M.E` is typically false for `X ⊆ M.E`.
  On the other hand (especially when duals arise), it is common to complement
  a set `X ⊆ M.E` *within* the ground set, giving `M.E \ X`.
  For this reason, we use the term `compl` in theorem names to refer to taking a set difference
  with respect to the ground set, rather than a complement within a type. The lemma
  `compl_base_dual` is one of the many examples of this.

## References

[1] The standard text on matroid theory
[J. G. Oxley, Matroid Theory, Oxford University Press, New York, 2011.]

[2] The robust axiomatic definition of infinite matroids
[H. Bruhn, R. Diestel, M. Kriesell, R. Pendavingh, P. Wollan, Axioms for infinite matroids,
  Adv. Math 239 (2013), 18-46]

[3] Equicardinality of matroid bases is independent of ZFC.
[N. Bowler, S. Geschke, Self-dual uniform matroids on infinite sets,
  Proc. Amer. Math. Soc. 144 (2016), 459-471]
-/

open Set

/-- A predicate `P` on sets satisfies the **exchange property** if,
  for all `X` and `Y` satisfying `P` and all `a ∈ X \ Y`, there exists `b ∈ Y \ X` so that
  swapping `a` for `b` in `X` maintains `P`. -/
def Matroid.ExchangeProperty {α : Type _} (P : Set α → Prop) : Prop :=
  ∀ X Y, P X → P Y → ∀ a ∈ X \ Y, ∃ b ∈ Y \ X, P (insert b (X \ {a}))

/-- A set `X` has the maximal subset property for a predicate `P` if every subset of `X` satisfying
  `P` is contained in a maximal subset of `X` satisfying `P`. -/
def Matroid.ExistsMaximalSubsetProperty {α : Type _} (P : Set α → Prop) (X : Set α) : Prop :=
  ∀ I, P I → I ⊆ X → ∃ J, I ⊆ J ∧ Maximal (fun K ↦ P K ∧ K ⊆ X) J

/-- A `Matroid α` is a ground set `E` of type `Set α`, and a nonempty collection of its subsets
  satisfying the exchange property and the maximal subset property. Each such set is called a
  `Base` of `M`. An `Indep`endent set is just a set contained in a base, but we include this
  predicate as a structure field for better definitional properties.

  In most cases, using this definition directly is not the best way to construct a matroid,
  since it requires specifying both the bases and independent sets. If the bases are known,
  use `Matroid.ofBase` or a variant. If just the independent sets are known,
  define an `IndepMatroid`, and then use `IndepMatroid.matroid`.
  -/
@[ext] structure Matroid (α : Type _) where
  /-- `M` has a ground set `E`. -/
  (E : Set α)
<<<<<<< HEAD
  /-- `M` has a predicate `Base` definining its bases. -/
=======
  /-- `M` has a predicate `Base` defining its bases. -/
>>>>>>> 99508fb5
  (Base : Set α → Prop)
  /-- `M` has a predicate `Indep` defining its independent sets. -/
  (Indep : Set α → Prop)
  /-- The `Indep`endent sets are those contained in `Base`s. -/
  (indep_iff' : ∀ ⦃I⦄, Indep I ↔ ∃ B, Base B ∧ I ⊆ B)
  /-- There is at least one `Base`. -/
  (exists_base : ∃ B, Base B)
  /-- For any bases `B`, `B'` and `e ∈ B \ B'`, there is some `f ∈ B' \ B` for which `B-e+f`
    is a base. -/
  (base_exchange : Matroid.ExchangeProperty Base)
  /-- Every independent subset `I` of a set `X` for is contained in a maximal independent
    subset of `X`. -/
  (maximality : ∀ X, X ⊆ E → Matroid.ExistsMaximalSubsetProperty Indep X)
  /-- Every base is contained in the ground set. -/
  (subset_ground : ∀ B, Base B → B ⊆ E)

namespace Matroid

variable {α : Type*} {M : Matroid α}

/-- Typeclass for a matroid having finite ground set. Just a wrapper for `M.E.Finite`-/
protected class Finite (M : Matroid α) : Prop where
  /-- The ground set is finite -/
  (ground_finite : M.E.Finite)

/-- Typeclass for a matroid having nonempty ground set. Just a wrapper for `M.E.Nonempty`-/
protected class Nonempty (M : Matroid α) : Prop where
  /-- The ground set is nonempty -/
  (ground_nonempty : M.E.Nonempty)

theorem ground_nonempty (M : Matroid α) [M.Nonempty] : M.E.Nonempty :=
  Nonempty.ground_nonempty

theorem ground_nonempty_iff (M : Matroid α) : M.E.Nonempty ↔ M.Nonempty :=
  ⟨fun h ↦ ⟨h⟩, fun ⟨h⟩ ↦ h⟩

theorem ground_finite (M : Matroid α) [M.Finite] : M.E.Finite :=
  Finite.ground_finite

theorem set_finite (M : Matroid α) [M.Finite] (X : Set α) (hX : X ⊆ M.E := by aesop) : X.Finite :=
  M.ground_finite.subset hX

instance finite_of_finite [Finite α] {M : Matroid α} : M.Finite :=
  ⟨Set.toFinite _⟩

/-- A `FiniteRk` matroid is one whose bases are finite -/
class FiniteRk (M : Matroid α) : Prop where
  /-- There is a finite base -/
  exists_finite_base : ∃ B, M.Base B ∧ B.Finite

instance finiteRk_of_finite (M : Matroid α) [M.Finite] : FiniteRk M :=
  ⟨M.exists_base.imp (fun B hB ↦ ⟨hB, M.set_finite B (M.subset_ground _ hB)⟩)⟩

/-- An `InfiniteRk` matroid is one whose bases are infinite. -/
class InfiniteRk (M : Matroid α) : Prop where
  /-- There is an infinite base -/
  exists_infinite_base : ∃ B, M.Base B ∧ B.Infinite

/-- A `RkPos` matroid is one whose bases are nonempty. -/
class RkPos (M : Matroid α) : Prop where
  /-- The empty set isn't a base -/
  empty_not_base : ¬M.Base ∅

theorem rkPos_iff_empty_not_base : M.RkPos ↔ ¬M.Base ∅ :=
  ⟨fun ⟨h⟩ ↦ h, fun h ↦ ⟨h⟩⟩

section exchange
namespace ExchangeProperty

variable {Base : Set α → Prop} {B B' : Set α}

/-- A family of sets with the exchange property is an antichain. -/
theorem antichain (exch : ExchangeProperty Base) (hB : Base B) (hB' : Base B') (h : B ⊆ B') :
    B = B' :=
  h.antisymm (fun x hx ↦ by_contra
    (fun hxB ↦ let ⟨_, hy, _⟩ := exch B' B hB' hB x ⟨hx, hxB⟩; hy.2 <| h hy.1))

theorem encard_diff_le_aux {B₁ B₂ : Set α}
    (exch : ExchangeProperty Base) (hB₁ : Base B₁) (hB₂ : Base B₂) :
    (B₁ \ B₂).encard ≤ (B₂ \ B₁).encard := by
  obtain (he | hinf | ⟨e, he, hcard⟩) :=
    (B₂ \ B₁).eq_empty_or_encard_eq_top_or_encard_diff_singleton_lt
  · rw [exch.antichain hB₂ hB₁ (diff_eq_empty.mp he)]
  · exact le_top.trans_eq hinf.symm

  obtain ⟨f, hf, hB'⟩ := exch B₂ B₁ hB₂ hB₁ e he

  have : encard (insert f (B₂ \ {e}) \ B₁) < encard (B₂ \ B₁) := by
    rw [insert_diff_of_mem _ hf.1, diff_diff_comm]; exact hcard

  have hencard := encard_diff_le_aux exch hB₁ hB'
  rw [insert_diff_of_mem _ hf.1, diff_diff_comm, ← union_singleton, ← diff_diff, diff_diff_right,
    inter_singleton_eq_empty.mpr he.2, union_empty] at hencard

  rw [← encard_diff_singleton_add_one he, ← encard_diff_singleton_add_one hf]
  exact add_le_add_right hencard 1
termination_by (B₂ \ B₁).encard

variable {B₁ B₂ : Set α}

/-- For any two sets `B₁`, `B₂` in a family with the exchange property, the differences `B₁ \ B₂`
and `B₂ \ B₁` have the same `ℕ∞`-cardinality. -/
theorem encard_diff_eq (exch : ExchangeProperty Base) (hB₁ : Base B₁) (hB₂ : Base B₂) :
    (B₁ \ B₂).encard = (B₂ \ B₁).encard :=
  (encard_diff_le_aux exch hB₁ hB₂).antisymm (encard_diff_le_aux exch hB₂ hB₁)

/-- Any two sets `B₁`, `B₂` in a family with the exchange property have the same
`ℕ∞`-cardinality. -/
theorem encard_base_eq (exch : ExchangeProperty Base) (hB₁ : Base B₁) (hB₂ : Base B₂) :
    B₁.encard = B₂.encard := by
  rw [← encard_diff_add_encard_inter B₁ B₂, exch.encard_diff_eq hB₁ hB₂, inter_comm,
    encard_diff_add_encard_inter]

end ExchangeProperty

end exchange

section aesop

/-- The `aesop_mat` tactic attempts to prove a set is contained in the ground set of a matroid.
  It uses a `[Matroid]` ruleset, and is allowed to fail. -/
macro (name := aesop_mat) "aesop_mat" c:Aesop.tactic_clause* : tactic =>
`(tactic|
  aesop $c* (config := { terminal := true })
  (rule_sets := [$(Lean.mkIdent `Matroid):ident]))

/- We add a number of trivial lemmas (deliberately specialized to statements in terms of the
  ground set of a matroid) to the ruleset `Matroid` for `aesop`. -/

variable {X Y : Set α} {e : α}

@[aesop unsafe 5% (rule_sets := [Matroid])]
private theorem inter_right_subset_ground (hX : X ⊆ M.E) :
    X ∩ Y ⊆ M.E := inter_subset_left.trans hX

@[aesop unsafe 5% (rule_sets := [Matroid])]
private theorem inter_left_subset_ground (hX : X ⊆ M.E) :
    Y ∩ X ⊆ M.E := inter_subset_right.trans hX

@[aesop unsafe 5% (rule_sets := [Matroid])]
private theorem diff_subset_ground (hX : X ⊆ M.E) : X \ Y ⊆ M.E :=
  diff_subset.trans hX

@[aesop unsafe 10% (rule_sets := [Matroid])]
private theorem ground_diff_subset_ground : M.E \ X ⊆ M.E :=
  diff_subset_ground rfl.subset

@[aesop unsafe 10% (rule_sets := [Matroid])]
private theorem singleton_subset_ground (he : e ∈ M.E) : {e} ⊆ M.E :=
  singleton_subset_iff.mpr he

@[aesop unsafe 5% (rule_sets := [Matroid])]
private theorem subset_ground_of_subset (hXY : X ⊆ Y) (hY : Y ⊆ M.E) : X ⊆ M.E :=
  hXY.trans hY

@[aesop unsafe 5% (rule_sets := [Matroid])]
private theorem mem_ground_of_mem_of_subset (hX : X ⊆ M.E) (heX : e ∈ X) : e ∈ M.E :=
  hX heX

@[aesop safe (rule_sets := [Matroid])]
private theorem insert_subset_ground {e : α} {X : Set α} {M : Matroid α}
    (he : e ∈ M.E) (hX : X ⊆ M.E) : insert e X ⊆ M.E :=
    insert_subset he hX

@[aesop safe (rule_sets := [Matroid])]
private theorem ground_subset_ground {M : Matroid α} : M.E ⊆ M.E :=
  rfl.subset

attribute [aesop safe (rule_sets := [Matroid])] empty_subset union_subset iUnion_subset

end aesop

section Base

variable {B B₁ B₂ : Set α}

@[aesop unsafe 10% (rule_sets := [Matroid])]
theorem Base.subset_ground (hB : M.Base B) : B ⊆ M.E :=
  M.subset_ground B hB

theorem Base.exchange {e : α} (hB₁ : M.Base B₁) (hB₂ : M.Base B₂) (hx : e ∈ B₁ \ B₂) :
    ∃ y ∈ B₂ \ B₁, M.Base (insert y (B₁ \ {e}))  :=
  M.base_exchange B₁ B₂ hB₁ hB₂ _ hx

theorem Base.exchange_mem {e : α}
    (hB₁ : M.Base B₁) (hB₂ : M.Base B₂) (hxB₁ : e ∈ B₁) (hxB₂ : e ∉ B₂) :
    ∃ y, (y ∈ B₂ ∧ y ∉ B₁) ∧ M.Base (insert y (B₁ \ {e})) := by
  simpa using hB₁.exchange hB₂ ⟨hxB₁, hxB₂⟩

theorem Base.eq_of_subset_base (hB₁ : M.Base B₁) (hB₂ : M.Base B₂) (hB₁B₂ : B₁ ⊆ B₂) :
    B₁ = B₂ :=
  M.base_exchange.antichain hB₁ hB₂ hB₁B₂

theorem Base.not_base_of_ssubset {X : Set α} (hB : M.Base B) (hX : X ⊂ B) : ¬ M.Base X :=
  fun h ↦ hX.ne (h.eq_of_subset_base hB hX.subset)

theorem Base.insert_not_base {e : α} (hB : M.Base B) (heB : e ∉ B) : ¬ M.Base (insert e B) :=
  fun h ↦ h.not_base_of_ssubset (ssubset_insert heB) hB

theorem Base.encard_diff_comm (hB₁ : M.Base B₁) (hB₂ : M.Base B₂) :
    (B₁ \ B₂).encard = (B₂ \ B₁).encard :=
  M.base_exchange.encard_diff_eq hB₁ hB₂

theorem Base.ncard_diff_comm (hB₁ : M.Base B₁) (hB₂ : M.Base B₂) :
    (B₁ \ B₂).ncard = (B₂ \ B₁).ncard := by
  rw [ncard_def, hB₁.encard_diff_comm hB₂, ← ncard_def]

theorem Base.card_eq_card_of_base (hB₁ : M.Base B₁) (hB₂ : M.Base B₂) :
    B₁.encard = B₂.encard := by
  rw [M.base_exchange.encard_base_eq hB₁ hB₂]

theorem Base.ncard_eq_ncard_of_base (hB₁ : M.Base B₁) (hB₂ : M.Base B₂) : B₁.ncard = B₂.ncard := by
  rw [ncard_def B₁, hB₁.card_eq_card_of_base hB₂, ← ncard_def]

theorem Base.finite_of_finite {B' : Set α}
    (hB : M.Base B) (h : B.Finite) (hB' : M.Base B') : B'.Finite :=
  (finite_iff_finite_of_encard_eq_encard (hB.card_eq_card_of_base hB')).mp h

theorem Base.infinite_of_infinite (hB : M.Base B) (h : B.Infinite) (hB₁ : M.Base B₁) :
    B₁.Infinite :=
  by_contra (fun hB_inf ↦ (hB₁.finite_of_finite (not_infinite.mp hB_inf) hB).not_infinite h)

theorem Base.finite [FiniteRk M] (hB : M.Base B) : B.Finite :=
  let ⟨B₀,hB₀⟩ := ‹FiniteRk M›.exists_finite_base
  hB₀.1.finite_of_finite hB₀.2 hB

theorem Base.infinite [InfiniteRk M] (hB : M.Base B) : B.Infinite :=
  let ⟨B₀,hB₀⟩ := ‹InfiniteRk M›.exists_infinite_base
  hB₀.1.infinite_of_infinite hB₀.2 hB

theorem empty_not_base [h : RkPos M] : ¬M.Base ∅ :=
  h.empty_not_base

theorem Base.nonempty [RkPos M] (hB : M.Base B) : B.Nonempty := by
  rw [nonempty_iff_ne_empty]; rintro rfl; exact M.empty_not_base hB

theorem Base.rkPos_of_nonempty (hB : M.Base B) (h : B.Nonempty) : M.RkPos := by
  rw [rkPos_iff_empty_not_base]
  intro he
  obtain rfl := he.eq_of_subset_base hB (empty_subset B)
  simp at h

theorem Base.finiteRk_of_finite (hB : M.Base B) (hfin : B.Finite) : FiniteRk M :=
  ⟨⟨B, hB, hfin⟩⟩

theorem Base.infiniteRk_of_infinite (hB : M.Base B) (h : B.Infinite) : InfiniteRk M :=
  ⟨⟨B, hB, h⟩⟩

theorem not_finiteRk (M : Matroid α) [InfiniteRk M] : ¬ FiniteRk M := by
  intro h; obtain ⟨B,hB⟩ := M.exists_base; exact hB.infinite hB.finite

theorem not_infiniteRk (M : Matroid α) [FiniteRk M] : ¬ InfiniteRk M := by
  intro h; obtain ⟨B,hB⟩ := M.exists_base; exact hB.infinite hB.finite

theorem finite_or_infiniteRk (M : Matroid α) : FiniteRk M ∨ InfiniteRk M :=
  let ⟨B, hB⟩ := M.exists_base
  B.finite_or_infinite.elim
  (Or.inl ∘ hB.finiteRk_of_finite) (Or.inr ∘ hB.infiniteRk_of_infinite)

theorem Base.diff_finite_comm (hB₁ : M.Base B₁) (hB₂ : M.Base B₂) :
    (B₁ \ B₂).Finite ↔ (B₂ \ B₁).Finite :=
  finite_iff_finite_of_encard_eq_encard (hB₁.encard_diff_comm hB₂)

theorem Base.diff_infinite_comm (hB₁ : M.Base B₁) (hB₂ : M.Base B₂) :
    (B₁ \ B₂).Infinite ↔ (B₂ \ B₁).Infinite :=
  infinite_iff_infinite_of_encard_eq_encard (hB₁.encard_diff_comm hB₂)

theorem eq_of_base_iff_base_forall {M₁ M₂ : Matroid α} (hE : M₁.E = M₂.E)
    (h : ∀ ⦃B⦄, B ⊆ M₁.E → (M₁.Base B ↔ M₂.Base B)) : M₁ = M₂ := by
  have h' : ∀ B, M₁.Base B ↔ M₂.Base B :=
    fun B ↦ ⟨fun hB ↦ (h hB.subset_ground).1 hB,
      fun hB ↦ (h <| hB.subset_ground.trans_eq hE.symm).2 hB⟩
  ext <;> simp [hE, M₁.indep_iff', M₂.indep_iff', h']

<<<<<<< HEAD
theorem base_compl_iff_mem_maximals_disjoint_base (hB : B ⊆ M.E := by aesop_mat) :
    M.Base (M.E \ B) ↔ B ∈ maximals (· ⊆ ·) {I | I ⊆ M.E ∧ ∃ B, M.Base B ∧ Disjoint I B} := by
  simp_rw [mem_maximals_setOf_iff, and_iff_right hB, and_imp, forall_exists_index]
  refine' ⟨fun h ↦ ⟨⟨_, h, disjoint_sdiff_right⟩,
    fun I hI B' ⟨hB', hIB'⟩ hBI ↦ hBI.antisymm _⟩, fun ⟨⟨B', hB', hBB'⟩,h⟩ ↦ _⟩
=======
theorem base_compl_iff_maximal_disjoint_base (hB : B ⊆ M.E := by aesop_mat) :
    M.Base (M.E \ B) ↔ Maximal (fun I ↦ I ⊆ M.E ∧ ∃ B, M.Base B ∧ Disjoint I B) B := by
  simp_rw [maximal_iff, and_iff_right hB, and_imp, forall_exists_index]
  refine ⟨fun h ↦ ⟨⟨_, h, disjoint_sdiff_right⟩,
    fun I hI B' ⟨hB', hIB'⟩ hBI ↦ hBI.antisymm ?_⟩, fun ⟨⟨B', hB', hBB'⟩,h⟩ ↦ ?_⟩
>>>>>>> 99508fb5
  · rw [hB'.eq_of_subset_base h, ← subset_compl_iff_disjoint_right, diff_eq, compl_inter,
      compl_compl] at hIB'
    · exact fun e he ↦ (hIB' he).elim (fun h' ↦ (h' (hI he)).elim) id
    rw [subset_diff, and_iff_right hB'.subset_ground, disjoint_comm]
    exact disjoint_of_subset_left hBI hIB'
  rw [h diff_subset B' ⟨hB', disjoint_sdiff_left⟩]
  · simpa [hB'.subset_ground]
  simp [subset_diff, hB, hBB']

end Base
section dep_indep

/-- A subset of `M.E` is `Dep`endent if it is not `Indep`endent . -/
def Dep (M : Matroid α) (D : Set α) : Prop := ¬M.Indep D ∧ D ⊆ M.E

<<<<<<< HEAD
theorem indep_iff : M.Indep I ↔ ∃ B, M.Base B ∧ I ⊆ B :=
  M.indep_iff' (I := I)

theorem setOf_indep_eq (M : Matroid α) : {I | M.Indep I} = lowerClosure ({B | M.Base B}) := by
  simp_rw [indep_iff]
  rfl

=======
variable {B B' I J D X : Set α} {e f : α}

theorem indep_iff : M.Indep I ↔ ∃ B, M.Base B ∧ I ⊆ B :=
  M.indep_iff' (I := I)

theorem setOf_indep_eq (M : Matroid α) : {I | M.Indep I} = lowerClosure ({B | M.Base B}) := by
  simp_rw [indep_iff]
  rfl

>>>>>>> 99508fb5
theorem Indep.exists_base_superset (hI : M.Indep I) : ∃ B, M.Base B ∧ I ⊆ B :=
  indep_iff.1 hI

theorem dep_iff : M.Dep D ↔ ¬M.Indep D ∧ D ⊆ M.E := Iff.rfl

theorem setOf_dep_eq (M : Matroid α) : {D | M.Dep D} = {I | M.Indep I}ᶜ ∩ Iic M.E := rfl

@[aesop unsafe 30% (rule_sets := [Matroid])]
theorem Indep.subset_ground (hI : M.Indep I) : I ⊆ M.E := by
  obtain ⟨B, hB, hIB⟩ := hI.exists_base_superset
  exact hIB.trans hB.subset_ground

@[aesop unsafe 20% (rule_sets := [Matroid])]
theorem Dep.subset_ground (hD : M.Dep D) : D ⊆ M.E :=
  hD.2

theorem indep_or_dep (hX : X ⊆ M.E := by aesop_mat) : M.Indep X ∨ M.Dep X := by
  rw [Dep, and_iff_left hX]
  apply em

theorem Indep.not_dep (hI : M.Indep I) : ¬ M.Dep I :=
  fun h ↦ h.1 hI

theorem Dep.not_indep (hD : M.Dep D) : ¬ M.Indep D :=
  hD.1

theorem dep_of_not_indep (hD : ¬ M.Indep D) (hDE : D ⊆ M.E := by aesop_mat) : M.Dep D :=
  ⟨hD, hDE⟩

theorem indep_of_not_dep (hI : ¬ M.Dep I) (hIE : I ⊆ M.E := by aesop_mat) : M.Indep I :=
  by_contra (fun h ↦ hI ⟨h, hIE⟩)

@[simp] theorem not_dep_iff (hX : X ⊆ M.E := by aesop_mat) : ¬ M.Dep X ↔ M.Indep X := by
  rw [Dep, and_iff_left hX, not_not]

@[simp] theorem not_indep_iff (hX : X ⊆ M.E := by aesop_mat) : ¬ M.Indep X ↔ M.Dep X := by
  rw [Dep, and_iff_left hX]

theorem indep_iff_not_dep : M.Indep I ↔ ¬M.Dep I ∧ I ⊆ M.E := by
  rw [dep_iff, not_and, not_imp_not]
  exact ⟨fun h ↦ ⟨fun _ ↦ h, h.subset_ground⟩, fun h ↦ h.1 h.2⟩

theorem Indep.subset (hJ : M.Indep J) (hIJ : I ⊆ J) : M.Indep I := by
  obtain ⟨B, hB, hJB⟩ := hJ.exists_base_superset
  exact indep_iff.2 ⟨B, hB, hIJ.trans hJB⟩

theorem Dep.superset (hD : M.Dep D) (hDX : D ⊆ X) (hXE : X ⊆ M.E := by aesop_mat) : M.Dep X :=
  dep_of_not_indep (fun hI ↦ (hI.subset hDX).not_dep hD)

theorem Base.indep (hB : M.Base B) : M.Indep B :=
  indep_iff.2 ⟨B, hB, subset_rfl⟩

@[simp] theorem empty_indep (M : Matroid α) : M.Indep ∅ :=
  Exists.elim M.exists_base (fun _ hB ↦ hB.indep.subset (empty_subset _))

theorem Dep.nonempty (hD : M.Dep D) : D.Nonempty := by
  rw [nonempty_iff_ne_empty]; rintro rfl; exact hD.not_indep M.empty_indep

theorem Indep.finite [FiniteRk M] (hI : M.Indep I) : I.Finite :=
  let ⟨_, hB, hIB⟩ := hI.exists_base_superset
  hB.finite.subset hIB

theorem Indep.rkPos_of_nonempty (hI : M.Indep I) (hne : I.Nonempty) : M.RkPos := by
  obtain ⟨B, hB, hIB⟩ := hI.exists_base_superset
  exact hB.rkPos_of_nonempty (hne.mono hIB)

theorem Indep.inter_right (hI : M.Indep I) (X : Set α) : M.Indep (I ∩ X) :=
  hI.subset inter_subset_left

theorem Indep.inter_left (hI : M.Indep I) (X : Set α) : M.Indep (X ∩ I) :=
  hI.subset inter_subset_right

theorem Indep.diff (hI : M.Indep I) (X : Set α) : M.Indep (I \ X) :=
<<<<<<< HEAD
  hI.subset (diff_subset _ _)
=======
  hI.subset diff_subset
>>>>>>> 99508fb5

theorem Base.eq_of_subset_indep (hB : M.Base B) (hI : M.Indep I) (hBI : B ⊆ I) : B = I :=
  let ⟨B', hB', hB'I⟩ := hI.exists_base_superset
  hBI.antisymm (by rwa [hB.eq_of_subset_base hB' (hBI.trans hB'I)])

<<<<<<< HEAD
theorem base_iff_maximal_indep : M.Base B ↔ M.Indep B ∧ ∀ I, M.Indep I → B ⊆ I → B = I := by
  refine' ⟨fun h ↦ ⟨h.indep, fun _ ↦ h.eq_of_subset_indep ⟩, fun ⟨h, h'⟩ ↦ _⟩
  obtain ⟨B', hB', hBB'⟩ := h.exists_base_superset
  rwa [h' _ hB'.indep hBB']

theorem setOf_base_eq_maximals_setOf_indep : {B | M.Base B} = maximals (· ⊆ ·) {I | M.Indep I} := by
  ext B; rw [mem_maximals_setOf_iff, mem_setOf, base_iff_maximal_indep]
=======
theorem base_iff_maximal_indep : M.Base B ↔ Maximal M.Indep B := by
  rw [maximal_subset_iff]
  refine ⟨fun h ↦ ⟨h.indep, fun _ ↦ h.eq_of_subset_indep⟩, fun ⟨h, h'⟩ ↦ ?_⟩
  obtain ⟨B', hB', hBB'⟩ := h.exists_base_superset
  rwa [h' hB'.indep hBB']
>>>>>>> 99508fb5

theorem Indep.base_of_maximal (hI : M.Indep I) (h : ∀ ⦃J⦄, M.Indep J → I ⊆ J → I = J) :
    M.Base I := by
  rwa [base_iff_maximal_indep, maximal_subset_iff, and_iff_right hI]

theorem Base.dep_of_ssubset (hB : M.Base B) (h : B ⊂ X) (hX : X ⊆ M.E := by aesop_mat) : M.Dep X :=
  ⟨fun hX ↦ h.ne (hB.eq_of_subset_indep hX h.subset), hX⟩

theorem Base.dep_of_insert (hB : M.Base B) (heB : e ∉ B) (he : e ∈ M.E := by aesop_mat) :
    M.Dep (insert e B) := hB.dep_of_ssubset (ssubset_insert heB) (insert_subset he hB.subset_ground)

theorem Base.mem_of_insert_indep (hB : M.Base B) (heB : M.Indep (insert e B)) : e ∈ B :=
  by_contra fun he ↦ (hB.dep_of_insert he (heB.subset_ground (mem_insert _ _))).not_indep heB

/-- If the difference of two Bases is a singleton, then they differ by an insertion/removal -/
theorem Base.eq_exchange_of_diff_eq_singleton (hB : M.Base B) (hB' : M.Base B') (h : B \ B' = {e}) :
    ∃ f ∈ B' \ B, B' = (insert f B) \ {e} := by
  obtain ⟨f, hf, hb⟩ := hB.exchange hB' (h.symm.subset (mem_singleton e))
  have hne : f ≠ e := by rintro rfl; exact hf.2 (h.symm.subset (mem_singleton f)).1
  rw [insert_diff_singleton_comm hne] at hb
  refine ⟨f, hf, (hb.eq_of_subset_base hB' ?_).symm⟩
  rw [diff_subset_iff, insert_subset_iff, union_comm, ← diff_subset_iff, h, and_iff_left rfl.subset]
  exact Or.inl hf.1

theorem Base.exchange_base_of_indep (hB : M.Base B) (hf : f ∉ B)
    (hI : M.Indep (insert f (B \ {e}))) : M.Base (insert f (B \ {e})) := by
  obtain ⟨B', hB', hIB'⟩ := hI.exists_base_superset
  have hcard := hB'.encard_diff_comm hB
  rw [insert_subset_iff, ← diff_eq_empty, diff_diff_comm, diff_eq_empty, subset_singleton_iff_eq]
    at hIB'
  obtain ⟨hfB, (h | h)⟩ := hIB'
  · rw [h, encard_empty, encard_eq_zero, eq_empty_iff_forall_not_mem] at hcard
    exact (hcard f ⟨hfB, hf⟩).elim
  rw [h, encard_singleton, encard_eq_one] at hcard
  obtain ⟨x, hx⟩ := hcard
  obtain (rfl : f = x) := hx.subset ⟨hfB, hf⟩
  simp_rw [← h, ← singleton_union, ← hx, sdiff_sdiff_right_self, inf_eq_inter, inter_comm B,
    diff_union_inter]
  exact hB'

theorem Base.exchange_base_of_indep' (hB : M.Base B) (he : e ∈ B) (hf : f ∉ B)
    (hI : M.Indep (insert f B \ {e})) : M.Base (insert f B \ {e}) := by
  have hfe : f ≠ e := by rintro rfl; exact hf he
  rw [← insert_diff_singleton_comm hfe] at *
  exact hB.exchange_base_of_indep hf hI

theorem Base.insert_dep (hB : M.Base B) (h : e ∈ M.E \ B) : M.Dep (insert e B) := by
  rw [← not_indep_iff (insert_subset h.1 hB.subset_ground)]
  exact h.2 ∘ (fun hi ↦ insert_eq_self.mp (hB.eq_of_subset_indep hi (subset_insert e B)).symm)

theorem Indep.exists_insert_of_not_base (hI : M.Indep I) (hI' : ¬M.Base I) (hB : M.Base B) :
    ∃ e ∈ B \ I, M.Indep (insert e I) := by
  obtain ⟨B', hB', hIB'⟩ := hI.exists_base_superset
  obtain ⟨x, hxB', hx⟩ := exists_of_ssubset (hIB'.ssubset_of_ne (by (rintro rfl; exact hI' hB')))
<<<<<<< HEAD
  obtain (hxB | hxB) := em (x ∈ B)
  · exact ⟨x, ⟨hxB, hx⟩, hB'.indep.subset (insert_subset hxB' hIB') ⟩
=======
  by_cases hxB : x ∈ B
  · exact ⟨x, ⟨hxB, hx⟩, hB'.indep.subset (insert_subset hxB' hIB')⟩
>>>>>>> 99508fb5
  obtain ⟨e,he, hBase⟩ := hB'.exchange hB ⟨hxB',hxB⟩
  exact ⟨e, ⟨he.1, not_mem_subset hIB' he.2⟩,
    indep_iff.2 ⟨_, hBase, insert_subset_insert (subset_diff_singleton hIB' hx)⟩⟩

/-- This is the same as `Indep.exists_insert_of_not_base`, but phrased so that
  it is defeq to the augmentation axiom for independent sets. -/
theorem Indep.exists_insert_of_not_maximal (M : Matroid α) ⦃I B : Set α⦄ (hI : M.Indep I)
    (hInotmax : ¬ Maximal M.Indep I) (hB : Maximal M.Indep B) :
    ∃ x ∈ B \ I, M.Indep (insert x I) := by
  simp only [maximal_subset_iff, hI, not_and, not_forall, exists_prop, true_imp_iff] at hB hInotmax
  refine hI.exists_insert_of_not_base (fun hIb ↦ ?_) ?_
  · obtain ⟨I', hII', hI', hne⟩ := hInotmax
    exact hne <| hIb.eq_of_subset_indep hII' hI'
  exact hB.1.base_of_maximal fun J hJ hBJ ↦ hB.2 hJ hBJ

theorem Indep.base_of_forall_insert (hB : M.Indep B)
    (hBmax : ∀ e ∈ M.E \ B, ¬ M.Indep (insert e B)) : M.Base B := by
  refine by_contra fun hnb ↦ ?_
  obtain ⟨B', hB'⟩ := M.exists_base
  obtain ⟨e, he, h⟩ := hB.exists_insert_of_not_base hnb hB'
  exact hBmax e ⟨hB'.subset_ground he.1, he.2⟩ h

theorem ground_indep_iff_base : M.Indep M.E ↔ M.Base M.E :=
  ⟨fun h ↦ h.base_of_maximal (fun _ hJ hEJ ↦ hEJ.antisymm hJ.subset_ground), Base.indep⟩

theorem Base.exists_insert_of_ssubset (hB : M.Base B) (hIB : I ⊂ B) (hB' : M.Base B') :
    ∃ e ∈ B' \ I, M.Indep (insert e I) :=
(hB.indep.subset hIB.subset).exists_insert_of_not_base
    (fun hI ↦ hIB.ne (hI.eq_of_subset_base hB hIB.subset)) hB'

theorem eq_of_indep_iff_indep_forall {M₁ M₂ : Matroid α} (hE : M₁.E = M₂.E)
    (h : ∀ I, I ⊆ M₁.E → (M₁.Indep I ↔ M₂.Indep I)) : M₁ = M₂ :=
  have h' : M₁.Indep = M₂.Indep := by
    ext I
    by_cases hI : I ⊆ M₁.E
    · rwa [h]
    exact iff_of_false (fun hi ↦ hI hi.subset_ground)
      (fun hi ↦ hI (hi.subset_ground.trans_eq hE.symm))
  eq_of_base_iff_base_forall hE (fun B _ ↦ by simp_rw [base_iff_maximal_indep, h'])

theorem eq_iff_indep_iff_indep_forall {M₁ M₂ : Matroid α} :
    M₁ = M₂ ↔ (M₁.E = M₂.E) ∧ ∀ I, I ⊆ M₁.E → (M₁.Indep I ↔ M₂.Indep I) :=
⟨fun h ↦ by (subst h; simp), fun h ↦ eq_of_indep_iff_indep_forall h.1 h.2⟩

/-- A `Finitary` matroid is one where a set is independent if and only if it all
  its finite subsets are independent, or equivalently a matroid whose circuits are finite. -/
class Finitary (M : Matroid α) : Prop where
  /-- `I` is independent if all its finite subsets are independent. -/
  indep_of_forall_finite : ∀ I, (∀ J, J ⊆ I → J.Finite → M.Indep J) → M.Indep I

theorem indep_of_forall_finite_subset_indep {M : Matroid α} [Finitary M] (I : Set α)
    (h : ∀ J, J ⊆ I → J.Finite → M.Indep J) : M.Indep I :=
  Finitary.indep_of_forall_finite I h

theorem indep_iff_forall_finite_subset_indep {M : Matroid α} [Finitary M] :
    M.Indep I ↔ ∀ J, J ⊆ I → J.Finite → M.Indep J :=
  ⟨fun h _ hJI _ ↦ h.subset hJI, Finitary.indep_of_forall_finite I⟩

instance finitary_of_finiteRk {M : Matroid α} [FiniteRk M] : Finitary M :=
⟨ by
  refine fun I hI ↦ I.finite_or_infinite.elim (hI _ Subset.rfl) (fun h ↦ False.elim ?_)
  obtain ⟨B, hB⟩ := M.exists_base
  obtain ⟨I₀, hI₀I, hI₀fin, hI₀card⟩ := h.exists_subset_ncard_eq (B.ncard + 1)
  obtain ⟨B', hB', hI₀B'⟩ := (hI _ hI₀I hI₀fin).exists_base_superset
  have hle := ncard_le_ncard hI₀B' hB'.finite
  rw [hI₀card, hB'.ncard_eq_ncard_of_base hB, Nat.add_one_le_iff] at hle
  exact hle.ne rfl ⟩

/-- Matroids obey the maximality axiom -/
theorem existsMaximalSubsetProperty_indep (M : Matroid α) :
    ∀ X, X ⊆ M.E → ExistsMaximalSubsetProperty M.Indep X :=
  M.maximality

end dep_indep

section Basis

/-- A Basis for a set `X ⊆ M.E` is a maximal independent subset of `X`
  (Often in the literature, the word 'Basis' is used to refer to what we call a 'Base'). -/
def Basis (M : Matroid α) (I X : Set α) : Prop :=
<<<<<<< HEAD
  I ∈ maximals (· ⊆ ·) {A | M.Indep A ∧ A ⊆ X} ∧ X ⊆ M.E

/-- A `Basis'` is a basis without the requirement that `X ⊆ M.E`. This is convenient for some
  API building, especially when working with rank and closure.  -/
def Basis' (M : Matroid α) (I X : Set α) : Prop :=
  I ∈ maximals (· ⊆ ·) {A | M.Indep A ∧ A ⊆ X}
=======
  Maximal (fun A ↦ M.Indep A ∧ A ⊆ X) I ∧ X ⊆ M.E

/-- A `Basis'` is a basis without the requirement that `X ⊆ M.E`. This is convenient for some
  API building, especially when working with rank and closure. -/
def Basis' (M : Matroid α) (I X : Set α) : Prop :=
  Maximal (fun A ↦ M.Indep A ∧ A ⊆ X) I

variable {B I J X Y : Set α} {e : α}
>>>>>>> 99508fb5

theorem Basis'.indep (hI : M.Basis' I X) : M.Indep I :=
  hI.1.1

theorem Basis.indep (hI : M.Basis I X) : M.Indep I :=
  hI.1.1.1

theorem Basis.subset (hI : M.Basis I X) : I ⊆ X :=
  hI.1.1.2

theorem Basis.basis' (hI : M.Basis I X) : M.Basis' I X :=
  hI.1

theorem Basis'.basis (hI : M.Basis' I X) (hX : X ⊆ M.E := by aesop_mat) : M.Basis I X :=
  ⟨hI, hX⟩

theorem Basis'.subset (hI : M.Basis' I X) : I ⊆ X :=
  hI.1.2


@[aesop unsafe 15% (rule_sets := [Matroid])]
theorem Basis.subset_ground (hI : M.Basis I X) : X ⊆ M.E :=
  hI.2

theorem Basis.basis_inter_ground (hI : M.Basis I X) : M.Basis I (X ∩ M.E) := by
  convert hI
  rw [inter_eq_self_of_subset_left hI.subset_ground]

@[aesop unsafe 15% (rule_sets := [Matroid])]
theorem Basis.left_subset_ground (hI : M.Basis I X) : I ⊆ M.E :=
  hI.indep.subset_ground

theorem Basis.eq_of_subset_indep (hI : M.Basis I X) (hJ : M.Indep J) (hIJ : I ⊆ J) (hJX : J ⊆ X) :
    I = J :=
  hIJ.antisymm (hI.1.2 ⟨hJ, hJX⟩ hIJ)

theorem Basis.Finite (hI : M.Basis I X) [FiniteRk M] : I.Finite := hI.indep.finite

theorem basis_iff' :
    M.Basis I X ↔ (M.Indep I ∧ I ⊆ X ∧ ∀ ⦃J⦄, M.Indep J → I ⊆ J → J ⊆ X → I = J) ∧ X ⊆ M.E := by
  rw [Basis, maximal_subset_iff]
  tauto

theorem basis_iff (hX : X ⊆ M.E := by aesop_mat) :
    M.Basis I X ↔ (M.Indep I ∧ I ⊆ X ∧ ∀ J, M.Indep J → I ⊆ J → J ⊆ X → I = J) := by
  rw [basis_iff', and_iff_left hX]

theorem basis'_iff_basis_inter_ground : M.Basis' I X ↔ M.Basis I (X ∩ M.E) := by
  rw [Basis', Basis, and_iff_left inter_subset_right, maximal_iff_maximal_of_imp_of_forall]
  · exact fun I hI ↦ ⟨hI.1, hI.2.trans inter_subset_left⟩
  exact fun I hI ↦ ⟨I, rfl.le, hI.1, subset_inter hI.2 hI.1.subset_ground⟩

theorem basis'_iff_basis (hX : X ⊆ M.E := by aesop_mat) : M.Basis' I X ↔ M.Basis I X := by
  rw [basis'_iff_basis_inter_ground, inter_eq_self_of_subset_left hX]

theorem basis_iff_basis'_subset_ground : M.Basis I X ↔ M.Basis' I X ∧ X ⊆ M.E :=
  ⟨fun h ↦ ⟨h.basis', h.subset_ground⟩, fun h ↦ (basis'_iff_basis h.2).mp h.1⟩

theorem Basis'.basis_inter_ground (hIX : M.Basis' I X) : M.Basis I (X ∩ M.E) :=
  basis'_iff_basis_inter_ground.mp hIX

theorem Basis'.eq_of_subset_indep (hI : M.Basis' I X) (hJ : M.Indep J) (hIJ : I ⊆ J)
    (hJX : J ⊆ X) : I = J :=
  hIJ.antisymm (hI.2 ⟨hJ, hJX⟩ hIJ)

theorem Basis'.insert_not_indep (hI : M.Basis' I X) (he : e ∈ X \ I) : ¬ M.Indep (insert e I) :=
  fun hi ↦ he.2 <| insert_eq_self.1 <| Eq.symm <|
    hI.eq_of_subset_indep hi (subset_insert _ _) (insert_subset he.1 hI.subset)

theorem basis_iff_maximal (hX : X ⊆ M.E := by aesop_mat) :
    M.Basis I X ↔ Maximal (fun I ↦ M.Indep I ∧ I ⊆ X) I := by
  rw [Basis, and_iff_left hX]

theorem Indep.basis_of_maximal_subset (hI : M.Indep I) (hIX : I ⊆ X)
    (hmax : ∀ ⦃J⦄, M.Indep J → I ⊆ J → J ⊆ X → J ⊆ I) (hX : X ⊆ M.E := by aesop_mat) :
    M.Basis I X := by
  rw [basis_iff (by aesop_mat : X ⊆ M.E), and_iff_right hI, and_iff_right hIX]
  exact fun J hJ hIJ hJX ↦ hIJ.antisymm (hmax hJ hIJ hJX)

theorem Basis.basis_subset (hI : M.Basis I X) (hIY : I ⊆ Y) (hYX : Y ⊆ X) : M.Basis I Y := by
  rw [basis_iff (hYX.trans hI.subset_ground), and_iff_right hI.indep, and_iff_right hIY]
  exact fun J hJ hIJ hJY ↦ hI.eq_of_subset_indep hJ hIJ (hJY.trans hYX)

@[simp] theorem basis_self_iff_indep : M.Basis I I ↔ M.Indep I := by
  rw [basis_iff', and_iff_right rfl.subset, and_assoc, and_iff_left_iff_imp]
  exact fun hi ↦ ⟨fun _ _ ↦ subset_antisymm, hi.subset_ground⟩

theorem Indep.basis_self (h : M.Indep I) : M.Basis I I :=
  basis_self_iff_indep.mpr h

@[simp] theorem basis_empty_iff (M : Matroid α) : M.Basis I ∅ ↔ I = ∅ :=
  ⟨fun h ↦ subset_empty_iff.mp h.subset, fun h ↦ by (rw [h]; exact M.empty_indep.basis_self)⟩

theorem Basis.dep_of_ssubset (hI : M.Basis I X) (hIY : I ⊂ Y) (hYX : Y ⊆ X) : M.Dep Y := by
  have : X ⊆ M.E := hI.subset_ground
  rw [← not_indep_iff]
  exact fun hY ↦ hIY.ne (hI.eq_of_subset_indep hY hIY.subset hYX)

theorem Basis.insert_dep (hI : M.Basis I X) (he : e ∈ X \ I) : M.Dep (insert e I) :=
  hI.dep_of_ssubset (ssubset_insert he.2) (insert_subset he.1 hI.subset)

theorem Basis.mem_of_insert_indep (hI : M.Basis I X) (he : e ∈ X) (hIe : M.Indep (insert e I)) :
    e ∈ I :=
  by_contra (fun heI ↦ (hI.insert_dep ⟨he, heI⟩).not_indep hIe)

theorem Basis'.mem_of_insert_indep (hI : M.Basis' I X) (he : e ∈ X) (hIe : M.Indep (insert e I)) :
    e ∈ I :=
  hI.basis_inter_ground.mem_of_insert_indep ⟨he, hIe.subset_ground (mem_insert _ _)⟩ hIe

theorem Basis.not_basis_of_ssubset (hI : M.Basis I X) (hJI : J ⊂ I) : ¬ M.Basis J X :=
  fun h ↦ hJI.ne (h.eq_of_subset_indep hI.indep hJI.subset hI.subset)

theorem Indep.subset_basis_of_subset (hI : M.Indep I) (hIX : I ⊆ X) (hX : X ⊆ M.E := by aesop_mat) :
    ∃ J, M.Basis J X ∧ I ⊆ J := by
  obtain ⟨J, hJ, hJmax⟩ := M.maximality X hX I hI hIX
  exact ⟨J, ⟨hJmax, hX⟩, hJ⟩

theorem Indep.subset_basis'_of_subset (hI : M.Indep I) (hIX : I ⊆ X) :
    ∃ J, M.Basis' J X ∧ I ⊆ J := by
  simp_rw [basis'_iff_basis_inter_ground]
  exact hI.subset_basis_of_subset (subset_inter hIX hI.subset_ground)

theorem exists_basis (M : Matroid α) (X : Set α) (hX : X ⊆ M.E := by aesop_mat) :
    ∃ I, M.Basis I X :=
  let ⟨_, hI, _⟩ := M.empty_indep.subset_basis_of_subset (empty_subset X)
  ⟨_,hI⟩

theorem exists_basis' (M : Matroid α) (X : Set α) : ∃ I, M.Basis' I X :=
  let ⟨_, hI, _⟩ := M.empty_indep.subset_basis'_of_subset (empty_subset X)
  ⟨_,hI⟩

theorem exists_basis_subset_basis (M : Matroid α) (hXY : X ⊆ Y) (hY : Y ⊆ M.E := by aesop_mat) :
    ∃ I J, M.Basis I X ∧ M.Basis J Y ∧ I ⊆ J := by
  obtain ⟨I, hI⟩ := M.exists_basis X (hXY.trans hY)
  obtain ⟨J, hJ, hIJ⟩ := hI.indep.subset_basis_of_subset (hI.subset.trans hXY)
  exact ⟨_, _, hI, hJ, hIJ⟩

theorem Basis.exists_basis_inter_eq_of_superset (hI : M.Basis I X) (hXY : X ⊆ Y)
    (hY : Y ⊆ M.E := by aesop_mat) : ∃ J, M.Basis J Y ∧ J ∩ X = I := by
  obtain ⟨J, hJ, hIJ⟩ := hI.indep.subset_basis_of_subset (hI.subset.trans hXY)
  refine ⟨J, hJ, subset_antisymm ?_ (subset_inter hIJ hI.subset)⟩
  exact fun e he ↦ hI.mem_of_insert_indep he.2 (hJ.indep.subset (insert_subset he.1 hIJ))

theorem exists_basis_union_inter_basis (M : Matroid α) (X Y : Set α) (hX : X ⊆ M.E := by aesop_mat)
    (hY : Y ⊆ M.E := by aesop_mat) : ∃ I, M.Basis I (X ∪ Y) ∧ M.Basis (I ∩ Y) Y :=
  let ⟨J, hJ⟩ := M.exists_basis Y
  (hJ.exists_basis_inter_eq_of_superset subset_union_right).imp
  (fun I hI ↦ ⟨hI.1, by rwa [hI.2]⟩)

theorem Indep.eq_of_basis (hI : M.Indep I) (hJ : M.Basis J I) : J = I :=
  hJ.eq_of_subset_indep hI hJ.subset rfl.subset

theorem Basis.exists_base (hI : M.Basis I X) : ∃ B, M.Base B ∧ I = B ∩ X :=
  let ⟨B,hB, hIB⟩ := hI.indep.exists_base_superset
  ⟨B, hB, subset_antisymm (subset_inter hIB hI.subset)
    (by rw [hI.eq_of_subset_indep (hB.indep.inter_right X) (subset_inter hIB hI.subset)
    inter_subset_right])⟩

@[simp] theorem basis_ground_iff : M.Basis B M.E ↔ M.Base B := by
  rw [Basis, and_iff_left rfl.subset, base_iff_maximal_indep,
    maximal_and_iff_right_of_imp (fun _ h ↦ h.subset_ground),
    and_iff_left_of_imp (fun h ↦ h.1.subset_ground)]

theorem Base.basis_ground (hB : M.Base B) : M.Basis B M.E :=
  basis_ground_iff.mpr hB

theorem Indep.basis_iff_forall_insert_dep (hI : M.Indep I) (hIX : I ⊆ X) :
    M.Basis I X ↔ ∀ e ∈ X \ I, M.Dep (insert e I) := by
  rw [Basis, maximal_iff_forall_insert (fun I J hI hIJ ↦ ⟨hI.1.subset hIJ, hIJ.trans hI.2⟩)]
  simp only [hI, hIX, and_self, insert_subset_iff, and_true, not_and, true_and, mem_diff, and_imp,
    Dep, hI.subset_ground]
  exact ⟨fun h e heX heI ↦ ⟨fun hi ↦ h.1 e heI hi heX, h.2 heX⟩,
    fun h ↦ ⟨fun e heI hi heX ↦ (h e heX heI).1 hi,
      fun e heX ↦ (em (e ∈ I)).elim (fun h ↦ hI.subset_ground h) fun heI ↦ (h _ heX heI).2 ⟩⟩

theorem Indep.basis_of_forall_insert (hI : M.Indep I) (hIX : I ⊆ X)
    (he : ∀ e ∈ X \ I, M.Dep (insert e I)) : M.Basis I X :=
  (hI.basis_iff_forall_insert_dep hIX).mpr he

theorem Indep.basis_insert_iff (hI : M.Indep I) :
    M.Basis I (insert e I) ↔ M.Dep (insert e I) ∨ e ∈ I := by
  simp_rw [hI.basis_iff_forall_insert_dep (subset_insert _ _), dep_iff, insert_subset_iff,
    and_iff_left hI.subset_ground, mem_diff, mem_insert_iff, or_and_right, and_not_self,
    or_false, and_imp, forall_eq]
  tauto

theorem Basis.iUnion_basis_iUnion {ι : Type _} (X I : ι → Set α) (hI : ∀ i, M.Basis (I i) (X i))
    (h_ind : M.Indep (⋃ i, I i)) : M.Basis (⋃ i, I i) (⋃ i, X i) := by
  refine h_ind.basis_of_forall_insert
    (iUnion_subset (fun i ↦ (hI i).subset.trans (subset_iUnion _ _))) ?_
  rintro e ⟨⟨_, ⟨⟨i, hi, rfl⟩, (hes : e ∈ X i)⟩⟩, he'⟩
  rw [mem_iUnion, not_exists] at he'
  refine ((hI i).insert_dep ⟨hes, he' _⟩).superset (insert_subset_insert (subset_iUnion _ _)) ?_
  rw [insert_subset_iff, iUnion_subset_iff, and_iff_left (fun i ↦ (hI i).indep.subset_ground)]
  exact (hI i).subset_ground hes

theorem Basis.basis_iUnion {ι : Type _} [Nonempty ι] (X : ι → Set α)
    (hI : ∀ i, M.Basis I (X i)) : M.Basis I (⋃ i, X i) := by
  convert Basis.iUnion_basis_iUnion X (fun _ ↦ I) (fun i ↦ hI i) _ <;> rw [iUnion_const]
  exact (hI (Classical.arbitrary ι)).indep

theorem Basis.basis_sUnion {Xs : Set (Set α)} (hne : Xs.Nonempty) (h : ∀ X ∈ Xs, M.Basis I X) :
    M.Basis I (⋃₀ Xs) := by
  rw [sUnion_eq_iUnion]
  have := Iff.mpr nonempty_coe_sort hne
  exact Basis.basis_iUnion _ fun X ↦ (h X X.prop)

theorem Indep.basis_setOf_insert_basis (hI : M.Indep I) :
    M.Basis I {x | M.Basis I (insert x I)} := by
  refine hI.basis_of_forall_insert (fun e he ↦ (?_ : M.Basis _ _))
    (fun e he ↦ ⟨fun hu ↦ he.2 ?_, he.1.subset_ground⟩)
  · rw [insert_eq_of_mem he]; exact hI.basis_self
  simpa using (hu.eq_of_basis he.1).symm

theorem Basis.union_basis_union (hIX : M.Basis I X) (hJY : M.Basis J Y) (h : M.Indep (I ∪ J)) :
    M.Basis (I ∪ J) (X ∪ Y) := by
  rw [union_eq_iUnion, union_eq_iUnion]
  refine Basis.iUnion_basis_iUnion _ _ ?_ ?_
  · simp only [Bool.forall_bool, cond_false, cond_true]; exact ⟨hJY, hIX⟩
  rwa [← union_eq_iUnion]

theorem Basis.basis_union (hIX : M.Basis I X) (hIY : M.Basis I Y) : M.Basis I (X ∪ Y) := by
    convert hIX.union_basis_union hIY _ <;> rw [union_self]; exact hIX.indep

theorem Basis.basis_union_of_subset (hI : M.Basis I X) (hJ : M.Indep J) (hIJ : I ⊆ J) :
    M.Basis J (J ∪ X) := by
  convert hJ.basis_self.union_basis_union hI _ <;>
  rw [union_eq_self_of_subset_right hIJ]
  assumption

theorem Basis.insert_basis_insert (hI : M.Basis I X) (h : M.Indep (insert e I)) :
    M.Basis (insert e I) (insert e X) := by
  simp_rw [← union_singleton] at *
  exact hI.union_basis_union (h.subset subset_union_right).basis_self h

theorem Base.base_of_basis_superset (hB : M.Base B) (hBX : B ⊆ X) (hIX : M.Basis I X) :
    M.Base I := by
  by_contra h
  obtain ⟨e,heBI,he⟩ := hIX.indep.exists_insert_of_not_base h hB
  exact heBI.2 (hIX.mem_of_insert_indep (hBX heBI.1) he)

theorem Indep.exists_base_subset_union_base (hI : M.Indep I) (hB : M.Base B) :
    ∃ B', M.Base B' ∧ I ⊆ B' ∧ B' ⊆ I ∪ B := by
  obtain ⟨B', hB', hIB'⟩ := hI.subset_basis_of_subset <| subset_union_left (t := B)
  exact ⟨B', hB.base_of_basis_superset subset_union_right hB', hIB', hB'.subset⟩

theorem Basis.inter_eq_of_subset_indep (hIX : M.Basis I X) (hIJ : I ⊆ J) (hJ : M.Indep J) :
    J ∩ X = I :=
(subset_inter hIJ hIX.subset).antisymm'
  (fun _ he ↦ hIX.mem_of_insert_indep he.2 (hJ.subset (insert_subset he.1 hIJ)))

theorem Basis'.inter_eq_of_subset_indep (hI : M.Basis' I X) (hIJ : I ⊆ J) (hJ : M.Indep J) :
    J ∩ X = I := by
  rw [← hI.basis_inter_ground.inter_eq_of_subset_indep hIJ hJ, inter_comm X, ← inter_assoc,
    inter_eq_self_of_subset_left hJ.subset_ground]

theorem Base.basis_of_subset (hX : X ⊆ M.E := by aesop_mat) (hB : M.Base B) (hBX : B ⊆ X) :
    M.Basis B X := by
  rw [basis_iff, and_iff_right hB.indep, and_iff_right hBX]
  exact fun J hJ hBJ _ ↦ hB.eq_of_subset_indep hJ hBJ

theorem exists_basis_disjoint_basis_of_subset (M : Matroid α) {X Y : Set α} (hXY : X ⊆ Y)
    (hY : Y ⊆ M.E := by aesop_mat) : ∃ I J, M.Basis I X ∧ M.Basis (I ∪ J) Y ∧ Disjoint X J := by
  obtain ⟨I, I', hI, hI', hII'⟩ := M.exists_basis_subset_basis hXY
  refine ⟨I, I' \ I, hI, by rwa [union_diff_self, union_eq_self_of_subset_left hII'], ?_⟩
  rw [disjoint_iff_forall_ne]
  rintro e heX _ ⟨heI', heI⟩ rfl
  exact heI <| hI.mem_of_insert_indep heX (hI'.indep.subset (insert_subset heI' hII'))

end Basis

section Finite

/-- For finite `E`, finitely many matroids have ground set contained in `E`. -/
theorem finite_setOf_matroid {E : Set α} (hE : E.Finite) : {M : Matroid α | M.E ⊆ E}.Finite := by
  set f : Matroid α → Set α × (Set (Set α)) := fun M ↦ ⟨M.E, {B | M.Base B}⟩
  have hf : f.Injective := by
    refine fun M M' hMM' ↦ ?_
    rw [Prod.mk.injEq, and_comm, Set.ext_iff, and_comm] at hMM'
    exact eq_of_base_iff_base_forall hMM'.1 (fun B _ ↦ hMM'.2 B)
  rw [← Set.finite_image_iff hf.injOn]
  refine (hE.finite_subsets.prod hE.finite_subsets.finite_subsets).subset ?_
  rintro _ ⟨M, hE : M.E ⊆ E, rfl⟩
  simp only [Set.mem_prod, Set.mem_setOf_eq, Set.setOf_subset_setOf]
  exact ⟨hE, fun B hB ↦ hB.subset_ground.trans hE⟩

/-- For finite `E`, finitely many matroids have ground set `E`. -/
theorem finite_setOf_matroid' {E : Set α} (hE : E.Finite) : {M : Matroid α | M.E = E}.Finite :=
  (finite_setOf_matroid hE).subset (fun M ↦ by rintro rfl; exact rfl.subset)

end Finite

end Matroid<|MERGE_RESOLUTION|>--- conflicted
+++ resolved
@@ -186,11 +186,7 @@
 @[ext] structure Matroid (α : Type _) where
   /-- `M` has a ground set `E`. -/
   (E : Set α)
-<<<<<<< HEAD
-  /-- `M` has a predicate `Base` definining its bases. -/
-=======
   /-- `M` has a predicate `Base` defining its bases. -/
->>>>>>> 99508fb5
   (Base : Set α → Prop)
   /-- `M` has a predicate `Indep` defining its independent sets. -/
   (Indep : Set α → Prop)
@@ -465,19 +461,11 @@
       fun hB ↦ (h <| hB.subset_ground.trans_eq hE.symm).2 hB⟩
   ext <;> simp [hE, M₁.indep_iff', M₂.indep_iff', h']
 
-<<<<<<< HEAD
-theorem base_compl_iff_mem_maximals_disjoint_base (hB : B ⊆ M.E := by aesop_mat) :
-    M.Base (M.E \ B) ↔ B ∈ maximals (· ⊆ ·) {I | I ⊆ M.E ∧ ∃ B, M.Base B ∧ Disjoint I B} := by
-  simp_rw [mem_maximals_setOf_iff, and_iff_right hB, and_imp, forall_exists_index]
-  refine' ⟨fun h ↦ ⟨⟨_, h, disjoint_sdiff_right⟩,
-    fun I hI B' ⟨hB', hIB'⟩ hBI ↦ hBI.antisymm _⟩, fun ⟨⟨B', hB', hBB'⟩,h⟩ ↦ _⟩
-=======
 theorem base_compl_iff_maximal_disjoint_base (hB : B ⊆ M.E := by aesop_mat) :
     M.Base (M.E \ B) ↔ Maximal (fun I ↦ I ⊆ M.E ∧ ∃ B, M.Base B ∧ Disjoint I B) B := by
   simp_rw [maximal_iff, and_iff_right hB, and_imp, forall_exists_index]
   refine ⟨fun h ↦ ⟨⟨_, h, disjoint_sdiff_right⟩,
     fun I hI B' ⟨hB', hIB'⟩ hBI ↦ hBI.antisymm ?_⟩, fun ⟨⟨B', hB', hBB'⟩,h⟩ ↦ ?_⟩
->>>>>>> 99508fb5
   · rw [hB'.eq_of_subset_base h, ← subset_compl_iff_disjoint_right, diff_eq, compl_inter,
       compl_compl] at hIB'
     · exact fun e he ↦ (hIB' he).elim (fun h' ↦ (h' (hI he)).elim) id
@@ -493,7 +481,8 @@
 /-- A subset of `M.E` is `Dep`endent if it is not `Indep`endent . -/
 def Dep (M : Matroid α) (D : Set α) : Prop := ¬M.Indep D ∧ D ⊆ M.E
 
-<<<<<<< HEAD
+variable {B B' I J D X : Set α} {e f : α}
+
 theorem indep_iff : M.Indep I ↔ ∃ B, M.Base B ∧ I ⊆ B :=
   M.indep_iff' (I := I)
 
@@ -501,17 +490,6 @@
   simp_rw [indep_iff]
   rfl
 
-=======
-variable {B B' I J D X : Set α} {e f : α}
-
-theorem indep_iff : M.Indep I ↔ ∃ B, M.Base B ∧ I ⊆ B :=
-  M.indep_iff' (I := I)
-
-theorem setOf_indep_eq (M : Matroid α) : {I | M.Indep I} = lowerClosure ({B | M.Base B}) := by
-  simp_rw [indep_iff]
-  rfl
-
->>>>>>> 99508fb5
 theorem Indep.exists_base_superset (hI : M.Indep I) : ∃ B, M.Base B ∧ I ⊆ B :=
   indep_iff.1 hI
 
@@ -585,31 +563,17 @@
   hI.subset inter_subset_right
 
 theorem Indep.diff (hI : M.Indep I) (X : Set α) : M.Indep (I \ X) :=
-<<<<<<< HEAD
-  hI.subset (diff_subset _ _)
-=======
   hI.subset diff_subset
->>>>>>> 99508fb5
 
 theorem Base.eq_of_subset_indep (hB : M.Base B) (hI : M.Indep I) (hBI : B ⊆ I) : B = I :=
   let ⟨B', hB', hB'I⟩ := hI.exists_base_superset
   hBI.antisymm (by rwa [hB.eq_of_subset_base hB' (hBI.trans hB'I)])
 
-<<<<<<< HEAD
-theorem base_iff_maximal_indep : M.Base B ↔ M.Indep B ∧ ∀ I, M.Indep I → B ⊆ I → B = I := by
-  refine' ⟨fun h ↦ ⟨h.indep, fun _ ↦ h.eq_of_subset_indep ⟩, fun ⟨h, h'⟩ ↦ _⟩
-  obtain ⟨B', hB', hBB'⟩ := h.exists_base_superset
-  rwa [h' _ hB'.indep hBB']
-
-theorem setOf_base_eq_maximals_setOf_indep : {B | M.Base B} = maximals (· ⊆ ·) {I | M.Indep I} := by
-  ext B; rw [mem_maximals_setOf_iff, mem_setOf, base_iff_maximal_indep]
-=======
 theorem base_iff_maximal_indep : M.Base B ↔ Maximal M.Indep B := by
   rw [maximal_subset_iff]
   refine ⟨fun h ↦ ⟨h.indep, fun _ ↦ h.eq_of_subset_indep⟩, fun ⟨h, h'⟩ ↦ ?_⟩
   obtain ⟨B', hB', hBB'⟩ := h.exists_base_superset
   rwa [h' hB'.indep hBB']
->>>>>>> 99508fb5
 
 theorem Indep.base_of_maximal (hI : M.Indep I) (h : ∀ ⦃J⦄, M.Indep J → I ⊆ J → I = J) :
     M.Base I := by
@@ -664,13 +628,8 @@
     ∃ e ∈ B \ I, M.Indep (insert e I) := by
   obtain ⟨B', hB', hIB'⟩ := hI.exists_base_superset
   obtain ⟨x, hxB', hx⟩ := exists_of_ssubset (hIB'.ssubset_of_ne (by (rintro rfl; exact hI' hB')))
-<<<<<<< HEAD
-  obtain (hxB | hxB) := em (x ∈ B)
-  · exact ⟨x, ⟨hxB, hx⟩, hB'.indep.subset (insert_subset hxB' hIB') ⟩
-=======
   by_cases hxB : x ∈ B
   · exact ⟨x, ⟨hxB, hx⟩, hB'.indep.subset (insert_subset hxB' hIB')⟩
->>>>>>> 99508fb5
   obtain ⟨e,he, hBase⟩ := hB'.exchange hB ⟨hxB',hxB⟩
   exact ⟨e, ⟨he.1, not_mem_subset hIB' he.2⟩,
     indep_iff.2 ⟨_, hBase, insert_subset_insert (subset_diff_singleton hIB' hx)⟩⟩
@@ -751,14 +710,6 @@
 /-- A Basis for a set `X ⊆ M.E` is a maximal independent subset of `X`
   (Often in the literature, the word 'Basis' is used to refer to what we call a 'Base'). -/
 def Basis (M : Matroid α) (I X : Set α) : Prop :=
-<<<<<<< HEAD
-  I ∈ maximals (· ⊆ ·) {A | M.Indep A ∧ A ⊆ X} ∧ X ⊆ M.E
-
-/-- A `Basis'` is a basis without the requirement that `X ⊆ M.E`. This is convenient for some
-  API building, especially when working with rank and closure.  -/
-def Basis' (M : Matroid α) (I X : Set α) : Prop :=
-  I ∈ maximals (· ⊆ ·) {A | M.Indep A ∧ A ⊆ X}
-=======
   Maximal (fun A ↦ M.Indep A ∧ A ⊆ X) I ∧ X ⊆ M.E
 
 /-- A `Basis'` is a basis without the requirement that `X ⊆ M.E`. This is convenient for some
@@ -767,7 +718,6 @@
   Maximal (fun A ↦ M.Indep A ∧ A ⊆ X) I
 
 variable {B I J X Y : Set α} {e : α}
->>>>>>> 99508fb5
 
 theorem Basis'.indep (hI : M.Basis' I X) : M.Indep I :=
   hI.1.1
