--- conflicted
+++ resolved
@@ -443,7 +443,15 @@
     ⟨fun h x y hs ↦ @h ⟦x⟧ ⟦y⟧ hs, fun h x y ↦ Quotient.inductionOn₂ x y fun _ _ hs ↦ h hs⟩
 #align setoid.correspondence Setoid.correspondence
 
-<<<<<<< HEAD
+/-- Given two equivalence relations with `r ≤ s`, a bijection between the sum of the quotients by
+`r` on each equivalence class by `s` and the quotient by `r`. -/
+def sigmaQuotientEquivOfLe {r s : Setoid α} (hle : r ≤ s) :
+    (Σ q : Quotient s, Quotient (r.comap (Subtype.val : Quotient.mk s ⁻¹' {q} → α))) ≃
+      Quotient r :=
+  .trans (.symm <| .sigmaCongrRight fun _ ↦ .subtypeQuotientEquivQuotientSubtype
+      (s₁ := r) (s₂ := r.comap Subtype.val) _ (fun _ ↦ Iff.rfl) fun _ _ ↦ Iff.rfl)
+    (.sigmaFiberEquiv fun a ↦ a.lift (Quotient.mk s) fun _ _ h ↦ Quotient.sound <| hle h)
+
 lemma equiv_iff_equiv_cancel_left {b c} : (∀ {a : α}, a ≈ b ↔ a ≈ c) ↔ b ≈ c :=
    ⟨(fun h => h.mp (refl b)), (fun h => ⟨(trans . h), (trans . (symm h))⟩)⟩
 
@@ -547,16 +555,6 @@
 /-- Equivalence between `r`-saturated subsets of `α` and subsets of `Quotient r` -/
 def liftSetEquiv (r : Setoid α) : { S // r.isSaturated S } ≃ Set (Quotient r) :=
   liftEquiv r
-=======
-/-- Given two equivalence relations with `r ≤ s`, a bijection between the sum of the quotients by
-`r` on each equivalence class by `s` and the quotient by `r`. -/
-def sigmaQuotientEquivOfLe {r s : Setoid α} (hle : r ≤ s) :
-    (Σ q : Quotient s, Quotient (r.comap (Subtype.val : Quotient.mk s ⁻¹' {q} → α))) ≃
-      Quotient r :=
-  .trans (.symm <| .sigmaCongrRight fun _ ↦ .subtypeQuotientEquivQuotientSubtype
-      (s₁ := r) (s₂ := r.comap Subtype.val) _ (fun _ ↦ Iff.rfl) fun _ _ ↦ Iff.rfl)
-    (.sigmaFiberEquiv fun a ↦ a.lift (Quotient.mk s) fun _ _ h ↦ Quotient.sound <| hle h)
->>>>>>> 25e680d5
 
 end Setoid
 
