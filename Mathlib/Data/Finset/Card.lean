/-
Copyright (c) 2015 Microsoft Corporation. All rights reserved.
Released under Apache 2.0 license as described in the file LICENSE.
Authors: Leonardo de Moura, Jeremy Avigad
-/
import Mathlib.Data.Finset.Image

/-!
# Cardinality of a finite set

This defines the cardinality of a `Finset` and provides induction principles for finsets.

## Main declarations

* `Finset.card`: `s.card : ℕ` returns the cardinality of `s : Finset α`.

### Induction principles

* `Finset.strongInduction`: Strong induction
* `Finset.strongInductionOn`
* `Finset.strongDownwardInduction`
* `Finset.strongDownwardInductionOn`
* `Finset.case_strong_induction_on`
* `Finset.Nonempty.strong_induction`
-/

assert_not_exists MonoidWithZero
-- TODO: After a lot more work,
-- assert_not_exists OrderedCommMonoid

open Function Multiset Nat

variable {α β R : Type*}

namespace Finset

variable {s t : Finset α} {a b : α}

/-- `s.card` is the number of elements of `s`, aka its cardinality. -/
def card (s : Finset α) : ℕ :=
  Multiset.card s.1

theorem card_def (s : Finset α) : s.card = Multiset.card s.1 :=
  rfl

@[simp] lemma card_val (s : Finset α) : Multiset.card s.1 = s.card := rfl

@[simp]
theorem card_mk {m nodup} : (⟨m, nodup⟩ : Finset α).card = Multiset.card m :=
  rfl

@[simp]
theorem card_empty : card (∅ : Finset α) = 0 :=
  rfl

@[gcongr]
theorem card_le_card : s ⊆ t → s.card ≤ t.card :=
  Multiset.card_le_card ∘ val_le_iff.mpr

@[mono]
theorem card_mono : Monotone (@card α) := by apply card_le_card
<<<<<<< HEAD
#align finset.card_mono Finset.card_mono

@[simp] lemma card_eq_zero : s.card = 0 ↔ s = ∅ := card_eq_zero.trans val_eq_zero
lemma card_ne_zero : s.card ≠ 0 ↔ s.Nonempty := card_eq_zero.ne.trans nonempty_iff_ne_empty.symm
lemma card_pos : 0 < s.card ↔ s.Nonempty := pos_iff_ne_zero.trans card_ne_zero
#align finset.card_eq_zero Finset.card_eq_zero
#align finset.card_pos Finset.card_pos

alias ⟨_, Nonempty.card_pos⟩ := card_pos
alias ⟨_, Nonempty.card_ne_zero⟩ := card_ne_zero
#align finset.nonempty.card_pos Finset.Nonempty.card_pos
=======

@[simp] lemma card_eq_zero : s.card = 0 ↔ s = ∅ := Multiset.card_eq_zero.trans val_eq_zero
lemma card_ne_zero : s.card ≠ 0 ↔ s.Nonempty := card_eq_zero.ne.trans nonempty_iff_ne_empty.symm
@[simp] lemma card_pos : 0 < s.card ↔ s.Nonempty := Nat.pos_iff_ne_zero.trans card_ne_zero
@[simp] lemma one_le_card : 1 ≤ s.card ↔ s.Nonempty := card_pos

alias ⟨_, Nonempty.card_pos⟩ := card_pos
alias ⟨_, Nonempty.card_ne_zero⟩ := card_ne_zero
>>>>>>> 99508fb5

theorem card_ne_zero_of_mem (h : a ∈ s) : s.card ≠ 0 :=
  (not_congr card_eq_zero).2 <| ne_empty_of_mem h

@[simp]
theorem card_singleton (a : α) : card ({a} : Finset α) = 1 :=
  Multiset.card_singleton _

theorem card_singleton_inter [DecidableEq α] : ({a} ∩ s).card ≤ 1 := by
  cases' Finset.decidableMem a s with h h
  · simp [Finset.singleton_inter_of_not_mem h]
  · simp [Finset.singleton_inter_of_mem h]

@[simp]
theorem card_cons (h : a ∉ s) : (s.cons a h).card = s.card + 1 :=
  Multiset.card_cons _ _

section InsertErase

variable [DecidableEq α]

@[simp]
theorem card_insert_of_not_mem (h : a ∉ s) : (insert a s).card = s.card + 1 := by
  rw [← cons_eq_insert _ _ h, card_cons]

theorem card_insert_of_mem (h : a ∈ s) : card (insert a s) = s.card := by rw [insert_eq_of_mem h]

theorem card_insert_le (a : α) (s : Finset α) : card (insert a s) ≤ s.card + 1 := by
  by_cases h : a ∈ s
  · rw [insert_eq_of_mem h]
    exact Nat.le_succ _
  · rw [card_insert_of_not_mem h]

section

variable {a b c d e f : α}

theorem card_le_two : card {a, b} ≤ 2 := card_insert_le _ _

theorem card_le_three : card {a, b, c} ≤ 3 :=
  (card_insert_le _ _).trans (Nat.succ_le_succ card_le_two)

theorem card_le_four : card {a, b, c, d} ≤ 4 :=
  (card_insert_le _ _).trans (Nat.succ_le_succ card_le_three)

theorem card_le_five : card {a, b, c, d, e} ≤ 5 :=
  (card_insert_le _ _).trans (Nat.succ_le_succ card_le_four)

theorem card_le_six : card {a, b, c, d, e, f} ≤ 6 :=
  (card_insert_le _ _).trans (Nat.succ_le_succ card_le_five)

end

/-- If `a ∈ s` is known, see also `Finset.card_insert_of_mem` and `Finset.card_insert_of_not_mem`.
-/
theorem card_insert_eq_ite : card (insert a s) = if a ∈ s then s.card else s.card + 1 := by
  by_cases h : a ∈ s
  · rw [card_insert_of_mem h, if_pos h]
  · rw [card_insert_of_not_mem h, if_neg h]

@[simp]
theorem card_pair_eq_one_or_two : ({a,b} : Finset α).card = 1 ∨ ({a,b} : Finset α).card = 2 := by
  simp [card_insert_eq_ite]
  tauto

@[simp]
theorem card_pair (h : a ≠ b) : ({a, b} : Finset α).card = 2 := by
  rw [card_insert_of_not_mem (not_mem_singleton.2 h), card_singleton]

@[deprecated (since := "2024-01-04")] alias card_doubleton := Finset.card_pair

/-- $\#(s \setminus \{a\}) = \#s - 1$ if $a \in s$. -/
@[simp]
theorem card_erase_of_mem : a ∈ s → (s.erase a).card = s.card - 1 :=
  Multiset.card_erase_of_mem

/-- $\#(s \setminus \{a\}) = \#s - 1$ if $a \in s$.
  This result is casted to any additive group with 1,
  so that we don't have to work with `ℕ`-subtraction. -/
@[simp]
theorem cast_card_erase_of_mem {R} [AddGroupWithOne R] {s : Finset α} (hs : a ∈ s) :
    ((s.erase a).card : R) = s.card - 1 := by
  rw [card_erase_of_mem hs, Nat.cast_sub, Nat.cast_one]
  rw [Nat.add_one_le_iff, Finset.card_pos]
  exact ⟨a, hs⟩

@[simp]
theorem card_erase_add_one : a ∈ s → (s.erase a).card + 1 = s.card :=
  Multiset.card_erase_add_one

theorem card_erase_lt_of_mem : a ∈ s → (s.erase a).card < s.card :=
  Multiset.card_erase_lt_of_mem

theorem card_erase_le : (s.erase a).card ≤ s.card :=
  Multiset.card_erase_le

theorem pred_card_le_card_erase : s.card - 1 ≤ (s.erase a).card := by
  by_cases h : a ∈ s
  · exact (card_erase_of_mem h).ge
  · rw [erase_eq_of_not_mem h]
    exact Nat.sub_le _ _

/-- If `a ∈ s` is known, see also `Finset.card_erase_of_mem` and `Finset.erase_eq_of_not_mem`. -/
theorem card_erase_eq_ite : (s.erase a).card = if a ∈ s then s.card - 1 else s.card :=
  Multiset.card_erase_eq_ite

end InsertErase

@[simp]
theorem card_range (n : ℕ) : (range n).card = n :=
  Multiset.card_range n

@[simp]
theorem card_attach : s.attach.card = s.card :=
  Multiset.card_attach

end Finset

section ToMLListultiset

variable [DecidableEq α] (m : Multiset α) (l : List α)

theorem Multiset.card_toFinset : m.toFinset.card = Multiset.card m.dedup :=
  rfl

theorem Multiset.toFinset_card_le : m.toFinset.card ≤ Multiset.card m :=
  card_le_card <| dedup_le _

theorem Multiset.toFinset_card_of_nodup {m : Multiset α} (h : m.Nodup) :
    m.toFinset.card = Multiset.card m :=
  congr_arg card <| Multiset.dedup_eq_self.mpr h

theorem Multiset.dedup_card_eq_card_iff_nodup {m : Multiset α} :
    card m.dedup = card m ↔ m.Nodup :=
  .trans ⟨fun h ↦ eq_of_le_of_card_le (dedup_le m) h.ge, congr_arg _⟩ dedup_eq_self

theorem Multiset.toFinset_card_eq_card_iff_nodup {m : Multiset α} :
    m.toFinset.card = card m ↔ m.Nodup := dedup_card_eq_card_iff_nodup

theorem List.card_toFinset : l.toFinset.card = l.dedup.length :=
  rfl

theorem List.toFinset_card_le : l.toFinset.card ≤ l.length :=
  Multiset.toFinset_card_le ⟦l⟧

theorem List.toFinset_card_of_nodup {l : List α} (h : l.Nodup) : l.toFinset.card = l.length :=
  Multiset.toFinset_card_of_nodup h

end ToMLListultiset

namespace Finset

variable {s t u : Finset α} {f : α → β} {n : ℕ}

@[simp]
theorem length_toList (s : Finset α) : s.toList.length = s.card := by
  rw [toList, ← Multiset.coe_card, Multiset.coe_toList, card_def]

theorem card_image_le [DecidableEq β] : (s.image f).card ≤ s.card := by
  simpa only [card_map] using (s.1.map f).toFinset_card_le

theorem card_image_of_injOn [DecidableEq β] (H : Set.InjOn f s) : (s.image f).card = s.card := by
  simp only [card, image_val_of_injOn H, card_map]

theorem injOn_of_card_image_eq [DecidableEq β] (H : (s.image f).card = s.card) : Set.InjOn f s := by
  rw [card_def, card_def, image, toFinset] at H
  dsimp only at H
  have : (s.1.map f).dedup = s.1.map f := by
    refine Multiset.eq_of_le_of_card_le (Multiset.dedup_le _) ?_
    simp only [H, Multiset.card_map, le_rfl]
  rw [Multiset.dedup_eq_self] at this
  exact inj_on_of_nodup_map this

theorem card_image_iff [DecidableEq β] : (s.image f).card = s.card ↔ Set.InjOn f s :=
  ⟨injOn_of_card_image_eq, card_image_of_injOn⟩

theorem card_image_of_injective [DecidableEq β] (s : Finset α) (H : Injective f) :
    (s.image f).card = s.card :=
  card_image_of_injOn fun _ _ _ _ h => H h

theorem fiber_card_ne_zero_iff_mem_image (s : Finset α) (f : α → β) [DecidableEq β] (y : β) :
    (s.filter fun x => f x = y).card ≠ 0 ↔ y ∈ s.image f := by
  rw [← Nat.pos_iff_ne_zero, card_pos, fiber_nonempty_iff_mem_image]

lemma card_filter_le_iff (s : Finset α) (P : α → Prop) [DecidablePred P] (n : ℕ) :
    (s.filter P).card ≤ n ↔ ∀ s' ⊆ s, n < s'.card → ∃ a ∈ s', ¬ P a :=
  (s.1.card_filter_le_iff P n).trans ⟨fun H s' hs' h ↦ H s'.1 (by aesop) h,
    fun H s' hs' h ↦ H ⟨s', nodup_of_le hs' s.2⟩ (fun x hx ↦ subset_of_le hs' hx) h⟩

@[simp]
theorem card_map (f : α ↪ β) : (s.map f).card = s.card :=
  Multiset.card_map _ _

@[simp]
theorem card_subtype (p : α → Prop) [DecidablePred p] (s : Finset α) :
    (s.subtype p).card = (s.filter p).card := by simp [Finset.subtype]

theorem card_filter_le (s : Finset α) (p : α → Prop) [DecidablePred p] :
    (s.filter p).card ≤ s.card :=
  card_le_card <| filter_subset _ _

theorem eq_of_subset_of_card_le {s t : Finset α} (h : s ⊆ t) (h₂ : t.card ≤ s.card) : s = t :=
  eq_of_veq <| Multiset.eq_of_le_of_card_le (val_le_iff.mpr h) h₂

theorem eq_of_superset_of_card_ge (hst : s ⊆ t) (hts : t.card ≤ s.card) : t = s :=
  (eq_of_subset_of_card_le hst hts).symm

theorem subset_iff_eq_of_card_le (h : t.card ≤ s.card) : s ⊆ t ↔ s = t :=
  ⟨fun hst => eq_of_subset_of_card_le hst h, Eq.subset'⟩

theorem map_eq_of_subset {f : α ↪ α} (hs : s.map f ⊆ s) : s.map f = s :=
  eq_of_subset_of_card_le hs (card_map _).ge

theorem filter_card_eq {p : α → Prop} [DecidablePred p] (h : (s.filter p).card = s.card) (x : α)
    (hx : x ∈ s) : p x := by
  rw [← eq_of_subset_of_card_le (s.filter_subset p) h.ge, mem_filter] at hx
  exact hx.2

nonrec lemma card_lt_card (h : s ⊂ t) : s.card < t.card := card_lt_card <| val_lt_iff.2 h

lemma card_strictMono : StrictMono (card : Finset α → ℕ) := fun _ _ ↦ card_lt_card

theorem card_eq_of_bijective (f : ∀ i, i < n → α) (hf : ∀ a ∈ s, ∃ i, ∃ h : i < n, f i h = a)
    (hf' : ∀ i (h : i < n), f i h ∈ s)
    (f_inj : ∀ i j (hi : i < n) (hj : j < n), f i hi = f j hj → i = j) : s.card = n := by
  classical
  have : s = (range n).attach.image fun i => f i.1 (mem_range.1 i.2) := by
    ext a
    suffices _ : a ∈ s ↔ ∃ (i : _) (hi : i ∈ range n), f i (mem_range.1 hi) = a by
      simpa only [mem_image, mem_attach, true_and_iff, Subtype.exists]
    constructor
    · intro ha; obtain ⟨i, hi, rfl⟩ := hf a ha; use i, mem_range.2 hi
    · rintro ⟨i, hi, rfl⟩; apply hf'
  calc
    s.card = ((range n).attach.image fun i => f i.1 (mem_range.1 i.2)).card := by rw [this]
    _      = (range n).attach.card := ?_
    _      = (range n).card := card_attach
    _      = n := card_range n
  apply card_image_of_injective
  intro ⟨i, hi⟩ ⟨j, hj⟩ eq
  exact Subtype.eq <| f_inj i j (mem_range.1 hi) (mem_range.1 hj) eq

section bij
variable {t : Finset β}

/-- Reorder a finset.

The difference with `Finset.card_bij'` is that the bijection is specified as a surjective injection,
rather than by an inverse function.

The difference with `Finset.card_nbij` is that the bijection is allowed to use membership of the
domain, rather than being a non-dependent function. -/
lemma card_bij (i : ∀ a ∈ s, β) (hi : ∀ a ha, i a ha ∈ t)
    (i_inj : ∀ a₁ ha₁ a₂ ha₂, i a₁ ha₁ = i a₂ ha₂ → a₁ = a₂)
    (i_surj : ∀ b ∈ t, ∃ a ha, i a ha = b) : s.card = t.card := by
  classical
  calc
    s.card = s.attach.card := card_attach.symm
    _      = (s.attach.image fun a : { a // a ∈ s } => i a.1 a.2).card := Eq.symm ?_
    _      = t.card := ?_
  · apply card_image_of_injective
    intro ⟨_, _⟩ ⟨_, _⟩ h
    simpa using i_inj _ _ _ _ h
  · congr 1
    ext b
    constructor <;> intro h
    · obtain ⟨_, _, rfl⟩ := mem_image.1 h; apply hi
    · obtain ⟨a, ha, rfl⟩ := i_surj b h; exact mem_image.2 ⟨⟨a, ha⟩, by simp⟩

@[deprecated (since := "2024-05-04")] alias card_congr := card_bij

/-- Reorder a finset.

The difference with `Finset.card_bij` is that the bijection is specified with an inverse, rather
than as a surjective injection.

The difference with `Finset.card_nbij'` is that the bijection and its inverse are allowed to use
membership of the domains, rather than being non-dependent functions. -/
lemma card_bij' (i : ∀ a ∈ s, β) (j : ∀ a ∈ t, α) (hi : ∀ a ha, i a ha ∈ t)
    (hj : ∀ a ha, j a ha ∈ s) (left_inv : ∀ a ha, j (i a ha) (hi a ha) = a)
    (right_inv : ∀ a ha, i (j a ha) (hj a ha) = a) : s.card = t.card := by
  refine card_bij i hi (fun a1 h1 a2 h2 eq ↦ ?_) (fun b hb ↦ ⟨_, hj b hb, right_inv b hb⟩)
  rw [← left_inv a1 h1, ← left_inv a2 h2]
  simp only [eq]

/-- Reorder a finset.

The difference with `Finset.card_nbij'` is that the bijection is specified as a surjective
injection, rather than by an inverse function.

The difference with `Finset.card_bij` is that the bijection is a non-dependent function, rather than
being allowed to use membership of the domain. -/
lemma card_nbij (i : α → β) (hi : ∀ a ∈ s, i a ∈ t) (i_inj : (s : Set α).InjOn i)
    (i_surj : (s : Set α).SurjOn i t) : s.card = t.card :=
  card_bij (fun a _ ↦ i a) hi i_inj (by simpa using i_surj)

/-- Reorder a finset.

The difference with `Finset.card_nbij` is that the bijection is specified with an inverse, rather
than as a surjective injection.

The difference with `Finset.card_bij'` is that the bijection and its inverse are non-dependent
functions, rather than being allowed to use membership of the domains.

The difference with `Finset.card_equiv` is that bijectivity is only required to hold on the domains,
rather than on the entire types. -/
lemma card_nbij' (i : α → β) (j : β → α) (hi : ∀ a ∈ s, i a ∈ t) (hj : ∀ a ∈ t, j a ∈ s)
    (left_inv : ∀ a ∈ s, j (i a) = a) (right_inv : ∀ a ∈ t, i (j a) = a) : s.card = t.card :=
  card_bij' (fun a _ ↦ i a) (fun b _ ↦ j b) hi hj left_inv right_inv

/-- Specialization of `Finset.card_nbij'` that automatically fills in most arguments.

See `Fintype.card_equiv` for the version where `s` and `t` are `univ`. -/
lemma card_equiv (e : α ≃ β) (hst : ∀ i, i ∈ s ↔ e i ∈ t) : s.card = t.card := by
  refine card_nbij' e e.symm ?_ ?_ ?_ ?_ <;> simp [hst]

/-- Specialization of `Finset.card_nbij` that automatically fills in most arguments.

See `Fintype.card_bijective` for the version where `s` and `t` are `univ`. -/
lemma card_bijective (e : α → β) (he : e.Bijective) (hst : ∀ i, i ∈ s ↔ e i ∈ t) :
    s.card = t.card := card_equiv (.ofBijective e he) hst

lemma card_le_card_of_injOn (f : α → β) (hf : ∀ a ∈ s, f a ∈ t) (f_inj : (s : Set α).InjOn f) :
    s.card ≤ t.card := by
  classical
  calc
    s.card = (s.image f).card := (card_image_of_injOn f_inj).symm
    _      ≤ t.card           := card_le_card <| image_subset_iff.2 hf
@[deprecated (since := "2024-06-01")] alias card_le_card_of_inj_on := card_le_card_of_injOn

lemma card_le_card_of_surjOn (f : α → β) (hf : Set.SurjOn f s t) : t.card ≤ s.card := by
  classical unfold Set.SurjOn at hf; exact (card_le_card (mod_cast hf)).trans card_image_le

/-- If there are more pigeons than pigeonholes, then there are two pigeons in the same pigeonhole.
-/
theorem exists_ne_map_eq_of_card_lt_of_maps_to {t : Finset β} (hc : t.card < s.card) {f : α → β}
    (hf : ∀ a ∈ s, f a ∈ t) : ∃ x ∈ s, ∃ y ∈ s, x ≠ y ∧ f x = f y := by
  classical
  by_contra! hz
  refine hc.not_le (card_le_card_of_injOn f hf ?_)
  intro x hx y hy
  contrapose
  exact hz x hx y hy

lemma le_card_of_inj_on_range (f : ℕ → α) (hf : ∀ i < n, f i ∈ s)
    (f_inj : ∀ i < n, ∀ j < n, f i = f j → i = j) : n ≤ s.card :=
  calc
    n = card (range n) := (card_range n).symm
    _ ≤ s.card := card_le_card_of_injOn f (by simpa only [mem_range]) (by simpa)

lemma surj_on_of_inj_on_of_card_le (f : ∀ a ∈ s, β) (hf : ∀ a ha, f a ha ∈ t)
    (hinj : ∀ a₁ a₂ ha₁ ha₂, f a₁ ha₁ = f a₂ ha₂ → a₁ = a₂) (hst : t.card ≤ s.card) :
    ∀ b ∈ t, ∃ a ha, b = f a ha := by
  classical
  have h : (s.attach.image fun a : { a // a ∈ s } => f a a.prop).card = s.card := by
    rw [← @card_attach _ s, card_image_of_injective]
    intro ⟨_, _⟩ ⟨_, _⟩ h
    exact Subtype.eq <| hinj _ _ _ _ h
  obtain rfl : image (fun a : { a // a ∈ s } => f a a.prop) s.attach = t :=
    eq_of_subset_of_card_le (image_subset_iff.2 <| by simpa) (by simp [hst, h])
  simp only [mem_image, mem_attach, true_and, Subtype.exists, forall_exists_index]
  exact fun b a ha hb ↦ ⟨a, ha, hb.symm⟩

theorem inj_on_of_surj_on_of_card_le (f : ∀ a ∈ s, β) (hf : ∀ a ha, f a ha ∈ t)
    (hsurj : ∀ b ∈ t, ∃ a ha, f a ha = b) (hst : s.card ≤ t.card) ⦃a₁⦄ (ha₁ : a₁ ∈ s) ⦃a₂⦄
    (ha₂ : a₂ ∈ s) (ha₁a₂ : f a₁ ha₁ = f a₂ ha₂) : a₁ = a₂ :=
  haveI : Inhabited { x // x ∈ s } := ⟨⟨a₁, ha₁⟩⟩
  let f' : { x // x ∈ s } → { x // x ∈ t } := fun x => ⟨f x.1 x.2, hf x.1 x.2⟩
  let g : { x // x ∈ t } → { x // x ∈ s } :=
    @surjInv _ _ f' fun x =>
      let ⟨y, hy₁, hy₂⟩ := hsurj x.1 x.2
      ⟨⟨y, hy₁⟩, Subtype.eq hy₂⟩
  have hg : Injective g := injective_surjInv _
  have hsg : Surjective g := fun x =>
    let ⟨y, hy⟩ :=
      surj_on_of_inj_on_of_card_le (fun (x : { x // x ∈ t }) (_ : x ∈ t.attach) => g x)
        (fun x _ => show g x ∈ s.attach from mem_attach _ _) (fun x y _ _ hxy => hg hxy) (by simpa)
        x (mem_attach _ _)
    ⟨y, hy.snd.symm⟩
  have hif : Injective f' :=
    (leftInverse_of_surjective_of_rightInverse hsg (rightInverse_surjInv _)).injective
  Subtype.ext_iff_val.1 (@hif ⟨a₁, ha₁⟩ ⟨a₂, ha₂⟩ (Subtype.eq ha₁a₂))

end bij

@[simp]
theorem card_disjUnion (s t : Finset α) (h) : (s.disjUnion t h).card = s.card + t.card :=
  Multiset.card_add _ _

/-! ### Lattice structure -/


section Lattice

variable [DecidableEq α]

theorem card_union_add_card_inter (s t : Finset α) :
    (s ∪ t).card + (s ∩ t).card = s.card + t.card :=
  Finset.induction_on t (by simp) fun a r har h => by by_cases a ∈ s <;>
    simp [*, ← add_assoc, add_right_comm _ 1]

theorem card_inter_add_card_union (s t : Finset α) :
    (s ∩ t).card + (s ∪ t).card = s.card + t.card := by rw [add_comm, card_union_add_card_inter]

lemma card_union (s t : Finset α) : (s ∪ t).card = s.card + t.card - (s ∩ t).card := by
  rw [← card_union_add_card_inter, Nat.add_sub_cancel]

lemma card_inter (s t : Finset α) : (s ∩ t).card = s.card + t.card - (s ∪ t).card := by
  rw [← card_inter_add_card_union, Nat.add_sub_cancel]

theorem card_union_le (s t : Finset α) : (s ∪ t).card ≤ s.card + t.card :=
  card_union_add_card_inter s t ▸ Nat.le_add_right _ _

lemma card_union_eq_card_add_card : (s ∪ t).card = s.card + t.card ↔ Disjoint s t := by
  rw [← card_union_add_card_inter]; simp [disjoint_iff_inter_eq_empty]

@[simp] alias ⟨_, card_union_of_disjoint⟩ := card_union_eq_card_add_card

@[deprecated (since := "2024-02-09")] alias card_union_eq := card_union_of_disjoint
@[deprecated (since := "2024-02-09")] alias card_disjoint_union := card_union_of_disjoint

lemma cast_card_inter [AddGroupWithOne R] :
    ((s ∩ t).card : R) = s.card + t.card - (s ∪ t).card := by
  rw [eq_sub_iff_add_eq, ← cast_add, card_inter_add_card_union, cast_add]

lemma cast_card_union [AddGroupWithOne R] :
    ((s ∪ t).card : R) = s.card + t.card - (s ∩ t).card := by
  rw [eq_sub_iff_add_eq, ← cast_add, card_union_add_card_inter, cast_add]

theorem card_sdiff (h : s ⊆ t) : card (t \ s) = t.card - s.card := by
  suffices card (t \ s) = card (t \ s ∪ s) - s.card by rwa [sdiff_union_of_subset h] at this
  rw [card_union_of_disjoint sdiff_disjoint, Nat.add_sub_cancel_right]

lemma cast_card_sdiff [AddGroupWithOne R] (h : s ⊆ t) : ((t \ s).card : R) = t.card - s.card := by
  rw [card_sdiff h, Nat.cast_sub (card_mono h)]

theorem card_sdiff_add_card_eq_card {s t : Finset α} (h : s ⊆ t) : card (t \ s) + card s = card t :=
  ((Nat.sub_eq_iff_eq_add (card_le_card h)).mp (card_sdiff h).symm).symm

theorem le_card_sdiff (s t : Finset α) : t.card - s.card ≤ card (t \ s) :=
  calc
    card t - card s ≤ card t - card (s ∩ t) :=
      Nat.sub_le_sub_left (card_le_card inter_subset_left) _
    _ = card (t \ (s ∩ t)) := (card_sdiff inter_subset_right).symm
    _ ≤ card (t \ s) := by rw [sdiff_inter_self_right t s]

theorem card_le_card_sdiff_add_card : s.card ≤ (s \ t).card + t.card :=
  Nat.sub_le_iff_le_add.1 <| le_card_sdiff _ _

theorem card_sdiff_add_card (s t : Finset α) : (s \ t).card + t.card = (s ∪ t).card := by
  rw [← card_union_of_disjoint sdiff_disjoint, sdiff_union_self_eq_union]

lemma card_sdiff_comm (h : s.card = t.card) : (s \ t).card = (t \ s).card :=
  add_left_injective t.card <| by
    simp_rw [card_sdiff_add_card, ← h, card_sdiff_add_card, union_comm]

@[simp]
lemma card_sdiff_add_card_inter (s t : Finset α) :
    (s \ t).card + (s ∩ t).card = s.card := by
  rw [← card_union_of_disjoint (disjoint_sdiff_inter _ _), sdiff_union_inter]

@[simp]
lemma card_inter_add_card_sdiff (s t : Finset α) :
    (s ∩ t).card + (s \ t).card = s.card := by
  rw [add_comm, card_sdiff_add_card_inter]

/-- **Pigeonhole principle** for two finsets inside an ambient finset. -/
theorem inter_nonempty_of_card_lt_card_add_card (hts : t ⊆ s) (hus : u ⊆ s)
    (hstu : s.card < t.card + u.card) : (t ∩ u).Nonempty := by
  contrapose! hstu
  calc
    _ = (t ∪ u).card := by simp [← card_union_add_card_inter, not_nonempty_iff_eq_empty.1 hstu]
    _ ≤ s.card := by gcongr; exact union_subset hts hus

end Lattice

theorem filter_card_add_filter_neg_card_eq_card
    (p : α → Prop) [DecidablePred p] [∀ x, Decidable (¬p x)] :
    (s.filter p).card + (s.filter (fun a => ¬ p a)).card = s.card := by
  classical
  rw [← card_union_of_disjoint (disjoint_filter_filter_neg _ _ _), filter_union_filter_neg_eq]

/-- Given a subset `s` of a set `t`, of sizes at most and at least `n` respectively, there exists a
set `u` of size `n` which is both a superset of `s` and a subset of `t`. -/
lemma exists_subsuperset_card_eq (hst : s ⊆ t) (hsn : s.card ≤ n) (hnt : n ≤ t.card) :
    ∃ u, s ⊆ u ∧ u ⊆ t ∧ card u = n := by
  classical
  refine Nat.decreasingInduction' ?_ hnt ⟨t, by simp [hst]⟩
  intro k _ hnk ⟨u, hu₁, hu₂, hu₃⟩
  obtain ⟨a, ha⟩ : (u \ s).Nonempty := by rw [← card_pos, card_sdiff hu₁]; omega
  simp only [mem_sdiff] at ha
  exact ⟨u.erase a, by simp [subset_erase, erase_subset_iff_of_mem (hu₂ _), *]⟩

/-- We can shrink a set to any smaller size. -/
lemma exists_subset_card_eq (hns : n ≤ s.card) : ∃ t ⊆ s, t.card = n := by
  simpa using exists_subsuperset_card_eq s.empty_subset (by simp) hns

/-- Given a set `A` and a set `B` inside it, we can shrink `A` to any appropriate size, and keep `B`
inside it. -/
@[deprecated exists_subsuperset_card_eq (since := "2024-06-23")]
theorem exists_intermediate_set {A B : Finset α} (i : ℕ) (h₁ : i + card B ≤ card A) (h₂ : B ⊆ A) :
    ∃ C : Finset α, B ⊆ C ∧ C ⊆ A ∧ card C = i + card B :=
  exists_subsuperset_card_eq h₂ (Nat.le_add_left ..) h₁

/-- We can shrink `A` to any smaller size. -/
@[deprecated exists_subset_card_eq (since := "2024-06-23")]
theorem exists_smaller_set (A : Finset α) (i : ℕ) (h₁ : i ≤ card A) :
    ∃ B : Finset α, B ⊆ A ∧ card B = i := exists_subset_card_eq h₁

theorem le_card_iff_exists_subset_card : n ≤ s.card ↔ ∃ t ⊆ s, t.card = n := by
  refine ⟨fun h => ?_, fun ⟨t, hst, ht⟩ => ht ▸ card_le_card hst⟩
  exact exists_subset_card_eq h

theorem exists_subset_or_subset_of_two_mul_lt_card [DecidableEq α] {X Y : Finset α} {n : ℕ}
    (hXY : 2 * n < (X ∪ Y).card) : ∃ C : Finset α, n < C.card ∧ (C ⊆ X ∨ C ⊆ Y) := by
  have h₁ : (X ∩ (Y \ X)).card = 0 := Finset.card_eq_zero.mpr (Finset.inter_sdiff_self X Y)
  have h₂ : (X ∪ Y).card = X.card + (Y \ X).card := by
    rw [← card_union_add_card_inter X (Y \ X), Finset.union_sdiff_self_eq_union, h₁, add_zero]
  rw [h₂, Nat.two_mul] at hXY
  obtain h | h : n < X.card ∨ n < (Y \ X).card := by contrapose! hXY; omega
  · exact ⟨X, h, Or.inl (Finset.Subset.refl X)⟩
  · exact ⟨Y \ X, h, Or.inr sdiff_subset⟩

/-! ### Explicit description of a finset from its card -/


theorem card_eq_one : s.card = 1 ↔ ∃ a, s = {a} := by
  cases s
  simp only [Multiset.card_eq_one, Finset.card, ← val_inj, singleton_val]

theorem _root_.Multiset.toFinset_card_eq_one_iff [DecidableEq α] (s : Multiset α) :
    s.toFinset.card = 1 ↔ Multiset.card s ≠ 0 ∧ ∃ a : α, s = Multiset.card s • {a} := by
  simp_rw [card_eq_one, Multiset.toFinset_eq_singleton_iff, exists_and_left]

theorem exists_eq_insert_iff [DecidableEq α] {s t : Finset α} :
    (∃ a ∉ s, insert a s = t) ↔ s ⊆ t ∧ s.card + 1 = t.card := by
  constructor
  · rintro ⟨a, ha, rfl⟩
    exact ⟨subset_insert _ _, (card_insert_of_not_mem ha).symm⟩
  · rintro ⟨hst, h⟩
    obtain ⟨a, ha⟩ : ∃ a, t \ s = {a} :=
      card_eq_one.1 (by rw [card_sdiff hst, ← h, Nat.add_sub_cancel_left])
    refine
      ⟨a, fun hs => (?_ : a ∉ {a}) <| mem_singleton_self _, by
        rw [insert_eq, ← ha, sdiff_union_of_subset hst]⟩
    rw [← ha]
    exact not_mem_sdiff_of_mem_right hs

theorem card_le_one : s.card ≤ 1 ↔ ∀ a ∈ s, ∀ b ∈ s, a = b := by
  obtain rfl | ⟨x, hx⟩ := s.eq_empty_or_nonempty
  · simp
  refine (Nat.succ_le_of_lt (card_pos.2 ⟨x, hx⟩)).le_iff_eq.trans (card_eq_one.trans ⟨?_, ?_⟩)
  · rintro ⟨y, rfl⟩
    simp
  · exact fun h => ⟨x, eq_singleton_iff_unique_mem.2 ⟨hx, fun y hy => h _ hy _ hx⟩⟩

theorem card_le_one_iff : s.card ≤ 1 ↔ ∀ {a b}, a ∈ s → b ∈ s → a = b := by
  rw [card_le_one]
  tauto

theorem card_le_one_iff_subsingleton_coe : s.card ≤ 1 ↔ Subsingleton (s : Type _) :=
  card_le_one.trans (s : Set α).subsingleton_coe.symm

theorem card_le_one_iff_subset_singleton [Nonempty α] : s.card ≤ 1 ↔ ∃ x : α, s ⊆ {x} := by
  refine ⟨fun H => ?_, ?_⟩
  · obtain rfl | ⟨x, hx⟩ := s.eq_empty_or_nonempty
    · exact ⟨Classical.arbitrary α, empty_subset _⟩
    · exact ⟨x, fun y hy => by rw [card_le_one.1 H y hy x hx, mem_singleton]⟩
  · rintro ⟨x, hx⟩
    rw [← card_singleton x]
    exact card_le_card hx

lemma exists_mem_ne (hs : 1 < s.card) (a : α) : ∃ b ∈ s, b ≠ a := by
  have : Nonempty α := ⟨a⟩
  by_contra!
  exact hs.not_le (card_le_one_iff_subset_singleton.2 ⟨a, subset_singleton_iff'.2 this⟩)

/-- A `Finset` of a subsingleton type has cardinality at most one. -/
theorem card_le_one_of_subsingleton [Subsingleton α] (s : Finset α) : s.card ≤ 1 :=
  Finset.card_le_one_iff.2 fun {_ _ _ _} => Subsingleton.elim _ _

theorem one_lt_card : 1 < s.card ↔ ∃ a ∈ s, ∃ b ∈ s, a ≠ b := by
  rw [← not_iff_not]
  push_neg
  exact card_le_one

theorem one_lt_card_iff : 1 < s.card ↔ ∃ a b, a ∈ s ∧ b ∈ s ∧ a ≠ b := by
  rw [one_lt_card]
  simp only [exists_prop, exists_and_left]

theorem one_lt_card_iff_nontrivial : 1 < s.card ↔ s.Nontrivial := by
  rw [← not_iff_not, not_lt, Finset.Nontrivial, ← Set.nontrivial_coe_sort,
    not_nontrivial_iff_subsingleton, card_le_one_iff_subsingleton_coe, coe_sort_coe]

@[deprecated (since := "2024-02-05")]
alias one_lt_card_iff_nontrivial_coe := one_lt_card_iff_nontrivial

theorem exists_ne_of_one_lt_card (hs : 1 < s.card) (a : α) : ∃ b, b ∈ s ∧ b ≠ a := by
  obtain ⟨x, hx, y, hy, hxy⟩ := Finset.one_lt_card.mp hs
  by_cases ha : y = a
  · exact ⟨x, hx, ne_of_ne_of_eq hxy ha⟩
  · exact ⟨y, hy, ha⟩

/-- If a Finset in a Pi type is nontrivial (has at least two elements), then
  its projection to some factor is nontrivial, and the fibers of the projection
  are proper subsets. -/
lemma exists_of_one_lt_card_pi {ι : Type*} {α : ι → Type*} [∀ i, DecidableEq (α i)]
    {s : Finset (∀ i, α i)} (h : 1 < s.card) :
    ∃ i, 1 < (s.image (· i)).card ∧ ∀ ai, s.filter (· i = ai) ⊂ s := by
  simp_rw [one_lt_card_iff, Function.ne_iff] at h ⊢
  obtain ⟨a1, a2, h1, h2, i, hne⟩ := h
  refine ⟨i, ⟨_, _, mem_image_of_mem _ h1, mem_image_of_mem _ h2, hne⟩, fun ai => ?_⟩
  rw [filter_ssubset]
  obtain rfl | hne := eq_or_ne (a2 i) ai
  exacts [⟨a1, h1, hne⟩, ⟨a2, h2, hne⟩]

section DecidableEq
variable [DecidableEq α]

theorem card_eq_succ : s.card = n + 1 ↔ ∃ a t, a ∉ t ∧ insert a t = s ∧ t.card = n :=
  ⟨fun h =>
    let ⟨a, has⟩ := card_pos.mp (h.symm ▸ Nat.zero_lt_succ _ : 0 < s.card)
    ⟨a, s.erase a, s.not_mem_erase a, insert_erase has, by
      simp only [h, card_erase_of_mem has, Nat.add_sub_cancel_right]⟩,
    fun ⟨a, t, hat, s_eq, n_eq⟩ => s_eq ▸ n_eq ▸ card_insert_of_not_mem hat⟩

theorem card_eq_two : s.card = 2 ↔ ∃ x y, x ≠ y ∧ s = {x, y} := by
  constructor
  · rw [card_eq_succ]
    simp_rw [card_eq_one]
    rintro ⟨a, _, hab, rfl, b, rfl⟩
    exact ⟨a, b, not_mem_singleton.1 hab, rfl⟩
  · rintro ⟨x, y, h, rfl⟩
    exact card_pair h

theorem card_eq_three : s.card = 3 ↔ ∃ x y z, x ≠ y ∧ x ≠ z ∧ y ≠ z ∧ s = {x, y, z} := by
  constructor
  · rw [card_eq_succ]
    simp_rw [card_eq_two]
    rintro ⟨a, _, abc, rfl, b, c, bc, rfl⟩
    rw [mem_insert, mem_singleton, not_or] at abc
    exact ⟨a, b, c, abc.1, abc.2, bc, rfl⟩
  · rintro ⟨x, y, z, xy, xz, yz, rfl⟩
    simp only [xy, xz, yz, mem_insert, card_insert_of_not_mem, not_false_iff, mem_singleton,
      or_self_iff, card_singleton]

end DecidableEq

theorem two_lt_card_iff : 2 < s.card ↔ ∃ a b c, a ∈ s ∧ b ∈ s ∧ c ∈ s ∧ a ≠ b ∧ a ≠ c ∧ b ≠ c := by
  classical
    simp_rw [lt_iff_add_one_le, le_card_iff_exists_subset_card, reduceAdd, card_eq_three,
      ← exists_and_left, exists_comm (α := Finset α)]
    constructor
    · rintro ⟨a, b, c, t, hsub, hab, hac, hbc, rfl⟩
      exact ⟨a, b, c, by simp_all [insert_subset_iff]⟩
    · rintro ⟨a, b, c, ha, hb, hc, hab, hac, hbc⟩
      exact ⟨a, b, c, {a, b, c}, by simp_all [insert_subset_iff]⟩

theorem two_lt_card : 2 < s.card ↔ ∃ a ∈ s, ∃ b ∈ s, ∃ c ∈ s, a ≠ b ∧ a ≠ c ∧ b ≠ c := by
  simp_rw [two_lt_card_iff, exists_and_left]

/-! ### Inductions -/


/-- Suppose that, given objects defined on all strict subsets of any finset `s`, one knows how to
define an object on `s`. Then one can inductively define an object on all finsets, starting from
the empty set and iterating. This can be used either to define data, or to prove properties. -/
def strongInduction {p : Finset α → Sort*} (H : ∀ s, (∀ t ⊂ s, p t) → p s) :
    ∀ s : Finset α, p s
  | s =>
    H s fun t h =>
      have : t.card < s.card := card_lt_card h
      strongInduction H t
  termination_by s => Finset.card s

@[nolint unusedHavesSuffices] -- Porting note: false positive
theorem strongInduction_eq {p : Finset α → Sort*} (H : ∀ s, (∀ t ⊂ s, p t) → p s)
    (s : Finset α) : strongInduction H s = H s fun t _ => strongInduction H t := by
  rw [strongInduction]

/-- Analogue of `strongInduction` with order of arguments swapped. -/
@[elab_as_elim]
def strongInductionOn {p : Finset α → Sort*} (s : Finset α) :
    (∀ s, (∀ t ⊂ s, p t) → p s) → p s := fun H => strongInduction H s

@[nolint unusedHavesSuffices] -- Porting note: false positive
theorem strongInductionOn_eq {p : Finset α → Sort*} (s : Finset α)
    (H : ∀ s, (∀ t ⊂ s, p t) → p s) :
    s.strongInductionOn H = H s fun t _ => t.strongInductionOn H := by
  dsimp only [strongInductionOn]
  rw [strongInduction]

@[elab_as_elim]
theorem case_strong_induction_on [DecidableEq α] {p : Finset α → Prop} (s : Finset α) (h₀ : p ∅)
    (h₁ : ∀ a s, a ∉ s → (∀ t ⊆ s, p t) → p (insert a s)) : p s :=
  Finset.strongInductionOn s fun s =>
    Finset.induction_on s (fun _ => h₀) fun a s n _ ih =>
      (h₁ a s n) fun t ss => ih _ (lt_of_le_of_lt ss (ssubset_insert n) : t < _)

/-- Suppose that, given objects defined on all nonempty strict subsets of any nontrivial finset `s`,
one knows how to define an object on `s`. Then one can inductively define an object on all finsets,
starting from singletons and iterating.

TODO: Currently this can only be used to prove properties.
Replace `Finset.Nonempty.exists_eq_singleton_or_nontrivial` with computational content
in order to let `p` be `Sort`-valued. -/
@[elab_as_elim]
protected lemma Nonempty.strong_induction {p : ∀ s, s.Nonempty → Prop}
    (h₀ : ∀ a, p {a} (singleton_nonempty _))
    (h₁ : ∀ ⦃s⦄ (hs : s.Nontrivial), (∀ t ht, t ⊂ s → p t ht) → p s hs.nonempty) :
    ∀ ⦃s : Finset α⦄ (hs), p s hs
  | s, hs => by
    obtain ⟨a, rfl⟩ | hs := hs.exists_eq_singleton_or_nontrivial
    · exact h₀ _
    · refine h₁ hs fun t ht hts ↦ ?_
      have := card_lt_card hts
      exact ht.strong_induction h₀ h₁
termination_by s => Finset.card s

/-- Suppose that, given that `p t` can be defined on all supersets of `s` of cardinality less than
`n`, one knows how to define `p s`. Then one can inductively define `p s` for all finsets `s` of
cardinality less than `n`, starting from finsets of card `n` and iterating. This
can be used either to define data, or to prove properties. -/
def strongDownwardInduction {p : Finset α → Sort*} {n : ℕ}
    (H : ∀ t₁, (∀ {t₂ : Finset α}, t₂.card ≤ n → t₁ ⊂ t₂ → p t₂) → t₁.card ≤ n → p t₁) :
    ∀ s : Finset α, s.card ≤ n → p s
  | s =>
    H s fun {t} ht h =>
      have := Finset.card_lt_card h
      have : n - t.card < n - s.card := by omega
      strongDownwardInduction H t ht
  termination_by s => n - s.card

@[nolint unusedHavesSuffices] -- Porting note: false positive
theorem strongDownwardInduction_eq {p : Finset α → Sort*}
    (H : ∀ t₁, (∀ {t₂ : Finset α}, t₂.card ≤ n → t₁ ⊂ t₂ → p t₂) → t₁.card ≤ n → p t₁)
    (s : Finset α) :
    strongDownwardInduction H s = H s fun {t} ht _ => strongDownwardInduction H t ht := by
  rw [strongDownwardInduction]

/-- Analogue of `strongDownwardInduction` with order of arguments swapped. -/
@[elab_as_elim]
def strongDownwardInductionOn {p : Finset α → Sort*} (s : Finset α)
    (H : ∀ t₁, (∀ {t₂ : Finset α}, t₂.card ≤ n → t₁ ⊂ t₂ → p t₂) → t₁.card ≤ n → p t₁) :
    s.card ≤ n → p s :=
  strongDownwardInduction H s

@[nolint unusedHavesSuffices] -- Porting note: false positive
theorem strongDownwardInductionOn_eq {p : Finset α → Sort*} (s : Finset α)
    (H : ∀ t₁, (∀ {t₂ : Finset α}, t₂.card ≤ n → t₁ ⊂ t₂ → p t₂) → t₁.card ≤ n → p t₁) :
    s.strongDownwardInductionOn H = H s fun {t} ht _ => t.strongDownwardInductionOn H ht := by
  dsimp only [strongDownwardInductionOn]
  rw [strongDownwardInduction]

theorem lt_wf {α} : WellFounded (@LT.lt (Finset α) _) :=
  have H : Subrelation (@LT.lt (Finset α) _) (InvImage (· < ·) card) := fun {_ _} hxy =>
    card_lt_card hxy
  Subrelation.wf H <| InvImage.wf _ <| (Nat.lt_wfRel).2

@[deprecated (since := "2023-12-27")] alias card_le_of_subset := card_le_card

end Finset<|MERGE_RESOLUTION|>--- conflicted
+++ resolved
@@ -59,19 +59,6 @@
 
 @[mono]
 theorem card_mono : Monotone (@card α) := by apply card_le_card
-<<<<<<< HEAD
-#align finset.card_mono Finset.card_mono
-
-@[simp] lemma card_eq_zero : s.card = 0 ↔ s = ∅ := card_eq_zero.trans val_eq_zero
-lemma card_ne_zero : s.card ≠ 0 ↔ s.Nonempty := card_eq_zero.ne.trans nonempty_iff_ne_empty.symm
-lemma card_pos : 0 < s.card ↔ s.Nonempty := pos_iff_ne_zero.trans card_ne_zero
-#align finset.card_eq_zero Finset.card_eq_zero
-#align finset.card_pos Finset.card_pos
-
-alias ⟨_, Nonempty.card_pos⟩ := card_pos
-alias ⟨_, Nonempty.card_ne_zero⟩ := card_ne_zero
-#align finset.nonempty.card_pos Finset.Nonempty.card_pos
-=======
 
 @[simp] lemma card_eq_zero : s.card = 0 ↔ s = ∅ := Multiset.card_eq_zero.trans val_eq_zero
 lemma card_ne_zero : s.card ≠ 0 ↔ s.Nonempty := card_eq_zero.ne.trans nonempty_iff_ne_empty.symm
@@ -80,7 +67,6 @@
 
 alias ⟨_, Nonempty.card_pos⟩ := card_pos
 alias ⟨_, Nonempty.card_ne_zero⟩ := card_ne_zero
->>>>>>> 99508fb5
 
 theorem card_ne_zero_of_mem (h : a ∈ s) : s.card ≠ 0 :=
   (not_congr card_eq_zero).2 <| ne_empty_of_mem h
