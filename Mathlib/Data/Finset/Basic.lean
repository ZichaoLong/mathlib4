/-
Copyright (c) 2015 Microsoft Corporation. All rights reserved.
Released under Apache 2.0 license as described in the file LICENSE.
Authors: Leonardo de Moura, Jeremy Avigad, Minchao Wu, Mario Carneiro
-/
import Mathlib.Data.Finset.Attr
import Mathlib.Data.Multiset.FinsetOps
import Mathlib.Logic.Equiv.Set
import Mathlib.Order.Directed
import Mathlib.Order.Interval.Set.Basic

/-!
# Finite sets

Terms of type `Finset α` are one way of talking about finite subsets of `α` in mathlib.
Below, `Finset α` is defined as a structure with 2 fields:

  1. `val` is a `Multiset α` of elements;
  2. `nodup` is a proof that `val` has no duplicates.

Finsets in Lean are constructive in that they have an underlying `List` that enumerates their
elements. In particular, any function that uses the data of the underlying list cannot depend on its
ordering. This is handled on the `Multiset` level by multiset API, so in most cases one needn't
worry about it explicitly.

Finsets give a basic foundation for defining finite sums and products over types:

  1. `∑ i ∈ (s : Finset α), f i`;
  2. `∏ i ∈ (s : Finset α), f i`.

Lean refers to these operations as big operators.
More information can be found in `Mathlib/Algebra/BigOperators/Group/Finset.lean`.

Finsets are directly used to define fintypes in Lean.
A `Fintype α` instance for a type `α` consists of a universal `Finset α` containing every term of
`α`, called `univ`. See `Mathlib/Data/Fintype/Basic.lean`.
There is also `univ'`, the noncomputable partner to `univ`,
which is defined to be `α` as a finset if `α` is finite,
and the empty finset otherwise. See `Mathlib/Data/Fintype/Basic.lean`.

`Finset.card`, the size of a finset is defined in `Mathlib/Data/Finset/Card.lean`.
This is then used to define `Fintype.card`, the size of a type.

## Main declarations

### Main definitions

* `Finset`: Defines a type for the finite subsets of `α`.
  Constructing a `Finset` requires two pieces of data: `val`, a `Multiset α` of elements,
  and `nodup`, a proof that `val` has no duplicates.
* `Finset.instMembershipFinset`: Defines membership `a ∈ (s : Finset α)`.
* `Finset.instCoeTCFinsetSet`: Provides a coercion `s : Finset α` to `s : Set α`.
* `Finset.instCoeSortFinsetType`: Coerce `s : Finset α` to the type of all `x ∈ s`.
* `Finset.induction_on`: Induction on finsets. To prove a proposition about an arbitrary `Finset α`,
  it suffices to prove it for the empty finset, and to show that if it holds for some `Finset α`,
  then it holds for the finset obtained by inserting a new element.
* `Finset.choose`: Given a proof `h` of existence and uniqueness of a certain element
  satisfying a predicate, `choose s h` returns the element of `s` satisfying that predicate.

### Finset constructions

* `Finset.instSingletonFinset`: Denoted by `{a}`; the finset consisting of one element.
* `Finset.empty`: Denoted by `∅`. The finset associated to any type consisting of no elements.
* `Finset.range`: For any `n : ℕ`, `range n` is equal to `{0, 1, ... , n - 1} ⊆ ℕ`.
  This convention is consistent with other languages and normalizes `card (range n) = n`.
  Beware, `n` is not in `range n`.
* `Finset.attach`: Given `s : Finset α`, `attach s` forms a finset of elements of the subtype
  `{a // a ∈ s}`; in other words, it attaches elements to a proof of membership in the set.

### Finsets from functions

* `Finset.filter`: Given a decidable predicate `p : α → Prop`, `s.filter p` is
  the finset consisting of those elements in `s` satisfying the predicate `p`.

### The lattice structure on subsets of finsets

There is a natural lattice structure on the subsets of a set.
In Lean, we use lattice notation to talk about things involving unions and intersections. See
`Mathlib/Order/Lattice.lean`. For the lattice structure on finsets, `⊥` is called `bot` with
`⊥ = ∅` and `⊤` is called `top` with `⊤ = univ`.

* `Finset.instHasSubsetFinset`: Lots of API about lattices, otherwise behaves as one would expect.
* `Finset.instUnionFinset`: Defines `s ∪ t` (or `s ⊔ t`) as the union of `s` and `t`.
  See `Finset.sup`/`Finset.biUnion` for finite unions.
* `Finset.instInterFinset`: Defines `s ∩ t` (or `s ⊓ t`) as the intersection of `s` and `t`.
  See `Finset.inf` for finite intersections.

### Operations on two or more finsets

* `insert` and `Finset.cons`: For any `a : α`, `insert s a` returns `s ∪ {a}`. `cons s a h`
  returns the same except that it requires a hypothesis stating that `a` is not already in `s`.
  This does not require decidable equality on the type `α`.
* `Finset.instUnionFinset`: see "The lattice structure on subsets of finsets"
* `Finset.instInterFinset`: see "The lattice structure on subsets of finsets"
* `Finset.erase`: For any `a : α`, `erase s a` returns `s` with the element `a` removed.
* `Finset.instSDiffFinset`: Defines the set difference `s \ t` for finsets `s` and `t`.
* `Finset.product`: Given finsets of `α` and `β`, defines finsets of `α × β`.
  For arbitrary dependent products, see `Mathlib/Data/Finset/Pi.lean`.

### Predicates on finsets

* `Disjoint`: defined via the lattice structure on finsets; two sets are disjoint if their
  intersection is empty.
* `Finset.Nonempty`: A finset is nonempty if it has elements. This is equivalent to saying `s ≠ ∅`.

### Equivalences between finsets

* The `Mathlib/Logic/Equiv/Defs.lean` files describe a general type of equivalence, so look in there
  for any lemmas. There is some API for rewriting sums and products from `s` to `t` given that
  `s ≃ t`.
  TODO: examples

## Tags

finite sets, finset

-/

-- Assert that we define `Finset` without the material on `List.sublists`.
-- Note that we cannot use `List.sublists` itself as that is defined very early.
assert_not_exists List.sublistsLen
assert_not_exists Multiset.powerset

assert_not_exists CompleteLattice

assert_not_exists OrderedCommMonoid

open Multiset Subtype Nat Function

universe u

variable {α : Type*} {β : Type*} {γ : Type*}

/-- `Finset α` is the type of finite sets of elements of `α`. It is implemented
  as a multiset (a list up to permutation) which has no duplicate elements. -/
structure Finset (α : Type*) where
  /-- The underlying multiset -/
  val : Multiset α
  /-- `val` contains no duplicates -/
  nodup : Nodup val

instance Multiset.canLiftFinset {α} : CanLift (Multiset α) (Finset α) Finset.val Multiset.Nodup :=
  ⟨fun m hm => ⟨⟨m, hm⟩, rfl⟩⟩

namespace Finset

theorem eq_of_veq : ∀ {s t : Finset α}, s.1 = t.1 → s = t
  | ⟨s, _⟩, ⟨t, _⟩, h => by cases h; rfl

theorem val_injective : Injective (val : Finset α → Multiset α) := fun _ _ => eq_of_veq

@[simp]
theorem val_inj {s t : Finset α} : s.1 = t.1 ↔ s = t :=
  val_injective.eq_iff

@[simp]
theorem dedup_eq_self [DecidableEq α] (s : Finset α) : dedup s.1 = s.1 :=
  s.2.dedup

instance decidableEq [DecidableEq α] : DecidableEq (Finset α)
  | _, _ => decidable_of_iff _ val_inj

/-! ### membership -/


instance : Membership α (Finset α) :=
  ⟨fun s a => a ∈ s.1⟩

theorem mem_def {a : α} {s : Finset α} : a ∈ s ↔ a ∈ s.1 :=
  Iff.rfl

@[simp]
theorem mem_val {a : α} {s : Finset α} : a ∈ s.1 ↔ a ∈ s :=
  Iff.rfl

@[simp]
theorem mem_mk {a : α} {s nd} : a ∈ @Finset.mk α s nd ↔ a ∈ s :=
  Iff.rfl

instance decidableMem [_h : DecidableEq α] (a : α) (s : Finset α) : Decidable (a ∈ s) :=
  Multiset.decidableMem _ _

@[simp] lemma forall_mem_not_eq {s : Finset α} {a : α} : (∀ b ∈ s, ¬ a = b) ↔ a ∉ s := by aesop
@[simp] lemma forall_mem_not_eq' {s : Finset α} {a : α} : (∀ b ∈ s, ¬ b = a) ↔ a ∉ s := by aesop

/-! ### set coercion -/

-- Porting note (#11445): new definition
/-- Convert a finset to a set in the natural way. -/
@[coe] def toSet (s : Finset α) : Set α :=
  { a | a ∈ s }

/-- Convert a finset to a set in the natural way. -/
instance : CoeTC (Finset α) (Set α) :=
  ⟨toSet⟩

@[simp, norm_cast]
theorem mem_coe {a : α} {s : Finset α} : a ∈ (s : Set α) ↔ a ∈ (s : Finset α) :=
  Iff.rfl

@[simp]
theorem setOf_mem {α} {s : Finset α} : { a | a ∈ s } = s :=
  rfl

@[simp]
theorem coe_mem {s : Finset α} (x : (s : Set α)) : ↑x ∈ s :=
  x.2

-- Porting note (#10618): @[simp] can prove this
theorem mk_coe {s : Finset α} (x : (s : Set α)) {h} : (⟨x, h⟩ : (s : Set α)) = x :=
  Subtype.coe_eta _ _

instance decidableMem' [DecidableEq α] (a : α) (s : Finset α) : Decidable (a ∈ (s : Set α)) :=
  s.decidableMem _

/-! ### extensionality -/

@[ext]
theorem ext {s₁ s₂ : Finset α} (h : ∀ a, a ∈ s₁ ↔ a ∈ s₂) : s₁ = s₂ :=
  (val_inj.symm.trans <| s₁.nodup.ext s₂.nodup).mpr h

@[simp, norm_cast]
theorem coe_inj {s₁ s₂ : Finset α} : (s₁ : Set α) = s₂ ↔ s₁ = s₂ :=
  Set.ext_iff.trans Finset.ext_iff.symm

theorem coe_injective {α} : Injective ((↑) : Finset α → Set α) := fun _s _t => coe_inj.1

/-! ### type coercion -/


/-- Coercion from a finset to the corresponding subtype. -/
instance {α : Type u} : CoeSort (Finset α) (Type u) :=
  ⟨fun s => { x // x ∈ s }⟩

-- Porting note (#10618): @[simp] can prove this
protected theorem forall_coe {α : Type*} (s : Finset α) (p : s → Prop) :
    (∀ x : s, p x) ↔ ∀ (x : α) (h : x ∈ s), p ⟨x, h⟩ :=
  Subtype.forall

-- Porting note (#10618): @[simp] can prove this
protected theorem exists_coe {α : Type*} (s : Finset α) (p : s → Prop) :
    (∃ x : s, p x) ↔ ∃ (x : α) (h : x ∈ s), p ⟨x, h⟩ :=
  Subtype.exists

instance PiFinsetCoe.canLift (ι : Type*) (α : ι → Type*) [_ne : ∀ i, Nonempty (α i)]
    (s : Finset ι) : CanLift (∀ i : s, α i) (∀ i, α i) (fun f i => f i) fun _ => True :=
  PiSubtype.canLift ι α (· ∈ s)

instance PiFinsetCoe.canLift' (ι α : Type*) [_ne : Nonempty α] (s : Finset ι) :
    CanLift (s → α) (ι → α) (fun f i => f i) fun _ => True :=
  PiFinsetCoe.canLift ι (fun _ => α) s

instance FinsetCoe.canLift (s : Finset α) : CanLift α s (↑) fun a => a ∈ s where
  prf a ha := ⟨⟨a, ha⟩, rfl⟩

@[simp, norm_cast]
theorem coe_sort_coe (s : Finset α) : ((s : Set α) : Sort _) = s :=
  rfl

/-! ### Subset and strict subset relations -/


section Subset

variable {s t : Finset α}

instance : HasSubset (Finset α) :=
  ⟨fun s t => ∀ ⦃a⦄, a ∈ s → a ∈ t⟩

instance : HasSSubset (Finset α) :=
  ⟨fun s t => s ⊆ t ∧ ¬t ⊆ s⟩

instance partialOrder : PartialOrder (Finset α) where
  le := (· ⊆ ·)
  lt := (· ⊂ ·)
  le_refl s a := id
  le_trans s t u hst htu a ha := htu <| hst ha
  le_antisymm s t hst hts := ext fun a => ⟨@hst _, @hts _⟩

instance : IsRefl (Finset α) (· ⊆ ·) :=
  show IsRefl (Finset α) (· ≤ ·) by infer_instance

instance : IsTrans (Finset α) (· ⊆ ·) :=
  show IsTrans (Finset α) (· ≤ ·) by infer_instance

instance : IsAntisymm (Finset α) (· ⊆ ·) :=
  show IsAntisymm (Finset α) (· ≤ ·) by infer_instance

instance : IsIrrefl (Finset α) (· ⊂ ·) :=
  show IsIrrefl (Finset α) (· < ·) by infer_instance

instance : IsTrans (Finset α) (· ⊂ ·) :=
  show IsTrans (Finset α) (· < ·) by infer_instance

instance : IsAsymm (Finset α) (· ⊂ ·) :=
  show IsAsymm (Finset α) (· < ·) by infer_instance

instance : IsNonstrictStrictOrder (Finset α) (· ⊆ ·) (· ⊂ ·) :=
  ⟨fun _ _ => Iff.rfl⟩

theorem subset_def : s ⊆ t ↔ s.1 ⊆ t.1 :=
  Iff.rfl

theorem ssubset_def : s ⊂ t ↔ s ⊆ t ∧ ¬t ⊆ s :=
  Iff.rfl

theorem Subset.refl (s : Finset α) : s ⊆ s :=
  Multiset.Subset.refl _

protected theorem Subset.rfl {s : Finset α} : s ⊆ s :=
  Subset.refl _

protected theorem subset_of_eq {s t : Finset α} (h : s = t) : s ⊆ t :=
  h ▸ Subset.refl _

theorem Subset.trans {s₁ s₂ s₃ : Finset α} : s₁ ⊆ s₂ → s₂ ⊆ s₃ → s₁ ⊆ s₃ :=
  Multiset.Subset.trans

theorem Superset.trans {s₁ s₂ s₃ : Finset α} : s₁ ⊇ s₂ → s₂ ⊇ s₃ → s₁ ⊇ s₃ := fun h' h =>
  Subset.trans h h'

theorem mem_of_subset {s₁ s₂ : Finset α} {a : α} : s₁ ⊆ s₂ → a ∈ s₁ → a ∈ s₂ :=
  Multiset.mem_of_subset

theorem not_mem_mono {s t : Finset α} (h : s ⊆ t) {a : α} : a ∉ t → a ∉ s :=
  mt <| @h _

theorem Subset.antisymm {s₁ s₂ : Finset α} (H₁ : s₁ ⊆ s₂) (H₂ : s₂ ⊆ s₁) : s₁ = s₂ :=
  ext fun a => ⟨@H₁ a, @H₂ a⟩

theorem subset_iff {s₁ s₂ : Finset α} : s₁ ⊆ s₂ ↔ ∀ ⦃x⦄, x ∈ s₁ → x ∈ s₂ :=
  Iff.rfl

@[simp, norm_cast]
theorem coe_subset {s₁ s₂ : Finset α} : (s₁ : Set α) ⊆ s₂ ↔ s₁ ⊆ s₂ :=
  Iff.rfl

@[gcongr] protected alias ⟨_, GCongr.coe_subset_coe⟩ := coe_subset

@[simp]
theorem val_le_iff {s₁ s₂ : Finset α} : s₁.1 ≤ s₂.1 ↔ s₁ ⊆ s₂ :=
  le_iff_subset s₁.2

theorem Subset.antisymm_iff {s₁ s₂ : Finset α} : s₁ = s₂ ↔ s₁ ⊆ s₂ ∧ s₂ ⊆ s₁ :=
  le_antisymm_iff

theorem not_subset : ¬s ⊆ t ↔ ∃ x ∈ s, x ∉ t := by simp only [← coe_subset, Set.not_subset, mem_coe]

@[simp]
theorem le_eq_subset : ((· ≤ ·) : Finset α → Finset α → Prop) = (· ⊆ ·) :=
  rfl

@[simp]
theorem lt_eq_subset : ((· < ·) : Finset α → Finset α → Prop) = (· ⊂ ·) :=
  rfl

theorem le_iff_subset {s₁ s₂ : Finset α} : s₁ ≤ s₂ ↔ s₁ ⊆ s₂ :=
  Iff.rfl

theorem lt_iff_ssubset {s₁ s₂ : Finset α} : s₁ < s₂ ↔ s₁ ⊂ s₂ :=
  Iff.rfl

@[simp, norm_cast]
theorem coe_ssubset {s₁ s₂ : Finset α} : (s₁ : Set α) ⊂ s₂ ↔ s₁ ⊂ s₂ :=
  show (s₁ : Set α) ⊂ s₂ ↔ s₁ ⊆ s₂ ∧ ¬s₂ ⊆ s₁ by simp only [Set.ssubset_def, Finset.coe_subset]

@[simp]
theorem val_lt_iff {s₁ s₂ : Finset α} : s₁.1 < s₂.1 ↔ s₁ ⊂ s₂ :=
  and_congr val_le_iff <| not_congr val_le_iff

lemma val_strictMono : StrictMono (val : Finset α → Multiset α) := fun _ _ ↦ val_lt_iff.2

theorem ssubset_iff_subset_ne {s t : Finset α} : s ⊂ t ↔ s ⊆ t ∧ s ≠ t :=
  @lt_iff_le_and_ne _ _ s t

theorem ssubset_iff_of_subset {s₁ s₂ : Finset α} (h : s₁ ⊆ s₂) : s₁ ⊂ s₂ ↔ ∃ x ∈ s₂, x ∉ s₁ :=
  Set.ssubset_iff_of_subset h

theorem ssubset_of_ssubset_of_subset {s₁ s₂ s₃ : Finset α} (hs₁s₂ : s₁ ⊂ s₂) (hs₂s₃ : s₂ ⊆ s₃) :
    s₁ ⊂ s₃ :=
  Set.ssubset_of_ssubset_of_subset hs₁s₂ hs₂s₃

theorem ssubset_of_subset_of_ssubset {s₁ s₂ s₃ : Finset α} (hs₁s₂ : s₁ ⊆ s₂) (hs₂s₃ : s₂ ⊂ s₃) :
    s₁ ⊂ s₃ :=
  Set.ssubset_of_subset_of_ssubset hs₁s₂ hs₂s₃

theorem exists_of_ssubset {s₁ s₂ : Finset α} (h : s₁ ⊂ s₂) : ∃ x ∈ s₂, x ∉ s₁ :=
  Set.exists_of_ssubset h

instance isWellFounded_ssubset : IsWellFounded (Finset α) (· ⊂ ·) :=
  Subrelation.isWellFounded (InvImage _ _) val_lt_iff.2

instance wellFoundedLT : WellFoundedLT (Finset α) :=
  Finset.isWellFounded_ssubset

end Subset

-- TODO: these should be global attributes, but this will require fixing other files
attribute [local trans] Subset.trans Superset.trans

/-! ### Order embedding from `Finset α` to `Set α` -/


/-- Coercion to `Set α` as an `OrderEmbedding`. -/
def coeEmb : Finset α ↪o Set α :=
  ⟨⟨(↑), coe_injective⟩, coe_subset⟩

@[simp]
theorem coe_coeEmb : ⇑(coeEmb : Finset α ↪o Set α) = ((↑) : Finset α → Set α) :=
  rfl

/-! ### Nonempty -/


/-- The property `s.Nonempty` expresses the fact that the finset `s` is not empty. It should be used
in theorem assumptions instead of `∃ x, x ∈ s` or `s ≠ ∅` as it gives access to a nice API thanks
to the dot notation. -/
protected def Nonempty (s : Finset α) : Prop := ∃ x : α, x ∈ s

-- Porting note: Much longer than in Lean3
instance decidableNonempty {s : Finset α} : Decidable s.Nonempty :=
  Quotient.recOnSubsingleton (motive := fun s : Multiset α => Decidable (∃ a, a ∈ s)) s.1
    (fun l : List α =>
      match l with
      | [] => isFalse <| by simp
      | a::l => isTrue ⟨a, by simp⟩)

@[simp, norm_cast]
theorem coe_nonempty {s : Finset α} : (s : Set α).Nonempty ↔ s.Nonempty :=
  Iff.rfl

-- Porting note: Left-hand side simplifies @[simp]
theorem nonempty_coe_sort {s : Finset α} : Nonempty (s : Type _) ↔ s.Nonempty :=
  nonempty_subtype

alias ⟨_, Nonempty.to_set⟩ := coe_nonempty

alias ⟨_, Nonempty.coe_sort⟩ := nonempty_coe_sort

theorem Nonempty.exists_mem {s : Finset α} (h : s.Nonempty) : ∃ x : α, x ∈ s :=
  h
@[deprecated (since := "2024-03-23")] alias Nonempty.bex := Nonempty.exists_mem

theorem Nonempty.mono {s t : Finset α} (hst : s ⊆ t) (hs : s.Nonempty) : t.Nonempty :=
  Set.Nonempty.mono hst hs

theorem Nonempty.forall_const {s : Finset α} (h : s.Nonempty) {p : Prop} : (∀ x ∈ s, p) ↔ p :=
  let ⟨x, hx⟩ := h
  ⟨fun h => h x hx, fun h _ _ => h⟩

theorem Nonempty.to_subtype {s : Finset α} : s.Nonempty → Nonempty s :=
  nonempty_coe_sort.2

theorem Nonempty.to_type {s : Finset α} : s.Nonempty → Nonempty α := fun ⟨x, _hx⟩ => ⟨x⟩

/-! ### empty -/


section Empty

variable {s : Finset α}

/-- The empty finset -/
protected def empty : Finset α :=
  ⟨0, nodup_zero⟩

instance : EmptyCollection (Finset α) :=
  ⟨Finset.empty⟩

instance inhabitedFinset : Inhabited (Finset α) :=
  ⟨∅⟩

@[simp]
theorem empty_val : (∅ : Finset α).1 = 0 :=
  rfl

@[simp]
theorem not_mem_empty (a : α) : a ∉ (∅ : Finset α) := by
  -- Porting note: was `id`. `a ∈ List.nil` is no longer definitionally equal to `False`
  simp only [mem_def, empty_val, not_mem_zero, not_false_iff]

@[simp]
theorem not_nonempty_empty : ¬(∅ : Finset α).Nonempty := fun ⟨x, hx⟩ => not_mem_empty x hx

@[simp]
theorem mk_zero : (⟨0, nodup_zero⟩ : Finset α) = ∅ :=
  rfl

theorem ne_empty_of_mem {a : α} {s : Finset α} (h : a ∈ s) : s ≠ ∅ := fun e =>
  not_mem_empty a <| e ▸ h

theorem Nonempty.ne_empty {s : Finset α} (h : s.Nonempty) : s ≠ ∅ :=
  (Exists.elim h) fun _a => ne_empty_of_mem

@[simp]
theorem empty_subset (s : Finset α) : ∅ ⊆ s :=
  zero_subset _

theorem eq_empty_of_forall_not_mem {s : Finset α} (H : ∀ x, x ∉ s) : s = ∅ :=
  eq_of_veq (eq_zero_of_forall_not_mem H)

theorem eq_empty_iff_forall_not_mem {s : Finset α} : s = ∅ ↔ ∀ x, x ∉ s :=
  -- Porting note: used `id`
  ⟨by rintro rfl x; apply not_mem_empty, fun h => eq_empty_of_forall_not_mem h⟩

@[simp]
theorem val_eq_zero {s : Finset α} : s.1 = 0 ↔ s = ∅ :=
  @val_inj _ s ∅

theorem subset_empty {s : Finset α} : s ⊆ ∅ ↔ s = ∅ :=
  subset_zero.trans val_eq_zero

@[simp]
theorem not_ssubset_empty (s : Finset α) : ¬s ⊂ ∅ := fun h =>
  let ⟨_, he, _⟩ := exists_of_ssubset h
  -- Porting note: was `he`
  not_mem_empty _ he

theorem nonempty_of_ne_empty {s : Finset α} (h : s ≠ ∅) : s.Nonempty :=
  exists_mem_of_ne_zero (mt val_eq_zero.1 h)

theorem nonempty_iff_ne_empty {s : Finset α} : s.Nonempty ↔ s ≠ ∅ :=
  ⟨Nonempty.ne_empty, nonempty_of_ne_empty⟩

@[simp]
theorem not_nonempty_iff_eq_empty {s : Finset α} : ¬s.Nonempty ↔ s = ∅ :=
  nonempty_iff_ne_empty.not.trans not_not

theorem eq_empty_or_nonempty (s : Finset α) : s = ∅ ∨ s.Nonempty :=
  by_cases Or.inl fun h => Or.inr (nonempty_of_ne_empty h)

@[simp, norm_cast]
theorem coe_empty : ((∅ : Finset α) : Set α) = ∅ :=
  Set.ext <| by simp

@[simp, norm_cast]
theorem coe_eq_empty {s : Finset α} : (s : Set α) = ∅ ↔ s = ∅ := by rw [← coe_empty, coe_inj]

-- Porting note: Left-hand side simplifies @[simp]
theorem isEmpty_coe_sort {s : Finset α} : IsEmpty (s : Type _) ↔ s = ∅ := by
  simpa using @Set.isEmpty_coe_sort α s

instance instIsEmpty : IsEmpty (∅ : Finset α) :=
  isEmpty_coe_sort.2 rfl

/-- A `Finset` for an empty type is empty. -/
theorem eq_empty_of_isEmpty [IsEmpty α] (s : Finset α) : s = ∅ :=
  Finset.eq_empty_of_forall_not_mem isEmptyElim

instance : OrderBot (Finset α) where
  bot := ∅
  bot_le := empty_subset

@[simp]
theorem bot_eq_empty : (⊥ : Finset α) = ∅ :=
  rfl

@[simp]
theorem empty_ssubset : ∅ ⊂ s ↔ s.Nonempty :=
  (@bot_lt_iff_ne_bot (Finset α) _ _ _).trans nonempty_iff_ne_empty.symm

alias ⟨_, Nonempty.empty_ssubset⟩ := empty_ssubset

end Empty

/-! ### singleton -/


section Singleton

variable {s : Finset α} {a b : α}

/-- `{a} : Finset a` is the set `{a}` containing `a` and nothing else.

This differs from `insert a ∅` in that it does not require a `DecidableEq` instance for `α`.
-/
instance : Singleton α (Finset α) :=
  ⟨fun a => ⟨{a}, nodup_singleton a⟩⟩

@[simp]
theorem singleton_val (a : α) : ({a} : Finset α).1 = {a} :=
  rfl

@[simp]
theorem mem_singleton {a b : α} : b ∈ ({a} : Finset α) ↔ b = a :=
  Multiset.mem_singleton

theorem eq_of_mem_singleton {x y : α} (h : x ∈ ({y} : Finset α)) : x = y :=
  mem_singleton.1 h

theorem not_mem_singleton {a b : α} : a ∉ ({b} : Finset α) ↔ a ≠ b :=
  not_congr mem_singleton

theorem mem_singleton_self (a : α) : a ∈ ({a} : Finset α) :=
  -- Porting note: was `Or.inl rfl`
  mem_singleton.mpr rfl

@[simp]
theorem val_eq_singleton_iff {a : α} {s : Finset α} : s.val = {a} ↔ s = {a} := by
  rw [← val_inj]
  rfl

theorem singleton_injective : Injective (singleton : α → Finset α) := fun _a _b h =>
  mem_singleton.1 (h ▸ mem_singleton_self _)

@[simp]
theorem singleton_inj : ({a} : Finset α) = {b} ↔ a = b :=
  singleton_injective.eq_iff

@[simp, aesop safe apply (rule_sets := [finsetNonempty])]
theorem singleton_nonempty (a : α) : ({a} : Finset α).Nonempty :=
  ⟨a, mem_singleton_self a⟩

@[simp]
theorem singleton_ne_empty (a : α) : ({a} : Finset α) ≠ ∅ :=
  (singleton_nonempty a).ne_empty

theorem empty_ssubset_singleton : (∅ : Finset α) ⊂ {a} :=
  (singleton_nonempty _).empty_ssubset

@[simp, norm_cast]
theorem coe_singleton (a : α) : (({a} : Finset α) : Set α) = {a} := by
  ext
  simp

@[simp, norm_cast]
theorem coe_eq_singleton {s : Finset α} {a : α} : (s : Set α) = {a} ↔ s = {a} := by
  rw [← coe_singleton, coe_inj]

@[norm_cast]
lemma coe_subset_singleton : (s : Set α) ⊆ {a} ↔ s ⊆ {a} := by rw [← coe_subset, coe_singleton]

@[norm_cast]
lemma singleton_subset_coe : {a} ⊆ (s : Set α) ↔ {a} ⊆ s := by rw [← coe_subset, coe_singleton]

theorem eq_singleton_iff_unique_mem {s : Finset α} {a : α} : s = {a} ↔ a ∈ s ∧ ∀ x ∈ s, x = a := by
  constructor <;> intro t
  · rw [t]
    exact ⟨Finset.mem_singleton_self _, fun _ => Finset.mem_singleton.1⟩
  · ext
    rw [Finset.mem_singleton]
    exact ⟨t.right _, fun r => r.symm ▸ t.left⟩

theorem eq_singleton_iff_nonempty_unique_mem {s : Finset α} {a : α} :
    s = {a} ↔ s.Nonempty ∧ ∀ x ∈ s, x = a := by
  constructor
  · rintro rfl
    simp
  · rintro ⟨hne, h_uniq⟩
    rw [eq_singleton_iff_unique_mem]
    refine ⟨?_, h_uniq⟩
    rw [← h_uniq hne.choose hne.choose_spec]
    exact hne.choose_spec

theorem nonempty_iff_eq_singleton_default [Unique α] {s : Finset α} :
    s.Nonempty ↔ s = {default} := by
  simp [eq_singleton_iff_nonempty_unique_mem, eq_iff_true_of_subsingleton]

alias ⟨Nonempty.eq_singleton_default, _⟩ := nonempty_iff_eq_singleton_default

theorem singleton_iff_unique_mem (s : Finset α) : (∃ a, s = {a}) ↔ ∃! a, a ∈ s := by
  simp only [eq_singleton_iff_unique_mem, ExistsUnique]

theorem singleton_subset_set_iff {s : Set α} {a : α} : ↑({a} : Finset α) ⊆ s ↔ a ∈ s := by
  rw [coe_singleton, Set.singleton_subset_iff]

@[simp]
theorem singleton_subset_iff {s : Finset α} {a : α} : {a} ⊆ s ↔ a ∈ s :=
  singleton_subset_set_iff

@[simp]
theorem subset_singleton_iff {s : Finset α} {a : α} : s ⊆ {a} ↔ s = ∅ ∨ s = {a} := by
  rw [← coe_subset, coe_singleton, Set.subset_singleton_iff_eq, coe_eq_empty, coe_eq_singleton]

theorem singleton_subset_singleton : ({a} : Finset α) ⊆ {b} ↔ a = b := by simp

protected theorem Nonempty.subset_singleton_iff {s : Finset α} {a : α} (h : s.Nonempty) :
    s ⊆ {a} ↔ s = {a} :=
  subset_singleton_iff.trans <| or_iff_right h.ne_empty

theorem subset_singleton_iff' {s : Finset α} {a : α} : s ⊆ {a} ↔ ∀ b ∈ s, b = a :=
  forall₂_congr fun _ _ => mem_singleton

@[simp]
theorem ssubset_singleton_iff {s : Finset α} {a : α} : s ⊂ {a} ↔ s = ∅ := by
  rw [← coe_ssubset, coe_singleton, Set.ssubset_singleton_iff, coe_eq_empty]

theorem eq_empty_of_ssubset_singleton {s : Finset α} {x : α} (hs : s ⊂ {x}) : s = ∅ :=
  ssubset_singleton_iff.1 hs

/-- A finset is nontrivial if it has at least two elements. -/
protected abbrev Nontrivial (s : Finset α) : Prop := (s : Set α).Nontrivial
<<<<<<< HEAD
#align finset.nontrivial Finset.Nontrivial
=======
>>>>>>> 99508fb5

@[simp]
theorem not_nontrivial_empty : ¬ (∅ : Finset α).Nontrivial := by simp [Finset.Nontrivial]

@[simp]
theorem not_nontrivial_singleton : ¬ ({a} : Finset α).Nontrivial := by simp [Finset.Nontrivial]

theorem Nontrivial.ne_singleton (hs : s.Nontrivial) : s ≠ {a} := by
  rintro rfl; exact not_nontrivial_singleton hs

nonrec lemma Nontrivial.exists_ne (hs : s.Nontrivial) (a : α) : ∃ b ∈ s, b ≠ a := hs.exists_ne _

theorem eq_singleton_or_nontrivial (ha : a ∈ s) : s = {a} ∨ s.Nontrivial := by
  rw [← coe_eq_singleton]; exact Set.eq_singleton_or_nontrivial ha

theorem nontrivial_iff_ne_singleton (ha : a ∈ s) : s.Nontrivial ↔ s ≠ {a} :=
  ⟨Nontrivial.ne_singleton, (eq_singleton_or_nontrivial ha).resolve_left⟩

theorem Nonempty.exists_eq_singleton_or_nontrivial : s.Nonempty → (∃ a, s = {a}) ∨ s.Nontrivial :=
  fun ⟨a, ha⟩ => (eq_singleton_or_nontrivial ha).imp_left <| Exists.intro a

instance instNontrivial [Nonempty α] : Nontrivial (Finset α) :=
  ‹Nonempty α›.elim fun a => ⟨⟨{a}, ∅, singleton_ne_empty _⟩⟩

instance [IsEmpty α] : Unique (Finset α) where
  default := ∅
  uniq _ := eq_empty_of_forall_not_mem isEmptyElim

instance (i : α) : Unique ({i} : Finset α) where
  default := ⟨i, mem_singleton_self i⟩
  uniq j := Subtype.ext <| mem_singleton.mp j.2

@[simp]
lemma default_singleton (i : α) : ((default : ({i} : Finset α)) : α) = i := rfl

end Singleton

/-! ### cons -/


section Cons

variable {s t : Finset α} {a b : α}

/-- `cons a s h` is the set `{a} ∪ s` containing `a` and the elements of `s`. It is the same as
`insert a s` when it is defined, but unlike `insert a s` it does not require `DecidableEq α`,
and the union is guaranteed to be disjoint. -/
def cons (a : α) (s : Finset α) (h : a ∉ s) : Finset α :=
  ⟨a ::ₘ s.1, nodup_cons.2 ⟨h, s.2⟩⟩

@[simp]
theorem mem_cons {h} : b ∈ s.cons a h ↔ b = a ∨ b ∈ s :=
  Multiset.mem_cons

theorem mem_cons_of_mem {a b : α} {s : Finset α} {hb : b ∉ s} (ha : a ∈ s) : a ∈ cons b s hb :=
  Multiset.mem_cons_of_mem ha

-- Porting note (#10618): @[simp] can prove this
theorem mem_cons_self (a : α) (s : Finset α) {h} : a ∈ cons a s h :=
  Multiset.mem_cons_self _ _

@[simp]
theorem cons_val (h : a ∉ s) : (cons a s h).1 = a ::ₘ s.1 :=
  rfl

theorem forall_mem_cons (h : a ∉ s) (p : α → Prop) :
    (∀ x, x ∈ cons a s h → p x) ↔ p a ∧ ∀ x, x ∈ s → p x := by
  simp only [mem_cons, or_imp, forall_and, forall_eq]

/-- Useful in proofs by induction. -/
theorem forall_of_forall_cons {p : α → Prop} {h : a ∉ s} (H : ∀ x, x ∈ cons a s h → p x) (x)
    (h : x ∈ s) : p x :=
  H _ <| mem_cons.2 <| Or.inr h

@[simp]
theorem mk_cons {s : Multiset α} (h : (a ::ₘ s).Nodup) :
    (⟨a ::ₘ s, h⟩ : Finset α) = cons a ⟨s, (nodup_cons.1 h).2⟩ (nodup_cons.1 h).1 :=
  rfl

@[simp]
theorem cons_empty (a : α) : cons a ∅ (not_mem_empty _) = {a} := rfl

@[simp, aesop safe apply (rule_sets := [finsetNonempty])]
theorem nonempty_cons (h : a ∉ s) : (cons a s h).Nonempty :=
  ⟨a, mem_cons.2 <| Or.inl rfl⟩

@[simp]
theorem nonempty_mk {m : Multiset α} {hm} : (⟨m, hm⟩ : Finset α).Nonempty ↔ m ≠ 0 := by
  induction m using Multiset.induction_on <;> simp

@[simp]
theorem coe_cons {a s h} : (@cons α a s h : Set α) = insert a (s : Set α) := by
  ext
  simp

theorem subset_cons (h : a ∉ s) : s ⊆ s.cons a h :=
  Multiset.subset_cons _ _

theorem ssubset_cons (h : a ∉ s) : s ⊂ s.cons a h :=
  Multiset.ssubset_cons h

theorem cons_subset {h : a ∉ s} : s.cons a h ⊆ t ↔ a ∈ t ∧ s ⊆ t :=
  Multiset.cons_subset

@[simp]
theorem cons_subset_cons {hs ht} : s.cons a hs ⊆ t.cons a ht ↔ s ⊆ t := by
  rwa [← coe_subset, coe_cons, coe_cons, Set.insert_subset_insert_iff, coe_subset]

theorem ssubset_iff_exists_cons_subset : s ⊂ t ↔ ∃ (a : _) (h : a ∉ s), s.cons a h ⊆ t := by
  refine ⟨fun h => ?_, fun ⟨a, ha, h⟩ => ssubset_of_ssubset_of_subset (ssubset_cons _) h⟩
  obtain ⟨a, hs, ht⟩ := not_subset.1 h.2
  exact ⟨a, ht, cons_subset.2 ⟨hs, h.subset⟩⟩

end Cons

/-! ### disjoint -/


section Disjoint

variable {f : α → β} {s t u : Finset α} {a b : α}

theorem disjoint_left : Disjoint s t ↔ ∀ ⦃a⦄, a ∈ s → a ∉ t :=
  ⟨fun h a hs ht => not_mem_empty a <|
    singleton_subset_iff.mp (h (singleton_subset_iff.mpr hs) (singleton_subset_iff.mpr ht)),
    fun h _ hs ht _ ha => (h (hs ha) (ht ha)).elim⟩

theorem disjoint_right : Disjoint s t ↔ ∀ ⦃a⦄, a ∈ t → a ∉ s := by
  rw [_root_.disjoint_comm, disjoint_left]

theorem disjoint_iff_ne : Disjoint s t ↔ ∀ a ∈ s, ∀ b ∈ t, a ≠ b := by
  simp only [disjoint_left, imp_not_comm, forall_eq']

@[simp]
theorem disjoint_val : s.1.Disjoint t.1 ↔ Disjoint s t :=
  disjoint_left.symm

theorem _root_.Disjoint.forall_ne_finset (h : Disjoint s t) (ha : a ∈ s) (hb : b ∈ t) : a ≠ b :=
  disjoint_iff_ne.1 h _ ha _ hb

theorem not_disjoint_iff : ¬Disjoint s t ↔ ∃ a, a ∈ s ∧ a ∈ t :=
  disjoint_left.not.trans <| not_forall.trans <| exists_congr fun _ => by
    rw [Classical.not_imp, not_not]

theorem disjoint_of_subset_left (h : s ⊆ u) (d : Disjoint u t) : Disjoint s t :=
  disjoint_left.2 fun _x m₁ => (disjoint_left.1 d) (h m₁)

theorem disjoint_of_subset_right (h : t ⊆ u) (d : Disjoint s u) : Disjoint s t :=
  disjoint_right.2 fun _x m₁ => (disjoint_right.1 d) (h m₁)

@[simp]
theorem disjoint_empty_left (s : Finset α) : Disjoint ∅ s :=
  disjoint_bot_left

@[simp]
theorem disjoint_empty_right (s : Finset α) : Disjoint s ∅ :=
  disjoint_bot_right

@[simp]
theorem disjoint_singleton_left : Disjoint (singleton a) s ↔ a ∉ s := by
  simp only [disjoint_left, mem_singleton, forall_eq]

@[simp]
theorem disjoint_singleton_right : Disjoint s (singleton a) ↔ a ∉ s :=
  disjoint_comm.trans disjoint_singleton_left

-- Porting note: Left-hand side simplifies @[simp]
theorem disjoint_singleton : Disjoint ({a} : Finset α) {b} ↔ a ≠ b := by
  rw [disjoint_singleton_left, mem_singleton]

theorem disjoint_self_iff_empty (s : Finset α) : Disjoint s s ↔ s = ∅ :=
  disjoint_self

@[simp, norm_cast]
theorem disjoint_coe : Disjoint (s : Set α) t ↔ Disjoint s t := by
  simp only [Finset.disjoint_left, Set.disjoint_left, mem_coe]

@[simp, norm_cast]
theorem pairwiseDisjoint_coe {ι : Type*} {s : Set ι} {f : ι → Finset α} :
    s.PairwiseDisjoint (fun i => f i : ι → Set α) ↔ s.PairwiseDisjoint f :=
  forall₅_congr fun _ _ _ _ _ => disjoint_coe

end Disjoint

/-! ### disjoint union -/


/-- `disjUnion s t h` is the set such that `a ∈ disjUnion s t h` iff `a ∈ s` or `a ∈ t`.
It is the same as `s ∪ t`, but it does not require decidable equality on the type. The hypothesis
ensures that the sets are disjoint. -/
def disjUnion (s t : Finset α) (h : Disjoint s t) : Finset α :=
  ⟨s.1 + t.1, Multiset.nodup_add.2 ⟨s.2, t.2, disjoint_val.2 h⟩⟩

@[simp]
theorem mem_disjUnion {α s t h a} : a ∈ @disjUnion α s t h ↔ a ∈ s ∨ a ∈ t := by
  rcases s with ⟨⟨s⟩⟩; rcases t with ⟨⟨t⟩⟩; apply List.mem_append

@[simp, norm_cast]
theorem coe_disjUnion {s t : Finset α} (h : Disjoint s t) :
    (disjUnion s t h : Set α) = (s : Set α) ∪ t :=
  Set.ext <| by simp

theorem disjUnion_comm (s t : Finset α) (h : Disjoint s t) :
    disjUnion s t h = disjUnion t s h.symm :=
  eq_of_veq <| add_comm _ _

@[simp]
theorem empty_disjUnion (t : Finset α) (h : Disjoint ∅ t := disjoint_bot_left) :
    disjUnion ∅ t h = t :=
  eq_of_veq <| zero_add _

@[simp]
theorem disjUnion_empty (s : Finset α) (h : Disjoint s ∅ := disjoint_bot_right) :
    disjUnion s ∅ h = s :=
  eq_of_veq <| add_zero _

theorem singleton_disjUnion (a : α) (t : Finset α) (h : Disjoint {a} t) :
    disjUnion {a} t h = cons a t (disjoint_singleton_left.mp h) :=
  eq_of_veq <| Multiset.singleton_add _ _

theorem disjUnion_singleton (s : Finset α) (a : α) (h : Disjoint s {a}) :
    disjUnion s {a} h = cons a s (disjoint_singleton_right.mp h) := by
  rw [disjUnion_comm, singleton_disjUnion]

/-! ### insert -/


section Insert

variable [DecidableEq α] {s t u v : Finset α} {a b : α}

/-- `insert a s` is the set `{a} ∪ s` containing `a` and the elements of `s`. -/
instance : Insert α (Finset α) :=
  ⟨fun a s => ⟨_, s.2.ndinsert a⟩⟩

theorem insert_def (a : α) (s : Finset α) : insert a s = ⟨_, s.2.ndinsert a⟩ :=
  rfl

@[simp]
theorem insert_val (a : α) (s : Finset α) : (insert a s).1 = ndinsert a s.1 :=
  rfl

theorem insert_val' (a : α) (s : Finset α) : (insert a s).1 = dedup (a ::ₘ s.1) := by
  rw [dedup_cons, dedup_eq_self]; rfl

theorem insert_val_of_not_mem {a : α} {s : Finset α} (h : a ∉ s) : (insert a s).1 = a ::ₘ s.1 := by
  rw [insert_val, ndinsert_of_not_mem h]

@[simp]
theorem mem_insert : a ∈ insert b s ↔ a = b ∨ a ∈ s :=
  mem_ndinsert

theorem mem_insert_self (a : α) (s : Finset α) : a ∈ insert a s :=
  mem_ndinsert_self a s.1

theorem mem_insert_of_mem (h : a ∈ s) : a ∈ insert b s :=
  mem_ndinsert_of_mem h

theorem mem_of_mem_insert_of_ne (h : b ∈ insert a s) : b ≠ a → b ∈ s :=
  (mem_insert.1 h).resolve_left

theorem eq_of_not_mem_of_mem_insert (ha : b ∈ insert a s) (hb : b ∉ s) : b = a :=
  (mem_insert.1 ha).resolve_right hb

/-- A version of `LawfulSingleton.insert_emptyc_eq` that works with `dsimp`. -/
@[simp] lemma insert_empty : insert a (∅ : Finset α) = {a} := rfl

@[simp]
theorem cons_eq_insert (a s h) : @cons α a s h = insert a s :=
  ext fun a => by simp

@[simp, norm_cast]
theorem coe_insert (a : α) (s : Finset α) : ↑(insert a s) = (insert a s : Set α) :=
  Set.ext fun x => by simp only [mem_coe, mem_insert, Set.mem_insert_iff]

theorem mem_insert_coe {s : Finset α} {x y : α} : x ∈ insert y s ↔ x ∈ insert y (s : Set α) := by
  simp

instance : LawfulSingleton α (Finset α) :=
  ⟨fun a => by ext; simp⟩

@[simp]
theorem insert_eq_of_mem (h : a ∈ s) : insert a s = s :=
  eq_of_veq <| ndinsert_of_mem h

@[simp]
theorem insert_eq_self : insert a s = s ↔ a ∈ s :=
  ⟨fun h => h ▸ mem_insert_self _ _, insert_eq_of_mem⟩

theorem insert_ne_self : insert a s ≠ s ↔ a ∉ s :=
  insert_eq_self.not

-- Porting note (#10618): @[simp] can prove this
theorem pair_eq_singleton (a : α) : ({a, a} : Finset α) = {a} :=
  insert_eq_of_mem <| mem_singleton_self _

theorem Insert.comm (a b : α) (s : Finset α) : insert a (insert b s) = insert b (insert a s) :=
  ext fun x => by simp only [mem_insert, or_left_comm]

-- Porting note (#10618): @[simp] can prove this
@[norm_cast]
theorem coe_pair {a b : α} : (({a, b} : Finset α) : Set α) = {a, b} := by
  ext
  simp

@[simp, norm_cast]
theorem coe_eq_pair {s : Finset α} {a b : α} : (s : Set α) = {a, b} ↔ s = {a, b} := by
  rw [← coe_pair, coe_inj]

theorem pair_comm (a b : α) : ({a, b} : Finset α) = {b, a} :=
  Insert.comm a b ∅

-- Porting note (#10618): @[simp] can prove this
theorem insert_idem (a : α) (s : Finset α) : insert a (insert a s) = insert a s :=
  ext fun x => by simp only [mem_insert, ← or_assoc, or_self_iff]

@[simp, aesop safe apply (rule_sets := [finsetNonempty])]
theorem insert_nonempty (a : α) (s : Finset α) : (insert a s).Nonempty :=
  ⟨a, mem_insert_self a s⟩

@[simp]
theorem insert_ne_empty (a : α) (s : Finset α) : insert a s ≠ ∅ :=
  (insert_nonempty a s).ne_empty

-- Porting note: explicit universe annotation is no longer required.
instance (i : α) (s : Finset α) : Nonempty ((insert i s : Finset α) : Set α) :=
  (Finset.coe_nonempty.mpr (s.insert_nonempty i)).to_subtype

theorem ne_insert_of_not_mem (s t : Finset α) {a : α} (h : a ∉ s) : s ≠ insert a t := by
  contrapose! h
  simp [h]

theorem insert_subset_iff : insert a s ⊆ t ↔ a ∈ t ∧ s ⊆ t := by
  simp only [subset_iff, mem_insert, forall_eq, or_imp, forall_and]

theorem insert_subset (ha : a ∈ t) (hs : s ⊆ t) : insert a s ⊆ t :=
  insert_subset_iff.mpr ⟨ha,hs⟩

@[simp] theorem subset_insert (a : α) (s : Finset α) : s ⊆ insert a s := fun _b => mem_insert_of_mem

@[gcongr]
theorem insert_subset_insert (a : α) {s t : Finset α} (h : s ⊆ t) : insert a s ⊆ insert a t :=
  insert_subset_iff.2 ⟨mem_insert_self _ _, Subset.trans h (subset_insert _ _)⟩

@[simp] lemma insert_subset_insert_iff (ha : a ∉ s) : insert a s ⊆ insert a t ↔ s ⊆ t := by
  simp_rw [← coe_subset]; simp [-coe_subset, ha]

theorem insert_inj (ha : a ∉ s) : insert a s = insert b s ↔ a = b :=
  ⟨fun h => eq_of_not_mem_of_mem_insert (h ▸ mem_insert_self _ _) ha, congr_arg (insert · s)⟩

theorem insert_inj_on (s : Finset α) : Set.InjOn (fun a => insert a s) sᶜ := fun _ h _ _ =>
  (insert_inj h).1

theorem ssubset_iff : s ⊂ t ↔ ∃ a ∉ s, insert a s ⊆ t := mod_cast @Set.ssubset_iff_insert α s t

theorem ssubset_insert (h : a ∉ s) : s ⊂ insert a s :=
  ssubset_iff.mpr ⟨a, h, Subset.rfl⟩

@[elab_as_elim]
theorem cons_induction {α : Type*} {p : Finset α → Prop} (empty : p ∅)
    (cons : ∀ (a : α) (s : Finset α) (h : a ∉ s), p s → p (cons a s h)) : ∀ s, p s
  | ⟨s, nd⟩ => by
    induction s using Multiset.induction with
    | empty => exact empty
    | cons a s IH =>
      rw [mk_cons nd]
      exact cons a _ _ (IH _)

@[elab_as_elim]
theorem cons_induction_on {α : Type*} {p : Finset α → Prop} (s : Finset α) (h₁ : p ∅)
    (h₂ : ∀ ⦃a : α⦄ {s : Finset α} (h : a ∉ s), p s → p (cons a s h)) : p s :=
  cons_induction h₁ h₂ s

@[elab_as_elim]
protected theorem induction {α : Type*} {p : Finset α → Prop} [DecidableEq α] (empty : p ∅)
    (insert : ∀ ⦃a : α⦄ {s : Finset α}, a ∉ s → p s → p (insert a s)) : ∀ s, p s :=
  cons_induction empty fun a s ha => (s.cons_eq_insert a ha).symm ▸ insert ha

/-- To prove a proposition about an arbitrary `Finset α`,
it suffices to prove it for the empty `Finset`,
and to show that if it holds for some `Finset α`,
then it holds for the `Finset` obtained by inserting a new element.
-/
@[elab_as_elim]
protected theorem induction_on {α : Type*} {p : Finset α → Prop} [DecidableEq α] (s : Finset α)
    (empty : p ∅) (insert : ∀ ⦃a : α⦄ {s : Finset α}, a ∉ s → p s → p (insert a s)) : p s :=
  Finset.induction empty insert s

/-- To prove a proposition about `S : Finset α`,
it suffices to prove it for the empty `Finset`,
and to show that if it holds for some `Finset α ⊆ S`,
then it holds for the `Finset` obtained by inserting a new element of `S`.
-/
@[elab_as_elim]
theorem induction_on' {α : Type*} {p : Finset α → Prop} [DecidableEq α] (S : Finset α) (h₁ : p ∅)
    (h₂ : ∀ {a s}, a ∈ S → s ⊆ S → a ∉ s → p s → p (insert a s)) : p S :=
  @Finset.induction_on α (fun T => T ⊆ S → p T) _ S (fun _ => h₁)
    (fun _ _ has hqs hs =>
      let ⟨hS, sS⟩ := Finset.insert_subset_iff.1 hs
      h₂ hS sS has (hqs sS))
    (Finset.Subset.refl S)

/-- To prove a proposition about a nonempty `s : Finset α`, it suffices to show it holds for all
singletons and that if it holds for nonempty `t : Finset α`, then it also holds for the `Finset`
obtained by inserting an element in `t`. -/
@[elab_as_elim]
theorem Nonempty.cons_induction {α : Type*} {p : ∀ s : Finset α, s.Nonempty → Prop}
    (singleton : ∀ a, p {a} (singleton_nonempty _))
    (cons : ∀ a s (h : a ∉ s) (hs), p s hs → p (Finset.cons a s h) (nonempty_cons h))
    {s : Finset α} (hs : s.Nonempty) : p s hs := by
  induction s using Finset.cons_induction with
  | empty => exact (not_nonempty_empty hs).elim
  | cons a t ha h =>
    obtain rfl | ht := t.eq_empty_or_nonempty
    · exact singleton a
    · exact cons a t ha ht (h ht)

-- We use a fresh `α` here to exclude the unneeded `DecidableEq α` instance from the section.
lemma Nonempty.exists_cons_eq {α} {s : Finset α} (hs : s.Nonempty) : ∃ t a ha, cons a t ha = s :=
  hs.cons_induction (fun a ↦ ⟨∅, a, _, cons_empty _⟩) fun _ _ _ _ _ ↦ ⟨_, _, _, rfl⟩

/-- Inserting an element to a finite set is equivalent to the option type. -/
def subtypeInsertEquivOption {t : Finset α} {x : α} (h : x ∉ t) :
    { i // i ∈ insert x t } ≃ Option { i // i ∈ t } where
  toFun y := if h : ↑y = x then none else some ⟨y, (mem_insert.mp y.2).resolve_left h⟩
  invFun y := (y.elim ⟨x, mem_insert_self _ _⟩) fun z => ⟨z, mem_insert_of_mem z.2⟩
  left_inv y := by
    by_cases h : ↑y = x
    · simp only [Subtype.ext_iff, h, Option.elim, dif_pos, Subtype.coe_mk]
    · simp only [h, Option.elim, dif_neg, not_false_iff, Subtype.coe_eta, Subtype.coe_mk]
  right_inv := by
    rintro (_ | y)
    · simp only [Option.elim, dif_pos]
    · have : ↑y ≠ x := by
        rintro ⟨⟩
        exact h y.2
      simp only [this, Option.elim, Subtype.eta, dif_neg, not_false_iff, Subtype.coe_mk]

@[simp]
theorem disjoint_insert_left : Disjoint (insert a s) t ↔ a ∉ t ∧ Disjoint s t := by
  simp only [disjoint_left, mem_insert, or_imp, forall_and, forall_eq]

@[simp]
theorem disjoint_insert_right : Disjoint s (insert a t) ↔ a ∉ s ∧ Disjoint s t :=
  disjoint_comm.trans <| by rw [disjoint_insert_left, _root_.disjoint_comm]

end Insert

/-! ### Lattice structure -/


section Lattice

variable [DecidableEq α] {s s₁ s₂ t t₁ t₂ u v : Finset α} {a b : α}

/-- `s ∪ t` is the set such that `a ∈ s ∪ t` iff `a ∈ s` or `a ∈ t`. -/
instance : Union (Finset α) :=
  ⟨fun s t => ⟨_, t.2.ndunion s.1⟩⟩

/-- `s ∩ t` is the set such that `a ∈ s ∩ t` iff `a ∈ s` and `a ∈ t`. -/
instance : Inter (Finset α) :=
  ⟨fun s t => ⟨_, s.2.ndinter t.1⟩⟩

instance : Lattice (Finset α) :=
  { Finset.partialOrder with
    sup := (· ∪ ·)
    sup_le := fun _ _ _ hs ht _ ha => (mem_ndunion.1 ha).elim (fun h => hs h) fun h => ht h
    le_sup_left := fun _ _ _ h => mem_ndunion.2 <| Or.inl h
    le_sup_right := fun _ _ _ h => mem_ndunion.2 <| Or.inr h
    inf := (· ∩ ·)
    le_inf := fun _ _ _ ht hu _ h => mem_ndinter.2 ⟨ht h, hu h⟩
    inf_le_left := fun _ _ _ h => (mem_ndinter.1 h).1
    inf_le_right := fun _ _ _ h => (mem_ndinter.1 h).2 }

@[simp]
theorem sup_eq_union : (Sup.sup : Finset α → Finset α → Finset α) = Union.union :=
  rfl

@[simp]
theorem inf_eq_inter : (Inf.inf : Finset α → Finset α → Finset α) = Inter.inter :=
  rfl

theorem disjoint_iff_inter_eq_empty : Disjoint s t ↔ s ∩ t = ∅ :=
  disjoint_iff

instance decidableDisjoint (U V : Finset α) : Decidable (Disjoint U V) :=
  decidable_of_iff _ disjoint_left.symm

/-! #### union -/


theorem union_val_nd (s t : Finset α) : (s ∪ t).1 = ndunion s.1 t.1 :=
  rfl

@[simp]
theorem union_val (s t : Finset α) : (s ∪ t).1 = s.1 ∪ t.1 :=
  ndunion_eq_union s.2

@[simp]
theorem mem_union : a ∈ s ∪ t ↔ a ∈ s ∨ a ∈ t :=
  mem_ndunion

@[simp]
theorem disjUnion_eq_union (s t h) : @disjUnion α s t h = s ∪ t :=
  ext fun a => by simp

theorem mem_union_left (t : Finset α) (h : a ∈ s) : a ∈ s ∪ t :=
  mem_union.2 <| Or.inl h

theorem mem_union_right (s : Finset α) (h : a ∈ t) : a ∈ s ∪ t :=
  mem_union.2 <| Or.inr h

theorem forall_mem_union {p : α → Prop} : (∀ a ∈ s ∪ t, p a) ↔ (∀ a ∈ s, p a) ∧ ∀ a ∈ t, p a :=
  ⟨fun h => ⟨fun a => h a ∘ mem_union_left _, fun b => h b ∘ mem_union_right _⟩,
   fun h _ab hab => (mem_union.mp hab).elim (h.1 _) (h.2 _)⟩

theorem not_mem_union : a ∉ s ∪ t ↔ a ∉ s ∧ a ∉ t := by rw [mem_union, not_or]

@[simp, norm_cast]
theorem coe_union (s₁ s₂ : Finset α) : ↑(s₁ ∪ s₂) = (s₁ ∪ s₂ : Set α) :=
  Set.ext fun _ => mem_union

theorem union_subset (hs : s ⊆ u) : t ⊆ u → s ∪ t ⊆ u :=
  sup_le <| le_iff_subset.2 hs

theorem subset_union_left {s₁ s₂ : Finset α} : s₁ ⊆ s₁ ∪ s₂ := fun _x => mem_union_left _

theorem subset_union_right {s₁ s₂ : Finset α} : s₂ ⊆ s₁ ∪ s₂ := fun _x => mem_union_right _

@[gcongr]
theorem union_subset_union (hsu : s ⊆ u) (htv : t ⊆ v) : s ∪ t ⊆ u ∪ v :=
  sup_le_sup (le_iff_subset.2 hsu) htv

@[gcongr]
theorem union_subset_union_left (h : s₁ ⊆ s₂) : s₁ ∪ t ⊆ s₂ ∪ t :=
  union_subset_union h Subset.rfl

@[gcongr]
theorem union_subset_union_right (h : t₁ ⊆ t₂) : s ∪ t₁ ⊆ s ∪ t₂ :=
  union_subset_union Subset.rfl h

theorem union_comm (s₁ s₂ : Finset α) : s₁ ∪ s₂ = s₂ ∪ s₁ := sup_comm _ _

instance : Std.Commutative (α := Finset α) (· ∪ ·) :=
  ⟨union_comm⟩

@[simp]
theorem union_assoc (s₁ s₂ s₃ : Finset α) : s₁ ∪ s₂ ∪ s₃ = s₁ ∪ (s₂ ∪ s₃) := sup_assoc _ _ _

instance : Std.Associative (α := Finset α) (· ∪ ·) :=
  ⟨union_assoc⟩

@[simp]
theorem union_idempotent (s : Finset α) : s ∪ s = s := sup_idem _

instance : Std.IdempotentOp (α := Finset α) (· ∪ ·) :=
  ⟨union_idempotent⟩

theorem union_subset_left (h : s ∪ t ⊆ u) : s ⊆ u :=
  subset_union_left.trans h

theorem union_subset_right {s t u : Finset α} (h : s ∪ t ⊆ u) : t ⊆ u :=
  Subset.trans subset_union_right h

theorem union_left_comm (s t u : Finset α) : s ∪ (t ∪ u) = t ∪ (s ∪ u) :=
  ext fun _ => by simp only [mem_union, or_left_comm]

theorem union_right_comm (s t u : Finset α) : s ∪ t ∪ u = s ∪ u ∪ t :=
  ext fun x => by simp only [mem_union, or_assoc, @or_comm (x ∈ t)]

theorem union_self (s : Finset α) : s ∪ s = s :=
  union_idempotent s

@[simp]
theorem union_empty (s : Finset α) : s ∪ ∅ = s :=
  ext fun x => mem_union.trans <| by simp

@[simp]
theorem empty_union (s : Finset α) : ∅ ∪ s = s :=
  ext fun x => mem_union.trans <| by simp

@[aesop unsafe apply (rule_sets := [finsetNonempty])]
theorem Nonempty.inl {s t : Finset α} (h : s.Nonempty) : (s ∪ t).Nonempty :=
  h.mono subset_union_left

@[aesop unsafe apply (rule_sets := [finsetNonempty])]
theorem Nonempty.inr {s t : Finset α} (h : t.Nonempty) : (s ∪ t).Nonempty :=
  h.mono subset_union_right

theorem insert_eq (a : α) (s : Finset α) : insert a s = {a} ∪ s :=
  rfl

@[simp]
theorem insert_union (a : α) (s t : Finset α) : insert a s ∪ t = insert a (s ∪ t) := by
  simp only [insert_eq, union_assoc]

@[simp]
theorem union_insert (a : α) (s t : Finset α) : s ∪ insert a t = insert a (s ∪ t) := by
  simp only [insert_eq, union_left_comm]

theorem insert_union_distrib (a : α) (s t : Finset α) :
    insert a (s ∪ t) = insert a s ∪ insert a t := by
  simp only [insert_union, union_insert, insert_idem]

@[simp] lemma union_eq_left : s ∪ t = s ↔ t ⊆ s := sup_eq_left

@[simp] lemma left_eq_union : s = s ∪ t ↔ t ⊆ s := by rw [eq_comm, union_eq_left]

@[simp] lemma union_eq_right : s ∪ t = t ↔ s ⊆ t := sup_eq_right

@[simp] lemma right_eq_union : s = t ∪ s ↔ t ⊆ s := by rw [eq_comm, union_eq_right]

-- Porting note: replaced `⊔` in RHS
theorem union_congr_left (ht : t ⊆ s ∪ u) (hu : u ⊆ s ∪ t) : s ∪ t = s ∪ u :=
  sup_congr_left ht hu

theorem union_congr_right (hs : s ⊆ t ∪ u) (ht : t ⊆ s ∪ u) : s ∪ u = t ∪ u :=
  sup_congr_right hs ht

theorem union_eq_union_iff_left : s ∪ t = s ∪ u ↔ t ⊆ s ∪ u ∧ u ⊆ s ∪ t :=
  sup_eq_sup_iff_left

theorem union_eq_union_iff_right : s ∪ u = t ∪ u ↔ s ⊆ t ∪ u ∧ t ⊆ s ∪ u :=
  sup_eq_sup_iff_right

@[simp]
theorem disjoint_union_left : Disjoint (s ∪ t) u ↔ Disjoint s u ∧ Disjoint t u := by
  simp only [disjoint_left, mem_union, or_imp, forall_and]

@[simp]
theorem disjoint_union_right : Disjoint s (t ∪ u) ↔ Disjoint s t ∧ Disjoint s u := by
  simp only [disjoint_right, mem_union, or_imp, forall_and]

/-- To prove a relation on pairs of `Finset X`, it suffices to show that it is
  * symmetric,
  * it holds when one of the `Finset`s is empty,
  * it holds for pairs of singletons,
  * if it holds for `[a, c]` and for `[b, c]`, then it holds for `[a ∪ b, c]`.
-/
theorem induction_on_union (P : Finset α → Finset α → Prop) (symm : ∀ {a b}, P a b → P b a)
    (empty_right : ∀ {a}, P a ∅) (singletons : ∀ {a b}, P {a} {b})
    (union_of : ∀ {a b c}, P a c → P b c → P (a ∪ b) c) : ∀ a b, P a b := by
  intro a b
  refine Finset.induction_on b empty_right fun x s _xs hi => symm ?_
  rw [Finset.insert_eq]
  apply union_of _ (symm hi)
  refine Finset.induction_on a empty_right fun a t _ta hi => symm ?_
  rw [Finset.insert_eq]
  exact union_of singletons (symm hi)

/-! #### inter -/


theorem inter_val_nd (s₁ s₂ : Finset α) : (s₁ ∩ s₂).1 = ndinter s₁.1 s₂.1 :=
  rfl

@[simp]
theorem inter_val (s₁ s₂ : Finset α) : (s₁ ∩ s₂).1 = s₁.1 ∩ s₂.1 :=
  ndinter_eq_inter s₁.2

@[simp]
theorem mem_inter {a : α} {s₁ s₂ : Finset α} : a ∈ s₁ ∩ s₂ ↔ a ∈ s₁ ∧ a ∈ s₂ :=
  mem_ndinter

theorem mem_of_mem_inter_left {a : α} {s₁ s₂ : Finset α} (h : a ∈ s₁ ∩ s₂) : a ∈ s₁ :=
  (mem_inter.1 h).1

theorem mem_of_mem_inter_right {a : α} {s₁ s₂ : Finset α} (h : a ∈ s₁ ∩ s₂) : a ∈ s₂ :=
  (mem_inter.1 h).2

theorem mem_inter_of_mem {a : α} {s₁ s₂ : Finset α} : a ∈ s₁ → a ∈ s₂ → a ∈ s₁ ∩ s₂ :=
  and_imp.1 mem_inter.2

theorem inter_subset_left {s₁ s₂ : Finset α} : s₁ ∩ s₂ ⊆ s₁ := fun _a => mem_of_mem_inter_left

theorem inter_subset_right {s₁ s₂ : Finset α} : s₁ ∩ s₂ ⊆ s₂ := fun _a => mem_of_mem_inter_right

theorem subset_inter {s₁ s₂ u : Finset α} : s₁ ⊆ s₂ → s₁ ⊆ u → s₁ ⊆ s₂ ∩ u := by
  simp (config := { contextual := true }) [subset_iff, mem_inter]

@[simp, norm_cast]
theorem coe_inter (s₁ s₂ : Finset α) : ↑(s₁ ∩ s₂) = (s₁ ∩ s₂ : Set α) :=
  Set.ext fun _ => mem_inter

@[simp]
theorem union_inter_cancel_left {s t : Finset α} : (s ∪ t) ∩ s = s := by
  rw [← coe_inj, coe_inter, coe_union, Set.union_inter_cancel_left]

@[simp]
theorem union_inter_cancel_right {s t : Finset α} : (s ∪ t) ∩ t = t := by
  rw [← coe_inj, coe_inter, coe_union, Set.union_inter_cancel_right]

theorem inter_comm (s₁ s₂ : Finset α) : s₁ ∩ s₂ = s₂ ∩ s₁ :=
  ext fun _ => by simp only [mem_inter, and_comm]

@[simp]
theorem inter_assoc (s₁ s₂ s₃ : Finset α) : s₁ ∩ s₂ ∩ s₃ = s₁ ∩ (s₂ ∩ s₃) :=
  ext fun _ => by simp only [mem_inter, and_assoc]

theorem inter_left_comm (s₁ s₂ s₃ : Finset α) : s₁ ∩ (s₂ ∩ s₃) = s₂ ∩ (s₁ ∩ s₃) :=
  ext fun _ => by simp only [mem_inter, and_left_comm]

theorem inter_right_comm (s₁ s₂ s₃ : Finset α) : s₁ ∩ s₂ ∩ s₃ = s₁ ∩ s₃ ∩ s₂ :=
  ext fun _ => by simp only [mem_inter, and_right_comm]

@[simp]
theorem inter_self (s : Finset α) : s ∩ s = s :=
  ext fun _ => mem_inter.trans <| and_self_iff

@[simp]
theorem inter_empty (s : Finset α) : s ∩ ∅ = ∅ :=
  ext fun _ => mem_inter.trans <| by simp

@[simp]
theorem empty_inter (s : Finset α) : ∅ ∩ s = ∅ :=
  ext fun _ => mem_inter.trans <| by simp

@[simp]
theorem inter_union_self (s t : Finset α) : s ∩ (t ∪ s) = s := by
  rw [inter_comm, union_inter_cancel_right]

@[simp]
theorem insert_inter_of_mem {s₁ s₂ : Finset α} {a : α} (h : a ∈ s₂) :
    insert a s₁ ∩ s₂ = insert a (s₁ ∩ s₂) :=
  ext fun x => by
    have : x = a ∨ x ∈ s₂ ↔ x ∈ s₂ := or_iff_right_of_imp <| by rintro rfl; exact h
    simp only [mem_inter, mem_insert, or_and_left, this]

@[simp]
theorem inter_insert_of_mem {s₁ s₂ : Finset α} {a : α} (h : a ∈ s₁) :
    s₁ ∩ insert a s₂ = insert a (s₁ ∩ s₂) := by rw [inter_comm, insert_inter_of_mem h, inter_comm]

@[simp]
theorem insert_inter_of_not_mem {s₁ s₂ : Finset α} {a : α} (h : a ∉ s₂) :
    insert a s₁ ∩ s₂ = s₁ ∩ s₂ :=
  ext fun x => by
    have : ¬(x = a ∧ x ∈ s₂) := by rintro ⟨rfl, H⟩; exact h H
    simp only [mem_inter, mem_insert, or_and_right, this, false_or_iff]

@[simp]
theorem inter_insert_of_not_mem {s₁ s₂ : Finset α} {a : α} (h : a ∉ s₁) :
    s₁ ∩ insert a s₂ = s₁ ∩ s₂ := by rw [inter_comm, insert_inter_of_not_mem h, inter_comm]

@[simp]
theorem singleton_inter_of_mem {a : α} {s : Finset α} (H : a ∈ s) : {a} ∩ s = {a} :=
  show insert a ∅ ∩ s = insert a ∅ by rw [insert_inter_of_mem H, empty_inter]

@[simp]
theorem singleton_inter_of_not_mem {a : α} {s : Finset α} (H : a ∉ s) : {a} ∩ s = ∅ :=
  eq_empty_of_forall_not_mem <| by
    simp only [mem_inter, mem_singleton]; rintro x ⟨rfl, h⟩; exact H h

lemma singleton_inter {a : α} {s : Finset α} :
    {a} ∩ s = if a ∈ s then {a} else ∅ := by
  split_ifs with h <;> simp [h]

@[simp]
theorem inter_singleton_of_mem {a : α} {s : Finset α} (h : a ∈ s) : s ∩ {a} = {a} := by
  rw [inter_comm, singleton_inter_of_mem h]

@[simp]
theorem inter_singleton_of_not_mem {a : α} {s : Finset α} (h : a ∉ s) : s ∩ {a} = ∅ := by
  rw [inter_comm, singleton_inter_of_not_mem h]

lemma inter_singleton {a : α} {s : Finset α} :
    s ∩ {a} = if a ∈ s then {a} else ∅ := by
  split_ifs with h <;> simp [h]

@[mono, gcongr]
theorem inter_subset_inter {x y s t : Finset α} (h : x ⊆ y) (h' : s ⊆ t) : x ∩ s ⊆ y ∩ t := by
  intro a a_in
  rw [Finset.mem_inter] at a_in ⊢
  exact ⟨h a_in.1, h' a_in.2⟩

@[gcongr]
theorem inter_subset_inter_left (h : t ⊆ u) : s ∩ t ⊆ s ∩ u :=
  inter_subset_inter Subset.rfl h

@[gcongr]
theorem inter_subset_inter_right (h : s ⊆ t) : s ∩ u ⊆ t ∩ u :=
  inter_subset_inter h Subset.rfl

theorem inter_subset_union : s ∩ t ⊆ s ∪ t :=
  le_iff_subset.1 inf_le_sup

instance : DistribLattice (Finset α) :=
  { le_sup_inf := fun a b c => by
      simp (config := { contextual := true }) only
        [sup_eq_union, inf_eq_inter, le_eq_subset, subset_iff, mem_inter, mem_union, and_imp,
        or_imp, true_or_iff, imp_true_iff, true_and_iff, or_true_iff] }

@[simp]
theorem union_left_idem (s t : Finset α) : s ∪ (s ∪ t) = s ∪ t := sup_left_idem _ _

-- Porting note (#10618): @[simp] can prove this
theorem union_right_idem (s t : Finset α) : s ∪ t ∪ t = s ∪ t := sup_right_idem _ _

@[simp]
theorem inter_left_idem (s t : Finset α) : s ∩ (s ∩ t) = s ∩ t := inf_left_idem _ _

-- Porting note (#10618): @[simp] can prove this
theorem inter_right_idem (s t : Finset α) : s ∩ t ∩ t = s ∩ t := inf_right_idem _ _

theorem inter_union_distrib_left (s t u : Finset α) : s ∩ (t ∪ u) = s ∩ t ∪ s ∩ u :=
  inf_sup_left _ _ _

theorem union_inter_distrib_right (s t u : Finset α) : (s ∪ t) ∩ u = s ∩ u ∪ t ∩ u :=
  inf_sup_right _ _ _

theorem union_inter_distrib_left (s t u : Finset α) : s ∪ t ∩ u = (s ∪ t) ∩ (s ∪ u) :=
  sup_inf_left _ _ _

theorem inter_union_distrib_right (s t u : Finset α) : s ∩ t ∪ u = (s ∪ u) ∩ (t ∪ u) :=
  sup_inf_right _ _ _

@[deprecated (since := "2024-03-22")] alias inter_distrib_left := inter_union_distrib_left
@[deprecated (since := "2024-03-22")] alias inter_distrib_right := union_inter_distrib_right
@[deprecated (since := "2024-03-22")] alias union_distrib_left := union_inter_distrib_left
@[deprecated (since := "2024-03-22")] alias union_distrib_right := inter_union_distrib_right

theorem union_union_distrib_left (s t u : Finset α) : s ∪ (t ∪ u) = s ∪ t ∪ (s ∪ u) :=
  sup_sup_distrib_left _ _ _

theorem union_union_distrib_right (s t u : Finset α) : s ∪ t ∪ u = s ∪ u ∪ (t ∪ u) :=
  sup_sup_distrib_right _ _ _

theorem inter_inter_distrib_left (s t u : Finset α) : s ∩ (t ∩ u) = s ∩ t ∩ (s ∩ u) :=
  inf_inf_distrib_left _ _ _

theorem inter_inter_distrib_right (s t u : Finset α) : s ∩ t ∩ u = s ∩ u ∩ (t ∩ u) :=
  inf_inf_distrib_right _ _ _

theorem union_union_union_comm (s t u v : Finset α) : s ∪ t ∪ (u ∪ v) = s ∪ u ∪ (t ∪ v) :=
  sup_sup_sup_comm _ _ _ _

theorem inter_inter_inter_comm (s t u v : Finset α) : s ∩ t ∩ (u ∩ v) = s ∩ u ∩ (t ∩ v) :=
  inf_inf_inf_comm _ _ _ _

lemma union_eq_empty : s ∪ t = ∅ ↔ s = ∅ ∧ t = ∅ := sup_eq_bot_iff

theorem union_subset_iff : s ∪ t ⊆ u ↔ s ⊆ u ∧ t ⊆ u :=
  (sup_le_iff : s ⊔ t ≤ u ↔ s ≤ u ∧ t ≤ u)

theorem subset_inter_iff : s ⊆ t ∩ u ↔ s ⊆ t ∧ s ⊆ u :=
  (le_inf_iff : s ≤ t ⊓ u ↔ s ≤ t ∧ s ≤ u)

@[simp] lemma inter_eq_left : s ∩ t = s ↔ s ⊆ t := inf_eq_left

@[simp] lemma inter_eq_right : t ∩ s = s ↔ s ⊆ t := inf_eq_right

theorem inter_congr_left (ht : s ∩ u ⊆ t) (hu : s ∩ t ⊆ u) : s ∩ t = s ∩ u :=
  inf_congr_left ht hu

theorem inter_congr_right (hs : t ∩ u ⊆ s) (ht : s ∩ u ⊆ t) : s ∩ u = t ∩ u :=
  inf_congr_right hs ht

theorem inter_eq_inter_iff_left : s ∩ t = s ∩ u ↔ s ∩ u ⊆ t ∧ s ∩ t ⊆ u :=
  inf_eq_inf_iff_left

theorem inter_eq_inter_iff_right : s ∩ u = t ∩ u ↔ t ∩ u ⊆ s ∧ s ∩ u ⊆ t :=
  inf_eq_inf_iff_right

theorem ite_subset_union (s s' : Finset α) (P : Prop) [Decidable P] : ite P s s' ⊆ s ∪ s' :=
  ite_le_sup s s' P

theorem inter_subset_ite (s s' : Finset α) (P : Prop) [Decidable P] : s ∩ s' ⊆ ite P s s' :=
  inf_le_ite s s' P

theorem not_disjoint_iff_nonempty_inter : ¬Disjoint s t ↔ (s ∩ t).Nonempty :=
  not_disjoint_iff.trans <| by simp [Finset.Nonempty]

alias ⟨_, Nonempty.not_disjoint⟩ := not_disjoint_iff_nonempty_inter

theorem disjoint_or_nonempty_inter (s t : Finset α) : Disjoint s t ∨ (s ∩ t).Nonempty := by
  rw [← not_disjoint_iff_nonempty_inter]
  exact em _

end Lattice

instance isDirected_le : IsDirected (Finset α) (· ≤ ·) := by classical infer_instance
instance isDirected_subset : IsDirected (Finset α) (· ⊆ ·) := isDirected_le

/-! ### erase -/

section Erase

variable [DecidableEq α] {s t u v : Finset α} {a b : α}

/-- `erase s a` is the set `s - {a}`, that is, the elements of `s` which are
  not equal to `a`. -/
def erase (s : Finset α) (a : α) : Finset α :=
  ⟨_, s.2.erase a⟩

@[simp]
theorem erase_val (s : Finset α) (a : α) : (erase s a).1 = s.1.erase a :=
  rfl

@[simp]
theorem mem_erase {a b : α} {s : Finset α} : a ∈ erase s b ↔ a ≠ b ∧ a ∈ s :=
  s.2.mem_erase_iff

theorem not_mem_erase (a : α) (s : Finset α) : a ∉ erase s a :=
  s.2.not_mem_erase

@[simp]
theorem erase_empty (a : α) : erase ∅ a = ∅ :=
  rfl

protected lemma Nontrivial.erase_nonempty (hs : s.Nontrivial) : (s.erase a).Nonempty :=
  (hs.exists_ne a).imp <| by aesop

@[simp] lemma erase_nonempty (ha : a ∈ s) : (s.erase a).Nonempty ↔ s.Nontrivial := by
  simp only [Finset.Nonempty, mem_erase, and_comm (b := _ ∈ _)]
  refine ⟨?_, fun hs ↦ hs.exists_ne a⟩
  rintro ⟨b, hb, hba⟩
  exact ⟨_, hb, _, ha, hba⟩

@[simp]
theorem erase_singleton (a : α) : ({a} : Finset α).erase a = ∅ := by
  ext x
  simp

theorem ne_of_mem_erase : b ∈ erase s a → b ≠ a := fun h => (mem_erase.1 h).1

theorem mem_of_mem_erase : b ∈ erase s a → b ∈ s :=
  Multiset.mem_of_mem_erase

theorem mem_erase_of_ne_of_mem : a ≠ b → a ∈ s → a ∈ erase s b := by
  simp only [mem_erase]; exact And.intro

/-- An element of `s` that is not an element of `erase s a` must be`a`. -/
theorem eq_of_mem_of_not_mem_erase (hs : b ∈ s) (hsa : b ∉ s.erase a) : b = a := by
  rw [mem_erase, not_and] at hsa
  exact not_imp_not.mp hsa hs

@[simp]
theorem erase_eq_of_not_mem {a : α} {s : Finset α} (h : a ∉ s) : erase s a = s :=
  eq_of_veq <| erase_of_not_mem h

@[simp]
theorem erase_eq_self : s.erase a = s ↔ a ∉ s :=
  ⟨fun h => h ▸ not_mem_erase _ _, erase_eq_of_not_mem⟩

@[simp]
theorem erase_insert_eq_erase (s : Finset α) (a : α) : (insert a s).erase a = s.erase a :=
  ext fun x => by
    simp (config := { contextual := true }) only [mem_erase, mem_insert, and_congr_right_iff,
      false_or_iff, iff_self_iff, imp_true_iff]

theorem erase_insert {a : α} {s : Finset α} (h : a ∉ s) : erase (insert a s) a = s := by
  rw [erase_insert_eq_erase, erase_eq_of_not_mem h]

theorem erase_insert_of_ne {a b : α} {s : Finset α} (h : a ≠ b) :
    erase (insert a s) b = insert a (erase s b) :=
  ext fun x => by
    have : x ≠ b ∧ x = a ↔ x = a := and_iff_right_of_imp fun hx => hx.symm ▸ h
    simp only [mem_erase, mem_insert, and_or_left, this]

theorem erase_cons_of_ne {a b : α} {s : Finset α} (ha : a ∉ s) (hb : a ≠ b) :
    erase (cons a s ha) b = cons a (erase s b) fun h => ha <| erase_subset _ _ h := by
  simp only [cons_eq_insert, erase_insert_of_ne hb]

@[simp] theorem insert_erase (h : a ∈ s) : insert a (erase s a) = s :=
  ext fun x => by
    simp only [mem_insert, mem_erase, or_and_left, dec_em, true_and_iff]
    apply or_iff_right_of_imp
    rintro rfl
    exact h

lemma erase_eq_iff_eq_insert (hs : a ∈ s) (ht : a ∉ t) : erase s a = t ↔ s = insert a t := by
  aesop

lemma insert_erase_invOn :
    Set.InvOn (insert a) (fun s ↦ erase s a) {s : Finset α | a ∈ s} {s : Finset α | a ∉ s} :=
  ⟨fun _s ↦ insert_erase, fun _s ↦ erase_insert⟩

theorem erase_subset_erase (a : α) {s t : Finset α} (h : s ⊆ t) : erase s a ⊆ erase t a :=
  val_le_iff.1 <| erase_le_erase _ <| val_le_iff.2 h

theorem erase_subset (a : α) (s : Finset α) : erase s a ⊆ s :=
  Multiset.erase_subset _ _

theorem subset_erase {a : α} {s t : Finset α} : s ⊆ t.erase a ↔ s ⊆ t ∧ a ∉ s :=
  ⟨fun h => ⟨h.trans (erase_subset _ _), fun ha => not_mem_erase _ _ (h ha)⟩,
   fun h _b hb => mem_erase.2 ⟨ne_of_mem_of_not_mem hb h.2, h.1 hb⟩⟩

@[simp, norm_cast]
theorem coe_erase (a : α) (s : Finset α) : ↑(erase s a) = (s \ {a} : Set α) :=
  Set.ext fun _ => mem_erase.trans <| by rw [and_comm, Set.mem_diff, Set.mem_singleton_iff, mem_coe]

theorem erase_ssubset {a : α} {s : Finset α} (h : a ∈ s) : s.erase a ⊂ s :=
  calc
    s.erase a ⊂ insert a (s.erase a) := ssubset_insert <| not_mem_erase _ _
    _ = _ := insert_erase h

theorem ssubset_iff_exists_subset_erase {s t : Finset α} : s ⊂ t ↔ ∃ a ∈ t, s ⊆ t.erase a := by
  refine ⟨fun h => ?_, fun ⟨a, ha, h⟩ => ssubset_of_subset_of_ssubset h <| erase_ssubset ha⟩
  obtain ⟨a, ht, hs⟩ := not_subset.1 h.2
  exact ⟨a, ht, subset_erase.2 ⟨h.1, hs⟩⟩

theorem erase_ssubset_insert (s : Finset α) (a : α) : s.erase a ⊂ insert a s :=
  ssubset_iff_exists_subset_erase.2
    ⟨a, mem_insert_self _ _, erase_subset_erase _ <| subset_insert _ _⟩

theorem erase_ne_self : s.erase a ≠ s ↔ a ∈ s :=
  erase_eq_self.not_left

theorem erase_cons {s : Finset α} {a : α} (h : a ∉ s) : (s.cons a h).erase a = s := by
  rw [cons_eq_insert, erase_insert_eq_erase, erase_eq_of_not_mem h]

theorem erase_idem {a : α} {s : Finset α} : erase (erase s a) a = erase s a := by simp

theorem erase_right_comm {a b : α} {s : Finset α} : erase (erase s a) b = erase (erase s b) a := by
  ext x
  simp only [mem_erase, ← and_assoc]
  rw [@and_comm (x ≠ a)]

theorem subset_insert_iff {a : α} {s t : Finset α} : s ⊆ insert a t ↔ erase s a ⊆ t := by
  simp only [subset_iff, or_iff_not_imp_left, mem_erase, mem_insert, and_imp]
  exact forall_congr' fun x => forall_swap

theorem erase_insert_subset (a : α) (s : Finset α) : erase (insert a s) a ⊆ s :=
  subset_insert_iff.1 <| Subset.rfl

theorem insert_erase_subset (a : α) (s : Finset α) : s ⊆ insert a (erase s a) :=
  subset_insert_iff.2 <| Subset.rfl

theorem subset_insert_iff_of_not_mem (h : a ∉ s) : s ⊆ insert a t ↔ s ⊆ t := by
  rw [subset_insert_iff, erase_eq_of_not_mem h]

theorem erase_subset_iff_of_mem (h : a ∈ t) : s.erase a ⊆ t ↔ s ⊆ t := by
  rw [← subset_insert_iff, insert_eq_of_mem h]

theorem erase_inj {x y : α} (s : Finset α) (hx : x ∈ s) : s.erase x = s.erase y ↔ x = y := by
  refine ⟨fun h => eq_of_mem_of_not_mem_erase hx ?_, congr_arg _⟩
  rw [← h]
  simp

theorem erase_injOn (s : Finset α) : Set.InjOn s.erase s := fun _ _ _ _ => (erase_inj s ‹_›).mp

theorem erase_injOn' (a : α) : { s : Finset α | a ∈ s }.InjOn fun s => erase s a :=
  fun s hs t ht (h : s.erase a = _) => by rw [← insert_erase hs, ← insert_erase ht, h]

end Erase

lemma Nontrivial.exists_cons_eq {s : Finset α} (hs : s.Nontrivial) :
    ∃ t a ha b hb hab, (cons b t hb).cons a (mem_cons.not.2 <| not_or_intro hab ha) = s := by
  classical
  obtain ⟨a, ha, b, hb, hab⟩ := hs
  have : b ∈ s.erase a := mem_erase.2 ⟨hab.symm, hb⟩
  refine ⟨(s.erase a).erase b, a, ?_, b, ?_, ?_, ?_⟩ <;>
    simp [insert_erase this, insert_erase ha, *]

/-! ### sdiff -/


section Sdiff

variable [DecidableEq α] {s t u v : Finset α} {a b : α}

/-- `s \ t` is the set consisting of the elements of `s` that are not in `t`. -/
instance : SDiff (Finset α) :=
  ⟨fun s₁ s₂ => ⟨s₁.1 - s₂.1, nodup_of_le (Multiset.sub_le_self ..) s₁.2⟩⟩

@[simp]
theorem sdiff_val (s₁ s₂ : Finset α) : (s₁ \ s₂).val = s₁.val - s₂.val :=
  rfl

@[simp]
theorem mem_sdiff : a ∈ s \ t ↔ a ∈ s ∧ a ∉ t :=
  mem_sub_of_nodup s.2

@[simp]
theorem inter_sdiff_self (s₁ s₂ : Finset α) : s₁ ∩ (s₂ \ s₁) = ∅ :=
  eq_empty_of_forall_not_mem <| by
    simp only [mem_inter, mem_sdiff]; rintro x ⟨h, _, hn⟩; exact hn h

instance : GeneralizedBooleanAlgebra (Finset α) :=
  { sup_inf_sdiff := fun x y => by
      simp only [Finset.ext_iff, mem_union, mem_sdiff, inf_eq_inter, sup_eq_union, mem_inter,
        ← and_or_left, em, and_true, implies_true]
    inf_inf_sdiff := fun x y => by
      simp only [Finset.ext_iff, inter_sdiff_self, inter_empty, inter_assoc, false_iff_iff,
        inf_eq_inter, not_mem_empty, bot_eq_empty, not_false_iff, implies_true] }

theorem not_mem_sdiff_of_mem_right (h : a ∈ t) : a ∉ s \ t := by
  simp only [mem_sdiff, h, not_true, not_false_iff, and_false_iff]

theorem not_mem_sdiff_of_not_mem_left (h : a ∉ s) : a ∉ s \ t := by simp [h]

theorem union_sdiff_of_subset (h : s ⊆ t) : s ∪ t \ s = t :=
  sup_sdiff_cancel_right h

theorem sdiff_union_of_subset {s₁ s₂ : Finset α} (h : s₁ ⊆ s₂) : s₂ \ s₁ ∪ s₁ = s₂ :=
  (union_comm _ _).trans (union_sdiff_of_subset h)

lemma inter_sdiff_assoc (s t u : Finset α) : (s ∩ t) \ u = s ∩ (t \ u) := by
  ext x; simp [and_assoc]

@[deprecated inter_sdiff_assoc (since := "2024-05-01")]
theorem inter_sdiff (s t u : Finset α) : s ∩ (t \ u) = (s ∩ t) \ u := (inter_sdiff_assoc _ _ _).symm

@[simp]
theorem sdiff_inter_self (s₁ s₂ : Finset α) : s₂ \ s₁ ∩ s₁ = ∅ :=
  inf_sdiff_self_left

-- Porting note (#10618): @[simp] can prove this
protected theorem sdiff_self (s₁ : Finset α) : s₁ \ s₁ = ∅ :=
  _root_.sdiff_self

theorem sdiff_inter_distrib_right (s t u : Finset α) : s \ (t ∩ u) = s \ t ∪ s \ u :=
  sdiff_inf

@[simp]
theorem sdiff_inter_self_left (s t : Finset α) : s \ (s ∩ t) = s \ t :=
  sdiff_inf_self_left _ _

@[simp]
theorem sdiff_inter_self_right (s t : Finset α) : s \ (t ∩ s) = s \ t :=
  sdiff_inf_self_right _ _

@[simp]
theorem sdiff_empty : s \ ∅ = s :=
  sdiff_bot

@[mono, gcongr]
theorem sdiff_subset_sdiff (hst : s ⊆ t) (hvu : v ⊆ u) : s \ u ⊆ t \ v :=
  sdiff_le_sdiff hst hvu

@[simp, norm_cast]
theorem coe_sdiff (s₁ s₂ : Finset α) : ↑(s₁ \ s₂) = (s₁ \ s₂ : Set α) :=
  Set.ext fun _ => mem_sdiff

@[simp]
theorem union_sdiff_self_eq_union : s ∪ t \ s = s ∪ t :=
  sup_sdiff_self_right _ _

@[simp]
theorem sdiff_union_self_eq_union : s \ t ∪ t = s ∪ t :=
  sup_sdiff_self_left _ _

theorem union_sdiff_left (s t : Finset α) : (s ∪ t) \ s = t \ s :=
  sup_sdiff_left_self

theorem union_sdiff_right (s t : Finset α) : (s ∪ t) \ t = s \ t :=
  sup_sdiff_right_self

theorem union_sdiff_cancel_left (h : Disjoint s t) : (s ∪ t) \ s = t :=
  h.sup_sdiff_cancel_left

theorem union_sdiff_cancel_right (h : Disjoint s t) : (s ∪ t) \ t = s :=
  h.sup_sdiff_cancel_right

theorem union_sdiff_symm : s ∪ t \ s = t ∪ s \ t := by simp [union_comm]

theorem sdiff_union_inter (s t : Finset α) : s \ t ∪ s ∩ t = s :=
  sup_sdiff_inf _ _

-- Porting note (#10618): @[simp] can prove this
theorem sdiff_idem (s t : Finset α) : (s \ t) \ t = s \ t :=
  _root_.sdiff_idem

theorem subset_sdiff : s ⊆ t \ u ↔ s ⊆ t ∧ Disjoint s u :=
  le_iff_subset.symm.trans le_sdiff

@[simp]
theorem sdiff_eq_empty_iff_subset : s \ t = ∅ ↔ s ⊆ t :=
  sdiff_eq_bot_iff

theorem sdiff_nonempty : (s \ t).Nonempty ↔ ¬s ⊆ t :=
  nonempty_iff_ne_empty.trans sdiff_eq_empty_iff_subset.not

@[simp]
theorem empty_sdiff (s : Finset α) : ∅ \ s = ∅ :=
  bot_sdiff

theorem insert_sdiff_of_not_mem (s : Finset α) {t : Finset α} {x : α} (h : x ∉ t) :
    insert x s \ t = insert x (s \ t) := by
  rw [← coe_inj, coe_insert, coe_sdiff, coe_sdiff, coe_insert]
  exact Set.insert_diff_of_not_mem _ h

theorem insert_sdiff_of_mem (s : Finset α) {x : α} (h : x ∈ t) : insert x s \ t = s \ t := by
  rw [← coe_inj, coe_sdiff, coe_sdiff, coe_insert]
  exact Set.insert_diff_of_mem _ h

@[simp] lemma insert_sdiff_cancel (ha : a ∉ s) : insert a s \ s = {a} := by
  rw [insert_sdiff_of_not_mem _ ha, Finset.sdiff_self, insert_emptyc_eq]

@[simp]
theorem insert_sdiff_insert (s t : Finset α) (x : α) : insert x s \ insert x t = s \ insert x t :=
  insert_sdiff_of_mem _ (mem_insert_self _ _)

lemma insert_sdiff_insert' (hab : a ≠ b) (ha : a ∉ s) : insert a s \ insert b s = {a} := by
  ext; aesop

lemma erase_sdiff_erase (hab : a ≠ b) (hb : b ∈ s) : s.erase a \ s.erase b = {b} := by
  ext; aesop

lemma cons_sdiff_cons (hab : a ≠ b) (ha hb) : s.cons a ha \ s.cons b hb = {a} := by
  rw [cons_eq_insert, cons_eq_insert, insert_sdiff_insert' hab ha]

theorem sdiff_insert_of_not_mem {x : α} (h : x ∉ s) (t : Finset α) : s \ insert x t = s \ t := by
  refine Subset.antisymm (sdiff_subset_sdiff (Subset.refl _) (subset_insert _ _)) fun y hy => ?_
  simp only [mem_sdiff, mem_insert, not_or] at hy ⊢
  exact ⟨hy.1, fun hxy => h <| hxy ▸ hy.1, hy.2⟩

@[simp] theorem sdiff_subset {s t : Finset α} : s \ t ⊆ s := le_iff_subset.mp sdiff_le

theorem sdiff_ssubset (h : t ⊆ s) (ht : t.Nonempty) : s \ t ⊂ s :=
  sdiff_lt (le_iff_subset.mpr h) ht.ne_empty

theorem union_sdiff_distrib (s₁ s₂ t : Finset α) : (s₁ ∪ s₂) \ t = s₁ \ t ∪ s₂ \ t :=
  sup_sdiff

theorem sdiff_union_distrib (s t₁ t₂ : Finset α) : s \ (t₁ ∪ t₂) = s \ t₁ ∩ (s \ t₂) :=
  sdiff_sup

theorem union_sdiff_self (s t : Finset α) : (s ∪ t) \ t = s \ t :=
  sup_sdiff_right_self

-- TODO: Do we want to delete this lemma and `Finset.disjUnion_singleton`,
-- or instead add `Finset.union_singleton`/`Finset.singleton_union`?
theorem sdiff_singleton_eq_erase (a : α) (s : Finset α) : s \ singleton a = erase s a := by
  ext
  rw [mem_erase, mem_sdiff, mem_singleton, and_comm]

-- This lemma matches `Finset.insert_eq` in functionality.
theorem erase_eq (s : Finset α) (a : α) : s.erase a = s \ {a} :=
  (sdiff_singleton_eq_erase _ _).symm

theorem disjoint_erase_comm : Disjoint (s.erase a) t ↔ Disjoint s (t.erase a) := by
  simp_rw [erase_eq, disjoint_sdiff_comm]

lemma disjoint_insert_erase (ha : a ∉ t) : Disjoint (s.erase a) (insert a t) ↔ Disjoint s t := by
  rw [disjoint_erase_comm, erase_insert ha]

lemma disjoint_erase_insert (ha : a ∉ s) : Disjoint (insert a s) (t.erase a) ↔ Disjoint s t := by
  rw [← disjoint_erase_comm, erase_insert ha]

theorem disjoint_of_erase_left (ha : a ∉ t) (hst : Disjoint (s.erase a) t) : Disjoint s t := by
  rw [← erase_insert ha, ← disjoint_erase_comm, disjoint_insert_right]
  exact ⟨not_mem_erase _ _, hst⟩

theorem disjoint_of_erase_right (ha : a ∉ s) (hst : Disjoint s (t.erase a)) : Disjoint s t := by
  rw [← erase_insert ha, disjoint_erase_comm, disjoint_insert_left]
  exact ⟨not_mem_erase _ _, hst⟩

theorem inter_erase (a : α) (s t : Finset α) : s ∩ t.erase a = (s ∩ t).erase a := by
  simp only [erase_eq, inter_sdiff_assoc]

@[simp]
theorem erase_inter (a : α) (s t : Finset α) : s.erase a ∩ t = (s ∩ t).erase a := by
  simpa only [inter_comm t] using inter_erase a t s

theorem erase_sdiff_comm (s t : Finset α) (a : α) : s.erase a \ t = (s \ t).erase a := by
  simp_rw [erase_eq, sdiff_right_comm]

theorem insert_union_comm (s t : Finset α) (a : α) : insert a s ∪ t = s ∪ insert a t := by
  rw [insert_union, union_insert]

theorem erase_inter_comm (s t : Finset α) (a : α) : s.erase a ∩ t = s ∩ t.erase a := by
  rw [erase_inter, inter_erase]

theorem erase_union_distrib (s t : Finset α) (a : α) : (s ∪ t).erase a = s.erase a ∪ t.erase a := by
  simp_rw [erase_eq, union_sdiff_distrib]

theorem insert_inter_distrib (s t : Finset α) (a : α) :
    insert a (s ∩ t) = insert a s ∩ insert a t := by simp_rw [insert_eq, union_inter_distrib_left]

theorem erase_sdiff_distrib (s t : Finset α) (a : α) : (s \ t).erase a = s.erase a \ t.erase a := by
  simp_rw [erase_eq, sdiff_sdiff, sup_sdiff_eq_sup le_rfl, sup_comm]

theorem erase_union_of_mem (ha : a ∈ t) (s : Finset α) : s.erase a ∪ t = s ∪ t := by
  rw [← insert_erase (mem_union_right s ha), erase_union_distrib, ← union_insert, insert_erase ha]

theorem union_erase_of_mem (ha : a ∈ s) (t : Finset α) : s ∪ t.erase a = s ∪ t := by
  rw [← insert_erase (mem_union_left t ha), erase_union_distrib, ← insert_union, insert_erase ha]

@[simp]
theorem sdiff_singleton_eq_self (ha : a ∉ s) : s \ {a} = s :=
  sdiff_eq_self_iff_disjoint.2 <| by simp [ha]

theorem Nontrivial.sdiff_singleton_nonempty {c : α} {s : Finset α} (hS : s.Nontrivial) :
    (s \ {c}).Nonempty := by
  rw [Finset.sdiff_nonempty, Finset.subset_singleton_iff]
  push_neg
  exact ⟨by rintro rfl; exact Finset.not_nontrivial_empty hS, hS.ne_singleton⟩

theorem sdiff_sdiff_left' (s t u : Finset α) : (s \ t) \ u = s \ t ∩ (s \ u) :=
  _root_.sdiff_sdiff_left'

theorem sdiff_union_sdiff_cancel (hts : t ⊆ s) (hut : u ⊆ t) : s \ t ∪ t \ u = s \ u :=
  sdiff_sup_sdiff_cancel hts hut

theorem sdiff_union_erase_cancel (hts : t ⊆ s) (ha : a ∈ t) : s \ t ∪ t.erase a = s.erase a := by
  simp_rw [erase_eq, sdiff_union_sdiff_cancel hts (singleton_subset_iff.2 ha)]

theorem sdiff_sdiff_eq_sdiff_union (h : u ⊆ s) : s \ (t \ u) = s \ t ∪ u :=
  sdiff_sdiff_eq_sdiff_sup h

theorem sdiff_insert (s t : Finset α) (x : α) : s \ insert x t = (s \ t).erase x := by
  simp_rw [← sdiff_singleton_eq_erase, insert_eq, sdiff_sdiff_left', sdiff_union_distrib,
    inter_comm]

theorem sdiff_insert_insert_of_mem_of_not_mem {s t : Finset α} {x : α} (hxs : x ∈ s) (hxt : x ∉ t) :
    insert x (s \ insert x t) = s \ t := by
  rw [sdiff_insert, insert_erase (mem_sdiff.mpr ⟨hxs, hxt⟩)]

theorem sdiff_erase (h : a ∈ s) : s \ t.erase a = insert a (s \ t) := by
  rw [← sdiff_singleton_eq_erase, sdiff_sdiff_eq_sdiff_union (singleton_subset_iff.2 h), insert_eq,
    union_comm]

theorem sdiff_erase_self (ha : a ∈ s) : s \ s.erase a = {a} := by
  rw [sdiff_erase ha, Finset.sdiff_self, insert_emptyc_eq]

theorem sdiff_sdiff_self_left (s t : Finset α) : s \ (s \ t) = s ∩ t :=
  sdiff_sdiff_right_self

theorem sdiff_sdiff_eq_self (h : t ⊆ s) : s \ (s \ t) = t :=
  _root_.sdiff_sdiff_eq_self h

theorem sdiff_eq_sdiff_iff_inter_eq_inter {s t₁ t₂ : Finset α} :
    s \ t₁ = s \ t₂ ↔ s ∩ t₁ = s ∩ t₂ :=
  sdiff_eq_sdiff_iff_inf_eq_inf

theorem union_eq_sdiff_union_sdiff_union_inter (s t : Finset α) : s ∪ t = s \ t ∪ t \ s ∪ s ∩ t :=
  sup_eq_sdiff_sup_sdiff_sup_inf

theorem erase_eq_empty_iff (s : Finset α) (a : α) : s.erase a = ∅ ↔ s = ∅ ∨ s = {a} := by
  rw [← sdiff_singleton_eq_erase, sdiff_eq_empty_iff_subset, subset_singleton_iff]

--TODO@Yaël: Kill lemmas duplicate with `BooleanAlgebra`
theorem sdiff_disjoint : Disjoint (t \ s) s :=
  disjoint_left.2 fun _a ha => (mem_sdiff.1 ha).2

theorem disjoint_sdiff : Disjoint s (t \ s) :=
  sdiff_disjoint.symm

theorem disjoint_sdiff_inter (s t : Finset α) : Disjoint (s \ t) (s ∩ t) :=
  disjoint_of_subset_right inter_subset_right sdiff_disjoint

theorem sdiff_eq_self_iff_disjoint : s \ t = s ↔ Disjoint s t :=
  sdiff_eq_self_iff_disjoint'

theorem sdiff_eq_self_of_disjoint (h : Disjoint s t) : s \ t = s :=
  sdiff_eq_self_iff_disjoint.2 h

end Sdiff

/-! ### Symmetric difference -/


section SymmDiff

open scoped symmDiff

variable [DecidableEq α] {s t : Finset α} {a b : α}

theorem mem_symmDiff : a ∈ s ∆ t ↔ a ∈ s ∧ a ∉ t ∨ a ∈ t ∧ a ∉ s := by
  simp_rw [symmDiff, sup_eq_union, mem_union, mem_sdiff]

@[simp, norm_cast]
theorem coe_symmDiff : (↑(s ∆ t) : Set α) = (s : Set α) ∆ t :=
  Set.ext fun x => by simp [mem_symmDiff, Set.mem_symmDiff]

@[simp] lemma symmDiff_eq_empty : s ∆ t = ∅ ↔ s = t := symmDiff_eq_bot
@[simp] lemma symmDiff_nonempty : (s ∆ t).Nonempty ↔ s ≠ t :=
  nonempty_iff_ne_empty.trans symmDiff_eq_empty.not

end SymmDiff

/-! ### attach -/


/-- `attach s` takes the elements of `s` and forms a new set of elements of the subtype
`{x // x ∈ s}`. -/
def attach (s : Finset α) : Finset { x // x ∈ s } :=
  ⟨Multiset.attach s.1, nodup_attach.2 s.2⟩

theorem sizeOf_lt_sizeOf_of_mem [SizeOf α] {x : α} {s : Finset α} (hx : x ∈ s) :
    SizeOf.sizeOf x < SizeOf.sizeOf s := by
  cases s
  dsimp [SizeOf.sizeOf, SizeOf.sizeOf, Multiset.sizeOf]
  rw [add_comm]
  refine lt_trans ?_ (Nat.lt_succ_self _)
  exact Multiset.sizeOf_lt_sizeOf_of_mem hx

@[simp]
theorem attach_val (s : Finset α) : s.attach.1 = s.1.attach :=
  rfl

@[simp]
theorem mem_attach (s : Finset α) : ∀ x, x ∈ s.attach :=
  Multiset.mem_attach _

@[simp]
theorem attach_empty : attach (∅ : Finset α) = ∅ :=
  rfl

@[simp, aesop safe apply (rule_sets := [finsetNonempty])]
theorem attach_nonempty_iff {s : Finset α} : s.attach.Nonempty ↔ s.Nonempty := by
  simp [Finset.Nonempty]

protected alias ⟨_, Nonempty.attach⟩ := attach_nonempty_iff

@[simp]
theorem attach_eq_empty_iff {s : Finset α} : s.attach = ∅ ↔ s = ∅ := by
  simp [eq_empty_iff_forall_not_mem]

section DecidablePiExists

variable {s : Finset α}

instance decidableDforallFinset {p : ∀ a ∈ s, Prop} [_hp : ∀ (a) (h : a ∈ s), Decidable (p a h)] :
    Decidable (∀ (a) (h : a ∈ s), p a h) :=
  Multiset.decidableDforallMultiset

-- Porting note: In lean3, `decidableDforallFinset` was picked up when decidability of `s ⊆ t` was
-- needed. In lean4 it seems this is not the case.
instance instDecidableRelSubset [DecidableEq α] : @DecidableRel (Finset α) (· ⊆ ·) :=
  fun _ _ ↦ decidableDforallFinset

instance instDecidableRelSSubset [DecidableEq α] : @DecidableRel (Finset α) (· ⊂ ·) :=
  fun _ _ ↦ instDecidableAnd

instance instDecidableLE [DecidableEq α] : @DecidableRel (Finset α) (· ≤ ·) :=
  instDecidableRelSubset

instance instDecidableLT [DecidableEq α] : @DecidableRel (Finset α) (· < ·) :=
  instDecidableRelSSubset

instance decidableDExistsFinset {p : ∀ a ∈ s, Prop} [_hp : ∀ (a) (h : a ∈ s), Decidable (p a h)] :
    Decidable (∃ (a : _) (h : a ∈ s), p a h) :=
  Multiset.decidableDexistsMultiset

instance decidableExistsAndFinset {p : α → Prop} [_hp : ∀ (a), Decidable (p a)] :
    Decidable (∃ a ∈ s, p a) :=
  decidable_of_iff (∃ (a : _) (_ : a ∈ s), p a) (by simp)

instance decidableExistsAndFinsetCoe {p : α → Prop} [DecidablePred p] :
    Decidable (∃ a ∈ (s : Set α), p a) := decidableExistsAndFinset

/-- decidable equality for functions whose domain is bounded by finsets -/
instance decidableEqPiFinset {β : α → Type*} [_h : ∀ a, DecidableEq (β a)] :
    DecidableEq (∀ a ∈ s, β a) :=
  Multiset.decidableEqPiMultiset

end DecidablePiExists

/-! ### filter -/


section Filter

variable (p q : α → Prop) [DecidablePred p] [DecidablePred q] {s t : Finset α}

/-- `Finset.filter p s` is the set of elements of `s` that satisfy `p`.

For example, one can use `s.filter (· ∈ t)` to get the intersection of `s` with `t : Set α`
as a `Finset α` (when a `DecidablePred (· ∈ t)` instance is available). -/
def filter (s : Finset α) : Finset α :=
  ⟨_, s.2.filter p⟩

end Finset.Filter

namespace Mathlib.Meta
open Lean Elab Term Meta Batteries.ExtendedBinder

/-- Return `true` if `expectedType?` is `some (Finset ?α)`, throws `throwUnsupportedSyntax` if it is
`some (Set ?α)`, and returns `false` otherwise. -/
def knownToBeFinsetNotSet (expectedType? : Option Expr) : TermElabM Bool :=
  -- As we want to reason about the expected type, we would like to wait for it to be available.
  -- However this means that if we fall back on `elabSetBuilder` we will have postponed.
  -- This is undesirable as we want set builder notation to quickly elaborate to a `Set` when no
  -- expected type is available.
  -- tryPostponeIfNoneOrMVar expectedType?
  match expectedType? with
  | some expectedType =>
    match_expr expectedType with
    -- If the expected type is known to be `Finset ?α`, return `true`.
    | Finset _ => pure true
    -- If the expected type is known to be `Set ?α`, give up.
    | Set _ => throwUnsupportedSyntax
    -- If the expected type is known to not be `Finset ?α` or `Set ?α`, return `false`.
    | _ => pure false
  -- If the expected type is not known, return `false`.
  | none => pure false

/-- Elaborate set builder notation for `Finset`.

`{x ∈ s | p x}` is elaborated as `Finset.filter (fun x ↦ p x) s` if either the expected type is
`Finset ?α` or the expected type is not `Set ?α` and `s` has expected type `Finset ?α`.

See also
* `Data.Set.Defs` for the `Set` builder notation elaborator that this elaborator partly overrides.
* `Data.Fintype.Basic` for the `Finset` builder notation elaborator handling syntax of the form
  `{x | p x}`, `{x : α | p x}`, `{x ∉ s | p x}`, `{x ≠ a | p x}`.
* `Order.LocallyFinite.Basic` for the `Finset` builder notation elaborator handling syntax of the
  form `{x ≤ a | p x}`, `{x ≥ a | p x}`, `{x < a | p x}`, `{x > a | p x}`.

TODO: Write a delaborator
-/
@[term_elab setBuilder]
def elabFinsetBuilderSep : TermElab
  | `({ $x:ident ∈ $s:term | $p }), expectedType? => do
    -- If the expected type is known to be `Set ?α`, give up. If it is not known to be `Set ?α` or
    -- `Finset ?α`, check the expected type of `s`.
    unless ← knownToBeFinsetNotSet expectedType? do
      let ty ← try whnfR (← inferType (← elabTerm s none)) catch _ => throwUnsupportedSyntax
      -- If the expected type of `s` is not known to be `Finset ?α`, give up.
      match_expr ty with
      | Finset _ => pure ()
      | _ => throwUnsupportedSyntax
    -- Finally, we can elaborate the syntax as a finset.
    -- TODO: Seems a bit wasteful to have computed the expected type but still use `expectedType?`.
    elabTerm (← `(Finset.filter (fun $x:ident ↦ $p) $s)) expectedType?
  | _, _ => throwUnsupportedSyntax

end Mathlib.Meta

namespace Finset
section Filter
variable (p q : α → Prop) [DecidablePred p] [DecidablePred q] {s t : Finset α}

@[simp]
theorem filter_val (s : Finset α) : (filter p s).1 = s.1.filter p :=
  rfl

@[simp]
theorem filter_subset (s : Finset α) : s.filter p ⊆ s :=
  Multiset.filter_subset _ _

variable {p}

@[simp]
theorem mem_filter {s : Finset α} {a : α} : a ∈ s.filter p ↔ a ∈ s ∧ p a :=
  Multiset.mem_filter

theorem mem_of_mem_filter {s : Finset α} (x : α) (h : x ∈ s.filter p) : x ∈ s :=
  Multiset.mem_of_mem_filter h

theorem filter_ssubset {s : Finset α} : s.filter p ⊂ s ↔ ∃ x ∈ s, ¬p x :=
  ⟨fun h =>
    let ⟨x, hs, hp⟩ := Set.exists_of_ssubset h
    ⟨x, hs, mt (fun hp => mem_filter.2 ⟨hs, hp⟩) hp⟩,
    fun ⟨_, hs, hp⟩ => ⟨s.filter_subset _, fun h => hp (mem_filter.1 (h hs)).2⟩⟩

variable (p)

theorem filter_filter (s : Finset α) : (s.filter p).filter q = s.filter fun a => p a ∧ q a :=
  ext fun a => by
    simp only [mem_filter, and_assoc, Bool.decide_and, Bool.decide_coe, Bool.and_eq_true]

theorem filter_comm (s : Finset α) : (s.filter p).filter q = (s.filter q).filter p := by
  simp_rw [filter_filter, and_comm]

-- We can replace an application of filter where the decidability is inferred in "the wrong way".
theorem filter_congr_decidable (s : Finset α) (p : α → Prop) (h : DecidablePred p)
    [DecidablePred p] : @filter α p h s = s.filter p := by congr

@[simp]
theorem filter_True {h} (s : Finset α) : @filter _ (fun _ => True) h s = s := by ext; simp

@[simp]
theorem filter_False {h} (s : Finset α) : @filter _ (fun _ => False) h s = ∅ := by ext; simp

variable {p q}

lemma filter_eq_self : s.filter p = s ↔ ∀ x ∈ s, p x := by simp [Finset.ext_iff]

theorem filter_eq_empty_iff : s.filter p = ∅ ↔ ∀ ⦃x⦄, x ∈ s → ¬p x := by simp [Finset.ext_iff]

theorem filter_nonempty_iff : (s.filter p).Nonempty ↔ ∃ a ∈ s, p a := by
  simp only [nonempty_iff_ne_empty, Ne, filter_eq_empty_iff, Classical.not_not, not_forall,
    exists_prop]

/-- If all elements of a `Finset` satisfy the predicate `p`, `s.filter p` is `s`. -/
theorem filter_true_of_mem (h : ∀ x ∈ s, p x) : s.filter p = s := filter_eq_self.2 h

/-- If all elements of a `Finset` fail to satisfy the predicate `p`, `s.filter p` is `∅`. -/
theorem filter_false_of_mem (h : ∀ x ∈ s, ¬p x) : s.filter p = ∅ := filter_eq_empty_iff.2 h

@[simp]
theorem filter_const (p : Prop) [Decidable p] (s : Finset α) :
    (s.filter fun _a => p) = if p then s else ∅ := by split_ifs <;> simp [*]

theorem filter_congr {s : Finset α} (H : ∀ x ∈ s, p x ↔ q x) : filter p s = filter q s :=
  eq_of_veq <| Multiset.filter_congr H

variable (p q)

@[simp]
theorem filter_empty : filter p ∅ = ∅ :=
  subset_empty.1 <| filter_subset _ _

@[gcongr]
theorem filter_subset_filter {s t : Finset α} (h : s ⊆ t) : s.filter p ⊆ t.filter p := fun _a ha =>
  mem_filter.2 ⟨h (mem_filter.1 ha).1, (mem_filter.1 ha).2⟩

theorem monotone_filter_left : Monotone (filter p) := fun _ _ => filter_subset_filter p

@[gcongr]
theorem monotone_filter_right (s : Finset α) ⦃p q : α → Prop⦄ [DecidablePred p] [DecidablePred q]
    (h : p ≤ q) : s.filter p ⊆ s.filter q :=
  Multiset.subset_of_le (Multiset.monotone_filter_right s.val h)

@[simp, norm_cast]
theorem coe_filter (s : Finset α) : ↑(s.filter p) = ({ x ∈ ↑s | p x } : Set α) :=
  Set.ext fun _ => mem_filter

theorem subset_coe_filter_of_subset_forall (s : Finset α) {t : Set α} (h₁ : t ⊆ s)
    (h₂ : ∀ x ∈ t, p x) : t ⊆ s.filter p := fun x hx => (s.coe_filter p).symm ▸ ⟨h₁ hx, h₂ x hx⟩

theorem filter_singleton (a : α) : filter p {a} = if p a then {a} else ∅ := by
  classical
    ext x
    simp only [mem_singleton, forall_eq, mem_filter]
    split_ifs with h <;> by_cases h' : x = a <;> simp [h, h']

theorem filter_cons_of_pos (a : α) (s : Finset α) (ha : a ∉ s) (hp : p a) :
    filter p (cons a s ha) = cons a (filter p s) (mem_filter.not.mpr <| mt And.left ha) :=
  eq_of_veq <| Multiset.filter_cons_of_pos s.val hp

theorem filter_cons_of_neg (a : α) (s : Finset α) (ha : a ∉ s) (hp : ¬p a) :
    filter p (cons a s ha) = filter p s :=
  eq_of_veq <| Multiset.filter_cons_of_neg s.val hp

theorem disjoint_filter {s : Finset α} {p q : α → Prop} [DecidablePred p] [DecidablePred q] :
    Disjoint (s.filter p) (s.filter q) ↔ ∀ x ∈ s, p x → ¬q x := by
  constructor <;> simp (config := { contextual := true }) [disjoint_left]

theorem disjoint_filter_filter {s t : Finset α}
    {p q : α → Prop} [DecidablePred p] [DecidablePred q] :
    Disjoint s t → Disjoint (s.filter p) (t.filter q) :=
  Disjoint.mono (filter_subset _ _) (filter_subset _ _)

theorem disjoint_filter_filter' (s t : Finset α)
    {p q : α → Prop} [DecidablePred p] [DecidablePred q] (h : Disjoint p q) :
    Disjoint (s.filter p) (t.filter q) := by
  simp_rw [disjoint_left, mem_filter]
  rintro a ⟨_, hp⟩ ⟨_, hq⟩
  rw [Pi.disjoint_iff] at h
  simpa [hp, hq] using h a

theorem disjoint_filter_filter_neg (s t : Finset α) (p : α → Prop)
    [DecidablePred p] [∀ x, Decidable (¬p x)] :
    Disjoint (s.filter p) (t.filter fun a => ¬p a) :=
  disjoint_filter_filter' s t disjoint_compl_right

theorem filter_disj_union (s : Finset α) (t : Finset α) (h : Disjoint s t) :
    filter p (disjUnion s t h) = (filter p s).disjUnion (filter p t) (disjoint_filter_filter h) :=
  eq_of_veq <| Multiset.filter_add _ _ _

lemma _root_.Set.pairwiseDisjoint_filter [DecidableEq β] (f : α → β) (s : Set β) (t : Finset α) :
    s.PairwiseDisjoint fun x ↦ t.filter (f · = x) := by
  rintro i - j - h u hi hj x hx
  obtain ⟨-, rfl⟩ : x ∈ t ∧ f x = i := by simpa using hi hx
  obtain ⟨-, rfl⟩ : x ∈ t ∧ f x = j := by simpa using hj hx
  contradiction

theorem filter_cons {a : α} (s : Finset α) (ha : a ∉ s) :
    filter p (cons a s ha) =
      (if p a then {a} else ∅ : Finset α).disjUnion (filter p s)
        (by
          split_ifs
          · rw [disjoint_singleton_left]
            exact mem_filter.not.mpr <| mt And.left ha
          · exact disjoint_empty_left _) := by
  split_ifs with h
  · rw [filter_cons_of_pos _ _ _ ha h, singleton_disjUnion]
  · rw [filter_cons_of_neg _ _ _ ha h, empty_disjUnion]

section
variable [DecidableEq α]

theorem filter_union (s₁ s₂ : Finset α) : (s₁ ∪ s₂).filter p = s₁.filter p ∪ s₂.filter p :=
  ext fun _ => by simp only [mem_filter, mem_union, or_and_right]

theorem filter_union_right (s : Finset α) : s.filter p ∪ s.filter q = s.filter fun x => p x ∨ q x :=
  ext fun x => by simp [mem_filter, mem_union, ← and_or_left]

theorem filter_mem_eq_inter {s t : Finset α} [∀ i, Decidable (i ∈ t)] :
    (s.filter fun i => i ∈ t) = s ∩ t :=
  ext fun i => by simp [mem_filter, mem_inter]

theorem filter_inter_distrib (s t : Finset α) : (s ∩ t).filter p = s.filter p ∩ t.filter p := by
  ext
  simp [mem_filter, mem_inter, and_assoc]

theorem filter_inter (s t : Finset α) : filter p s ∩ t = filter p (s ∩ t) := by
  ext
  simp only [mem_inter, mem_filter, and_right_comm]

theorem inter_filter (s t : Finset α) : s ∩ filter p t = filter p (s ∩ t) := by
  rw [inter_comm, filter_inter, inter_comm]

theorem filter_insert (a : α) (s : Finset α) :
    filter p (insert a s) = if p a then insert a (filter p s) else filter p s := by
  ext x
  split_ifs with h <;> by_cases h' : x = a <;> simp [h, h']

theorem filter_erase (a : α) (s : Finset α) : filter p (erase s a) = erase (filter p s) a := by
  ext x
  simp only [and_assoc, mem_filter, iff_self_iff, mem_erase]

theorem filter_or (s : Finset α) : (s.filter fun a => p a ∨ q a) = s.filter p ∪ s.filter q :=
  ext fun _ => by simp [mem_filter, mem_union, and_or_left]

theorem filter_and (s : Finset α) : (s.filter fun a => p a ∧ q a) = s.filter p ∩ s.filter q :=
  ext fun _ => by simp [mem_filter, mem_inter, and_comm, and_left_comm, and_self_iff, and_assoc]

theorem filter_not (s : Finset α) : (s.filter fun a => ¬p a) = s \ s.filter p :=
  ext fun a => by
    simp only [Bool.decide_coe, Bool.not_eq_true', mem_filter, and_comm, mem_sdiff, not_and_or,
      Bool.not_eq_true, and_or_left, and_not_self, or_false]

lemma filter_and_not (s : Finset α) (p q : α → Prop) [DecidablePred p] [DecidablePred q] :
    s.filter (fun a ↦ p a ∧ ¬ q a) = s.filter p \ s.filter q := by
  rw [filter_and, filter_not, ← inter_sdiff_assoc, inter_eq_left.2 (filter_subset _ _)]

theorem sdiff_eq_filter (s₁ s₂ : Finset α) : s₁ \ s₂ = filter (· ∉ s₂) s₁ :=
  ext fun _ => by simp [mem_sdiff, mem_filter]

theorem sdiff_eq_self (s₁ s₂ : Finset α) : s₁ \ s₂ = s₁ ↔ s₁ ∩ s₂ ⊆ ∅ := by
  simp [Subset.antisymm_iff, disjoint_iff_inter_eq_empty]

theorem subset_union_elim {s : Finset α} {t₁ t₂ : Set α} (h : ↑s ⊆ t₁ ∪ t₂) :
    ∃ s₁ s₂ : Finset α, s₁ ∪ s₂ = s ∧ ↑s₁ ⊆ t₁ ∧ ↑s₂ ⊆ t₂ \ t₁ := by
  classical
    refine ⟨s.filter (· ∈ t₁), s.filter (· ∉ t₁), ?_, ?_, ?_⟩
    · simp [filter_union_right, em]
    · intro x
      simp
    · intro x
      simp only [not_not, coe_filter, Set.mem_setOf_eq, Set.mem_diff, and_imp]
      intro hx hx₂
      exact ⟨Or.resolve_left (h hx) hx₂, hx₂⟩

section Classical

open scoped Classical

-- Porting note: The notation `{ x ∈ s | p x }` in Lean 4 is hardcoded to be about `Set`.
-- So at the moment the whole `Sep`-class is useless, as it doesn't have notation.
-- /-- The following instance allows us to write `{x ∈ s | p x}` for `Finset.filter p s`.
--   We don't want to redo all lemmas of `Finset.filter` for `Sep.sep`, so we make sure that `simp`
--   unfolds the notation `{x ∈ s | p x}` to `Finset.filter p s`.
-- -/
-- noncomputable instance {α : Type*} : Sep α (Finset α) :=
--   ⟨fun p x => x.filter p⟩

-- -- @[simp] -- Porting note: not a simp-lemma until `Sep`-notation is fixed.
-- theorem sep_def {α : Type*} (s : Finset α) (p : α → Prop) : { x ∈ s | p x } = s.filter p := by
--   ext
--   simp

end Classical

-- This is not a good simp lemma, as it would prevent `Finset.mem_filter` from firing
-- on, e.g. `x ∈ s.filter (Eq b)`.
/-- After filtering out everything that does not equal a given value, at most that value remains.

  This is equivalent to `filter_eq'` with the equality the other way.
-/
theorem filter_eq [DecidableEq β] (s : Finset β) (b : β) :
    s.filter (Eq b) = ite (b ∈ s) {b} ∅ := by
  split_ifs with h
  · ext
    simp only [mem_filter, mem_singleton, decide_eq_true_eq]
    refine ⟨fun h => h.2.symm, ?_⟩
    rintro rfl
    exact ⟨h, rfl⟩
  · ext
    simp only [mem_filter, not_and, iff_false_iff, not_mem_empty, decide_eq_true_eq]
    rintro m rfl
    exact h m

/-- After filtering out everything that does not equal a given value, at most that value remains.

  This is equivalent to `filter_eq` with the equality the other way.
-/
theorem filter_eq' [DecidableEq β] (s : Finset β) (b : β) :
    (s.filter fun a => a = b) = ite (b ∈ s) {b} ∅ :=
  _root_.trans (filter_congr fun _ _ => by simp_rw [@eq_comm _ b]) (filter_eq s b)

theorem filter_ne [DecidableEq β] (s : Finset β) (b : β) :
    (s.filter fun a => b ≠ a) = s.erase b := by
  ext
  simp only [mem_filter, mem_erase, Ne, decide_not, Bool.not_eq_true', decide_eq_false_iff_not]
  tauto

theorem filter_ne' [DecidableEq β] (s : Finset β) (b : β) : (s.filter fun a => a ≠ b) = s.erase b :=
  _root_.trans (filter_congr fun _ _ => by simp_rw [@ne_comm _ b]) (filter_ne s b)

theorem filter_inter_filter_neg_eq (s t : Finset α) :
    (s.filter p ∩ t.filter fun a => ¬p a) = ∅ := by
  simpa using (disjoint_filter_filter_neg s t p).eq_bot

theorem filter_union_filter_of_codisjoint (s : Finset α) (h : Codisjoint p q) :
    s.filter p ∪ s.filter q = s :=
  (filter_or _ _ _).symm.trans <| filter_true_of_mem fun x _ => h.top_le x trivial

theorem filter_union_filter_neg_eq [∀ x, Decidable (¬p x)] (s : Finset α) :
    (s.filter p ∪ s.filter fun a => ¬p a) = s :=
  filter_union_filter_of_codisjoint _ _ _ <| @codisjoint_hnot_right _ _ p

end

lemma filter_inj : s.filter p = t.filter p ↔ ∀ ⦃a⦄, p a → (a ∈ s ↔ a ∈ t) := by
  simp [Finset.ext_iff]

lemma filter_inj' : s.filter p = s.filter q ↔ ∀ ⦃a⦄, a ∈ s → (p a ↔ q a) := by
  simp [Finset.ext_iff]

end Filter

/-! ### range -/


section Range

variable {n m l : ℕ}

/-- `range n` is the set of natural numbers less than `n`. -/
def range (n : ℕ) : Finset ℕ :=
  ⟨_, nodup_range n⟩

@[simp]
theorem range_val (n : ℕ) : (range n).1 = Multiset.range n :=
  rfl

@[simp]
theorem mem_range : m ∈ range n ↔ m < n :=
  Multiset.mem_range

@[simp, norm_cast]
theorem coe_range (n : ℕ) : (range n : Set ℕ) = Set.Iio n :=
  Set.ext fun _ => mem_range

@[simp]
theorem range_zero : range 0 = ∅ :=
  rfl

@[simp]
theorem range_one : range 1 = {0} :=
  rfl

theorem range_succ : range (succ n) = insert n (range n) :=
  eq_of_veq <| (Multiset.range_succ n).trans <| (ndinsert_of_not_mem not_mem_range_self).symm

theorem range_add_one : range (n + 1) = insert n (range n) :=
  range_succ

-- Porting note (#10618): @[simp] can prove this
theorem not_mem_range_self : n ∉ range n :=
  Multiset.not_mem_range_self

-- Porting note (#10618): @[simp] can prove this
theorem self_mem_range_succ (n : ℕ) : n ∈ range (n + 1) :=
  Multiset.self_mem_range_succ n

@[simp]
theorem range_subset {n m} : range n ⊆ range m ↔ n ≤ m :=
  Multiset.range_subset

theorem range_mono : Monotone range := fun _ _ => range_subset.2

@[gcongr] alias ⟨_, _root_.GCongr.finset_range_subset_of_le⟩ := range_subset

theorem mem_range_succ_iff {a b : ℕ} : a ∈ Finset.range b.succ ↔ a ≤ b :=
  Finset.mem_range.trans Nat.lt_succ_iff

theorem mem_range_le {n x : ℕ} (hx : x ∈ range n) : x ≤ n :=
  (mem_range.1 hx).le

theorem mem_range_sub_ne_zero {n x : ℕ} (hx : x ∈ range n) : n - x ≠ 0 :=
  _root_.ne_of_gt <| Nat.sub_pos_of_lt <| mem_range.1 hx

@[simp, aesop safe apply (rule_sets := [finsetNonempty])]
theorem nonempty_range_iff : (range n).Nonempty ↔ n ≠ 0 :=
  ⟨fun ⟨k, hk⟩ => (k.zero_le.trans_lt <| mem_range.1 hk).ne',
   fun h => ⟨0, mem_range.2 <| Nat.pos_iff_ne_zero.2 h⟩⟩

@[simp]
theorem range_eq_empty_iff : range n = ∅ ↔ n = 0 := by
  rw [← not_nonempty_iff_eq_empty, nonempty_range_iff, not_not]

theorem nonempty_range_succ : (range <| n + 1).Nonempty :=
  nonempty_range_iff.2 n.succ_ne_zero

@[simp]
theorem range_filter_eq {n m : ℕ} : (range n).filter (· = m) = if m < n then {m} else ∅ := by
  convert filter_eq (range n) m using 2
  · ext
    rw [eq_comm]
  · simp

lemma range_nontrivial {n : ℕ} (hn : 1 < n) : (Finset.range n).Nontrivial := by
  rw [Finset.Nontrivial, Finset.coe_range]
  exact ⟨0, Nat.zero_lt_one.trans hn, 1, hn, Nat.zero_ne_one⟩

end Range

-- useful rules for calculations with quantifiers
theorem exists_mem_empty_iff (p : α → Prop) : (∃ x, x ∈ (∅ : Finset α) ∧ p x) ↔ False := by
  simp only [not_mem_empty, false_and_iff, exists_false]

theorem exists_mem_insert [DecidableEq α] (a : α) (s : Finset α) (p : α → Prop) :
    (∃ x, x ∈ insert a s ∧ p x) ↔ p a ∨ ∃ x, x ∈ s ∧ p x := by
  simp only [mem_insert, or_and_right, exists_or, exists_eq_left]

theorem forall_mem_empty_iff (p : α → Prop) : (∀ x, x ∈ (∅ : Finset α) → p x) ↔ True :=
  iff_true_intro fun _ h => False.elim <| not_mem_empty _ h

theorem forall_mem_insert [DecidableEq α] (a : α) (s : Finset α) (p : α → Prop) :
    (∀ x, x ∈ insert a s → p x) ↔ p a ∧ ∀ x, x ∈ s → p x := by
  simp only [mem_insert, or_imp, forall_and, forall_eq]

/-- Useful in proofs by induction. -/
theorem forall_of_forall_insert [DecidableEq α] {p : α → Prop} {a : α} {s : Finset α}
    (H : ∀ x, x ∈ insert a s → p x) (x) (h : x ∈ s) : p x :=
  H _ <| mem_insert_of_mem h

end Finset

/-- Equivalence between the set of natural numbers which are `≥ k` and `ℕ`, given by `n → n - k`. -/
def notMemRangeEquiv (k : ℕ) : { n // n ∉ range k } ≃ ℕ where
  toFun i := i.1 - k
  invFun j := ⟨j + k, by simp⟩
  left_inv j := by
    rw [Subtype.ext_iff_val]
    apply Nat.sub_add_cancel
    simpa using j.2
  right_inv j := Nat.add_sub_cancel_right _ _

@[simp]
theorem coe_notMemRangeEquiv (k : ℕ) :
    (notMemRangeEquiv k : { n // n ∉ range k } → ℕ) = fun (i : { n // n ∉ range k }) => i - k :=
  rfl

@[simp]
theorem coe_notMemRangeEquiv_symm (k : ℕ) :
    ((notMemRangeEquiv k).symm : ℕ → { n // n ∉ range k }) = fun j => ⟨j + k, by simp⟩ :=
  rfl

/-! ### dedup on list and multiset -/


namespace Multiset

variable [DecidableEq α] {s t : Multiset α}

/-- `toFinset s` removes duplicates from the multiset `s` to produce a finset. -/
def toFinset (s : Multiset α) : Finset α :=
  ⟨_, nodup_dedup s⟩

@[simp]
theorem toFinset_val (s : Multiset α) : s.toFinset.1 = s.dedup :=
  rfl

theorem toFinset_eq {s : Multiset α} (n : Nodup s) : Finset.mk s n = s.toFinset :=
  Finset.val_inj.1 n.dedup.symm

theorem Nodup.toFinset_inj {l l' : Multiset α} (hl : Nodup l) (hl' : Nodup l')
    (h : l.toFinset = l'.toFinset) : l = l' := by
  simpa [← toFinset_eq hl, ← toFinset_eq hl'] using h

@[simp]
theorem mem_toFinset {a : α} {s : Multiset α} : a ∈ s.toFinset ↔ a ∈ s :=
  mem_dedup

@[simp]
theorem toFinset_zero : toFinset (0 : Multiset α) = ∅ :=
  rfl

@[simp]
theorem toFinset_cons (a : α) (s : Multiset α) : toFinset (a ::ₘ s) = insert a (toFinset s) :=
  Finset.eq_of_veq dedup_cons

@[simp]
theorem toFinset_singleton (a : α) : toFinset ({a} : Multiset α) = {a} := by
  rw [← cons_zero, toFinset_cons, toFinset_zero, LawfulSingleton.insert_emptyc_eq]

@[simp]
theorem toFinset_add (s t : Multiset α) : toFinset (s + t) = toFinset s ∪ toFinset t :=
  Finset.ext <| by simp

@[simp]
theorem toFinset_nsmul (s : Multiset α) : ∀ n ≠ 0, (n • s).toFinset = s.toFinset
  | 0, h => by contradiction
  | n + 1, _ => by
    by_cases h : n = 0
    · rw [h, zero_add, one_nsmul]
    · rw [add_nsmul, toFinset_add, one_nsmul, toFinset_nsmul s n h, Finset.union_idempotent]

theorem toFinset_eq_singleton_iff (s : Multiset α) (a : α) :
    s.toFinset = {a} ↔ card s ≠ 0 ∧ s = card s • {a} := by
  refine ⟨fun H ↦ ⟨fun h ↦ ?_, ext' fun x ↦ ?_⟩, fun H ↦ ?_⟩
  · rw [card_eq_zero.1 h, toFinset_zero] at H
    exact Finset.singleton_ne_empty _ H.symm
  · rw [count_nsmul, count_singleton]
    by_cases hx : x = a
    · simp_rw [hx, ite_true, mul_one, count_eq_card]
      intro y hy
      rw [← mem_toFinset, H, Finset.mem_singleton] at hy
      exact hy.symm
    have hx' : x ∉ s := fun h' ↦ hx <| by rwa [← mem_toFinset, H, Finset.mem_singleton] at h'
    simp_rw [count_eq_zero_of_not_mem hx', hx, ite_false, Nat.mul_zero]
  simpa only [toFinset_nsmul _ _ H.1, toFinset_singleton] using congr($(H.2).toFinset)

@[simp]
theorem toFinset_inter (s t : Multiset α) : toFinset (s ∩ t) = toFinset s ∩ toFinset t :=
  Finset.ext <| by simp

@[simp]
theorem toFinset_union (s t : Multiset α) : (s ∪ t).toFinset = s.toFinset ∪ t.toFinset := by
  ext; simp

@[simp]
theorem toFinset_eq_empty {m : Multiset α} : m.toFinset = ∅ ↔ m = 0 :=
  Finset.val_inj.symm.trans Multiset.dedup_eq_zero

@[simp, aesop safe apply (rule_sets := [finsetNonempty])]
theorem toFinset_nonempty : s.toFinset.Nonempty ↔ s ≠ 0 := by
  simp only [toFinset_eq_empty, Ne, Finset.nonempty_iff_ne_empty]

@[simp]
theorem toFinset_subset : s.toFinset ⊆ t.toFinset ↔ s ⊆ t := by
  simp only [Finset.subset_iff, Multiset.subset_iff, Multiset.mem_toFinset]

@[simp]
theorem toFinset_ssubset : s.toFinset ⊂ t.toFinset ↔ s ⊂ t := by
  simp_rw [Finset.ssubset_def, toFinset_subset]
  rfl

@[simp]
theorem toFinset_dedup (m : Multiset α) : m.dedup.toFinset = m.toFinset := by
  simp_rw [toFinset, dedup_idem]

-- @[simp]
-- theorem toFinset_bind_dedup [DecidableEq β] (m : Multiset α) (f : α → Multiset β) :
--     (m.dedup.bind f).toFinset = (m.bind f).toFinset := by simp_rw [toFinset, dedup_bind_dedup]

@[simp]
theorem toFinset_filter (s : Multiset α) (p : α → Prop) [DecidablePred p] :
    Multiset.toFinset (s.filter p) = s.toFinset.filter p := by
  ext; simp

instance isWellFounded_ssubset : IsWellFounded (Multiset β) (· ⊂ ·) := by
  classical
  exact Subrelation.isWellFounded (InvImage _ toFinset) toFinset_ssubset.2

end Multiset

namespace Finset

@[simp]
theorem val_toFinset [DecidableEq α] (s : Finset α) : s.val.toFinset = s := by
  ext
  rw [Multiset.mem_toFinset, ← mem_def]

theorem val_le_iff_val_subset {a : Finset α} {b : Multiset α} : a.val ≤ b ↔ a.val ⊆ b :=
  Multiset.le_iff_subset a.nodup

end Finset

namespace List

variable [DecidableEq α] {l l' : List α} {a : α}

/-- `toFinset l` removes duplicates from the list `l` to produce a finset. -/
def toFinset (l : List α) : Finset α :=
  Multiset.toFinset l

@[simp]
theorem toFinset_val (l : List α) : l.toFinset.1 = (l.dedup : Multiset α) :=
  rfl

@[simp]
theorem toFinset_coe (l : List α) : (l : Multiset α).toFinset = l.toFinset :=
  rfl

theorem toFinset_eq (n : Nodup l) : @Finset.mk α l n = l.toFinset :=
  Multiset.toFinset_eq <| by rwa [Multiset.coe_nodup]

@[simp]
theorem mem_toFinset : a ∈ l.toFinset ↔ a ∈ l :=
  mem_dedup

@[simp, norm_cast]
theorem coe_toFinset (l : List α) : (l.toFinset : Set α) = { a | a ∈ l } :=
  Set.ext fun _ => List.mem_toFinset

@[simp]
theorem toFinset_nil : toFinset (@nil α) = ∅ :=
  rfl

@[simp]
theorem toFinset_cons : toFinset (a :: l) = insert a (toFinset l) :=
  Finset.eq_of_veq <| by by_cases h : a ∈ l <;> simp [Finset.insert_val', Multiset.dedup_cons, h]

theorem toFinset_surj_on : Set.SurjOn toFinset { l : List α | l.Nodup } Set.univ := by
  rintro ⟨⟨l⟩, hl⟩ _
  exact ⟨l, hl, (toFinset_eq hl).symm⟩

theorem toFinset_surjective : Surjective (toFinset : List α → Finset α) := fun s =>
  let ⟨l, _, hls⟩ := toFinset_surj_on (Set.mem_univ s)
  ⟨l, hls⟩

theorem toFinset_eq_iff_perm_dedup : l.toFinset = l'.toFinset ↔ l.dedup ~ l'.dedup := by
  simp [Finset.ext_iff, perm_ext_iff_of_nodup (nodup_dedup _) (nodup_dedup _)]

theorem toFinset.ext_iff {a b : List α} : a.toFinset = b.toFinset ↔ ∀ x, x ∈ a ↔ x ∈ b := by
  simp only [Finset.ext_iff, mem_toFinset]

theorem toFinset.ext : (∀ x, x ∈ l ↔ x ∈ l') → l.toFinset = l'.toFinset :=
  toFinset.ext_iff.mpr

theorem toFinset_eq_of_perm (l l' : List α) (h : l ~ l') : l.toFinset = l'.toFinset :=
  toFinset_eq_iff_perm_dedup.mpr h.dedup

theorem perm_of_nodup_nodup_toFinset_eq (hl : Nodup l) (hl' : Nodup l')
    (h : l.toFinset = l'.toFinset) : l ~ l' := by
  rw [← Multiset.coe_eq_coe]
  exact Multiset.Nodup.toFinset_inj hl hl' h

@[simp]
theorem toFinset_append : toFinset (l ++ l') = l.toFinset ∪ l'.toFinset := by
  induction' l with hd tl hl
  · simp
  · simp [hl]

@[simp]
theorem toFinset_reverse {l : List α} : toFinset l.reverse = l.toFinset :=
  toFinset_eq_of_perm _ _ (reverse_perm l)

theorem toFinset_replicate_of_ne_zero {n : ℕ} (hn : n ≠ 0) :
    (List.replicate n a).toFinset = {a} := by
  ext x
  simp [hn, List.mem_replicate]

@[simp]
theorem toFinset_union (l l' : List α) : (l ∪ l').toFinset = l.toFinset ∪ l'.toFinset := by
  ext
  simp

@[simp]
theorem toFinset_inter (l l' : List α) : (l ∩ l').toFinset = l.toFinset ∩ l'.toFinset := by
  ext
  simp

@[simp]
theorem toFinset_eq_empty_iff (l : List α) : l.toFinset = ∅ ↔ l = nil := by
  cases l <;> simp

@[simp, aesop safe apply (rule_sets := [finsetNonempty])]
theorem toFinset_nonempty_iff (l : List α) : l.toFinset.Nonempty ↔ l ≠ [] := by
  simp [Finset.nonempty_iff_ne_empty]

@[simp]
theorem toFinset_filter (s : List α) (p : α → Bool) :
    (s.filter p).toFinset = s.toFinset.filter (p ·) := by
  ext; simp [List.mem_filter]

end List

namespace Finset

section ToList

/-- Produce a list of the elements in the finite set using choice. -/
noncomputable def toList (s : Finset α) : List α :=
  s.1.toList

theorem nodup_toList (s : Finset α) : s.toList.Nodup := by
  rw [toList, ← Multiset.coe_nodup, Multiset.coe_toList]
  exact s.nodup

@[simp]
theorem mem_toList {a : α} {s : Finset α} : a ∈ s.toList ↔ a ∈ s :=
  Multiset.mem_toList

@[simp]
theorem toList_eq_nil {s : Finset α} : s.toList = [] ↔ s = ∅ :=
  Multiset.toList_eq_nil.trans val_eq_zero

theorem empty_toList {s : Finset α} : s.toList.isEmpty ↔ s = ∅ := by simp

@[simp]
theorem toList_empty : (∅ : Finset α).toList = [] :=
  toList_eq_nil.mpr rfl

theorem Nonempty.toList_ne_nil {s : Finset α} (hs : s.Nonempty) : s.toList ≠ [] :=
  mt toList_eq_nil.mp hs.ne_empty

theorem Nonempty.not_empty_toList {s : Finset α} (hs : s.Nonempty) : ¬s.toList.isEmpty :=
  mt empty_toList.mp hs.ne_empty

@[simp, norm_cast]
theorem coe_toList (s : Finset α) : (s.toList : Multiset α) = s.val :=
  s.val.coe_toList

@[simp]
theorem toList_toFinset [DecidableEq α] (s : Finset α) : s.toList.toFinset = s := by
  ext
  simp

@[simp]
theorem toList_eq_singleton_iff {a : α} {s : Finset α} : s.toList = [a] ↔ s = {a} := by
  rw [toList, Multiset.toList_eq_singleton_iff, val_eq_singleton_iff]

@[simp]
theorem toList_singleton : ∀ a, ({a} : Finset α).toList = [a] :=
  Multiset.toList_singleton

theorem exists_list_nodup_eq [DecidableEq α] (s : Finset α) :
    ∃ l : List α, l.Nodup ∧ l.toFinset = s :=
  ⟨s.toList, s.nodup_toList, s.toList_toFinset⟩

open scoped List in
theorem toList_cons {a : α} {s : Finset α} (h : a ∉ s) : (cons a s h).toList ~ a :: s.toList :=
  (List.perm_ext_iff_of_nodup (nodup_toList _) (by simp [h, nodup_toList s])).2 fun x => by
    simp only [List.mem_cons, Finset.mem_toList, Finset.mem_cons]

open scoped List in
theorem toList_insert [DecidableEq α] {a : α} {s : Finset α} (h : a ∉ s) :
    (insert a s).toList ~ a :: s.toList :=
  cons_eq_insert _ _ h ▸ toList_cons _

end ToList

/-! ### choose -/


section Choose

variable (p : α → Prop) [DecidablePred p] (l : Finset α)

/-- Given a finset `l` and a predicate `p`, associate to a proof that there is a unique element of
`l` satisfying `p` this unique element, as an element of the corresponding subtype. -/
def chooseX (hp : ∃! a, a ∈ l ∧ p a) : { a // a ∈ l ∧ p a } :=
  Multiset.chooseX p l.val hp

/-- Given a finset `l` and a predicate `p`, associate to a proof that there is a unique element of
`l` satisfying `p` this unique element, as an element of the ambient type. -/
def choose (hp : ∃! a, a ∈ l ∧ p a) : α :=
  chooseX p l hp

theorem choose_spec (hp : ∃! a, a ∈ l ∧ p a) : choose p l hp ∈ l ∧ p (choose p l hp) :=
  (chooseX p l hp).property

theorem choose_mem (hp : ∃! a, a ∈ l ∧ p a) : choose p l hp ∈ l :=
  (choose_spec _ _ _).1

theorem choose_property (hp : ∃! a, a ∈ l ∧ p a) : p (choose p l hp) :=
  (choose_spec _ _ _).2

end Choose

section Pairwise

variable {s : Finset α}

theorem pairwise_subtype_iff_pairwise_finset' (r : β → β → Prop) (f : α → β) :
    Pairwise (r on fun x : s => f x) ↔ (s : Set α).Pairwise (r on f) :=
  pairwise_subtype_iff_pairwise_set (s : Set α) (r on f)

theorem pairwise_subtype_iff_pairwise_finset (r : α → α → Prop) :
    Pairwise (r on fun x : s => x) ↔ (s : Set α).Pairwise r :=
  pairwise_subtype_iff_pairwise_finset' r id

theorem pairwise_cons' {a : α} (ha : a ∉ s) (r : β → β → Prop) (f : α → β) :
    Pairwise (r on fun a : s.cons a ha => f a) ↔
    Pairwise (r on fun a : s => f a) ∧ ∀ b ∈ s, r (f a) (f b) ∧ r (f b) (f a) := by
  simp only [pairwise_subtype_iff_pairwise_finset', Finset.coe_cons, Set.pairwise_insert,
    Finset.mem_coe, and_congr_right_iff]
  exact fun _ =>
    ⟨fun h b hb =>
      h b hb <| by
        rintro rfl
        contradiction,
      fun h b hb _ => h b hb⟩

theorem pairwise_cons {a : α} (ha : a ∉ s) (r : α → α → Prop) :
    Pairwise (r on fun a : s.cons a ha => a) ↔
      Pairwise (r on fun a : s => a) ∧ ∀ b ∈ s, r a b ∧ r b a :=
  pairwise_cons' ha r id

end Pairwise

end Finset

namespace Equiv
variable [DecidableEq α] {s t : Finset α}

open Finset

/-- The disjoint union of finsets is a sum -/
def Finset.union (s t : Finset α) (h : Disjoint s t) :
    s ⊕ t ≃ (s ∪ t : Finset α) :=
  Equiv.Set.ofEq (coe_union _ _) |>.trans (Equiv.Set.union (disjoint_coe.mpr h).le_bot) |>.symm

@[simp]
theorem Finset.union_symm_inl (h : Disjoint s t) (x : s) :
    Equiv.Finset.union s t h (Sum.inl x) = ⟨x, Finset.mem_union.mpr <| Or.inl x.2⟩ :=
  rfl

@[simp]
theorem Finset.union_symm_inr (h : Disjoint s t) (y : t) :
    Equiv.Finset.union s t h (Sum.inr y) = ⟨y, Finset.mem_union.mpr <| Or.inr y.2⟩ :=
  rfl

/-- The type of dependent functions on the disjoint union of finsets `s ∪ t` is equivalent to the
  type of pairs of functions on `s` and on `t`. This is similar to `Equiv.sumPiEquivProdPi`. -/
def piFinsetUnion {ι} [DecidableEq ι] (α : ι → Type*) {s t : Finset ι} (h : Disjoint s t) :
    ((∀ i : s, α i) × ∀ i : t, α i) ≃ ∀ i : (s ∪ t : Finset ι), α i :=
  let e := Equiv.Finset.union s t h
  sumPiEquivProdPi (fun b ↦ α (e b)) |>.symm.trans (.piCongrLeft (fun i : ↥(s ∪ t) ↦ α i) e)

end Equiv


namespace Multiset

variable [DecidableEq α]

theorem disjoint_toFinset {m1 m2 : Multiset α} :
    _root_.Disjoint m1.toFinset m2.toFinset ↔ m1.Disjoint m2 := by
  rw [Finset.disjoint_iff_ne]
  refine ⟨fun h a ha1 ha2 => ?_, ?_⟩
  · rw [← Multiset.mem_toFinset] at ha1 ha2
    exact h _ ha1 _ ha2 rfl
  · rintro h a ha b hb rfl
    rw [Multiset.mem_toFinset] at ha hb
    exact h ha hb

end Multiset

namespace List

variable [DecidableEq α] {l l' : List α}

theorem disjoint_toFinset_iff_disjoint : _root_.Disjoint l.toFinset l'.toFinset ↔ l.Disjoint l' :=
  Multiset.disjoint_toFinset

end List

namespace Mathlib.Meta
open Qq Lean Meta Finset

/-- Attempt to prove that a finset is nonempty using the `finsetNonempty` aesop rule-set.

You can add lemmas to the rule-set by tagging them with either:
* `aesop safe apply (rule_sets := [finsetNonempty])` if they are always a good idea to follow or
* `aesop unsafe apply (rule_sets := [finsetNonempty])` if they risk directing the search to a blind
  alley.
-/
def proveFinsetNonempty {u : Level} {α : Q(Type u)} (s : Q(Finset $α)) :
    MetaM (Option Q(Finset.Nonempty $s)) := do
  -- Aesop expects to operate on goals, so we're going to make a new goal.
  let goal ← Lean.Meta.mkFreshExprMVar q(Finset.Nonempty $s)
  let mvar := goal.mvarId!
  -- We want this to be fast, so use only the basic and `Finset.Nonempty`-specific rules.
  let rulesets ← Aesop.Frontend.getGlobalRuleSets #[`builtin, `finsetNonempty]
  let options : Aesop.Options' :=
    { terminal := true -- Fail if the new goal is not closed.
      generateScript := false
      useDefaultSimpSet := false -- Avoiding the whole simp set to speed up the tactic.
      warnOnNonterminal := false -- Don't show a warning on failure, simply return `none`.
      forwardMaxDepth? := none }
  let rules ← Aesop.mkLocalRuleSet rulesets options
  let (remainingGoals, _) ←
    try Aesop.search (options := options.toOptions) mvar (.some rules)
    catch _ => return none
  -- Fail if there are open goals remaining, this serves as an extra check for the
  -- Aesop configuration option `terminal := true`.
  if remainingGoals.size > 0 then return none
  Lean.getExprMVarAssignment? mvar

end Mathlib.Meta

set_option linter.style.longFile 3100<|MERGE_RESOLUTION|>--- conflicted
+++ resolved
@@ -690,10 +690,6 @@
 
 /-- A finset is nontrivial if it has at least two elements. -/
 protected abbrev Nontrivial (s : Finset α) : Prop := (s : Set α).Nontrivial
-<<<<<<< HEAD
-#align finset.nontrivial Finset.Nontrivial
-=======
->>>>>>> 99508fb5
 
 @[simp]
 theorem not_nontrivial_empty : ¬ (∅ : Finset α).Nontrivial := by simp [Finset.Nontrivial]
