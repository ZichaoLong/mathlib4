/-
Copyright (c) 2021 Kyle Miller. All rights reserved.
Released under Apache 2.0 license as described in the file LICENSE.
Authors: Kyle Miller
-/
import Mathlib.Algebra.BigOperators.Ring.Nat
import Mathlib.Combinatorics.SimpleGraph.Path
import Mathlib.Combinatorics.SimpleGraph.Subgraph
import Mathlib.SetTheory.Cardinal.Finite

/-!
# Counting walks of a given length

## Main definitions
- `walkLengthTwoEquivCommonNeighbors`: bijective correspondence between walks of length two
from `u` to `v` and common neighbours of `u` and `v`. Note that `u` and `v` may be the same.
- `finsetWalkLength`: the `Finset` of length-`n` walks from `u` to `v`.
This is used to give `{p : G.walk u v | p.length = n}` a `Fintype` instance, and it
can also be useful as a recursive description of this set when `V` is finite.

TODO: should this be extended further?
-/

open Function

universe u v w

namespace SimpleGraph

variable {V : Type u} {V' : Type v} {V'' : Type w}
variable (G : SimpleGraph V) (G' : SimpleGraph V') (G'' : SimpleGraph V'')

/-! ### Walks of a given length -/

section WalkCounting

theorem set_walk_self_length_zero_eq (u : V) : {p : G.Walk u u | p.length = 0} = {Walk.nil} := by
  ext p
  simp

theorem set_walk_length_zero_eq_of_ne {u v : V} (h : u ≠ v) :
    {p : G.Walk u v | p.length = 0} = ∅ := by
  ext p
  simp only [Set.mem_setOf_eq, Set.mem_empty_iff_false, iff_false]
  exact fun h' => absurd (Walk.eq_of_length_eq_zero h') h

theorem set_walk_length_succ_eq (u v : V) (n : ℕ) :
    {p : G.Walk u v | p.length = n.succ} =
      ⋃ (w : V) (h : G.Adj u w), Walk.cons h '' {p' : G.Walk w v | p'.length = n} := by
  ext p
  cases' p with _ _ w _ huw pwv
  · simp [eq_comm]
  · simp only [Nat.succ_eq_add_one, Set.mem_setOf_eq, Walk.length_cons, add_left_inj,
      Set.mem_iUnion, Set.mem_image, exists_prop]
    constructor
    · rintro rfl
      exact ⟨w, huw, pwv, rfl, rfl⟩
    · rintro ⟨w, huw, pwv, rfl, rfl, rfl⟩
      rfl

/-- Walks of length two from `u` to `v` correspond bijectively to common neighbours of `u` and `v`.
Note that `u` and `v` may be the same. -/
@[simps]
def walkLengthTwoEquivCommonNeighbors (u v : V) :
    {p : G.Walk u v // p.length = 2} ≃ G.commonNeighbors u v where
<<<<<<< HEAD
  toFun p := ⟨p.val.snd, match p with
    | ⟨.cons _ (.cons _ .nil), hp⟩ => ⟨‹G.Adj u _›, ‹G.Adj _ v›.symm⟩⟩
=======
  toFun p := ⟨p.val.getVert 1, match p with
    | ⟨.cons _ (.cons _ .nil), _⟩ => ⟨‹G.Adj u _›, ‹G.Adj _ v›.symm⟩⟩
>>>>>>> 9a958e83
  invFun w := ⟨w.prop.1.toWalk.concat w.prop.2.symm, rfl⟩
  left_inv | ⟨.cons _ (.cons _ .nil), hp⟩ => by rfl
  right_inv _ := rfl

section LocallyFinite

variable [DecidableEq V] [LocallyFinite G]

/-- The `Finset` of length-`n` walks from `u` to `v`.
This is used to give `{p : G.walk u v | p.length = n}` a `Fintype` instance, and it
can also be useful as a recursive description of this set when `V` is finite.

See `SimpleGraph.coe_finsetWalkLength_eq` for the relationship between this `Finset` and
the set of length-`n` walks. -/
def finsetWalkLength (n : ℕ) (u v : V) : Finset (G.Walk u v) :=
  match n with
  | 0 =>
    if h : u = v then by
      subst u
      exact {Walk.nil}
    else ∅
  | n + 1 =>
    Finset.univ.biUnion fun (w : G.neighborSet u) =>
      (finsetWalkLength n w v).map ⟨fun p => Walk.cons w.property p, fun _ _ => by simp⟩

theorem coe_finsetWalkLength_eq (n : ℕ) (u v : V) :
    (G.finsetWalkLength n u v : Set (G.Walk u v)) = {p : G.Walk u v | p.length = n} := by
  induction' n with n ih generalizing u v
  · obtain rfl | huv := eq_or_ne u v <;> simp [finsetWalkLength, set_walk_length_zero_eq_of_ne, *]
  · simp only [finsetWalkLength, set_walk_length_succ_eq, Finset.coe_biUnion, Finset.mem_coe,
      Finset.mem_univ, Set.iUnion_true]
    ext p
    simp only [mem_neighborSet, Finset.coe_map, Embedding.coeFn_mk, Set.iUnion_coe_set,
      Set.mem_iUnion, Set.mem_image, Finset.mem_coe, Set.mem_setOf_eq]
    congr!
    rename_i w _ q
    have := Set.ext_iff.mp (ih w v) q
    simp only [Finset.mem_coe, Set.mem_setOf_eq] at this
    rw [← this]

variable {G}

theorem mem_finsetWalkLength_iff {n : ℕ} {u v : V} {p : G.Walk u v} :
    p ∈ G.finsetWalkLength n u v ↔ p.length = n :=
  Set.ext_iff.mp (G.coe_finsetWalkLength_eq n u v) p

variable (G)

/-- The `Finset` of walks from `u` to `v` with length less than `n`. See `finsetWalkLength` for
context. In particular, we use this definition for `SimpleGraph.Path.instFintype`. --/
def finsetWalkLengthLT (n : ℕ) (u v : V) : Finset (G.Walk u v) :=
  (Finset.range n).disjiUnion
    (fun l ↦ G.finsetWalkLength l u v)
    (fun l _ l' _ hne _ hsl hsl' p hp ↦
      have hl : p.length = l := mem_finsetWalkLength_iff.mp (hsl hp)
      have hl' : p.length = l' := mem_finsetWalkLength_iff.mp (hsl' hp)
      False.elim <| hne <| hl.symm.trans hl')

open Finset in
theorem coe_finsetWalkLengthLT_eq (n : ℕ) (u v : V) :
    (G.finsetWalkLengthLT n u v : Set (G.Walk u v)) = {p : G.Walk u v | p.length < n} := by
  ext p
  simp [finsetWalkLengthLT, mem_coe, mem_disjiUnion, mem_finsetWalkLength_iff]

variable {G}

theorem mem_finsetWalkLengthLT_iff {n : ℕ} {u v : V} {p : G.Walk u v} :
    p ∈ G.finsetWalkLengthLT n u v ↔ p.length < n :=
  Set.ext_iff.mp (G.coe_finsetWalkLengthLT_eq n u v) p

variable (G)

instance fintypeSetWalkLength (u v : V) (n : ℕ) : Fintype {p : G.Walk u v | p.length = n} :=
  Fintype.ofFinset (G.finsetWalkLength n u v) fun p => by
    rw [← Finset.mem_coe, coe_finsetWalkLength_eq]

instance fintypeSubtypeWalkLength (u v : V) (n : ℕ) : Fintype {p : G.Walk u v // p.length = n} :=
  fintypeSetWalkLength G u v n

theorem set_walk_length_toFinset_eq (n : ℕ) (u v : V) :
    {p : G.Walk u v | p.length = n}.toFinset = G.finsetWalkLength n u v := by
  ext p
  simp [← coe_finsetWalkLength_eq]

/- See `SimpleGraph.adjMatrix_pow_apply_eq_card_walk` for the cardinality in terms of the `n`th
power of the adjacency matrix. -/
theorem card_set_walk_length_eq (u v : V) (n : ℕ) :
    Fintype.card {p : G.Walk u v | p.length = n} = (G.finsetWalkLength n u v).card :=
  Fintype.card_ofFinset (G.finsetWalkLength n u v) fun p => by
    rw [← Finset.mem_coe, coe_finsetWalkLength_eq]

instance fintypeSetWalkLengthLT (u v : V) (n : ℕ) : Fintype {p : G.Walk u v | p.length < n} :=
  Fintype.ofFinset (G.finsetWalkLengthLT n u v) fun p ↦ by
    rw [← Finset.mem_coe, coe_finsetWalkLengthLT_eq]

instance fintypeSubtypeWalkLengthLT (u v : V) (n : ℕ) : Fintype {p : G.Walk u v // p.length < n} :=
  fintypeSetWalkLengthLT G u v n

instance fintypeSetPathLength (u v : V) (n : ℕ) :
    Fintype {p : G.Walk u v | p.IsPath ∧ p.length = n} :=
  Fintype.ofFinset ((G.finsetWalkLength n u v).filter Walk.IsPath) <| by
    simp [mem_finsetWalkLength_iff, and_comm]

instance fintypeSubtypePathLength (u v : V) (n : ℕ) :
    Fintype {p : G.Walk u v // p.IsPath ∧ p.length = n} :=
  fintypeSetPathLength G u v n

instance fintypeSetPathLengthLT (u v : V) (n : ℕ) :
    Fintype {p : G.Walk u v | p.IsPath ∧ p.length < n} :=
  Fintype.ofFinset ((G.finsetWalkLengthLT n u v).filter Walk.IsPath) <| by
    simp [mem_finsetWalkLengthLT_iff, and_comm]

instance fintypeSubtypePathLengthLT (u v : V) (n : ℕ) :
    Fintype {p : G.Walk u v // p.IsPath ∧ p.length < n} :=
  fintypeSetPathLengthLT G u v n

end LocallyFinite

section Fintype

variable [DecidableEq V] [Fintype V] [DecidableRel G.Adj]

theorem reachable_iff_exists_finsetWalkLength_nonempty (u v : V) :
    G.Reachable u v ↔ ∃ n : Fin (Fintype.card V), (G.finsetWalkLength n u v).Nonempty := by
  constructor
  · intro r
    refine r.elim_path fun p => ?_
    refine ⟨⟨_, p.isPath.length_lt⟩, p, ?_⟩
    simp [mem_finsetWalkLength_iff]
  · rintro ⟨_, p, _⟩
    exact ⟨p⟩

instance : DecidableRel G.Reachable := fun u v =>
  decidable_of_iff' _ (reachable_iff_exists_finsetWalkLength_nonempty G u v)

instance : Fintype G.ConnectedComponent :=
  @Quotient.fintype _ _ G.reachableSetoid (inferInstance : DecidableRel G.Reachable)

instance : Decidable G.Preconnected :=
  inferInstanceAs <| Decidable (∀ u v, G.Reachable u v)

instance : Decidable G.Connected := by
  rw [connected_iff, ← Finset.univ_nonempty_iff]
  infer_instance

open Finset in
instance Path.instFintype {u v : V} : Fintype (G.Path u v) where
  elems := (univ (α := { p : G.Walk u v | p.IsPath ∧ p.length < Fintype.card V })).map
    ⟨fun p ↦ { val := p.val, property := p.prop.left },
     fun _ _ h ↦ SetCoe.ext <| Subtype.mk.injEq .. ▸ h⟩
  complete p := mem_map.mpr ⟨
    ⟨p.val, ⟨p.prop, p.prop.length_lt⟩⟩,
    ⟨mem_univ _, rfl⟩⟩

instance instDecidableMemSupp (c : G.ConnectedComponent) (v : V) : Decidable (v ∈ c.supp) :=
  c.recOn (fun w ↦ decidable_of_iff (G.Reachable v w) <| by simp)
    (fun _ _ _ _ ↦ Subsingleton.elim _ _)

variable {G} in
lemma disjiUnion_supp_toFinset_eq_supp_toFinset {G' : SimpleGraph V} (h : G ≤ G')
    (c' : ConnectedComponent G') [Fintype c'.supp]
    [DecidablePred fun c : G.ConnectedComponent ↦ c.supp ⊆ c'.supp] :
    .disjiUnion {c : ConnectedComponent G | c.supp ⊆ c'.supp} (fun c ↦ c.supp.toFinset)
      (fun x _ y _ hxy ↦ by simpa using pairwise_disjoint_supp_connectedComponent _ hxy) =
      c'.supp.toFinset :=
  Finset.coe_injective <| by simpa using ConnectedComponent.biUnion_supp_eq_supp h _

end Fintype

lemma ConnectedComponent.odd_card_supp_iff_odd_subcomponents [Finite V] {G'}
    (h : G ≤ G') (c' : ConnectedComponent G') :
    Odd (Nat.card c'.supp) ↔ Odd (Nat.card
    ({c : ConnectedComponent G | c.supp ⊆ c'.supp ∧ Odd (Nat.card c.supp) })) := by
  classical
  cases nonempty_fintype V
  rw [Nat.card_eq_card_toFinset, ← disjiUnion_supp_toFinset_eq_supp_toFinset h]
  simp only [Finset.card_disjiUnion, Set.toFinset_card]
  rw [Finset.odd_sum_iff_odd_card_odd, Nat.card_eq_fintype_card, Fintype.card_ofFinset]
  simp only [Nat.card_eq_fintype_card, Finset.filter_filter]
  rfl

lemma odd_card_iff_odd_components [Finite V] : Odd (Nat.card V) ↔
    Odd (Nat.card ({(c : ConnectedComponent G) | Odd (Nat.card c.supp)})) := by
  classical
  cases nonempty_fintype V
  rw [Nat.card_eq_fintype_card]
  simp only [← (set_fintype_card_eq_univ_iff _).mpr G.iUnion_connectedComponentSupp,
    ConnectedComponent.mem_supp_iff, Fintype.card_subtype_compl,
    ← Set.toFinset_card, Set.toFinset_iUnion ConnectedComponent.supp]
  rw [Finset.card_biUnion
    (fun x _ y _ hxy ↦ Set.disjoint_toFinset.mpr (pairwise_disjoint_supp_connectedComponent _ hxy))]
  simp_rw [Set.toFinset_card, ← Nat.card_eq_fintype_card]
  rw [Nat.card_eq_fintype_card, Fintype.card_ofFinset]
  exact (Finset.odd_sum_iff_odd_card_odd (fun x : G.ConnectedComponent ↦ Nat.card x.supp))

end WalkCounting

end SimpleGraph<|MERGE_RESOLUTION|>--- conflicted
+++ resolved
@@ -63,13 +63,8 @@
 @[simps]
 def walkLengthTwoEquivCommonNeighbors (u v : V) :
     {p : G.Walk u v // p.length = 2} ≃ G.commonNeighbors u v where
-<<<<<<< HEAD
   toFun p := ⟨p.val.snd, match p with
-    | ⟨.cons _ (.cons _ .nil), hp⟩ => ⟨‹G.Adj u _›, ‹G.Adj _ v›.symm⟩⟩
-=======
-  toFun p := ⟨p.val.getVert 1, match p with
     | ⟨.cons _ (.cons _ .nil), _⟩ => ⟨‹G.Adj u _›, ‹G.Adj _ v›.symm⟩⟩
->>>>>>> 9a958e83
   invFun w := ⟨w.prop.1.toWalk.concat w.prop.2.symm, rfl⟩
   left_inv | ⟨.cons _ (.cons _ .nil), hp⟩ => by rfl
   right_inv _ := rfl
