/-
Copyright (c) 2020 Kyle Miller. All rights reserved.
Released under Apache 2.0 license as described in the file LICENSE.
Authors: Kyle Miller
-/
import Mathlib.Algebra.BigOperators.Ring
import Mathlib.Combinatorics.SimpleGraph.Dart
import Mathlib.Combinatorics.SimpleGraph.Finite
import Mathlib.Data.ZMod.Basic

/-!
# Degree-sum formula and handshaking lemma

The degree-sum formula is that the sum of the degrees of the vertices in
a finite graph is equal to twice the number of edges.  The handshaking lemma,
a corollary, is that the number of odd-degree vertices is even.

## Main definitions

- `SimpleGraph.sum_degrees_eq_twice_card_edges` is the degree-sum formula.
- `SimpleGraph.even_card_odd_degree_vertices` is the handshaking lemma.
- `SimpleGraph.odd_card_odd_degree_vertices_ne` is that the number of odd-degree
  vertices different from a given odd-degree vertex is odd.
- `SimpleGraph.exists_ne_odd_degree_of_exists_odd_degree` is that the existence of an
  odd-degree vertex implies the existence of another one.

## Implementation notes

We give a combinatorial proof by using the facts that (1) the map from
darts to vertices is such that each fiber has cardinality the degree
of the corresponding vertex and that (2) the map from darts to edges is 2-to-1.

## Tags

simple graphs, sums, degree-sum formula, handshaking lemma
-/


open Finset

namespace SimpleGraph

universe u

variable {V : Type u} (G : SimpleGraph V)

section DegreeSum

variable [Fintype V] [DecidableRel G.Adj]

theorem dart_fst_fiber [DecidableEq V] (v : V) :
    ({d : G.Dart | d.fst = v} : Finset _) = univ.image (G.dartOfNeighborSet v) := by
  ext d
  simp only [mem_image, true_and, mem_filter, SetCoe.exists, mem_univ, exists_prop_of_true]
  constructor
  · rintro rfl
    exact ⟨_, d.adj, by ext <;> rfl⟩
  · rintro ⟨e, he, rfl⟩
    rfl

theorem dart_fst_fiber_card_eq_degree [DecidableEq V] (v : V) :
    #{d : G.Dart | d.fst = v} = G.degree v := by
  simpa only [dart_fst_fiber, Finset.card_univ, card_neighborSet_eq_degree] using
    card_image_of_injective univ (G.dartOfNeighborSet_injective v)

theorem dart_card_eq_sum_degrees : Fintype.card G.Dart = ∑ v, G.degree v := by
  haveI := Classical.decEq V
  simp only [← card_univ, ← dart_fst_fiber_card_eq_degree]
  exact card_eq_sum_card_fiberwise (by simp)

variable {G}

theorem Dart.edge_fiber [DecidableEq V] (d : G.Dart) :
    ({d' : G.Dart | d'.edge = d.edge} : Finset _) = {d, d.symm} :=
  Finset.ext fun d' => by simpa using dart_edge_eq_iff d' d

variable (G)

theorem dart_edge_fiber_card [DecidableEq V] (e : Sym2 V) (h : e ∈ G.edgeSet) :
<<<<<<< HEAD
    (univ.filter fun d : G.Dart => d.edge = e).card = 2 := by
  obtain ⟨v, w⟩ := e
=======
    #{d : G.Dart | d.edge = e} = 2 := by
  induction' e with v w
>>>>>>> a1578ecc
  let d : G.Dart := ⟨(v, w), h⟩
  convert congr_arg card d.edge_fiber
  rw [card_insert_of_not_mem, card_singleton]
  rw [mem_singleton]
  exact d.symm_ne.symm

theorem dart_card_eq_twice_card_edges : Fintype.card G.Dart = 2 * #G.edgeFinset := by
  classical
  rw [← card_univ]
  rw [@card_eq_sum_card_fiberwise _ _ _ Dart.edge _ G.edgeFinset fun d _h =>
      by rw [mem_edgeFinset]; apply Dart.edge_mem]
  rw [← mul_comm, sum_const_nat]
  intro e h
  apply G.dart_edge_fiber_card e
  rwa [← mem_edgeFinset]

/-- The degree-sum formula.  This is also known as the handshaking lemma, which might
more specifically refer to `SimpleGraph.even_card_odd_degree_vertices`. -/
theorem sum_degrees_eq_twice_card_edges : ∑ v, G.degree v = 2 * #G.edgeFinset :=
  G.dart_card_eq_sum_degrees.symm.trans G.dart_card_eq_twice_card_edges

lemma two_mul_card_edgeFinset : 2 * #G.edgeFinset = #(univ.filter fun (x, y) ↦ G.Adj x y) := by
  rw [← dart_card_eq_twice_card_edges, ← card_univ]
  refine card_bij' (fun d _ ↦ (d.fst, d.snd)) (fun xy h ↦ ⟨xy, (mem_filter.1 h).2⟩) ?_ ?_ ?_ ?_
    <;> simp

end DegreeSum

/-- The handshaking lemma.  See also `SimpleGraph.sum_degrees_eq_twice_card_edges`. -/
theorem even_card_odd_degree_vertices [Fintype V] [DecidableRel G.Adj] :
    Even #{v | Odd (G.degree v)} := by
  classical
    have h := congr_arg (fun n => ↑n : ℕ → ZMod 2) G.sum_degrees_eq_twice_card_edges
    simp only [ZMod.natCast_self, zero_mul, Nat.cast_mul] at h
    rw [Nat.cast_sum, ← sum_filter_ne_zero] at h
    rw [@sum_congr _ _ _ _ (fun v => (G.degree v : ZMod 2)) (fun _v => (1 : ZMod 2)) _ rfl] at h
    · simp only [filter_congr, mul_one, nsmul_eq_mul, sum_const, Ne] at h
      rw [← ZMod.eq_zero_iff_even]
      convert h
      exact ZMod.ne_zero_iff_odd.symm
    · intro v
      simp only [true_and, mem_filter, mem_univ, Ne]
      rw [ZMod.eq_zero_iff_even, ZMod.eq_one_iff_odd, ← Nat.not_even_iff_odd, imp_self]
      trivial

theorem odd_card_odd_degree_vertices_ne [Fintype V] [DecidableEq V] [DecidableRel G.Adj] (v : V)
    (h : Odd (G.degree v)) : Odd #{w | w ≠ v ∧ Odd (G.degree w)} := by
  rcases G.even_card_odd_degree_vertices with ⟨k, hg⟩
  have hk : 0 < k := by
    have hh : Finset.Nonempty {v : V | Odd (G.degree v)} := by
      use v
      simp only [true_and, mem_filter, mem_univ]
      exact h
    rwa [← card_pos, hg, ← two_mul, mul_pos_iff_of_pos_left] at hh
    exact zero_lt_two
  have hc : (fun w : V => w ≠ v ∧ Odd (G.degree w)) = fun w : V => Odd (G.degree w) ∧ w ≠ v := by
    ext w
    rw [and_comm]
  simp only [hc, filter_congr]
  rw [← filter_filter, filter_ne', card_erase_of_mem]
  · refine ⟨k - 1, tsub_eq_of_eq_add <| hg.trans ?_⟩
    rw [add_assoc, one_add_one_eq_two, ← Nat.mul_succ, ← two_mul]
    congr
    omega
  · simpa only [true_and, mem_filter, mem_univ]

theorem exists_ne_odd_degree_of_exists_odd_degree [Fintype V] [DecidableRel G.Adj] (v : V)
    (h : Odd (G.degree v)) : ∃ w : V, w ≠ v ∧ Odd (G.degree w) := by
  haveI := Classical.decEq V
  rcases G.odd_card_odd_degree_vertices_ne v h with ⟨k, hg⟩
  have hg' : 0 < #{w | w ≠ v ∧ Odd (G.degree w)} := by
    rw [hg]
    apply Nat.succ_pos
  rcases card_pos.mp hg' with ⟨w, hw⟩
  simp only [true_and, mem_filter, mem_univ, Ne] at hw
  exact ⟨w, hw⟩

end SimpleGraph<|MERGE_RESOLUTION|>--- conflicted
+++ resolved
@@ -77,13 +77,8 @@
 variable (G)
 
 theorem dart_edge_fiber_card [DecidableEq V] (e : Sym2 V) (h : e ∈ G.edgeSet) :
-<<<<<<< HEAD
-    (univ.filter fun d : G.Dart => d.edge = e).card = 2 := by
+    #{d : G.Dart | d.edge = e} = 2 := by
   obtain ⟨v, w⟩ := e
-=======
-    #{d : G.Dart | d.edge = e} = 2 := by
-  induction' e with v w
->>>>>>> a1578ecc
   let d : G.Dart := ⟨(v, w), h⟩
   convert congr_arg card d.edge_fiber
   rw [card_insert_of_not_mem, card_singleton]
