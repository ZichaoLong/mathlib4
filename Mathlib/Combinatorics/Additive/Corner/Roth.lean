--- conflicted
+++ resolved
@@ -23,12 +23,7 @@
 open Function hiding graph
 open Fintype (card)
 
-<<<<<<< HEAD
-variable {G : Type*} [AddCommGroup G] {A B : Finset (G × G)}
-  {a b c d x y : G} {n : ℕ} {ε : ℝ}
-=======
 variable {G : Type*} [AddCommGroup G] {A : Finset (G × G)} {a b c : G} {n : ℕ} {ε : ℝ}
->>>>>>> d0df76bd
 
 namespace Corners
 
@@ -59,11 +54,7 @@
     simp only [mk_mem_triangleIndices] at ha hb hc
     exact .inl <| hs ⟨hc.1, hb.1, ha.1, hb.2.symm.trans ha.2⟩
 
-<<<<<<< HEAD
-private lemma farFromTriangleFree_graph [Fintype G] [DecidableEq G] (hε : ε * card G ^ 2 ≤ A.card) :
-=======
 private lemma farFromTriangleFree_graph [Fintype G] [DecidableEq G] (hε : ε * card G ^ 2 ≤ #A) :
->>>>>>> d0df76bd
     (graph <| triangleIndices A).FarFromTriangleFree (ε / 9) := by
   refine farFromTriangleFree _ ?_
   simp_rw [card_triangleIndices, mul_comm_div, Nat.cast_pow, Nat.cast_add]
