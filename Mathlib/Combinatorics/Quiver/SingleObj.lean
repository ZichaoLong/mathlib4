--- conflicted
+++ resolved
@@ -55,10 +55,6 @@
 -- See note [reducible non-instances]
 /-- Equip `SingleObj α` with a reverse operation. -/
 abbrev hasReverse (rev : α → α) : HasReverse (SingleObj α) := ⟨rev⟩
-<<<<<<< HEAD
-#align quiver.single_obj.has_reverse Quiver.SingleObj.hasReverse
-=======
->>>>>>> 99508fb5
 
 -- See note [reducible non-instances]
 /-- Equip `SingleObj α` with an involutive reverse operation. -/
