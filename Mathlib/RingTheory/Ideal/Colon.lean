--- conflicted
+++ resolved
@@ -101,13 +101,8 @@
 
 theorem annihilator_quotient {N : Submodule R M} :
     Module.annihilator R (M ⧸ N) = N.colon ⊤ := by
-<<<<<<< HEAD
-  simp_rw [SetLike.ext_iff, Module.mem_annihilator, colon_eq_annihilator_map_mkQ, mem_annihilator,
-    map_top, LinearMap.range_eq_top.mpr (mkQ_surjective N), mem_top, forall_true_left, forall_const]
-=======
   simp [SetLike.ext_iff, Module.mem_annihilator, colon,
     LinearMap.range_eq_top.mpr (mkQ_surjective N)]
->>>>>>> fb40f755
 
 theorem _root_.Ideal.annihilator_quotient {I : Ideal R} : Module.annihilator R (R ⧸ I) = I := by
   rw [Submodule.annihilator_quotient, colon_top]
