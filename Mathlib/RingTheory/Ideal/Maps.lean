/-
Copyright (c) 2018 Kenny Lau. All rights reserved.
Released under Apache 2.0 license as described in the file LICENSE.
Authors: Kenny Lau
-/
import Mathlib.RingTheory.Ideal.Operations

/-!
# Maps on modules and ideals
-/

assert_not_exists Basis -- See `RingTheory.Ideal.Basis`
assert_not_exists Submodule.hasQuotient -- See `RingTheory.Ideal.QuotientOperations`

universe u v w x

open Pointwise

namespace Ideal

section MapAndComap

variable {R : Type u} {S : Type v}

section Semiring

variable {F : Type*} [Semiring R] [Semiring S]
<<<<<<< HEAD
variable [FunLike F R S] [RingHomClass F R S]
=======
variable [FunLike F R S]
>>>>>>> 7f113fae
variable (f : F)
variable {I J : Ideal R} {K L : Ideal S}

/-- `I.map f` is the span of the image of the ideal `I` under `f`, which may be bigger than
  the image itself. -/
def map (I : Ideal R) : Ideal S :=
  span (f '' I)

/-- `I.comap f` is the preimage of `I` under `f`. -/
def comap [RingHomClass F R S] (I : Ideal S) : Ideal R where
  carrier := f ⁻¹' I
  add_mem' {x y} hx hy := by
    simp only [Set.mem_preimage, SetLike.mem_coe, map_add f] at hx hy ⊢
    exact add_mem hx hy
  zero_mem' := by simp only [Set.mem_preimage, map_zero, SetLike.mem_coe, Submodule.zero_mem]
  smul_mem' c x hx := by
    simp only [smul_eq_mul, Set.mem_preimage, map_mul, SetLike.mem_coe] at *
    exact mul_mem_left I _ hx

@[simp]
theorem coe_comap [RingHomClass F R S] (I : Ideal S) : (comap f I : Set R) = f ⁻¹' I := rfl

variable {f}

theorem map_mono (h : I ≤ J) : map f I ≤ map f J :=
  span_mono <| Set.image_subset _ h

theorem mem_map_of_mem (f : F) {I : Ideal R} {x : R} (h : x ∈ I) : f x ∈ map f I :=
  subset_span ⟨x, h, rfl⟩

theorem apply_coe_mem_map (f : F) (I : Ideal R) (x : I) : f x ∈ I.map f :=
  mem_map_of_mem f x.2

theorem map_le_iff_le_comap [RingHomClass F R S] : map f I ≤ K ↔ I ≤ comap f K :=
  span_le.trans Set.image_subset_iff

@[simp]
theorem mem_comap [RingHomClass F R S] {x} : x ∈ comap f K ↔ f x ∈ K :=
  Iff.rfl

theorem comap_mono [RingHomClass F R S] (h : K ≤ L) : comap f K ≤ comap f L :=
  Set.preimage_mono fun _ hx => h hx

variable (f)

theorem comap_ne_top [RingHomClass F R S] (hK : K ≠ ⊤) : comap f K ≠ ⊤ :=
  (ne_top_iff_one _).2 <| by rw [mem_comap, map_one]; exact (ne_top_iff_one _).1 hK

variable {G : Type*} [FunLike G S R]

theorem map_le_comap_of_inv_on [RingHomClass G S R] (g : G) (I : Ideal R)
    (hf : Set.LeftInvOn g f I) :
    I.map f ≤ I.comap g := by
  refine Ideal.span_le.2 ?_
  rintro x ⟨x, hx, rfl⟩
  rw [SetLike.mem_coe, mem_comap, hf hx]
  exact hx

<<<<<<< HEAD
theorem comap_le_map_of_inv_on (g : G) (I : Ideal S)
=======
theorem comap_le_map_of_inv_on [RingHomClass F R S] (g : G) (I : Ideal S)
>>>>>>> 7f113fae
    (hf : Set.LeftInvOn g f (f ⁻¹' I)) :
    I.comap f ≤ I.map g :=
  fun x (hx : f x ∈ I) => hf hx ▸ Ideal.mem_map_of_mem g hx

/-- The `Ideal` version of `Set.image_subset_preimage_of_inverse`. -/
theorem map_le_comap_of_inverse [RingHomClass G S R] (g : G) (I : Ideal R)
    (h : Function.LeftInverse g f) :
    I.map f ≤ I.comap g :=
  map_le_comap_of_inv_on _ _ _ <| h.leftInvOn _

variable [RingHomClass F R S]

/-- The `Ideal` version of `Set.preimage_subset_image_of_inverse`. -/
theorem comap_le_map_of_inverse (g : G) (I : Ideal S) (h : Function.LeftInverse g f) :
    I.comap f ≤ I.map g :=
  comap_le_map_of_inv_on _ _ _ <| h.leftInvOn _

instance IsPrime.comap [hK : K.IsPrime] : (comap f K).IsPrime :=
  ⟨comap_ne_top _ hK.1, fun {x y} => by simp only [mem_comap, map_mul]; apply hK.2⟩

variable (I J K L)

theorem map_top : map f ⊤ = ⊤ :=
  (eq_top_iff_one _).2 <| subset_span ⟨1, trivial, map_one f⟩

theorem gc_map_comap : GaloisConnection (Ideal.map f) (Ideal.comap f) := fun _ _ =>
  Ideal.map_le_iff_le_comap

@[simp]
theorem comap_id : I.comap (RingHom.id R) = I :=
  Ideal.ext fun _ => Iff.rfl

@[simp]
theorem map_id : I.map (RingHom.id R) = I :=
  (gc_map_comap (RingHom.id R)).l_unique GaloisConnection.id comap_id

theorem comap_comap {T : Type*} [Semiring T] {I : Ideal T} (f : R →+* S) (g : S →+* T) :
    (I.comap g).comap f = I.comap (g.comp f) :=
  rfl

theorem map_map {T : Type*} [Semiring T] {I : Ideal R} (f : R →+* S) (g : S →+* T) :
    (I.map f).map g = I.map (g.comp f) :=
  ((gc_map_comap f).compose (gc_map_comap g)).l_unique (gc_map_comap (g.comp f)) fun _ =>
    comap_comap _ _

theorem map_span (f : F) (s : Set R) : map f (span s) = span (f '' s) := by
  refine (Submodule.span_eq_of_le _ ?_ ?_).symm
  · rintro _ ⟨x, hx, rfl⟩; exact mem_map_of_mem f (subset_span hx)
  · rw [map_le_iff_le_comap, span_le, coe_comap, ← Set.image_subset_iff]
    exact subset_span

variable {f I J K L}

theorem map_le_of_le_comap : I ≤ K.comap f → I.map f ≤ K :=
  (gc_map_comap f).l_le

theorem le_comap_of_map_le : I.map f ≤ K → I ≤ K.comap f :=
  (gc_map_comap f).le_u

theorem le_comap_map : I ≤ (I.map f).comap f :=
  (gc_map_comap f).le_u_l _

theorem map_comap_le : (K.comap f).map f ≤ K :=
  (gc_map_comap f).l_u_le _

@[simp]
theorem comap_top : (⊤ : Ideal S).comap f = ⊤ :=
  (gc_map_comap f).u_top

@[simp]
theorem comap_eq_top_iff {I : Ideal S} : I.comap f = ⊤ ↔ I = ⊤ :=
  ⟨fun h => I.eq_top_iff_one.mpr (map_one f ▸ mem_comap.mp ((I.comap f).eq_top_iff_one.mp h)),
    fun h => by rw [h, comap_top]⟩

@[simp]
theorem map_bot : (⊥ : Ideal R).map f = ⊥ :=
  (gc_map_comap f).l_bot

variable (f I J K L)

@[simp]
theorem map_comap_map : ((I.map f).comap f).map f = I.map f :=
  (gc_map_comap f).l_u_l_eq_l I

@[simp]
theorem comap_map_comap : ((K.comap f).map f).comap f = K.comap f :=
  (gc_map_comap f).u_l_u_eq_u K

theorem map_sup : (I ⊔ J).map f = I.map f ⊔ J.map f :=
  (gc_map_comap f : GaloisConnection (map f) (comap f)).l_sup

theorem comap_inf : comap f (K ⊓ L) = comap f K ⊓ comap f L :=
  rfl

variable {ι : Sort*}

theorem map_iSup (K : ι → Ideal R) : (iSup K).map f = ⨆ i, (K i).map f :=
  (gc_map_comap f : GaloisConnection (map f) (comap f)).l_iSup

theorem comap_iInf (K : ι → Ideal S) : (iInf K).comap f = ⨅ i, (K i).comap f :=
  (gc_map_comap f : GaloisConnection (map f) (comap f)).u_iInf

theorem map_sSup (s : Set (Ideal R)) : (sSup s).map f = ⨆ I ∈ s, (I : Ideal R).map f :=
  (gc_map_comap f : GaloisConnection (map f) (comap f)).l_sSup

theorem comap_sInf (s : Set (Ideal S)) : (sInf s).comap f = ⨅ I ∈ s, (I : Ideal S).comap f :=
  (gc_map_comap f : GaloisConnection (map f) (comap f)).u_sInf

theorem comap_sInf' (s : Set (Ideal S)) : (sInf s).comap f = ⨅ I ∈ comap f '' s, I :=
  _root_.trans (comap_sInf f s) (by rw [iInf_image])

theorem comap_isPrime [H : IsPrime K] : IsPrime (comap f K) :=
  ⟨comap_ne_top f H.ne_top, fun {x y} h => H.mem_or_mem <| by rwa [mem_comap, map_mul] at h⟩

variable {I J K L}

theorem map_inf_le : map f (I ⊓ J) ≤ map f I ⊓ map f J :=
  (gc_map_comap f : GaloisConnection (map f) (comap f)).monotone_l.map_inf_le _ _

theorem le_comap_sup : comap f K ⊔ comap f L ≤ comap f (K ⊔ L) :=
  (gc_map_comap f : GaloisConnection (map f) (comap f)).monotone_u.le_map_sup _ _

-- TODO: Should these be simp lemmas?
theorem _root_.element_smul_restrictScalars {R S M}
    [CommSemiring R] [CommSemiring S] [Algebra R S] [AddCommMonoid M]
    [Module R M] [Module S M] [IsScalarTower R S M] (r : R) (N : Submodule S M) :
    (algebraMap R S r • N).restrictScalars R = r • N.restrictScalars R :=
  SetLike.coe_injective (congrArg (· '' _) (funext (algebraMap_smul S r)))

theorem smul_restrictScalars {R S M} [CommSemiring R] [CommSemiring S]
    [Algebra R S] [AddCommMonoid M] [Module R M] [Module S M]
    [IsScalarTower R S M] (I : Ideal R) (N : Submodule S M) :
    (I.map (algebraMap R S) • N).restrictScalars R = I • N.restrictScalars R := by
  simp_rw [map, Submodule.span_smul_eq, ← Submodule.coe_set_smul,
    Submodule.set_smul_eq_iSup, ← element_smul_restrictScalars, iSup_image]
  exact (_root_.map_iSup₂ (Submodule.restrictScalarsLatticeHom R S M) _)

@[simp]
theorem smul_top_eq_map {R S : Type*} [CommSemiring R] [CommSemiring S] [Algebra R S]
    (I : Ideal R) : I • (⊤ : Submodule R S) = (I.map (algebraMap R S)).restrictScalars R :=
  Eq.trans (smul_restrictScalars I (⊤ : Ideal S)).symm <|
    congrArg _ <| Eq.trans (Ideal.smul_eq_mul _ _) (Ideal.mul_top _)

@[simp]
theorem coe_restrictScalars {R S : Type*} [CommSemiring R] [Semiring S] [Algebra R S]
    (I : Ideal S) : (I.restrictScalars R : Set S) = ↑I :=
  rfl

/-- The smallest `S`-submodule that contains all `x ∈ I * y ∈ J`
is also the smallest `R`-submodule that does so. -/
@[simp]
theorem restrictScalars_mul {R S : Type*} [CommSemiring R] [CommSemiring S] [Algebra R S]
    (I J : Ideal S) : (I * J).restrictScalars R = I.restrictScalars R * J.restrictScalars R :=
  le_antisymm
    (fun _ hx =>
      Submodule.mul_induction_on hx (fun _ hx _ hy => Submodule.mul_mem_mul hx hy) fun _ _ =>
        Submodule.add_mem _)
    (Submodule.mul_le.mpr fun _ hx _ hy => Ideal.mul_mem_mul hx hy)

section Surjective

section variable (hf : Function.Surjective f)
include hf

open Function

theorem map_comap_of_surjective (I : Ideal S) : map f (comap f I) = I :=
  le_antisymm (map_le_iff_le_comap.2 le_rfl) fun s hsi =>
    let ⟨r, hfrs⟩ := hf s
    hfrs ▸ (mem_map_of_mem f <| show f r ∈ I from hfrs.symm ▸ hsi)

/-- `map` and `comap` are adjoint, and the composition `map f ∘ comap f` is the
  identity -/
def giMapComap : GaloisInsertion (map f) (comap f) :=
  GaloisInsertion.monotoneIntro (gc_map_comap f).monotone_u (gc_map_comap f).monotone_l
    (fun _ => le_comap_map) (map_comap_of_surjective _ hf)

theorem map_surjective_of_surjective : Surjective (map f) :=
  (giMapComap f hf).l_surjective

theorem comap_injective_of_surjective : Injective (comap f) :=
  (giMapComap f hf).u_injective

theorem map_sup_comap_of_surjective (I J : Ideal S) : (I.comap f ⊔ J.comap f).map f = I ⊔ J :=
  (giMapComap f hf).l_sup_u _ _

theorem map_iSup_comap_of_surjective (K : ι → Ideal S) : (⨆ i, (K i).comap f).map f = iSup K :=
  (giMapComap f hf).l_iSup_u _

theorem map_inf_comap_of_surjective (I J : Ideal S) : (I.comap f ⊓ J.comap f).map f = I ⊓ J :=
  (giMapComap f hf).l_inf_u _ _

theorem map_iInf_comap_of_surjective (K : ι → Ideal S) : (⨅ i, (K i).comap f).map f = iInf K :=
  (giMapComap f hf).l_iInf_u _

theorem mem_image_of_mem_map_of_surjective {I : Ideal R} {y} (H : y ∈ map f I) : y ∈ f '' I :=
  Submodule.span_induction H (fun _ => id) ⟨0, I.zero_mem, map_zero f⟩
    (fun _ _ ⟨x1, hx1i, hxy1⟩ ⟨x2, hx2i, hxy2⟩ =>
      ⟨x1 + x2, I.add_mem hx1i hx2i, hxy1 ▸ hxy2 ▸ map_add f _ _⟩)
    fun c _ ⟨x, hxi, hxy⟩ =>
    let ⟨d, hdc⟩ := hf c
    ⟨d * x, I.mul_mem_left _ hxi, hdc ▸ hxy ▸ map_mul f _ _⟩

theorem mem_map_iff_of_surjective {I : Ideal R} {y} : y ∈ map f I ↔ ∃ x, x ∈ I ∧ f x = y :=
  ⟨fun h => (Set.mem_image _ _ _).2 (mem_image_of_mem_map_of_surjective f hf h), fun ⟨_, hx⟩ =>
    hx.right ▸ mem_map_of_mem f hx.left⟩

theorem le_map_of_comap_le_of_surjective : comap f K ≤ I → K ≤ map f I := fun h =>
  map_comap_of_surjective f hf K ▸ map_mono h

end

theorem map_eq_submodule_map (f : R →+* S) [h : RingHomSurjective f] (I : Ideal R) :
    I.map f = Submodule.map f.toSemilinearMap I :=
  Submodule.ext fun _ => mem_map_iff_of_surjective f h.1

end Surjective

section Injective

theorem comap_bot_le_of_injective (hf : Function.Injective f) : comap f ⊥ ≤ I := by
  refine le_trans (fun x hx => ?_) bot_le
  rw [mem_comap, Submodule.mem_bot, ← map_zero f] at hx
  exact Eq.symm (hf hx) ▸ Submodule.zero_mem ⊥

theorem comap_bot_of_injective (hf : Function.Injective f) : Ideal.comap f ⊥ = ⊥ :=
  le_bot_iff.mp (Ideal.comap_bot_le_of_injective f hf)

end Injective

/-- If `f : R ≃+* S` is a ring isomorphism and `I : Ideal R`, then `map f.symm (map f I) = I`. -/
@[simp]
theorem map_of_equiv (I : Ideal R) (f : R ≃+* S) :
    (I.map (f : R →+* S)).map (f.symm : S →+* R) = I := by
  rw [← RingEquiv.toRingHom_eq_coe, ← RingEquiv.toRingHom_eq_coe, map_map,
    RingEquiv.toRingHom_eq_coe, RingEquiv.toRingHom_eq_coe, RingEquiv.symm_comp, map_id]

/-- If `f : R ≃+* S` is a ring isomorphism and `I : Ideal R`,
  then `comap f (comap f.symm I) = I`. -/
@[simp]
theorem comap_of_equiv (I : Ideal R) (f : R ≃+* S) :
    (I.comap (f.symm : S →+* R)).comap (f : R →+* S) = I := by
  rw [← RingEquiv.toRingHom_eq_coe, ← RingEquiv.toRingHom_eq_coe, comap_comap,
    RingEquiv.toRingHom_eq_coe, RingEquiv.toRingHom_eq_coe, RingEquiv.symm_comp, comap_id]

/-- If `f : R ≃+* S` is a ring isomorphism and `I : Ideal R`, then `map f I = comap f.symm I`. -/
theorem map_comap_of_equiv (I : Ideal R) (f : R ≃+* S) : I.map (f : R →+* S) = I.comap f.symm :=
  le_antisymm (Ideal.map_le_comap_of_inverse _ _ _ (Equiv.left_inv' _))
      (Ideal.comap_le_map_of_inverse _ _ _ (Equiv.right_inv' _))

/-- If `f : R ≃+* S` is a ring isomorphism and `I : Ideal R`, then `comap f.symm I = map f I`. -/
@[simp]
theorem comap_symm (I : Ideal R) (f : R ≃+* S) : I.comap f.symm = I.map f :=
  (map_comap_of_equiv I f).symm

/-- If `f : R ≃+* S` is a ring isomorphism and `I : Ideal R`, then `map f.symm I = comap f I`. -/
@[simp]
theorem map_symm (I : Ideal S) (f : R ≃+* S) : I.map f.symm = I.comap f :=
  map_comap_of_equiv I (RingEquiv.symm f)



end Semiring

section Ring

variable {F : Type*} [Ring R] [Ring S]
variable [FunLike F R S] [RingHomClass F R S] (f : F) {I : Ideal R}

section Surjective

theorem comap_map_of_surjective (hf : Function.Surjective f) (I : Ideal R) :
    comap f (map f I) = I ⊔ comap f ⊥ :=
  le_antisymm
    (fun r h =>
      let ⟨s, hsi, hfsr⟩ := mem_image_of_mem_map_of_surjective f hf h
      Submodule.mem_sup.2
        ⟨s, hsi, r - s, (Submodule.mem_bot S).2 <| by rw [map_sub, hfsr, sub_self],
          add_sub_cancel s r⟩)
    (sup_le (map_le_iff_le_comap.1 le_rfl) (comap_mono bot_le))

/-- Correspondence theorem -/
def relIsoOfSurjective (hf : Function.Surjective f) :
    Ideal S ≃o { p : Ideal R // comap f ⊥ ≤ p } where
  toFun J := ⟨comap f J, comap_mono bot_le⟩
  invFun I := map f I.1
  left_inv J := map_comap_of_surjective f hf J
  right_inv I :=
    Subtype.eq <|
      show comap f (map f I.1) = I.1 from
        (comap_map_of_surjective f hf I).symm ▸ le_antisymm (sup_le le_rfl I.2) le_sup_left
  map_rel_iff' {I1 I2} :=
    ⟨fun H => map_comap_of_surjective f hf I1 ▸ map_comap_of_surjective f hf I2 ▸ map_mono H,
      comap_mono⟩

/-- The map on ideals induced by a surjective map preserves inclusion. -/
def orderEmbeddingOfSurjective (hf : Function.Surjective f) : Ideal S ↪o Ideal R :=
  (relIsoOfSurjective f hf).toRelEmbedding.trans (Subtype.relEmbedding (fun x y => x ≤ y) _)

theorem map_eq_top_or_isMaximal_of_surjective (hf : Function.Surjective f) {I : Ideal R}
    (H : IsMaximal I) : map f I = ⊤ ∨ IsMaximal (map f I) := by
  refine or_iff_not_imp_left.2 fun ne_top => ⟨⟨fun h => ne_top h, fun J hJ => ?_⟩⟩
  · refine
      (relIsoOfSurjective f hf).injective
        (Subtype.ext_iff.2 (Eq.trans (H.1.2 (comap f J) (lt_of_le_of_ne ?_ ?_)) comap_top.symm))
    · exact map_le_iff_le_comap.1 (le_of_lt hJ)
    · exact fun h => hJ.right (le_map_of_comap_le_of_surjective f hf (le_of_eq h.symm))

theorem comap_isMaximal_of_surjective (hf : Function.Surjective f) {K : Ideal S} [H : IsMaximal K]:
    IsMaximal (comap f K) := by
  refine ⟨⟨comap_ne_top _ H.1.1, fun J hJ => ?_⟩⟩
  suffices map f J = ⊤ by
    have := congr_arg (comap f) this
    rw [comap_top, comap_map_of_surjective _ hf, eq_top_iff] at this
    rw [eq_top_iff]
    exact le_trans this (sup_le (le_of_eq rfl) (le_trans (comap_mono bot_le) (le_of_lt hJ)))
  refine
    H.1.2 (map f J)
      (lt_of_le_of_ne (le_map_of_comap_le_of_surjective _ hf (le_of_lt hJ)) fun h =>
        ne_of_lt hJ (_root_.trans (congr_arg (comap f) h) ?_))
  rw [comap_map_of_surjective _ hf, sup_eq_left]
  exact le_trans (comap_mono bot_le) (le_of_lt hJ)

theorem comap_le_comap_iff_of_surjective (hf : Function.Surjective f) (I J : Ideal S) :
    comap f I ≤ comap f J ↔ I ≤ J :=
  ⟨fun h => (map_comap_of_surjective f hf I).symm.le.trans (map_le_of_le_comap h), fun h =>
    le_comap_of_map_le ((map_comap_of_surjective f hf I).le.trans h)⟩

end Surjective


section Bijective

/-- Special case of the correspondence theorem for isomorphic rings -/
def relIsoOfBijective (hf : Function.Bijective f) : Ideal S ≃o Ideal R where
  toFun := comap f
  invFun := map f
  left_inv := (relIsoOfSurjective f hf.right).left_inv
  right_inv J :=
    Subtype.ext_iff.1
      ((relIsoOfSurjective f hf.right).right_inv ⟨J, comap_bot_le_of_injective f hf.left⟩)
  map_rel_iff' {_ _} := (relIsoOfSurjective f hf.right).map_rel_iff'

theorem comap_le_iff_le_map (hf : Function.Bijective f) {I : Ideal R} {K : Ideal S} :
    comap f K ≤ I ↔ K ≤ map f I :=
  ⟨fun h => le_map_of_comap_le_of_surjective f hf.right h, fun h =>
    (relIsoOfBijective f hf).right_inv I ▸ comap_mono h⟩

theorem map.isMaximal (hf : Function.Bijective f) {I : Ideal R} (H : IsMaximal I) :
    IsMaximal (map f I) := by
  refine
    or_iff_not_imp_left.1 (map_eq_top_or_isMaximal_of_surjective f hf.right H) fun h => H.1.1 ?_
  calc
    I = comap f (map f I) := ((relIsoOfBijective f hf).right_inv I).symm
    _ = comap f ⊤ := by rw [h]
    _ = ⊤ := by rw [comap_top]

end Bijective

theorem RingEquiv.bot_maximal_iff (e : R ≃+* S) :
    (⊥ : Ideal R).IsMaximal ↔ (⊥ : Ideal S).IsMaximal :=
  ⟨fun h => map_bot (f := e.toRingHom) ▸ map.isMaximal e.toRingHom e.bijective h, fun h =>
    map_bot (f := e.symm.toRingHom) ▸ map.isMaximal e.symm.toRingHom e.symm.bijective h⟩

end Ring

section CommRing

variable {F : Type*} [CommRing R] [CommRing S]
variable [FunLike F R S] [rc : RingHomClass F R S]
variable (f : F)
variable {I J : Ideal R} {K L : Ideal S}
variable (I J K L)

theorem map_mul : map f (I * J) = map f I * map f J :=
  le_antisymm
    (map_le_iff_le_comap.2 <|
      mul_le.2 fun r hri s hsj =>
        show (f (r * s)) ∈ map f I * map f J by
          rw [_root_.map_mul]; exact mul_mem_mul (mem_map_of_mem f hri) (mem_map_of_mem f hsj))
    (span_mul_span (↑f '' ↑I) (↑f '' ↑J) ▸ (span_le.2 <|
      Set.iUnion₂_subset fun i ⟨r, hri, hfri⟩ =>
        Set.iUnion₂_subset fun j ⟨s, hsj, hfsj⟩ =>
          Set.singleton_subset_iff.2 <|
            hfri ▸ hfsj ▸ by rw [← _root_.map_mul]; exact mem_map_of_mem f (mul_mem_mul hri hsj)))

/-- The pushforward `Ideal.map` as a monoid-with-zero homomorphism. -/
@[simps]
def mapHom : Ideal R →*₀ Ideal S where
  toFun := map f
  map_mul' I J := Ideal.map_mul f I J
  map_one' := by simp only [one_eq_top]; exact Ideal.map_top f
  map_zero' := Ideal.map_bot

protected theorem map_pow (n : ℕ) : map f (I ^ n) = map f I ^ n :=
  map_pow (mapHom f) I n

theorem comap_radical : comap f (radical K) = radical (comap f K) := by
  ext
  simp [radical]

variable {K}

theorem IsRadical.comap (hK : K.IsRadical) : (comap f K).IsRadical := by
  rw [← hK.radical, comap_radical]
  apply radical_isRadical

variable {I J L}

theorem map_radical_le : map f (radical I) ≤ radical (map f I) :=
  map_le_iff_le_comap.2 fun r ⟨n, hrni⟩ => ⟨n, map_pow f r n ▸ mem_map_of_mem f hrni⟩

theorem le_comap_mul : comap f K * comap f L ≤ comap f (K * L) :=
  map_le_iff_le_comap.1 <|
    (map_mul f (comap f K) (comap f L)).symm ▸
      mul_mono (map_le_iff_le_comap.2 <| le_rfl) (map_le_iff_le_comap.2 <| le_rfl)

theorem le_comap_pow (n : ℕ) : K.comap f ^ n ≤ (K ^ n).comap f := by
  induction' n with n n_ih
  · rw [pow_zero, pow_zero, Ideal.one_eq_top, Ideal.one_eq_top]
    exact rfl.le
  · rw [pow_succ, pow_succ]
    exact (Ideal.mul_mono_left n_ih).trans (Ideal.le_comap_mul f)

end CommRing

end MapAndComap

end Ideal

namespace RingHom

variable {R : Type u} {S : Type v} {T : Type w}

section Semiring

variable {F : Type*} {G : Type*} [Semiring R] [Semiring S] [Semiring T]
variable [FunLike F R S] [rcf : RingHomClass F R S] [FunLike G T S] [rcg : RingHomClass G T S]
variable (f : F) (g : G)

/-- Kernel of a ring homomorphism as an ideal of the domain. -/
def ker : Ideal R :=
  Ideal.comap f ⊥

/-- An element is in the kernel if and only if it maps to zero. -/
theorem mem_ker {r} : r ∈ ker f ↔ f r = 0 := by rw [ker, Ideal.mem_comap, Submodule.mem_bot]

theorem ker_eq : (ker f : Set R) = Set.preimage f {0} :=
  rfl

theorem ker_eq_comap_bot (f : F) : ker f = Ideal.comap f ⊥ :=
  rfl

theorem comap_ker (f : S →+* R) (g : T →+* S) : f.ker.comap g = ker (f.comp g) := by
  rw [RingHom.ker_eq_comap_bot, Ideal.comap_comap, RingHom.ker_eq_comap_bot]

/-- If the target is not the zero ring, then one is not in the kernel. -/
theorem not_one_mem_ker [Nontrivial S] (f : F) : (1 : R) ∉ ker f := by
  rw [mem_ker, map_one]
  exact one_ne_zero

theorem ker_ne_top [Nontrivial S] (f : F) : ker f ≠ ⊤ :=
  (Ideal.ne_top_iff_one _).mpr <| not_one_mem_ker f

lemma _root_.Pi.ker_ringHom {ι : Type*} {R : ι → Type*} [∀ i, Semiring (R i)]
    (φ : ∀ i, S →+* R i) : ker (Pi.ringHom φ) = ⨅ i, ker (φ i) := by
  ext x
  simp [mem_ker, Ideal.mem_iInf, Function.funext_iff]

@[simp]
theorem ker_rangeSRestrict (f : R →+* S) : ker f.rangeSRestrict = ker f :=
  Ideal.ext fun _ ↦ Subtype.ext_iff

end Semiring

section Ring

variable {F : Type*} [Ring R] [Semiring S] [FunLike F R S] [rc : RingHomClass F R S] (f : F)

theorem injective_iff_ker_eq_bot : Function.Injective f ↔ ker f = ⊥ := by
  rw [SetLike.ext'_iff, ker_eq, Set.ext_iff]
  exact injective_iff_map_eq_zero' f

theorem ker_eq_bot_iff_eq_zero : ker f = ⊥ ↔ ∀ x, f x = 0 → x = 0 := by
  rw [← injective_iff_map_eq_zero f, injective_iff_ker_eq_bot]

@[simp]
theorem ker_coe_equiv (f : R ≃+* S) : ker (f : R →+* S) = ⊥ := by
  simpa only [← injective_iff_ker_eq_bot] using EquivLike.injective f

@[simp]
theorem ker_equiv {F' : Type*} [EquivLike F' R S] [RingEquivClass F' R S] (f : F') : ker f = ⊥ := by
  simpa only [← injective_iff_ker_eq_bot] using EquivLike.injective f

end Ring

section RingRing

variable {F : Type*} [Ring R] [Ring S] [FunLike F R S] [rc : RingHomClass F R S] (f : F)

theorem sub_mem_ker_iff {x y} : x - y ∈ ker f ↔ f x = f y := by rw [mem_ker, map_sub, sub_eq_zero]

@[simp]
theorem ker_rangeRestrict (f : R →+* S) : ker f.rangeRestrict = ker f :=
  Ideal.ext fun _ ↦ Subtype.ext_iff

end RingRing

/-- The kernel of a homomorphism to a domain is a prime ideal. -/
theorem ker_isPrime {F : Type*} [Ring R] [Ring S] [IsDomain S]
    [FunLike F R S] [RingHomClass F R S] (f : F) :
    (ker f).IsPrime :=
  ⟨by
    rw [Ne, Ideal.eq_top_iff_one]
    exact not_one_mem_ker f,
   fun {x y} => by
    simpa only [mem_ker, map_mul] using @eq_zero_or_eq_zero_of_mul_eq_zero S _ _ _ _ _⟩

/-- The kernel of a homomorphism to a field is a maximal ideal. -/
theorem ker_isMaximal_of_surjective {R K F : Type*} [Ring R] [Field K]
    [FunLike F R K] [RingHomClass F R K] (f : F)
    (hf : Function.Surjective f) : (ker f).IsMaximal := by
  refine
    Ideal.isMaximal_iff.mpr
      ⟨fun h1 => one_ne_zero' K <| map_one f ▸ (mem_ker f).mp h1, fun J x hJ hxf hxJ => ?_⟩
  obtain ⟨y, hy⟩ := hf (f x)⁻¹
  have H : 1 = y * x - (y * x - 1) := (sub_sub_cancel _ _).symm
  rw [H]
  refine J.sub_mem (J.mul_mem_left _ hxJ) (hJ ?_)
  rw [mem_ker]
  simp only [hy, map_sub, map_one, map_mul, inv_mul_cancel₀ (mt (mem_ker f).mpr hxf), sub_self]

end RingHom

namespace Ideal

variable {R : Type*} {S : Type*} {F : Type*}

section Semiring

variable [Semiring R] [Semiring S] [FunLike F R S] [rc : RingHomClass F R S]

theorem map_eq_bot_iff_le_ker {I : Ideal R} (f : F) : I.map f = ⊥ ↔ I ≤ RingHom.ker f := by
  rw [RingHom.ker, eq_bot_iff, map_le_iff_le_comap]

theorem ker_le_comap {K : Ideal S} (f : F) : RingHom.ker f ≤ comap f K := fun _ hx =>
  mem_comap.2 (((RingHom.mem_ker f).1 hx).symm ▸ K.zero_mem)

theorem map_isPrime_of_equiv {F' : Type*} [EquivLike F' R S] [RingEquivClass F' R S]
    (f : F') {I : Ideal R} [IsPrime I] : IsPrime (map f I) := by
  have h : I.map f = I.map ((f : R ≃+* S) : R →+* S) := rfl
  rw [h, map_comap_of_equiv I (f : R ≃+* S)]
  exact Ideal.IsPrime.comap (RingEquiv.symm (f : R ≃+* S))

end Semiring

section Ring

variable [Ring R] [Ring S] [FunLike F R S] [rc : RingHomClass F R S]

theorem map_sInf {A : Set (Ideal R)} {f : F} (hf : Function.Surjective f) :
    (∀ J ∈ A, RingHom.ker f ≤ J) → map f (sInf A) = sInf (map f '' A) := by
  refine fun h => le_antisymm (le_sInf ?_) ?_
  · intro j hj y hy
    cases' (mem_map_iff_of_surjective f hf).1 hy with x hx
    cases' (Set.mem_image _ _ _).mp hj with J hJ
    rw [← hJ.right, ← hx.right]
    exact mem_map_of_mem f (sInf_le_of_le hJ.left (le_of_eq rfl) hx.left)
  · intro y hy
    cases' hf y with x hx
    refine hx ▸ mem_map_of_mem f ?_
    have : ∀ I ∈ A, y ∈ map f I := by simpa using hy
    rw [Submodule.mem_sInf]
    intro J hJ
    rcases (mem_map_iff_of_surjective f hf).1 (this J hJ) with ⟨x', hx', rfl⟩
    have : x - x' ∈ J := by
      apply h J hJ
      rw [RingHom.mem_ker, map_sub, hx, sub_self]
    simpa only [sub_add_cancel] using J.add_mem this hx'

theorem map_isPrime_of_surjective {f : F} (hf : Function.Surjective f) {I : Ideal R} [H : IsPrime I]
    (hk : RingHom.ker f ≤ I) : IsPrime (map f I) := by
  refine ⟨fun h => H.ne_top (eq_top_iff.2 ?_), fun {x y} => ?_⟩
  · replace h := congr_arg (comap f) h
    rw [comap_map_of_surjective _ hf, comap_top] at h
    exact h ▸ sup_le (le_of_eq rfl) hk
  · refine fun hxy => (hf x).recOn fun a ha => (hf y).recOn fun b hb => ?_
    rw [← ha, ← hb, ← _root_.map_mul f, mem_map_iff_of_surjective _ hf] at hxy
    rcases hxy with ⟨c, hc, hc'⟩
    rw [← sub_eq_zero, ← map_sub] at hc'
    have : a * b ∈ I := by
      convert I.sub_mem hc (hk (hc' : c - a * b ∈ RingHom.ker f)) using 1
      abel
    exact
      (H.mem_or_mem this).imp (fun h => ha ▸ mem_map_of_mem f h) fun h => hb ▸ mem_map_of_mem f h

theorem map_eq_bot_iff_of_injective {I : Ideal R} {f : F} (hf : Function.Injective f) :
    I.map f = ⊥ ↔ I = ⊥ := by
  rw [map_eq_bot_iff_le_ker, (RingHom.injective_iff_ker_eq_bot f).mp hf, le_bot_iff]

end Ring

section CommRing

variable [CommRing R] [CommRing S]

theorem map_eq_iff_sup_ker_eq_of_surjective {I J : Ideal R} (f : R →+* S)
    (hf : Function.Surjective f) : map f I = map f J ↔ I ⊔ RingHom.ker f = J ⊔ RingHom.ker f := by
  rw [← (comap_injective_of_surjective f hf).eq_iff, comap_map_of_surjective f hf,
    comap_map_of_surjective f hf, RingHom.ker_eq_comap_bot]

theorem map_radical_of_surjective {f : R →+* S} (hf : Function.Surjective f) {I : Ideal R}
    (h : RingHom.ker f ≤ I) : map f I.radical = (map f I).radical := by
  rw [radical_eq_sInf, radical_eq_sInf]
  have : ∀ J ∈ {J : Ideal R | I ≤ J ∧ J.IsPrime}, RingHom.ker f ≤ J := fun J hJ => h.trans hJ.left
  convert map_sInf hf this
  refine funext fun j => propext ⟨?_, ?_⟩
  · rintro ⟨hj, hj'⟩
    haveI : j.IsPrime := hj'
    exact
      ⟨comap f j, ⟨⟨map_le_iff_le_comap.1 hj, comap_isPrime f j⟩, map_comap_of_surjective f hf j⟩⟩
  · rintro ⟨J, ⟨hJ, hJ'⟩⟩
    haveI : J.IsPrime := hJ.right
    exact ⟨hJ' ▸ map_mono hJ.left, hJ' ▸ map_isPrime_of_surjective hf (le_trans h hJ.left)⟩

end CommRing

end Ideal

namespace RingHom

variable {A B C : Type*} [Ring A] [Ring B] [Ring C]
variable (f : A →+* B) (f_inv : B → A)

/-- Auxiliary definition used to define `liftOfRightInverse` -/
def liftOfRightInverseAux (hf : Function.RightInverse f_inv f) (g : A →+* C)
    (hg : RingHom.ker f ≤ RingHom.ker g) :
    B →+* C :=
  { AddMonoidHom.liftOfRightInverse f.toAddMonoidHom f_inv hf ⟨g.toAddMonoidHom, hg⟩ with
    toFun := fun b => g (f_inv b)
    map_one' := by
      rw [← map_one g, ← sub_eq_zero, ← map_sub g, ← mem_ker g]
      apply hg
      rw [mem_ker f, map_sub f, sub_eq_zero, map_one f]
      exact hf 1
    map_mul' := by
      intro x y
      rw [← map_mul g, ← sub_eq_zero, ← map_sub g, ← mem_ker g]
      apply hg
      rw [mem_ker f, map_sub f, sub_eq_zero, map_mul f]
      simp only [hf _] }

@[simp]
theorem liftOfRightInverseAux_comp_apply (hf : Function.RightInverse f_inv f) (g : A →+* C)
    (hg : RingHom.ker f ≤ RingHom.ker g) (a : A) :
    (f.liftOfRightInverseAux f_inv hf g hg) (f a) = g a :=
  f.toAddMonoidHom.liftOfRightInverse_comp_apply f_inv hf ⟨g.toAddMonoidHom, hg⟩ a

/-- `liftOfRightInverse f hf g hg` is the unique ring homomorphism `φ`

* such that `φ.comp f = g` (`RingHom.liftOfRightInverse_comp`),
* where `f : A →+* B` has a right_inverse `f_inv` (`hf`),
* and `g : B →+* C` satisfies `hg : f.ker ≤ g.ker`.

See `RingHom.eq_liftOfRightInverse` for the uniqueness lemma.

```
   A .
   |  \
 f |   \ g
   |    \
   v     \⌟
   B ----> C
      ∃!φ
```
-/
def liftOfRightInverse (hf : Function.RightInverse f_inv f) :
    { g : A →+* C // RingHom.ker f ≤ RingHom.ker g } ≃ (B →+* C) where
  toFun g := f.liftOfRightInverseAux f_inv hf g.1 g.2
  invFun φ := ⟨φ.comp f, fun x hx => (mem_ker _).mpr <| by simp [(mem_ker _).mp hx]⟩
  left_inv g := by
    ext
    simp only [comp_apply, liftOfRightInverseAux_comp_apply, Subtype.coe_mk]
  right_inv φ := by
    ext b
    simp [liftOfRightInverseAux, hf b]

/-- A non-computable version of `RingHom.liftOfRightInverse` for when no computable right
inverse is available, that uses `Function.surjInv`. -/
@[simp]
noncomputable abbrev liftOfSurjective (hf : Function.Surjective f) :
    { g : A →+* C // RingHom.ker f ≤ RingHom.ker g } ≃ (B →+* C) :=
  f.liftOfRightInverse (Function.surjInv hf) (Function.rightInverse_surjInv hf)

theorem liftOfRightInverse_comp_apply (hf : Function.RightInverse f_inv f)
    (g : { g : A →+* C // RingHom.ker f ≤ RingHom.ker g }) (x : A) :
    (f.liftOfRightInverse f_inv hf g) (f x) = g.1 x :=
  f.liftOfRightInverseAux_comp_apply f_inv hf g.1 g.2 x

theorem liftOfRightInverse_comp (hf : Function.RightInverse f_inv f)
    (g : { g : A →+* C // RingHom.ker f ≤ RingHom.ker g }) :
    (f.liftOfRightInverse f_inv hf g).comp f = g :=
  RingHom.ext <| f.liftOfRightInverse_comp_apply f_inv hf g

theorem eq_liftOfRightInverse (hf : Function.RightInverse f_inv f) (g : A →+* C)
    (hg : RingHom.ker f ≤ RingHom.ker g) (h : B →+* C) (hh : h.comp f = g) :
    h = f.liftOfRightInverse f_inv hf ⟨g, hg⟩ := by
  simp_rw [← hh]
  exact ((f.liftOfRightInverse f_inv hf).apply_symm_apply _).symm

end RingHom

namespace AlgHom

variable {R A B : Type*} [CommSemiring R] [Semiring A] [Semiring B]
    [Algebra R A] [Algebra R B] (f : A →ₐ[R] B)

lemma coe_ker : RingHom.ker f = RingHom.ker (f : A →+* B) := rfl

lemma coe_ideal_map (I : Ideal A) :
    Ideal.map f I = Ideal.map (f : A →+* B) I := rfl

end AlgHom

namespace Algebra

variable {R : Type*} [CommSemiring R] (S : Type*) [Semiring S] [Algebra R S]

/-- The induced linear map from `I` to the span of `I` in an `R`-algebra `S`. -/
@[simps!]
def idealMap (I : Ideal R) : I →ₗ[R] I.map (algebraMap R S) :=
  (Algebra.linearMap R S).restrict (q := (I.map (algebraMap R S)).restrictScalars R)
    (fun _ ↦ Ideal.mem_map_of_mem _)

end Algebra<|MERGE_RESOLUTION|>--- conflicted
+++ resolved
@@ -25,11 +25,7 @@
 section Semiring
 
 variable {F : Type*} [Semiring R] [Semiring S]
-<<<<<<< HEAD
-variable [FunLike F R S] [RingHomClass F R S]
-=======
 variable [FunLike F R S]
->>>>>>> 7f113fae
 variable (f : F)
 variable {I J : Ideal R} {K L : Ideal S}
 
@@ -88,11 +84,7 @@
   rw [SetLike.mem_coe, mem_comap, hf hx]
   exact hx
 
-<<<<<<< HEAD
-theorem comap_le_map_of_inv_on (g : G) (I : Ideal S)
-=======
 theorem comap_le_map_of_inv_on [RingHomClass F R S] (g : G) (I : Ideal S)
->>>>>>> 7f113fae
     (hf : Set.LeftInvOn g f (f ⁻¹' I)) :
     I.comap f ≤ I.map g :=
   fun x (hx : f x ∈ I) => hf hx ▸ Ideal.mem_map_of_mem g hx
