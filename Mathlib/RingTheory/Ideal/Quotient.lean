--- conflicted
+++ resolved
@@ -355,12 +355,7 @@
   QuotientAddGroup.univ_eq_iUnion_image_add I.toAddSubgroup
 
 lemma _root_.Finite.of_finite_quot_finite_ideal {R : Type*} [Ring R] {I : Ideal R}
-<<<<<<< HEAD
-    (hI : Set.Finite (I : Set R)) (h : Finite (R ⧸ I)) : Finite R :=
-  Finite.of_finite_quot_finite_addSubgroup hI h
-=======
     [hI : Finite I] [h : Finite (R ⧸ I)] : Finite R :=
   @Finite.of_finite_quot_finite_addSubgroup _ _ _ hI h
->>>>>>> c9a7e55a
 
 end Ideal