--- conflicted
+++ resolved
@@ -83,15 +83,6 @@
   unfold radical
   rw [h.primeFactors_eq]
 
-<<<<<<< HEAD
-theorem radical_isUnit_eq {a : M} (h : IsUnit a) : radical a = 1 :=
-  (radical_eq_of_associated (associated_one_iff_isUnit.mpr h)).trans radical_one_eq
-
-theorem radical_isUnit_mul_left {a u : M} (h : IsUnit u) : radical (u * a) = radical a :=
-  radical_eq_of_associated (associated_unit_mul_left _ _ h)
-
-theorem radical_isUnit_mul_right {a u : M} (h : IsUnit u) : radical (a * u) = radical a :=
-=======
 theorem radical_of_isUnit {a : M} (h : IsUnit a) : radical a = 1 :=
   (radical_eq_of_associated (associated_one_iff_isUnit.mpr h)).trans radical_one_eq
 
@@ -99,7 +90,6 @@
   radical_eq_of_associated (associated_unit_mul_left _ _ h)
 
 theorem radical_mul_of_isUnit_right {a u : M} (h : IsUnit u) : radical (a * u) = radical a :=
->>>>>>> 7fe7d99f
   radical_eq_of_associated (associated_mul_unit_left _ _ h)
 
 theorem primeFactors_pow (a : M) {n : ℕ} (hn : 0 < n) : primeFactors (a ^ n) = primeFactors a := by
@@ -172,28 +162,17 @@
 
 @[simp]
 theorem radical_neg_one : radical (-1 : R) = 1 :=
-<<<<<<< HEAD
-  radical_isUnit_eq isUnit_one.neg
-=======
   radical_of_isUnit isUnit_one.neg
->>>>>>> 7fe7d99f
 
 /-- Radical is multiplicative for coprime elements. -/
 theorem radical_mul {a b : R} (hc : IsCoprime a b) :
     radical (a * b) = radical a * radical b := by
   by_cases ha : a = 0
   · subst ha; rw [isCoprime_zero_left] at hc
-<<<<<<< HEAD
-    simp only [zero_mul, radical_zero_eq, one_mul, radical_isUnit_eq hc]
-  by_cases hb : b = 0
-  · subst hb; rw [isCoprime_zero_right] at hc
-    simp only [mul_zero, radical_zero_eq, mul_one, radical_isUnit_eq hc]
-=======
     simp only [zero_mul, radical_zero_eq, one_mul, radical_of_isUnit hc]
   by_cases hb : b = 0
   · subst hb; rw [isCoprime_zero_right] at hc
     simp only [mul_zero, radical_zero_eq, mul_one, radical_of_isUnit hc]
->>>>>>> 7fe7d99f
   simp_rw [radical]
   rw [mul_primeFactors_disjUnion ha hb hc]
   rw [Finset.prod_disjUnion (disjoint_primeFactors hc)]
@@ -226,11 +205,7 @@
   exact right_ne_zero_of_mul ha
 
 theorem divRadical_isUnit {u : E} (hu : IsUnit u) : IsUnit (divRadical u) := by
-<<<<<<< HEAD
-  rwa [divRadical, radical_isUnit_eq hu, EuclideanDomain.div_one]
-=======
   rwa [divRadical, radical_of_isUnit hu, EuclideanDomain.div_one]
->>>>>>> 7fe7d99f
 
 theorem eq_divRadical {a x : E} (h : radical a * x = a) : x = divRadical a := by
   apply EuclideanDomain.eq_div_of_mul_eq_left (radical_ne_zero a)
