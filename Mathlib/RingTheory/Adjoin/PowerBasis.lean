/-
Copyright (c) 2021 Anne Baanen. All rights reserved.
Released under Apache 2.0 license as described in the file LICENSE.
Authors: Anne Baanen
-/
import Mathlib.RingTheory.Adjoin.Basic
import Mathlib.RingTheory.PowerBasis
import Mathlib.LinearAlgebra.Matrix.Basis

/-!
# Power basis for `Algebra.adjoin R {x}`

This file defines the canonical power basis on `Algebra.adjoin R {x}`,
where `x` is an integral element over `R`.
-/


variable {K S : Type*} [Field K] [CommRing S] [Algebra K S]

namespace Algebra


open Polynomial
open PowerBasis


/-- The elements `1, x, ..., x ^ (d - 1)` for a basis for the `K`-module `K[x]`,
where `d` is the degree of the minimal polynomial of `x`. -/
noncomputable def adjoin.powerBasisAux {x : S} (hx : IsIntegral K x) :
    Basis (Fin (minpoly K x).natDegree) K (adjoin K ({x} : Set S)) := by
  have hST : Function.Injective (algebraMap (adjoin K ({x} : Set S)) S) := Subtype.coe_injective
  have hx' :
    IsIntegral K (⟨x, subset_adjoin (Set.mem_singleton x)⟩ : adjoin K ({x} : Set S)) := by
    apply (isIntegral_algebraMap_iff hST).mp
    convert hx
  apply
    @Basis.mk (Fin (minpoly K x).natDegree) _ (adjoin K {x}) fun i =>
      ⟨x, subset_adjoin (Set.mem_singleton x)⟩ ^ (i : ℕ)
  · have : LinearIndependent K _ := linearIndependent_pow
      (⟨x, self_mem_adjoin_singleton _ _⟩ : adjoin K {x})
    rwa [← minpoly.algebraMap_eq hST] at this
  · rintro ⟨y, hy⟩ _
    have := hx'.mem_span_pow (y := ⟨y, hy⟩)
    rw [← minpoly.algebraMap_eq hST] at this
    apply this
    rw [adjoin_singleton_eq_range_aeval] at hy
    obtain ⟨f, rfl⟩ := (aeval x).mem_range.mp hy
    use f
    ext
    exact aeval_algebraMap_apply S (⟨x, _⟩ : adjoin K {x}) _
<<<<<<< HEAD
#align algebra.adjoin.power_basis_aux Algebra.adjoin.powerBasisAux
=======
>>>>>>> 99508fb5

/-- The power basis `1, x, ..., x ^ (d - 1)` for `K[x]`,
where `d` is the degree of the minimal polynomial of `x`. See `Algebra.adjoin.powerBasis'` for
a version over a more general base ring. -/
@[simps gen dim]
noncomputable def adjoin.powerBasis {x : S} (hx : IsIntegral K x) :
    PowerBasis K (adjoin K ({x} : Set S)) where
  gen := ⟨x, subset_adjoin (Set.mem_singleton x)⟩
  dim := (minpoly K x).natDegree
  basis := adjoin.powerBasisAux hx
  basis_eq_pow i := by rw [adjoin.powerBasisAux, Basis.mk_apply]

end Algebra

open Algebra

/-- The power basis given by `x` if `B.gen ∈ adjoin K {x}`. See `PowerBasis.ofGenMemAdjoin'`
for a version over a more general base ring. -/
@[simps!]
noncomputable def PowerBasis.ofGenMemAdjoin {x : S} (B : PowerBasis K S) (hint : IsIntegral K x)
    (hx : B.gen ∈ adjoin K ({x} : Set S)) : PowerBasis K S :=
  (Algebra.adjoin.powerBasis hint).map <|
    (Subalgebra.equivOfEq _ _ <| PowerBasis.adjoin_eq_top_of_gen_mem_adjoin hx).trans
      Subalgebra.topEquiv

section IsIntegral

namespace PowerBasis

open Polynomial

open Polynomial

variable {R : Type*} [CommRing R] [Algebra R S] [Algebra R K] [IsScalarTower R K S]
variable {A : Type*} [CommRing A] [Algebra R A] [Algebra S A]
variable [IsScalarTower R S A] {B : PowerBasis S A}

/-- If `B : PowerBasis S A` is such that `IsIntegral R B.gen`, then
`IsIntegral R (B.basis.repr (B.gen ^ n) i)` for all `i` if
`minpoly S B.gen = (minpoly R B.gen).map (algebraMap R S)`. This is the case if `R` is a GCD domain
and `S` is its fraction ring. -/
theorem repr_gen_pow_isIntegral (hB : IsIntegral R B.gen) [IsDomain S]
    (hmin : minpoly S B.gen = (minpoly R B.gen).map (algebraMap R S)) (n : ℕ) :
    ∀ i, IsIntegral R (B.basis.repr (B.gen ^ n) i) := by
  intro i
  let Q := X ^ n %ₘ minpoly R B.gen
  have : B.gen ^ n = aeval B.gen Q := by
    rw [← @aeval_X_pow R _ _ _ _ B.gen, ← modByMonic_add_div (X ^ n) (minpoly.monic hB)]
    simp
  by_cases hQ : Q = 0
  · simp [this, hQ, isIntegral_zero]
  have hlt : Q.natDegree < B.dim := by
    rw [← B.natDegree_minpoly, hmin, (minpoly.monic hB).natDegree_map,
      natDegree_lt_natDegree_iff hQ]
    letI : Nontrivial R := Nontrivial.of_polynomial_ne hQ
    exact degree_modByMonic_lt _ (minpoly.monic hB)
  rw [this, aeval_eq_sum_range' hlt]
  simp only [map_sum, LinearEquiv.map_smulₛₗ, RingHom.id_apply, Finset.sum_apply']
  refine IsIntegral.sum _ fun j hj => ?_
  replace hj := Finset.mem_range.1 hj
  rw [← Fin.val_mk hj, ← B.basis_eq_pow, Algebra.smul_def, IsScalarTower.algebraMap_apply R S A, ←
    Algebra.smul_def, LinearEquiv.map_smul]
  simp only [algebraMap_smul, Finsupp.coe_smul, Pi.smul_apply, B.basis.repr_self_apply]
  by_cases hij : (⟨j, hj⟩ : Fin _) = i
  · simp only [hij, eq_self_iff_true, if_true]
    rw [Algebra.smul_def, mul_one]
    exact isIntegral_algebraMap
  · simp [hij, isIntegral_zero]

/-- Let `B : PowerBasis S A` be such that `IsIntegral R B.gen`, and let `x y : A` be elements with
integral coordinates in the base `B.basis`. Then `IsIntegral R ((B.basis.repr (x * y) i)` for all
`i` if `minpoly S B.gen = (minpoly R B.gen).map (algebraMap R S)`. This is the case if `R` is a GCD
domain and `S` is its fraction ring. -/
theorem repr_mul_isIntegral (hB : IsIntegral R B.gen) [IsDomain S] {x y : A}
    (hx : ∀ i, IsIntegral R (B.basis.repr x i)) (hy : ∀ i, IsIntegral R (B.basis.repr y i))
    (hmin : minpoly S B.gen = (minpoly R B.gen).map (algebraMap R S)) :
    ∀ i, IsIntegral R (B.basis.repr (x * y) i) := by
  intro i
  rw [← B.basis.sum_repr x, ← B.basis.sum_repr y, Finset.sum_mul_sum, ← Finset.sum_product',
    map_sum, Finset.sum_apply']
  refine IsIntegral.sum _ fun I _ => ?_
  simp only [Algebra.smul_mul_assoc, Algebra.mul_smul_comm, LinearEquiv.map_smulₛₗ,
    RingHom.id_apply, Finsupp.coe_smul, Pi.smul_apply, id.smul_eq_mul]
  refine (hy _).mul ((hx _).mul ?_)
  simp only [coe_basis, ← pow_add]
  exact repr_gen_pow_isIntegral hB hmin _ _

/-- Let `B : PowerBasis S A` be such that `IsIntegral R B.gen`, and let `x : A` be an element
with integral coordinates in the base `B.basis`. Then `IsIntegral R ((B.basis.repr (x ^ n) i)` for
all `i` and all `n` if `minpoly S B.gen = (minpoly R B.gen).map (algebraMap R S)`. This is the case
if `R` is a GCD domain and `S` is its fraction ring. -/
theorem repr_pow_isIntegral [IsDomain S] (hB : IsIntegral R B.gen) {x : A}
    (hx : ∀ i, IsIntegral R (B.basis.repr x i))
    (hmin : minpoly S B.gen = (minpoly R B.gen).map (algebraMap R S)) (n : ℕ) :
    ∀ i, IsIntegral R (B.basis.repr (x ^ n) i) := by
  nontriviality A using Subsingleton.elim (x ^ n) 0, isIntegral_zero
  revert hx
  refine Nat.case_strong_induction_on
    -- Porting note: had to hint what to induct on
    (p := fun n ↦ _ → ∀ (i : Fin B.dim), IsIntegral R (B.basis.repr (x ^ n) i))
    n ?_ fun n hn => ?_
  · intro _ i
    rw [pow_zero, ← pow_zero B.gen, ← Fin.val_mk B.dim_pos, ← B.basis_eq_pow,
      B.basis.repr_self_apply]
    split_ifs
    · exact isIntegral_one
    · exact isIntegral_zero
  · intro hx
    rw [pow_succ]
    exact repr_mul_isIntegral hB (fun _ => hn _ le_rfl (fun _ => hx _) _) hx hmin

/-- Let `B B' : PowerBasis K S` be such that `IsIntegral R B.gen`, and let `P : R[X]` be such that
`aeval B.gen P = B'.gen`. Then `IsIntegral R (B.basis.to_matrix B'.basis i j)` for all `i` and `j`
if `minpoly K B.gen = (minpoly R B.gen).map (algebraMap R L)`. This is the case
if `R` is a GCD domain and `K` is its fraction ring. -/
theorem toMatrix_isIntegral {B B' : PowerBasis K S} {P : R[X]} (h : aeval B.gen P = B'.gen)
    (hB : IsIntegral R B.gen) (hmin : minpoly K B.gen = (minpoly R B.gen).map (algebraMap R K)) :
    ∀ i j, IsIntegral R (B.basis.toMatrix B'.basis i j) := by
  intro i j
  rw [B.basis.toMatrix_apply, B'.coe_basis]
  refine repr_pow_isIntegral hB (fun i => ?_) hmin _ _
  rw [← h, aeval_eq_sum_range, map_sum, Finset.sum_apply']
  refine IsIntegral.sum _ fun n _ => ?_
  rw [Algebra.smul_def, IsScalarTower.algebraMap_apply R K S, ← Algebra.smul_def,
    LinearEquiv.map_smul, algebraMap_smul]
  exact (repr_gen_pow_isIntegral hB hmin _ _).smul _

end PowerBasis

end IsIntegral<|MERGE_RESOLUTION|>--- conflicted
+++ resolved
@@ -48,10 +48,6 @@
     use f
     ext
     exact aeval_algebraMap_apply S (⟨x, _⟩ : adjoin K {x}) _
-<<<<<<< HEAD
-#align algebra.adjoin.power_basis_aux Algebra.adjoin.powerBasisAux
-=======
->>>>>>> 99508fb5
 
 /-- The power basis `1, x, ..., x ^ (d - 1)` for `K[x]`,
 where `d` is the degree of the minimal polynomial of `x`. See `Algebra.adjoin.powerBasis'` for
