--- conflicted
+++ resolved
@@ -213,11 +213,7 @@
   have hroots : ∀ σ : L →ₐ[K] E, σ pb.gen ∈ (minpoly K pb.gen).aroots E := by
     intro σ
     rw [mem_roots, IsRoot.def, eval_map, ← aeval_def, aeval_algHom_apply]
-<<<<<<< HEAD
-    repeat' simp [minpoly.ne_zero (IsSeparable.isIntegral K pb.gen)]
-=======
     repeat' simp [minpoly.ne_zero (Algebra.IsSeparable.isIntegral K pb.gen)]
->>>>>>> 59de845a
   apply (algebraMap K E).injective
   rw [RingHom.map_mul, RingHom.map_pow, RingHom.map_neg, RingHom.map_one,
     discr_powerBasis_eq_prod'' _ _ _ e]
@@ -236,11 +232,7 @@
     (fun σ hσ ↦ ⟨e.symm (PowerBasis.lift pb σ.2 ?_), e.symm σ.1⟩) ?_ ?_ ?_ ?_ (fun i _ ↦ by simp)
   -- Porting note: `@mem_compl` was not necessary.
     <;> simp only [mem_sigma, mem_univ, Finset.mem_mk, hnodup.mem_erase_iff, IsRoot.def,
-<<<<<<< HEAD
-      mem_roots', minpoly.ne_zero (IsSeparable.isIntegral K pb.gen), not_false_eq_true,
-=======
       mem_roots', minpoly.ne_zero (Algebra.IsSeparable.isIntegral K pb.gen), not_false_eq_true,
->>>>>>> 59de845a
       mem_singleton, true_and, @mem_compl _ _ _ (_), Sigma.forall, Equiv.apply_symm_apply,
       PowerBasis.lift_gen, and_imp, implies_true, forall_const, Equiv.symm_apply_apply,
       Sigma.ext_iff, Equiv.symm_apply_eq, heq_eq_eq, and_true] at *
