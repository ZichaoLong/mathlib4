--- conflicted
+++ resolved
@@ -202,15 +202,8 @@
   erw [LinearMap.congr_fun (h₁ i) a, LinearMap.congr_fun (h₁ i) b] at f
   have h₂ := F i
   rw [iff_rTensor_injective] at h₂
-<<<<<<< HEAD
   simpa only [coe_comp, LinearEquiv.coe_coe, Function.comp_apply, EmbeddingLike.apply_eq_iff_eq,
     (h₂ hI).eq_iff] using f
-=======
-  have h₃ := h₂ hI
-  simp only [φ, τ, coe_comp, LinearEquiv.coe_coe, Function.comp_apply,
-    EmbeddingLike.map_eq_zero_iff, h₃, LinearMap.map_eq_zero_iff] at f
-  simp [f]
->>>>>>> dfcb1628
 
 open scoped Classical in
 /-- Free `R`-modules over discrete types are flat. -/
