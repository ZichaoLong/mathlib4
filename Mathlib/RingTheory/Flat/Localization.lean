/-
Copyright (c) 2024 Junyan Xu. All rights reserved.
Released under Apache 2.0 license as described in the file LICENSE.
Authors: Junyan Xu
-/
import Mathlib.RingTheory.Flat.Stability
import Mathlib.RingTheory.LocalProperties.Exactness

/-!
# Flatness and localization

In this file we show that localizations are flat, and flatness is a local property.

## Main result
* `IsLocalization.flat`: a localization of a commutative ring is flat over it.
* `Module.flat_iff_of_isLocalization` : Let `Rₚ` a localization of a commutative ring `R`
  and `M` be a module over `Rₚ`. Then `M` is flat over `R` if and only if `M` is flat over `Rₚ`.
* `Module.flat_of_isLocalized_maximal` : Let `M` be a module over a commutative ring `R`.
  If the localization of `M` at each maximal ideal `P` is flat over `Rₚ`, then `M` is flat over `R`.
* `Module.flat_of_isLocalized_span` : Let `M` be a module over a commutative ring `R`
  and `S` be a set that spans `R`. If the localization of `M` at each `s : S` is flat
  over `Localization.Away s`, then `M` is flat over `R`.
-/

<<<<<<< HEAD
variable {R S M N : Type*}

variable (S) [CommSemiring R] [CommSemiring S] [Algebra R S] (p : Submonoid R) [IsLocalization p S]
variable [AddCommMonoid M] [Module R M] [AddCommMonoid N] [Module R N]
variable (f : M →ₗ[R] N) (hf : Function.Injective f)

namespace IsLocalization

include p hf

theorem lTensor_preserves_injective_linearMap : Function.Injective (f.lTensor S) := by
  have h := ((LinearMap.range f).isLocalizedModule S p (TensorProduct.mk R S N 1)).isBaseChange _ S
  let e := (LinearEquiv.ofInjective f hf).lTensor S ≪≫ₗ h.equiv.restrictScalars R
  have : f.lTensor S = Submodule.subtype _ ∘ₗ e.toLinearMap := by
    ext; show _ = (h.equiv _).1; simp [h.equiv_tmul, TensorProduct.smul_tmul']
  simpa [this] using e.injective

theorem rTensor_preserves_injective_linearMap : Function.Injective (f.rTensor S) :=
  (LinearMap.lTensor_inj_iff_rTensor_inj _ _).mp (lTensor_preserves_injective_linearMap S p f hf)

omit hf

theorem flat : Module.Flat R S :=
  (Module.Flat.iff_lTensor_injective' _ _).mpr
    fun _ ↦ lTensor_preserves_injective_linearMap S p _ Subtype.val_injective

end IsLocalization
=======
open IsLocalizedModule LocalizedModule LinearMap TensorProduct

variable {R : Type*} (S : Type*) [CommRing R] [CommRing S] [Algebra R S]
variable (p : Submonoid R) [IsLocalization p S]
variable (M : Type*) [AddCommGroup M] [Module R M] [Module S M] [IsScalarTower R S M]

include p in
theorem IsLocalization.flat : Module.Flat R S :=
  (Module.Flat.iff_lTensor_injective' _ _).mpr fun I ↦ by
    have h := (I.isLocalizedModule S p (Algebra.linearMap R S)).isBaseChange _ S _
    have : I.subtype.lTensor S = (TensorProduct.rid R S).symm.comp
        ((Submodule.subtype _ ∘ₗ h.equiv.toLinearMap).restrictScalars R) := by
      rw [LinearEquiv.eq_toLinearMap_symm_comp]; ext
      simp [h.equiv_tmul, Algebra.smul_def, mul_comm, Algebra.ofId_apply]
    simpa [this, - Subtype.val_injective] using Subtype.val_injective
>>>>>>> dfcb1628

instance Localization.flat : Module.Flat R (Localization p) := IsLocalization.flat _ p

namespace Module

include p in
theorem flat_iff_of_isLocalization : Flat S M ↔ Flat R M :=
  have := isLocalizedModule_id p M S
  have := IsLocalization.flat S p
  ⟨fun _ ↦ .trans R S M, fun _ ↦ .of_isLocalizedModule S p .id⟩

variable (Mₚ : ∀ (P : Ideal S) [P.IsMaximal], Type*)
  [∀ (P : Ideal S) [P.IsMaximal], AddCommGroup (Mₚ P)]
  [∀ (P : Ideal S) [P.IsMaximal], Module R (Mₚ P)]
  [∀ (P : Ideal S) [P.IsMaximal], Module S (Mₚ P)]
  [∀ (P : Ideal S) [P.IsMaximal], IsScalarTower R S (Mₚ P)]
  (f : ∀ (P : Ideal S) [P.IsMaximal], M →ₗ[S] Mₚ P)
  [∀ (P : Ideal S) [P.IsMaximal], IsLocalizedModule P.primeCompl (f P)]

include f in
theorem flat_of_isLocalized_maximal (H : ∀ (P : Ideal S) [P.IsMaximal], Flat R (Mₚ P)) :
    Module.Flat R M := by
  simp_rw [Flat.iff_lTensor_injective'] at H ⊢
  simp_rw [← AlgebraTensorModule.coe_lTensor (A := S)]
  refine fun I ↦ injective_of_isLocalized_maximal _ (fun P ↦ AlgebraTensorModule.rTensor R _ (f P))
    _ (fun P ↦ AlgebraTensorModule.rTensor R _ (f P)) _ fun P hP ↦ ?_
  simpa [IsLocalizedModule.map_lTensor] using H P I

theorem flat_of_localized_maximal
    (h : ∀ (P : Ideal R) [P.IsMaximal], Flat R (LocalizedModule P.primeCompl M)) :
    Flat R M :=
  flat_of_isLocalized_maximal _ _ _ (fun _ _ ↦ mkLinearMap _ _) h

variable (s : Set S) (spn : Ideal.span s = ⊤)
  (Mₛ : ∀ _ : s, Type*)
  [∀ r : s, AddCommGroup (Mₛ r)]
  [∀ r : s, Module R (Mₛ r)]
  [∀ r : s, Module S (Mₛ r)]
  [∀ r : s, IsScalarTower R S (Mₛ r)]
  (g : ∀ r : s, M →ₗ[S] Mₛ r)
  [∀ r : s, IsLocalizedModule (.powers r.1) (g r)]
include spn

include g in
theorem flat_of_isLocalized_span (H : ∀ r : s, Module.Flat R (Mₛ r)) :
    Module.Flat R M := by
  simp_rw [Flat.iff_lTensor_injective'] at H ⊢
  simp_rw [← AlgebraTensorModule.coe_lTensor (A := S)]
  refine fun I ↦ injective_of_isLocalized_span s spn _ (fun r ↦ AlgebraTensorModule.rTensor
    R _ (g r)) _ (fun r ↦ AlgebraTensorModule.rTensor R _ (g r)) _ fun r ↦ ?_
  simpa [IsLocalizedModule.map_lTensor] using H r I

theorem flat_of_localized_span
    (h : ∀ r : s, Flat S (LocalizedModule (.powers r.1) M)) :
    Flat S M :=
  flat_of_isLocalized_span _ _ _ spn _ (fun _ ↦ mkLinearMap _ _) h

end Module<|MERGE_RESOLUTION|>--- conflicted
+++ resolved
@@ -22,7 +22,6 @@
   over `Localization.Away s`, then `M` is flat over `R`.
 -/
 
-<<<<<<< HEAD
 variable {R S M N : Type*}
 
 variable (S) [CommSemiring R] [CommSemiring S] [Algebra R S] (p : Submonoid R) [IsLocalization p S]
@@ -50,23 +49,6 @@
     fun _ ↦ lTensor_preserves_injective_linearMap S p _ Subtype.val_injective
 
 end IsLocalization
-=======
-open IsLocalizedModule LocalizedModule LinearMap TensorProduct
-
-variable {R : Type*} (S : Type*) [CommRing R] [CommRing S] [Algebra R S]
-variable (p : Submonoid R) [IsLocalization p S]
-variable (M : Type*) [AddCommGroup M] [Module R M] [Module S M] [IsScalarTower R S M]
-
-include p in
-theorem IsLocalization.flat : Module.Flat R S :=
-  (Module.Flat.iff_lTensor_injective' _ _).mpr fun I ↦ by
-    have h := (I.isLocalizedModule S p (Algebra.linearMap R S)).isBaseChange _ S _
-    have : I.subtype.lTensor S = (TensorProduct.rid R S).symm.comp
-        ((Submodule.subtype _ ∘ₗ h.equiv.toLinearMap).restrictScalars R) := by
-      rw [LinearEquiv.eq_toLinearMap_symm_comp]; ext
-      simp [h.equiv_tmul, Algebra.smul_def, mul_comm, Algebra.ofId_apply]
-    simpa [this, - Subtype.val_injective] using Subtype.val_injective
->>>>>>> dfcb1628
 
 instance Localization.flat : Module.Flat R (Localization p) := IsLocalization.flat _ p
 
