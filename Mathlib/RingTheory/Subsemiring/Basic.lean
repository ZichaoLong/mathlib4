/-
Copyright (c) 2020 Yury Kudryashov All rights reserved.
Released under Apache 2.0 license as described in the file LICENSE.
Authors: Yury Kudryashov
-/
import Mathlib.Algebra.Module.Basic
import Mathlib.Algebra.Ring.Equiv
import Mathlib.Algebra.Ring.Prod
import Mathlib.Algebra.Order.Ring.InjSurj
import Mathlib.Algebra.GroupRingAction.Subobjects
import Mathlib.Data.Set.Finite
import Mathlib.GroupTheory.Submonoid.Centralizer
import Mathlib.GroupTheory.Submonoid.Membership
import Mathlib.RingTheory.NonUnitalSubsemiring.Basic

#align_import ring_theory.subsemiring.basic from "leanprover-community/mathlib"@"b915e9392ecb2a861e1e766f0e1df6ac481188ca"

/-!
# Bundled subsemirings

We define bundled subsemirings and some standard constructions: `CompleteLattice` structure,
`Subtype` and `inclusion` ring homomorphisms, subsemiring `map`, `comap` and range (`rangeS`) of
a `RingHom` etc.
-/


open BigOperators

universe u v w

section AddSubmonoidWithOneClass

/-- `AddSubmonoidWithOneClass S R` says `S` is a type of subsets `s ≤ R` that contain `0`, `1`,
and are closed under `(+)` -/
class AddSubmonoidWithOneClass (S R : Type*) [AddMonoidWithOne R]
  [SetLike S R] extends AddSubmonoidClass S R, OneMemClass S R : Prop
#align add_submonoid_with_one_class AddSubmonoidWithOneClass

variable {S R : Type*} [AddMonoidWithOne R] [SetLike S R] (s : S)

@[aesop safe apply (rule_sets [SetLike])]
theorem natCast_mem [AddSubmonoidWithOneClass S R] (n : ℕ) : (n : R) ∈ s := by
  induction n <;> simp [zero_mem, add_mem, one_mem, *]
#align nat_cast_mem natCast_mem

@[aesop safe apply (rule_sets [SetLike])]
lemma ofNat_mem [AddSubmonoidWithOneClass S R] (s : S) (n : ℕ) [n.AtLeastTwo] :
    no_index (OfNat.ofNat n) ∈ s := by
  rw [← Nat.cast_eq_ofNat]; exact natCast_mem s n

instance (priority := 74) AddSubmonoidWithOneClass.toAddMonoidWithOne
    [AddSubmonoidWithOneClass S R] : AddMonoidWithOne s :=
  { AddSubmonoidClass.toAddMonoid s with
    one := ⟨_, one_mem s⟩
    natCast := fun n => ⟨n, natCast_mem s n⟩
    natCast_zero := Subtype.ext Nat.cast_zero
    natCast_succ := fun _ => Subtype.ext (Nat.cast_succ _) }
#align add_submonoid_with_one_class.to_add_monoid_with_one AddSubmonoidWithOneClass.toAddMonoidWithOne

end AddSubmonoidWithOneClass

variable {R : Type u} {S : Type v} {T : Type w} [NonAssocSemiring R] (M : Submonoid R)

section SubsemiringClass

/-- `SubsemiringClass S R` states that `S` is a type of subsets `s ⊆ R` that
are both a multiplicative and an additive submonoid. -/
class SubsemiringClass (S : Type*) (R : Type u) [NonAssocSemiring R]
  [SetLike S R] extends SubmonoidClass S R, AddSubmonoidClass S R : Prop
#align subsemiring_class SubsemiringClass

-- See note [lower instance priority]
instance (priority := 75) SubsemiringClass.addSubmonoidWithOneClass (S : Type*)
    (R : Type u) [NonAssocSemiring R] [SetLike S R] [h : SubsemiringClass S R] :
    AddSubmonoidWithOneClass S R :=
  { h with }
#align subsemiring_class.add_submonoid_with_one_class SubsemiringClass.addSubmonoidWithOneClass

-- See note [lower instance priority]
instance (priority := 75) SubsemiringClass.toNonUnitalSubsemiringClass (S : Type*)
    (R : Type u) [NonAssocSemiring R] [SetLike S R] [h : SubsemiringClass S R] :
    NonUnitalSubsemiringClass S R :=
  { h with }

variable [SetLike S R] [hSR : SubsemiringClass S R] (s : S)

theorem coe_nat_mem (n : ℕ) : (n : R) ∈ s := by
  rw [← nsmul_one]
  exact nsmul_mem (one_mem _) _
#align coe_nat_mem coe_nat_mem

namespace SubsemiringClass

-- Prefer subclasses of `NonAssocSemiring` over subclasses of `SubsemiringClass`.
/-- A subsemiring of a `NonAssocSemiring` inherits a `NonAssocSemiring` structure -/
instance (priority := 75) toNonAssocSemiring : NonAssocSemiring s :=
<<<<<<< HEAD
  Subtype.coe_injective.nonAssocSemiring'' rfl rfl (fun _ _ => rfl) (fun _ _ => rfl) fun _ => rfl
=======
  { NonUnitalSubsemiringClass.toNonUnitalNonAssocSemiring _, SubmonoidClass.toMulOneClass _,
    AddSubmonoidWithOneClass.toAddMonoidWithOne _ with }
>>>>>>> 51da9688
#align subsemiring_class.to_non_assoc_semiring SubsemiringClass.toNonAssocSemiring

instance nontrivial [Nontrivial R] : Nontrivial s :=
  nontrivial_of_ne 0 1 fun H => zero_ne_one (congr_arg Subtype.val H)
#align subsemiring_class.nontrivial SubsemiringClass.nontrivial

-- See note [lower instance priority]
instance (priority := 75) noZeroDivisors [NoZeroDivisors R] : NoZeroDivisors s where
  eq_zero_or_eq_zero_of_mul_eq_zero := fun h => eq_zero_or_eq_zero_of_mul_eq_zero h
#align subsemiring_class.no_zero_divisors SubsemiringClass.noZeroDivisors

/-- The natural ring hom from a subsemiring of semiring `R` to `R`. -/
def subtype : s →+* R :=
  { SubmonoidClass.subtype s, AddSubmonoidClass.subtype s with toFun := (↑) }
#align subsemiring_class.subtype SubsemiringClass.subtype

@[simp]
theorem coe_subtype : (subtype s : s → R) = ((↑) : s → R) :=
  rfl
#align subsemiring_class.coe_subtype SubsemiringClass.coe_subtype

-- Prefer subclasses of `Semiring` over subclasses of `SubsemiringClass`.
/-- A subsemiring of a `Semiring` is a `Semiring`. -/
instance (priority := 75) toSemiring {R} [Semiring R] [SetLike S R] [SubsemiringClass S R] :
    Semiring s :=
<<<<<<< HEAD
  Subtype.coe_injective.semiring'' fun _ _ => rfl
=======
  { toNonAssocSemiring s with
    mul_assoc := mul_assoc }
>>>>>>> 51da9688
#align subsemiring_class.to_semiring SubsemiringClass.toSemiring

@[simp, norm_cast]
theorem coe_pow {R} [Semiring R] [SetLike S R] [SubsemiringClass S R] (x : s) (n : ℕ) :
    ((x ^ n : s) : R) = (x : R) ^ n := by
  induction' n with n ih
  · simp
  · simp [pow_succ, ih]
#align subsemiring_class.coe_pow SubsemiringClass.coe_pow

-- See note [lower instance priority]
/-- A subsemiring of a `CommSemiring` is a `CommSemiring`. -/
<<<<<<< HEAD
instance toCommSemiring {R} [CommSemiring R] [SetLike S R] [SubsemiringClass S R] :
    CommSemiring s :=
  Subtype.coe_injective.commSemiring' fun _ _ => rfl
=======
instance (priority := 75) toCommSemiring {R} [CommSemiring R] [SetLike S R] [SubsemiringClass S R] :
    CommSemiring s where
  mul_comm := mul_comm
>>>>>>> 51da9688
#align subsemiring_class.to_comm_semiring SubsemiringClass.toCommSemiring

-- See note [lower instance priority]
/-- A subsemiring of an `OrderedSemiring` is an `OrderedSemiring`. -/
<<<<<<< HEAD
instance toOrderedSemiring {R} [OrderedSemiring R] [SetLike S R] [SubsemiringClass S R] :
    OrderedSemiring s :=
  Subtype.coe_injective.orderedSemiring' rfl rfl (fun _ _ => rfl) (fun _ _ => rfl)
=======
instance (priority := 75) toOrderedSemiring {R}
    [OrderedSemiring R] [SetLike S R] [SubsemiringClass S R] : OrderedSemiring s :=
  { toSemiring _, AddSubmonoidClass.toOrderedAddCommMonoid _ with
    zero_le_one := zero_le_one (α := R)
    mul_le_mul_of_nonneg_left :=
      fun _ _ _ h h0 => OrderedSemiring.mul_le_mul_of_nonneg_left _ _ _ h h0
    mul_le_mul_of_nonneg_right :=
      fun _ _ _ h h0 => OrderedSemiring.mul_le_mul_of_nonneg_right _ _ _ h h0 }
>>>>>>> 51da9688
#align subsemiring_class.to_ordered_semiring SubsemiringClass.toOrderedSemiring

-- See note [lower instance priority]
/-- A subsemiring of a `StrictOrderedSemiring` is a `StrictOrderedSemiring`. -/
instance (priority := 75) toStrictOrderedSemiring {R} [StrictOrderedSemiring R] [SetLike S R]
    [SubsemiringClass S R] : StrictOrderedSemiring s :=
<<<<<<< HEAD
  Subtype.coe_injective.strictOrderedSemiring' rfl rfl (fun _ _ => rfl) (fun _ _ => rfl)
    (fun _ _ => rfl)
=======
  { toOrderedSemiring _ with
    le_of_add_le_add_left := fun _ _ _ h => le_of_add_le_add_left h
    mul_lt_mul_of_pos_left :=
      fun _ _ _ h h0 => StrictOrderedSemiring.mul_lt_mul_of_pos_left _ _ _ h h0
    mul_lt_mul_of_pos_right :=
      fun _ _ _ h h0 => StrictOrderedSemiring.mul_lt_mul_of_pos_right _ _ _ h h0 }
>>>>>>> 51da9688
#align subsemiring_class.to_strict_ordered_semiring SubsemiringClass.toStrictOrderedSemiring

-- See note [lower instance priority]
/-- A subsemiring of an `OrderedCommSemiring` is an `OrderedCommSemiring`. -/
<<<<<<< HEAD
instance toOrderedCommSemiring {R} [OrderedCommSemiring R] [SetLike S R] [SubsemiringClass S R] :
    OrderedCommSemiring s :=
  Subtype.coe_injective.orderedCommSemiring' fun _ _ => rfl
=======
instance (priority := 75) toOrderedCommSemiring {R}
    [OrderedCommSemiring R] [SetLike S R] [SubsemiringClass S R] : OrderedCommSemiring s where
  mul_comm := mul_comm
>>>>>>> 51da9688
#align subsemiring_class.to_ordered_comm_semiring SubsemiringClass.toOrderedCommSemiring

-- See note [lower instance priority]
/-- A subsemiring of a `StrictOrderedCommSemiring` is a `StrictOrderedCommSemiring`. -/
<<<<<<< HEAD
instance toStrictOrderedCommSemiring {R} [StrictOrderedCommSemiring R] [SetLike S R]
    [SubsemiringClass S R] : StrictOrderedCommSemiring s :=
  Subtype.coe_injective.strictOrderedCommSemiring' fun _ _ => rfl
=======
instance (priority := 75) toStrictOrderedCommSemiring {R} [StrictOrderedCommSemiring R]
    [SetLike S R] [SubsemiringClass S R] : StrictOrderedCommSemiring s where
  mul_comm := mul_comm
>>>>>>> 51da9688
#align subsemiring_class.to_strict_ordered_comm_semiring SubsemiringClass.toStrictOrderedCommSemiring

-- See note [lower instance priority]
/-- A subsemiring of a `LinearOrderedSemiring` is a `LinearOrderedSemiring`. -/
instance (priority := 75) toLinearOrderedSemiring {R} [LinearOrderedSemiring R] [SetLike S R]
    [SubsemiringClass S R] : LinearOrderedSemiring s :=
  { toStrictOrderedSemiring _, AddSubmonoidClass.toLinearOrderedAddCommMonoid _ with }
#align subsemiring_class.to_linear_ordered_semiring SubsemiringClass.toLinearOrderedSemiring

-- See note [lower instance priority]
/-- A subsemiring of a `LinearOrderedCommSemiring` is a `LinearOrderedCommSemiring`. -/
instance (priority := 75) toLinearOrderedCommSemiring {R} [LinearOrderedCommSemiring R]
    [SetLike S R] [SubsemiringClass S R] : LinearOrderedCommSemiring s :=
  { toStrictOrderedCommSemiring _, toLinearOrderedSemiring _ with }
#align subsemiring_class.to_linear_ordered_comm_semiring SubsemiringClass.toLinearOrderedCommSemiring

-- See note [lower instance priority]
instance (priority := 75) instCharZero [CharZero R] : CharZero s :=
  ⟨Function.Injective.of_comp (f := Subtype.val) (g := Nat.cast (R := s)) Nat.cast_injective⟩

end SubsemiringClass

end SubsemiringClass

section AddSubmonoidWithOne

variable (R : Type*) [AddMonoidWithOne R]

/-- An additive submonoid with the condition that unit also lies in the set. -/
structure AddSubmonoidWithOne extends AddSubmonoid R where
  one_mem' : (1 : R) ∈ carrier

instance : SetLike (AddSubmonoidWithOne R) R where
  coe s := s.carrier
  coe_injective' p q h := by cases p; cases q; congr; exact SetLike.coe_injective' h

theorem AddSubmonoidWithOne.natCast_mem {R : Type*} [AddMonoidWithOne R]
    (s : AddSubmonoidWithOne R) (n : ℕ) : (n : R) ∈ s := by
  induction' n with n ih
  · rw [Nat.cast_zero]; apply s.zero_mem
  · simp only [Nat.succ_eq_add_one, Nat.cast_add, Nat.cast_one]
    apply s.add_mem ih s.one_mem'

instance AddSubmonoidWithOne.toAddMonoidWithOne {R : Type*} [AddMonoidWithOne R]
    (s : AddSubmonoidWithOne R) : AddMonoidWithOne s :=
 { AddSubmonoid.toAddMonoid s.toAddSubmonoid with
    one := ⟨_, one_mem' s⟩
    natCast := fun n => ⟨n, AddSubmonoidWithOne.natCast_mem s n⟩
    natCast_zero := Subtype.ext Nat.cast_zero
    natCast_succ := fun _ => Subtype.ext (Nat.cast_succ _) }

end AddSubmonoidWithOne

variable [NonAssocSemiring S] [NonAssocSemiring T]

/-- A subsemiring of a semiring `R` is a subset `s` that is both a multiplicative and an additive
submonoid. -/
structure Subsemiring (R : Type u) [NonAssocSemiring R] extends Submonoid R, AddSubmonoid R
#align subsemiring Subsemiring

/-- Reinterpret a `Subsemiring` as a `Submonoid`. -/
add_decl_doc Subsemiring.toSubmonoid

/-- Reinterpret a `Subsemiring` as an `AddSubmonoid`. -/
add_decl_doc Subsemiring.toAddSubmonoid

namespace Subsemiring

instance : SetLike (Subsemiring R) R where
  coe s := s.carrier
  coe_injective' p q h := by cases p; cases q; congr; exact SetLike.coe_injective' h

/-- Construct a `AddSubmonoidWithOne` from a `Subsemiring` -/
def addSubmonoidWithOne {R : Type*} [NonAssocSemiring R] (s : Subsemiring R) :
    AddSubmonoidWithOne R :=
  { s with }

/-- Construct a `NonUnitalSubsemiring` from a `Subsemiring` -/
def nonUnitalSubsemiring {R : Type*} [NonAssocSemiring R] (s : Subsemiring R) :
    NonUnitalSubsemiring R :=
  { s with }

variable (s : Subsemiring R)

/-- A subsemiring of a `NonAssocSemiring` inherits a `NonAssocSemiring` structure -/
instance toNonAssocSemiring : NonAssocSemiring s :=
  { s.nonUnitalSubsemiring.toNonUnitalNonAssocSemiring, s.toSubmonoid.toMulOneClass,
    s.addSubmonoidWithOne.toAddMonoidWithOne with }
#align subsemiring.to_non_assoc_semiring Subsemiring.toNonAssocSemiring

instance : SetLike (Subsemiring R) R where
  coe s := s.carrier
  coe_injective' p q h := by cases p; cases q; congr; exact SetLike.coe_injective' h

instance (priority := 75) : SubsemiringClass (Subsemiring R) R where
  zero_mem := zero_mem'
  add_mem {s} := AddSubsemigroup.add_mem' s.toAddSubmonoid.toAddSubsemigroup
  one_mem {s} := Submonoid.one_mem' s.toSubmonoid
  mul_mem {s} := Subsemigroup.mul_mem' s.toSubmonoid.toSubsemigroup

@[simp]
theorem mem_toSubmonoid {s : Subsemiring R} {x : R} : x ∈ s.toSubmonoid ↔ x ∈ s :=
  Iff.rfl
#align subsemiring.mem_to_submonoid Subsemiring.mem_toSubmonoid

-- `@[simp]` -- Porting note (#10618): simp can prove thisrove this
theorem mem_carrier {s : Subsemiring R} {x : R} : x ∈ s.carrier ↔ x ∈ s :=
  Iff.rfl
#align subsemiring.mem_carrier Subsemiring.mem_carrier

/-- Two subsemirings are equal if they have the same elements. -/
@[ext]
theorem ext {S T : Subsemiring R} (h : ∀ x, x ∈ S ↔ x ∈ T) : S = T :=
  SetLike.ext h
#align subsemiring.ext Subsemiring.ext

/-- Copy of a subsemiring with a new `carrier` equal to the old one. Useful to fix definitional
equalities.-/
protected def copy (S : Subsemiring R) (s : Set R) (hs : s = ↑S) : Subsemiring R :=
  { S.toAddSubmonoid.copy s hs, S.toSubmonoid.copy s hs with carrier := s }
#align subsemiring.copy Subsemiring.copy

@[simp]
theorem coe_copy (S : Subsemiring R) (s : Set R) (hs : s = ↑S) : (S.copy s hs : Set R) = s :=
  rfl
#align subsemiring.coe_copy Subsemiring.coe_copy

theorem copy_eq (S : Subsemiring R) (s : Set R) (hs : s = ↑S) : S.copy s hs = S :=
  SetLike.coe_injective hs
#align subsemiring.copy_eq Subsemiring.copy_eq

theorem toSubmonoid_injective : Function.Injective (toSubmonoid : Subsemiring R → Submonoid R)
  | _, _, h => ext (SetLike.ext_iff.mp h : _)
#align subsemiring.to_submonoid_injective Subsemiring.toSubmonoid_injective

@[mono]
theorem toSubmonoid_strictMono : StrictMono (toSubmonoid : Subsemiring R → Submonoid R) :=
  fun _ _ => id
#align subsemiring.to_submonoid_strict_mono Subsemiring.toSubmonoid_strictMono

@[mono]
theorem toSubmonoid_mono : Monotone (toSubmonoid : Subsemiring R → Submonoid R) :=
  toSubmonoid_strictMono.monotone
#align subsemiring.to_submonoid_mono Subsemiring.toSubmonoid_mono

theorem toAddSubmonoid_injective :
    Function.Injective (toAddSubmonoid : Subsemiring R → AddSubmonoid R)
  | _, _, h => ext (SetLike.ext_iff.mp h : _)
#align subsemiring.to_add_submonoid_injective Subsemiring.toAddSubmonoid_injective

@[mono]
theorem toAddSubmonoid_strictMono : StrictMono (toAddSubmonoid : Subsemiring R → AddSubmonoid R) :=
  fun _ _ => id
#align subsemiring.to_add_submonoid_strict_mono Subsemiring.toAddSubmonoid_strictMono

@[mono]
theorem toAddSubmonoid_mono : Monotone (toAddSubmonoid : Subsemiring R → AddSubmonoid R) :=
  toAddSubmonoid_strictMono.monotone
#align subsemiring.to_add_submonoid_mono Subsemiring.toAddSubmonoid_mono

/-- Construct a `Subsemiring R` from a set `s`, a submonoid `sm`, and an additive
submonoid `sa` such that `x ∈ s ↔ x ∈ sm ↔ x ∈ sa`. -/
protected def mk' (s : Set R) (sm : Submonoid R) (hm : ↑sm = s) (sa : AddSubmonoid R)
    (ha : ↑sa = s) : Subsemiring R where
  carrier := s
  zero_mem' := by exact ha ▸ sa.zero_mem
  one_mem' := by exact hm ▸ sm.one_mem
  add_mem' {x y} := by simpa only [← ha] using sa.add_mem
  mul_mem' {x y} := by simpa only [← hm] using sm.mul_mem
#align subsemiring.mk' Subsemiring.mk'

@[simp]
theorem coe_mk' {s : Set R} {sm : Submonoid R} (hm : ↑sm = s) {sa : AddSubmonoid R} (ha : ↑sa = s) :
    (Subsemiring.mk' s sm hm sa ha : Set R) = s :=
  rfl
#align subsemiring.coe_mk' Subsemiring.coe_mk'

@[simp]
theorem mem_mk' {s : Set R} {sm : Submonoid R} (hm : ↑sm = s) {sa : AddSubmonoid R} (ha : ↑sa = s)
    {x : R} : x ∈ Subsemiring.mk' s sm hm sa ha ↔ x ∈ s :=
  Iff.rfl
#align subsemiring.mem_mk' Subsemiring.mem_mk'

@[simp]
theorem mk'_toSubmonoid {s : Set R} {sm : Submonoid R} (hm : ↑sm = s) {sa : AddSubmonoid R}
    (ha : ↑sa = s) : (Subsemiring.mk' s sm hm sa ha).toSubmonoid = sm :=
  SetLike.coe_injective hm.symm
#align subsemiring.mk'_to_submonoid Subsemiring.mk'_toSubmonoid

@[simp]
theorem mk'_toAddSubmonoid {s : Set R} {sm : Submonoid R} (hm : ↑sm = s) {sa : AddSubmonoid R}
    (ha : ↑sa = s) : (Subsemiring.mk' s sm hm sa ha).toAddSubmonoid = sa :=
  SetLike.coe_injective ha.symm
#align subsemiring.mk'_to_add_submonoid Subsemiring.mk'_toAddSubmonoid

end Subsemiring

namespace Subsemiring

variable (s : Subsemiring R)

/-- A subsemiring contains the semiring's 1. -/
protected theorem one_mem : (1 : R) ∈ s :=
  one_mem s
#align subsemiring.one_mem Subsemiring.one_mem

/-- A subsemiring contains the semiring's 0. -/
protected theorem zero_mem : (0 : R) ∈ s :=
  zero_mem s
#align subsemiring.zero_mem Subsemiring.zero_mem

/-- A subsemiring is closed under multiplication. -/
protected theorem mul_mem {x y : R} : x ∈ s → y ∈ s → x * y ∈ s :=
  mul_mem
#align subsemiring.mul_mem Subsemiring.mul_mem

/-- A subsemiring is closed under addition. -/
protected theorem add_mem {x y : R} : x ∈ s → y ∈ s → x + y ∈ s :=
  add_mem
#align subsemiring.add_mem Subsemiring.add_mem

/-- Product of a list of elements in a `Subsemiring` is in the `Subsemiring`. -/
nonrec theorem list_prod_mem {R : Type*} [Semiring R] (s : Subsemiring R) {l : List R} :
    (∀ x ∈ l, x ∈ s) → l.prod ∈ s :=
  list_prod_mem
#align subsemiring.list_prod_mem Subsemiring.list_prod_mem

/-- Sum of a list of elements in a `Subsemiring` is in the `Subsemiring`. -/
protected theorem list_sum_mem {l : List R} : (∀ x ∈ l, x ∈ s) → l.sum ∈ s :=
  list_sum_mem
#align subsemiring.list_sum_mem Subsemiring.list_sum_mem

/-- Product of a multiset of elements in a `Subsemiring` of a `CommSemiring`
    is in the `Subsemiring`. -/
protected theorem multiset_prod_mem {R} [CommSemiring R] (s : Subsemiring R) (m : Multiset R) :
    (∀ a ∈ m, a ∈ s) → m.prod ∈ s :=
  multiset_prod_mem m
#align subsemiring.multiset_prod_mem Subsemiring.multiset_prod_mem

/-- Sum of a multiset of elements in a `Subsemiring` of a `Semiring` is
in the `add_subsemiring`. -/
protected theorem multiset_sum_mem (m : Multiset R) : (∀ a ∈ m, a ∈ s) → m.sum ∈ s :=
  multiset_sum_mem m
#align subsemiring.multiset_sum_mem Subsemiring.multiset_sum_mem

/-- Product of elements of a subsemiring of a `CommSemiring` indexed by a `Finset` is in the
    subsemiring. -/
protected theorem prod_mem {R : Type*} [CommSemiring R] (s : Subsemiring R) {ι : Type*}
    {t : Finset ι} {f : ι → R} (h : ∀ c ∈ t, f c ∈ s) : (∏ i in t, f i) ∈ s :=
  prod_mem h
#align subsemiring.prod_mem Subsemiring.prod_mem

/-- Sum of elements in a `Subsemiring` of a `Semiring` indexed by a `Finset`
is in the `add_subsemiring`. -/
protected theorem sum_mem (s : Subsemiring R) {ι : Type*} {t : Finset ι} {f : ι → R}
    (h : ∀ c ∈ t, f c ∈ s) : (∑ i in t, f i) ∈ s :=
  sum_mem h
#align subsemiring.sum_mem Subsemiring.sum_mem

@[simp, norm_cast]
theorem coe_one : ((1 : s) : R) = (1 : R) :=
  rfl
#align subsemiring.coe_one Subsemiring.coe_one

@[simp, norm_cast]
theorem coe_zero : ((0 : s) : R) = (0 : R) :=
  rfl
#align subsemiring.coe_zero Subsemiring.coe_zero

@[simp, norm_cast]
theorem coe_add (x y : s) : ((x + y : s) : R) = (x + y : R) :=
  rfl
#align subsemiring.coe_add Subsemiring.coe_add

@[simp, norm_cast]
theorem coe_mul (x y : s) : ((x * y : s) : R) = (x * y : R) :=
  rfl
#align subsemiring.coe_mul Subsemiring.coe_mul

instance nontrivial [Nontrivial R] : Nontrivial s :=
  nontrivial_of_ne 0 1 fun H => zero_ne_one (congr_arg Subtype.val H)
#align subsemiring.nontrivial Subsemiring.nontrivial

protected theorem pow_mem {R : Type*} [Semiring R] (s : Subsemiring R) {x : R} (hx : x ∈ s)
    (n : ℕ) : x ^ n ∈ s :=
  pow_mem hx n
#align subsemiring.pow_mem Subsemiring.pow_mem

instance noZeroDivisors [NoZeroDivisors R] : NoZeroDivisors s where
  eq_zero_or_eq_zero_of_mul_eq_zero {_ _} h :=
    (eq_zero_or_eq_zero_of_mul_eq_zero <| Subtype.ext_iff.mp h).imp Subtype.eq Subtype.eq
#align subsemiring.no_zero_divisors Subsemiring.noZeroDivisors

/-- A subsemiring of a `Semiring` is a `Semiring`. -/
instance toSemiring {R} [Semiring R] (s : Subsemiring R) : Semiring s :=
  { s.toNonAssocSemiring, s.toSubmonoid.toMonoid with }
#align subsemiring.to_semiring Subsemiring.toSemiring

@[simp, norm_cast]
theorem coe_pow {R} [Semiring R] (s : Subsemiring R) (x : s) (n : ℕ) :
    ((x ^ n : s) : R) = (x : R) ^ n := by
  induction' n with n ih
  · simp
  · simp [pow_succ, ih]
#align subsemiring.coe_pow Subsemiring.coe_pow

/-- A subsemiring of a `CommSemiring` is a `CommSemiring`. -/
<<<<<<< HEAD
instance toCommSemiring {R} [CommSemiring R] (s : Subsemiring R) : CommSemiring s :=
  Subtype.coe_injective.commSemiring' fun _ _ => rfl
=======
instance toCommSemiring {R} [CommSemiring R] (s : Subsemiring R) : CommSemiring s where
  mul_comm := fun _ _ => Subtype.eq <| mul_comm _ _
>>>>>>> 51da9688
#align subsemiring.to_comm_semiring Subsemiring.toCommSemiring

/-- The natural ring hom from a subsemiring of semiring `R` to `R`. -/
def subtype : s →+* R :=
  { s.toSubmonoid.subtype, s.toAddSubmonoid.subtype with toFun := (↑) }
#align subsemiring.subtype Subsemiring.subtype

@[simp]
theorem coe_subtype : ⇑s.subtype = ((↑) : s → R) :=
  rfl
#align subsemiring.coe_subtype Subsemiring.coe_subtype

/-- A subsemiring of an `OrderedSemiring` is an `OrderedSemiring`. -/
instance toOrderedSemiring {R} [OrderedSemiring R] (s : Subsemiring R) : OrderedSemiring s :=
<<<<<<< HEAD
  Subtype.coe_injective.orderedSemiring' rfl rfl (fun _ _ => rfl) (fun _ _ => rfl)
=======
  { toSemiring _, AddSubmonoid.toOrderedAddCommMonoid s.toAddSubmonoid with
    zero_le_one := zero_le_one (α := R)
    mul_le_mul_of_nonneg_left :=
      fun _ _ _ h h0 => OrderedSemiring.mul_le_mul_of_nonneg_left _ _ _ h h0
    mul_le_mul_of_nonneg_right :=
      fun _ _ _ h h0 => OrderedSemiring.mul_le_mul_of_nonneg_right _ _ _ h h0 }
>>>>>>> 51da9688
#align subsemiring.to_ordered_semiring Subsemiring.toOrderedSemiring

/-- A subsemiring of a `StrictOrderedSemiring` is a `StrictOrderedSemiring`. -/
instance toStrictOrderedSemiring {R} [StrictOrderedSemiring R] (s : Subsemiring R) :
    StrictOrderedSemiring s :=
<<<<<<< HEAD
  Subtype.coe_injective.strictOrderedSemiring' rfl rfl (fun _ _ => rfl) (fun _ _ => rfl)
    (fun _ _ => rfl)
=======
  { toOrderedSemiring _ with
    le_of_add_le_add_left := fun _ _ _ h => le_of_add_le_add_left h
    mul_lt_mul_of_pos_left :=
      fun _ _ _ h h0 => StrictOrderedSemiring.mul_lt_mul_of_pos_left _ _ _ h h0
    mul_lt_mul_of_pos_right :=
      fun _ _ _ h h0 => StrictOrderedSemiring.mul_lt_mul_of_pos_right _ _ _ h h0 }
>>>>>>> 51da9688
#align subsemiring.to_strict_ordered_semiring Subsemiring.toStrictOrderedSemiring

/-- A subsemiring of an `OrderedCommSemiring` is an `OrderedCommSemiring`. -/
instance toOrderedCommSemiring {R} [OrderedCommSemiring R] (s : Subsemiring R) :
<<<<<<< HEAD
    OrderedCommSemiring s :=
  Subtype.coe_injective.orderedCommSemiring' fun _ _ => rfl
=======
    OrderedCommSemiring s where
  mul_comm := mul_comm
>>>>>>> 51da9688
#align subsemiring.to_ordered_comm_semiring Subsemiring.toOrderedCommSemiring

/-- A subsemiring of a `StrictOrderedCommSemiring` is a `StrictOrderedCommSemiring`. -/
instance toStrictOrderedCommSemiring {R} [StrictOrderedCommSemiring R] (s : Subsemiring R) :
<<<<<<< HEAD
    StrictOrderedCommSemiring s :=
  Subtype.coe_injective.strictOrderedCommSemiring' fun _ _ => rfl
=======
    StrictOrderedCommSemiring s where
  mul_comm := mul_comm
>>>>>>> 51da9688
#align subsemiring.to_strict_ordered_comm_semiring Subsemiring.toStrictOrderedCommSemiring

/-- A subsemiring of a `LinearOrderedSemiring` is a `LinearOrderedSemiring`. -/
instance toLinearOrderedSemiring {R} [LinearOrderedSemiring R] (s : Subsemiring R) :
    LinearOrderedSemiring s :=
  { toStrictOrderedSemiring _, AddSubmonoid.toLinearOrderedAddCommMonoid s.toAddSubmonoid with }
#align subsemiring.to_linear_ordered_semiring Subsemiring.toLinearOrderedSemiring

/-- A subsemiring of a `LinearOrderedCommSemiring` is a `LinearOrderedCommSemiring`. -/
instance toLinearOrderedCommSemiring {R} [LinearOrderedCommSemiring R] (s : Subsemiring R) :
    LinearOrderedCommSemiring s :=
  { toLinearOrderedSemiring _, toOrderedCommSemiring _ with }
#align subsemiring.to_linear_ordered_comm_semiring Subsemiring.toLinearOrderedCommSemiring

protected theorem nsmul_mem {x : R} (hx : x ∈ s) (n : ℕ) : n • x ∈ s :=
  nsmul_mem hx n
#align subsemiring.nsmul_mem Subsemiring.nsmul_mem

@[simp]
theorem coe_toSubmonoid (s : Subsemiring R) : (s.toSubmonoid : Set R) = s :=
  rfl
#align subsemiring.coe_to_submonoid Subsemiring.coe_toSubmonoid

-- Porting note: adding this as `simp`-normal form for `coe_toAddSubmonoid`
@[simp]
theorem coe_carrier_toSubmonoid (s : Subsemiring R) : (s.toSubmonoid.carrier : Set R) = s :=
  rfl

-- Porting note: can be proven using `SetLike` so removing `@[simp]`
theorem mem_toAddSubmonoid {s : Subsemiring R} {x : R} : x ∈ s.toAddSubmonoid ↔ x ∈ s :=
  Iff.rfl
#align subsemiring.mem_to_add_submonoid Subsemiring.mem_toAddSubmonoid

-- Porting note: new normal form is `coe_carrier_toSubmonoid` so removing `@[simp]`
theorem coe_toAddSubmonoid (s : Subsemiring R) : (s.toAddSubmonoid : Set R) = s :=
  rfl
#align subsemiring.coe_to_add_submonoid Subsemiring.coe_toAddSubmonoid

/-- The subsemiring `R` of the semiring `R`. -/
instance : Top (Subsemiring R) :=
  ⟨{ (⊤ : Submonoid R), (⊤ : AddSubmonoid R) with }⟩

@[simp]
theorem mem_top (x : R) : x ∈ (⊤ : Subsemiring R) :=
  Set.mem_univ x
#align subsemiring.mem_top Subsemiring.mem_top

@[simp]
theorem coe_top : ((⊤ : Subsemiring R) : Set R) = Set.univ :=
  rfl
#align subsemiring.coe_top Subsemiring.coe_top

/-- The ring equiv between the top element of `Subsemiring R` and `R`. -/
@[simps]
def topEquiv : (⊤ : Subsemiring R) ≃+* R where
  toFun r := r
  invFun r := ⟨r, Subsemiring.mem_top r⟩
  left_inv _ := rfl
  right_inv _ := rfl
  map_mul' := (⊤ : Subsemiring R).coe_mul
  map_add' := (⊤ : Subsemiring R).coe_add
#align subsemiring.top_equiv Subsemiring.topEquiv

/-- The preimage of a subsemiring along a ring homomorphism is a subsemiring. -/
def comap (f : R →+* S) (s : Subsemiring S) : Subsemiring R :=
  { s.toSubmonoid.comap (f : R →* S), s.toAddSubmonoid.comap (f : R →+ S) with carrier := f ⁻¹' s }
#align subsemiring.comap Subsemiring.comap

@[simp]
theorem coe_comap (s : Subsemiring S) (f : R →+* S) : (s.comap f : Set R) = f ⁻¹' s :=
  rfl
#align subsemiring.coe_comap Subsemiring.coe_comap

@[simp]
theorem mem_comap {s : Subsemiring S} {f : R →+* S} {x : R} : x ∈ s.comap f ↔ f x ∈ s :=
  Iff.rfl
#align subsemiring.mem_comap Subsemiring.mem_comap

theorem comap_comap (s : Subsemiring T) (g : S →+* T) (f : R →+* S) :
    (s.comap g).comap f = s.comap (g.comp f) :=
  rfl
#align subsemiring.comap_comap Subsemiring.comap_comap

/-- The image of a subsemiring along a ring homomorphism is a subsemiring. -/
def map (f : R →+* S) (s : Subsemiring R) : Subsemiring S :=
  { s.toSubmonoid.map (f : R →* S), s.toAddSubmonoid.map (f : R →+ S) with carrier := f '' s }
#align subsemiring.map Subsemiring.map

@[simp]
theorem coe_map (f : R →+* S) (s : Subsemiring R) : (s.map f : Set S) = f '' s :=
  rfl
#align subsemiring.coe_map Subsemiring.coe_map

@[simp]
theorem mem_map {f : R →+* S} {s : Subsemiring R} {y : S} : y ∈ s.map f ↔ ∃ x ∈ s, f x = y := by
  -- Porting note: was `exact Set.mem_image_iff_bex`
  convert Set.mem_image_iff_bex (f := f) (s := s.carrier) (y := y) using 1
  simp
#align subsemiring.mem_map Subsemiring.mem_map

@[simp]
theorem map_id : s.map (RingHom.id R) = s :=
  SetLike.coe_injective <| Set.image_id _
#align subsemiring.map_id Subsemiring.map_id

theorem map_map (g : S →+* T) (f : R →+* S) : (s.map f).map g = s.map (g.comp f) :=
  SetLike.coe_injective <| Set.image_image _ _ _
#align subsemiring.map_map Subsemiring.map_map

theorem map_le_iff_le_comap {f : R →+* S} {s : Subsemiring R} {t : Subsemiring S} :
    s.map f ≤ t ↔ s ≤ t.comap f :=
  Set.image_subset_iff
#align subsemiring.map_le_iff_le_comap Subsemiring.map_le_iff_le_comap

theorem gc_map_comap (f : R →+* S) : GaloisConnection (map f) (comap f) := fun _ _ =>
  map_le_iff_le_comap
#align subsemiring.gc_map_comap Subsemiring.gc_map_comap

/-- A subsemiring is isomorphic to its image under an injective function -/
noncomputable def equivMapOfInjective (f : R →+* S) (hf : Function.Injective f) : s ≃+* s.map f :=
  { Equiv.Set.image f s hf with
    map_mul' := fun _ _ => Subtype.ext (f.map_mul _ _)
    map_add' := fun _ _ => Subtype.ext (f.map_add _ _) }
#align subsemiring.equiv_map_of_injective Subsemiring.equivMapOfInjective

@[simp]
theorem coe_equivMapOfInjective_apply (f : R →+* S) (hf : Function.Injective f) (x : s) :
    (equivMapOfInjective s f hf x : S) = f x :=
  rfl
#align subsemiring.coe_equiv_map_of_injective_apply Subsemiring.coe_equivMapOfInjective_apply

end Subsemiring

namespace RingHom

variable (g : S →+* T) (f : R →+* S)

/-- The range of a ring homomorphism is a subsemiring. See Note [range copy pattern]. -/
def rangeS : Subsemiring S :=
  ((⊤ : Subsemiring R).map f).copy (Set.range f) Set.image_univ.symm
#align ring_hom.srange RingHom.rangeS

@[simp]
theorem coe_rangeS : (f.rangeS : Set S) = Set.range f :=
  rfl
#align ring_hom.coe_srange RingHom.coe_rangeS

@[simp]
theorem mem_rangeS {f : R →+* S} {y : S} : y ∈ f.rangeS ↔ ∃ x, f x = y :=
  Iff.rfl
#align ring_hom.mem_srange RingHom.mem_rangeS

theorem rangeS_eq_map (f : R →+* S) : f.rangeS = (⊤ : Subsemiring R).map f := by
  ext
  simp
#align ring_hom.srange_eq_map RingHom.rangeS_eq_map

theorem mem_rangeS_self (f : R →+* S) (x : R) : f x ∈ f.rangeS :=
  mem_rangeS.mpr ⟨x, rfl⟩
#align ring_hom.mem_srange_self RingHom.mem_rangeS_self

theorem map_rangeS : f.rangeS.map g = (g.comp f).rangeS := by
  simpa only [rangeS_eq_map] using (⊤ : Subsemiring R).map_map g f
#align ring_hom.map_srange RingHom.map_rangeS

/-- The range of a morphism of semirings is a fintype, if the domain is a fintype.
Note: this instance can form a diamond with `Subtype.fintype` in the
  presence of `Fintype S`.-/
instance fintypeRangeS [Fintype R] [DecidableEq S] (f : R →+* S) : Fintype (rangeS f) :=
  Set.fintypeRange f
#align ring_hom.fintype_srange RingHom.fintypeRangeS

end RingHom

namespace Subsemiring

instance : Bot (Subsemiring R) :=
  ⟨(Nat.castRingHom R).rangeS⟩

instance : Inhabited (Subsemiring R) :=
  ⟨⊥⟩

theorem coe_bot : ((⊥ : Subsemiring R) : Set R) = Set.range ((↑) : ℕ → R) :=
  (Nat.castRingHom R).coe_rangeS
#align subsemiring.coe_bot Subsemiring.coe_bot

theorem mem_bot {x : R} : x ∈ (⊥ : Subsemiring R) ↔ ∃ n : ℕ, ↑n = x :=
  RingHom.mem_rangeS
#align subsemiring.mem_bot Subsemiring.mem_bot

/-- The inf of two subsemirings is their intersection. -/
instance : Inf (Subsemiring R) :=
  ⟨fun s t =>
    { s.toSubmonoid ⊓ t.toSubmonoid, s.toAddSubmonoid ⊓ t.toAddSubmonoid with carrier := s ∩ t }⟩

@[simp]
theorem coe_inf (p p' : Subsemiring R) : ((p ⊓ p' : Subsemiring R) : Set R) = (p : Set R) ∩ p' :=
  rfl
#align subsemiring.coe_inf Subsemiring.coe_inf

@[simp]
theorem mem_inf {p p' : Subsemiring R} {x : R} : x ∈ p ⊓ p' ↔ x ∈ p ∧ x ∈ p' :=
  Iff.rfl
#align subsemiring.mem_inf Subsemiring.mem_inf

instance : InfSet (Subsemiring R) :=
  ⟨fun s =>
    Subsemiring.mk' (⋂ t ∈ s, ↑t) (⨅ t ∈ s, Subsemiring.toSubmonoid t) (by simp)
      (⨅ t ∈ s, Subsemiring.toAddSubmonoid t)
      (by simp)⟩

@[simp, norm_cast]
theorem coe_sInf (S : Set (Subsemiring R)) : ((sInf S : Subsemiring R) : Set R) = ⋂ s ∈ S, ↑s :=
  rfl
#align subsemiring.coe_Inf Subsemiring.coe_sInf

theorem mem_sInf {S : Set (Subsemiring R)} {x : R} : x ∈ sInf S ↔ ∀ p ∈ S, x ∈ p :=
  Set.mem_iInter₂
#align subsemiring.mem_Inf Subsemiring.mem_sInf

@[simp]
theorem sInf_toSubmonoid (s : Set (Subsemiring R)) :
    (sInf s).toSubmonoid = ⨅ t ∈ s, Subsemiring.toSubmonoid t :=
  mk'_toSubmonoid _ _
#align subsemiring.Inf_to_submonoid Subsemiring.sInf_toSubmonoid

@[simp]
theorem sInf_toAddSubmonoid (s : Set (Subsemiring R)) :
    (sInf s).toAddSubmonoid = ⨅ t ∈ s, Subsemiring.toAddSubmonoid t :=
  mk'_toAddSubmonoid _ _
#align subsemiring.Inf_to_add_submonoid Subsemiring.sInf_toAddSubmonoid

/-- Subsemirings of a semiring form a complete lattice. -/
instance : CompleteLattice (Subsemiring R) :=
  { completeLatticeOfInf (Subsemiring R) fun _ =>
      IsGLB.of_image
        (fun {s t : Subsemiring R} => show (s : Set R) ⊆ t ↔ s ≤ t from SetLike.coe_subset_coe)
        isGLB_biInf with
    bot := ⊥
    bot_le := fun s _ hx =>
      let ⟨n, hn⟩ := mem_bot.1 hx
      hn ▸ coe_nat_mem s n
    top := ⊤
    le_top := fun _ _ _ => trivial
    inf := (· ⊓ ·)
    inf_le_left := fun _ _ _ => And.left
    inf_le_right := fun _ _ _ => And.right
    le_inf := fun _ _ _ h₁ h₂ _ hx => ⟨h₁ hx, h₂ hx⟩ }

theorem eq_top_iff' (A : Subsemiring R) : A = ⊤ ↔ ∀ x : R, x ∈ A :=
  eq_top_iff.trans ⟨fun h m => h <| mem_top m, fun h m _ => h m⟩
#align subsemiring.eq_top_iff' Subsemiring.eq_top_iff'

section NonAssocSemiring

variable (R) [NonAssocSemiring R]

/-- The center of a non-associative semiring `R` is the set of elements that commute and associate
with everything in `R` -/
def center : Subsemiring R :=
  { NonUnitalSubsemiring.center R with
    one_mem' := Set.one_mem_center R }
#align subsemiring.center Subsemiring.center

theorem coe_center : ↑(center R) = Set.center R :=
  rfl
#align subsemiring.coe_center Subsemiring.coe_center

@[simp]
theorem center_toSubmonoid : (center R).toSubmonoid = Submonoid.center R :=
  rfl
#align subsemiring.center_to_submonoid Subsemiring.center_toSubmonoid

/-- The center is commutative and associative.

This is not an instance as it forms a non-defeq diamond with
`NonUnitalSubringClass.tNonUnitalring ` in the `npow` field. -/
abbrev center.commSemiring' : CommSemiring (center R) :=
  { Submonoid.center.commMonoid', (center R).toNonAssocSemiring with }

end NonAssocSemiring

section Semiring

/-- The center is commutative. -/
instance center.commSemiring {R} [Semiring R] : CommSemiring (center R) :=
  { Submonoid.center.commMonoid, (center R).toSemiring with }

-- no instance diamond, unlike the primed version
example {R} [Semiring R] :
    center.commSemiring.toSemiring = Subsemiring.toSemiring (center R) := by
  with_reducible_and_instances rfl

theorem mem_center_iff {R} [Semiring R] {z : R} : z ∈ center R ↔ ∀ g, g * z = z * g :=
  Subsemigroup.mem_center_iff
#align subsemiring.mem_center_iff Subsemiring.mem_center_iff

instance decidableMemCenter {R} [Semiring R] [DecidableEq R] [Fintype R] :
    DecidablePred (· ∈ center R) := fun _ => decidable_of_iff' _ mem_center_iff
#align subsemiring.decidable_mem_center Subsemiring.decidableMemCenter

@[simp]
theorem center_eq_top (R) [CommSemiring R] : center R = ⊤ :=
  SetLike.coe_injective (Set.center_eq_univ R)
#align subsemiring.center_eq_top Subsemiring.center_eq_top


end Semiring

section Centralizer

/-- The centralizer of a set as subsemiring. -/
def centralizer {R} [Semiring R] (s : Set R) : Subsemiring R :=
  { Submonoid.centralizer s with
    carrier := s.centralizer
    zero_mem' := Set.zero_mem_centralizer _
    add_mem' := Set.add_mem_centralizer }
#align subsemiring.centralizer Subsemiring.centralizer

@[simp, norm_cast]
theorem coe_centralizer {R} [Semiring R] (s : Set R) : (centralizer s : Set R) = s.centralizer :=
  rfl
#align subsemiring.coe_centralizer Subsemiring.coe_centralizer

theorem centralizer_toSubmonoid {R} [Semiring R] (s : Set R) :
    (centralizer s).toSubmonoid = Submonoid.centralizer s :=
  rfl
#align subsemiring.centralizer_to_submonoid Subsemiring.centralizer_toSubmonoid

theorem mem_centralizer_iff {R} [Semiring R] {s : Set R} {z : R} :
    z ∈ centralizer s ↔ ∀ g ∈ s, g * z = z * g :=
  Iff.rfl
#align subsemiring.mem_centralizer_iff Subsemiring.mem_centralizer_iff

theorem center_le_centralizer {R} [Semiring R] (s) : center R ≤ centralizer s :=
  s.center_subset_centralizer
#align subsemiring.center_le_centralizer Subsemiring.center_le_centralizer

theorem centralizer_le {R} [Semiring R] (s t : Set R) (h : s ⊆ t) : centralizer t ≤ centralizer s :=
  Set.centralizer_subset h
#align subsemiring.centralizer_le Subsemiring.centralizer_le

@[simp]
theorem centralizer_eq_top_iff_subset {R} [Semiring R] {s : Set R} :
    centralizer s = ⊤ ↔ s ⊆ center R :=
  SetLike.ext'_iff.trans Set.centralizer_eq_top_iff_subset
#align subsemiring.centralizer_eq_top_iff_subset Subsemiring.centralizer_eq_top_iff_subset

@[simp]
theorem centralizer_univ {R} [Semiring R] : centralizer Set.univ = center R :=
  SetLike.ext' (Set.centralizer_univ R)
#align subsemiring.centralizer_univ Subsemiring.centralizer_univ

end Centralizer

/-- The `Subsemiring` generated by a set. -/
def closure (s : Set R) : Subsemiring R :=
  sInf { S | s ⊆ S }
#align subsemiring.closure Subsemiring.closure

theorem mem_closure {x : R} {s : Set R} : x ∈ closure s ↔ ∀ S : Subsemiring R, s ⊆ S → x ∈ S :=
  mem_sInf
#align subsemiring.mem_closure Subsemiring.mem_closure

/-- The subsemiring generated by a set includes the set. -/
@[simp, aesop safe 20 apply (rule_sets [SetLike])]
theorem subset_closure {s : Set R} : s ⊆ closure s := fun _ hx => mem_closure.2 fun _ hS => hS hx
#align subsemiring.subset_closure Subsemiring.subset_closure

theorem not_mem_of_not_mem_closure {s : Set R} {P : R} (hP : P ∉ closure s) : P ∉ s := fun h =>
  hP (subset_closure h)
#align subsemiring.not_mem_of_not_mem_closure Subsemiring.not_mem_of_not_mem_closure

/-- A subsemiring `S` includes `closure s` if and only if it includes `s`. -/
@[simp]
theorem closure_le {s : Set R} {t : Subsemiring R} : closure s ≤ t ↔ s ⊆ t :=
  ⟨Set.Subset.trans subset_closure, fun h => sInf_le h⟩
#align subsemiring.closure_le Subsemiring.closure_le

/-- Subsemiring closure of a set is monotone in its argument: if `s ⊆ t`,
then `closure s ≤ closure t`. -/
theorem closure_mono ⦃s t : Set R⦄ (h : s ⊆ t) : closure s ≤ closure t :=
  closure_le.2 <| Set.Subset.trans h subset_closure
#align subsemiring.closure_mono Subsemiring.closure_mono

theorem closure_eq_of_le {s : Set R} {t : Subsemiring R} (h₁ : s ⊆ t) (h₂ : t ≤ closure s) :
    closure s = t :=
  le_antisymm (closure_le.2 h₁) h₂
#align subsemiring.closure_eq_of_le Subsemiring.closure_eq_of_le

theorem mem_map_equiv {f : R ≃+* S} {K : Subsemiring R} {x : S} :
    x ∈ K.map (f : R →+* S) ↔ f.symm x ∈ K := by
  convert @Set.mem_image_equiv _ _ (↑K) f.toEquiv x using 1
#align subsemiring.mem_map_equiv Subsemiring.mem_map_equiv

theorem map_equiv_eq_comap_symm (f : R ≃+* S) (K : Subsemiring R) :
    K.map (f : R →+* S) = K.comap f.symm :=
  SetLike.coe_injective (f.toEquiv.image_eq_preimage K)
#align subsemiring.map_equiv_eq_comap_symm Subsemiring.map_equiv_eq_comap_symm

theorem comap_equiv_eq_map_symm (f : R ≃+* S) (K : Subsemiring S) :
    K.comap (f : R →+* S) = K.map f.symm :=
  (map_equiv_eq_comap_symm f.symm K).symm
#align subsemiring.comap_equiv_eq_map_symm Subsemiring.comap_equiv_eq_map_symm

end Subsemiring

namespace Submonoid

/-- The additive closure of a submonoid is a subsemiring. -/
def subsemiringClosure (M : Submonoid R) : Subsemiring R :=
  { AddSubmonoid.closure (M : Set R) with
    one_mem' := AddSubmonoid.mem_closure.mpr fun _ hy => hy M.one_mem
    mul_mem' := MulMemClass.mul_mem_add_closure }
#align submonoid.subsemiring_closure Submonoid.subsemiringClosure

theorem subsemiringClosure_coe :
    (M.subsemiringClosure : Set R) = AddSubmonoid.closure (M : Set R) :=
  rfl
#align submonoid.subsemiring_closure_coe Submonoid.subsemiringClosure_coe

theorem subsemiringClosure_toAddSubmonoid :
    M.subsemiringClosure.toAddSubmonoid = AddSubmonoid.closure (M : Set R) :=
  rfl
#align submonoid.subsemiring_closure_to_add_submonoid Submonoid.subsemiringClosure_toAddSubmonoid

/-- The `Subsemiring` generated by a multiplicative submonoid coincides with the
`Subsemiring.closure` of the submonoid itself . -/
theorem subsemiringClosure_eq_closure : M.subsemiringClosure = Subsemiring.closure (M : Set R) := by
  ext
  refine'
    ⟨fun hx => _, fun hx =>
      (Subsemiring.mem_closure.mp hx) M.subsemiringClosure fun s sM => _⟩
  <;> rintro - ⟨H1, rfl⟩
  <;> rintro - ⟨H2, rfl⟩
  · exact AddSubmonoid.mem_closure.mp hx H1.toAddSubmonoid H2
  · exact H2 sM
#align submonoid.subsemiring_closure_eq_closure Submonoid.subsemiringClosure_eq_closure

end Submonoid

namespace Subsemiring

@[simp]
theorem closure_submonoid_closure (s : Set R) : closure ↑(Submonoid.closure s) = closure s :=
  le_antisymm
    (closure_le.mpr fun _ hy =>
      (Submonoid.mem_closure.mp hy) (closure s).toSubmonoid subset_closure)
    (closure_mono Submonoid.subset_closure)
#align subsemiring.closure_submonoid_closure Subsemiring.closure_submonoid_closure

/-- The elements of the subsemiring closure of `M` are exactly the elements of the additive closure
of a multiplicative submonoid `M`. -/
theorem coe_closure_eq (s : Set R) :
    (closure s : Set R) = AddSubmonoid.closure (Submonoid.closure s : Set R) := by
  simp [← Submonoid.subsemiringClosure_toAddSubmonoid, Submonoid.subsemiringClosure_eq_closure]
#align subsemiring.coe_closure_eq Subsemiring.coe_closure_eq

theorem mem_closure_iff {s : Set R} {x} :
    x ∈ closure s ↔ x ∈ AddSubmonoid.closure (Submonoid.closure s : Set R) :=
  Set.ext_iff.mp (coe_closure_eq s) x
#align subsemiring.mem_closure_iff Subsemiring.mem_closure_iff

@[simp]
theorem closure_addSubmonoid_closure {s : Set R} :
    closure ↑(AddSubmonoid.closure s) = closure s := by
  ext x
  refine' ⟨fun hx => _, fun hx => closure_mono AddSubmonoid.subset_closure hx⟩
  rintro - ⟨H, rfl⟩
  rintro - ⟨J, rfl⟩
  refine' (AddSubmonoid.mem_closure.mp (mem_closure_iff.mp hx)) H.toAddSubmonoid fun y hy => _
  refine' (Submonoid.mem_closure.mp hy) H.toSubmonoid fun z hz => _
  exact (AddSubmonoid.mem_closure.mp hz) H.toAddSubmonoid fun w hw => J hw
#align subsemiring.closure_add_submonoid_closure Subsemiring.closure_addSubmonoid_closure

/-- An induction principle for closure membership. If `p` holds for `0`, `1`, and all elements
of `s`, and is preserved under addition and multiplication, then `p` holds for all elements
of the closure of `s`. -/
@[elab_as_elim]
theorem closure_induction {s : Set R} {p : R → Prop} {x} (h : x ∈ closure s) (Hs : ∀ x ∈ s, p x)
    (H0 : p 0) (H1 : p 1) (Hadd : ∀ x y, p x → p y → p (x + y))
    (Hmul : ∀ x y, p x → p y → p (x * y)) : p x :=
  (@closure_le _ _ _ ⟨⟨⟨p, @Hmul⟩, H1⟩, @Hadd, H0⟩).2 Hs h
#align subsemiring.closure_induction Subsemiring.closure_induction

@[elab_as_elim]
theorem closure_induction' {s : Set R} {p : ∀ x, x ∈ closure s → Prop}
    (Hs : ∀ (x) (h : x ∈ s), p x (subset_closure h)) (H0 : p 0 (zero_mem _)) (H1 : p 1 (one_mem _))
    (Hadd : ∀ x hx y hy, p x hx → p y hy → p (x + y) (add_mem hx hy))
    (Hmul : ∀ x hx y hy, p x hx → p y hy → p (x * y) (mul_mem hx hy))
    {a : R} (ha : a ∈ closure s) : p a ha := by
  refine' Exists.elim _ fun (ha : a ∈ closure s) (hc : p a ha) => hc
  refine'
    closure_induction ha (fun m hm => ⟨subset_closure hm, Hs m hm⟩) ⟨zero_mem _, H0⟩
      ⟨one_mem _, H1⟩ ?_ ?_
  · exact (fun x y hx hy => hx.elim fun hx' hx => hy.elim fun hy' hy =>
      ⟨add_mem hx' hy', Hadd _ _ _ _ hx hy⟩)
  · exact (fun x y hx hy => hx.elim fun hx' hx => hy.elim fun hy' hy =>
      ⟨mul_mem hx' hy', Hmul _ _ _ _ hx hy⟩)

/-- An induction principle for closure membership for predicates with two arguments. -/
@[elab_as_elim]
theorem closure_induction₂ {s : Set R} {p : R → R → Prop} {x} {y : R} (hx : x ∈ closure s)
    (hy : y ∈ closure s) (Hs : ∀ x ∈ s, ∀ y ∈ s, p x y) (H0_left : ∀ x, p 0 x)
    (H0_right : ∀ x, p x 0) (H1_left : ∀ x, p 1 x) (H1_right : ∀ x, p x 1)
    (Hadd_left : ∀ x₁ x₂ y, p x₁ y → p x₂ y → p (x₁ + x₂) y)
    (Hadd_right : ∀ x y₁ y₂, p x y₁ → p x y₂ → p x (y₁ + y₂))
    (Hmul_left : ∀ x₁ x₂ y, p x₁ y → p x₂ y → p (x₁ * x₂) y)
    (Hmul_right : ∀ x y₁ y₂, p x y₁ → p x y₂ → p x (y₁ * y₂)) : p x y :=
  closure_induction hx
    (fun x₁ x₁s =>
      closure_induction hy (Hs x₁ x₁s) (H0_right x₁) (H1_right x₁) (Hadd_right x₁) (Hmul_right x₁))
    (H0_left y) (H1_left y) (fun z z' => Hadd_left z z' y) fun z z' => Hmul_left z z' y
#align subsemiring.closure_induction₂ Subsemiring.closure_induction₂

theorem mem_closure_iff_exists_list {R} [Semiring R] {s : Set R} {x} :
    x ∈ closure s ↔ ∃ L : List (List R), (∀ t ∈ L, ∀ y ∈ t, y ∈ s) ∧ (L.map List.prod).sum = x := by
  constructor
  · intro hx
    -- Porting note: needed explicit `p`
    let p : R → Prop := fun x =>
      ∃ (L : List (List R)),
        (∀ (t : List R), t ∈ L → ∀ (y : R), y ∈ t → y ∈ s) ∧ (List.map List.prod L).sum = x
    exact AddSubmonoid.closure_induction (p := p) (mem_closure_iff.1 hx)
      (fun x hx =>
        suffices ∃ t : List R, (∀ y ∈ t, y ∈ s) ∧ t.prod = x from
          let ⟨t, ht1, ht2⟩ := this
          ⟨[t], List.forall_mem_singleton.2 ht1, by
            rw [List.map_singleton, List.sum_singleton, ht2]⟩
        Submonoid.closure_induction hx
          (fun x hx => ⟨[x], List.forall_mem_singleton.2 hx, one_mul x⟩)
          ⟨[], List.forall_mem_nil _, rfl⟩ fun x y ⟨t, ht1, ht2⟩ ⟨u, hu1, hu2⟩ =>
          ⟨t ++ u, List.forall_mem_append.2 ⟨ht1, hu1⟩, by rw [List.prod_append, ht2, hu2]⟩)
      ⟨[], List.forall_mem_nil _, rfl⟩ fun x y ⟨L, HL1, HL2⟩ ⟨M, HM1, HM2⟩ =>
      ⟨L ++ M, List.forall_mem_append.2 ⟨HL1, HM1⟩, by
        rw [List.map_append, List.sum_append, HL2, HM2]⟩
  · rintro ⟨L, HL1, HL2⟩
    exact HL2 ▸
      list_sum_mem fun r hr =>
        let ⟨t, ht1, ht2⟩ := List.mem_map.1 hr
        ht2 ▸ list_prod_mem _ fun y hy => subset_closure <| HL1 t ht1 y hy
#align subsemiring.mem_closure_iff_exists_list Subsemiring.mem_closure_iff_exists_list

variable (R)

/-- `closure` forms a Galois insertion with the coercion to set. -/
protected def gi : GaloisInsertion (@closure R _) (↑)
    where
  choice s _ := closure s
  gc _ _ := closure_le
  le_l_u _ := subset_closure
  choice_eq _ _ := rfl
#align subsemiring.gi Subsemiring.gi

variable {R}

/-- Closure of a subsemiring `S` equals `S`. -/
theorem closure_eq (s : Subsemiring R) : closure (s : Set R) = s :=
  (Subsemiring.gi R).l_u_eq s
#align subsemiring.closure_eq Subsemiring.closure_eq

@[simp]
theorem closure_empty : closure (∅ : Set R) = ⊥ :=
  (Subsemiring.gi R).gc.l_bot
#align subsemiring.closure_empty Subsemiring.closure_empty

@[simp]
theorem closure_univ : closure (Set.univ : Set R) = ⊤ :=
  @coe_top R _ ▸ closure_eq ⊤
#align subsemiring.closure_univ Subsemiring.closure_univ

theorem closure_union (s t : Set R) : closure (s ∪ t) = closure s ⊔ closure t :=
  (Subsemiring.gi R).gc.l_sup
#align subsemiring.closure_union Subsemiring.closure_union

theorem closure_iUnion {ι} (s : ι → Set R) : closure (⋃ i, s i) = ⨆ i, closure (s i) :=
  (Subsemiring.gi R).gc.l_iSup
#align subsemiring.closure_Union Subsemiring.closure_iUnion

theorem closure_sUnion (s : Set (Set R)) : closure (⋃₀ s) = ⨆ t ∈ s, closure t :=
  (Subsemiring.gi R).gc.l_sSup
#align subsemiring.closure_sUnion Subsemiring.closure_sUnion

theorem map_sup (s t : Subsemiring R) (f : R →+* S) : (s ⊔ t).map f = s.map f ⊔ t.map f :=
  (gc_map_comap f).l_sup
#align subsemiring.map_sup Subsemiring.map_sup

theorem map_iSup {ι : Sort*} (f : R →+* S) (s : ι → Subsemiring R) :
    (iSup s).map f = ⨆ i, (s i).map f :=
  (gc_map_comap f).l_iSup
#align subsemiring.map_supr Subsemiring.map_iSup

theorem comap_inf (s t : Subsemiring S) (f : R →+* S) : (s ⊓ t).comap f = s.comap f ⊓ t.comap f :=
  (gc_map_comap f).u_inf
#align subsemiring.comap_inf Subsemiring.comap_inf

theorem comap_iInf {ι : Sort*} (f : R →+* S) (s : ι → Subsemiring S) :
    (iInf s).comap f = ⨅ i, (s i).comap f :=
  (gc_map_comap f).u_iInf
#align subsemiring.comap_infi Subsemiring.comap_iInf

@[simp]
theorem map_bot (f : R →+* S) : (⊥ : Subsemiring R).map f = ⊥ :=
  (gc_map_comap f).l_bot
#align subsemiring.map_bot Subsemiring.map_bot

@[simp]
theorem comap_top (f : R →+* S) : (⊤ : Subsemiring S).comap f = ⊤ :=
  (gc_map_comap f).u_top
#align subsemiring.comap_top Subsemiring.comap_top

/-- Given `Subsemiring`s `s`, `t` of semirings `R`, `S` respectively, `s.prod t` is `s × t`
as a subsemiring of `R × S`. -/
def prod (s : Subsemiring R) (t : Subsemiring S) : Subsemiring (R × S) :=
  { s.toSubmonoid.prod t.toSubmonoid, s.toAddSubmonoid.prod t.toAddSubmonoid with
    carrier := s ×ˢ t }
#align subsemiring.prod Subsemiring.prod

@[norm_cast]
theorem coe_prod (s : Subsemiring R) (t : Subsemiring S) :
    (s.prod t : Set (R × S)) = (s : Set R) ×ˢ (t : Set S) :=
  rfl
#align subsemiring.coe_prod Subsemiring.coe_prod

theorem mem_prod {s : Subsemiring R} {t : Subsemiring S} {p : R × S} :
    p ∈ s.prod t ↔ p.1 ∈ s ∧ p.2 ∈ t :=
  Iff.rfl
#align subsemiring.mem_prod Subsemiring.mem_prod

@[mono]
theorem prod_mono ⦃s₁ s₂ : Subsemiring R⦄ (hs : s₁ ≤ s₂) ⦃t₁ t₂ : Subsemiring S⦄ (ht : t₁ ≤ t₂) :
    s₁.prod t₁ ≤ s₂.prod t₂ :=
  Set.prod_mono hs ht
#align subsemiring.prod_mono Subsemiring.prod_mono

theorem prod_mono_right (s : Subsemiring R) : Monotone fun t : Subsemiring S => s.prod t :=
  prod_mono (le_refl s)
#align subsemiring.prod_mono_right Subsemiring.prod_mono_right

theorem prod_mono_left (t : Subsemiring S) : Monotone fun s : Subsemiring R => s.prod t :=
  fun _ _ hs => prod_mono hs (le_refl t)
#align subsemiring.prod_mono_left Subsemiring.prod_mono_left

theorem prod_top (s : Subsemiring R) : s.prod (⊤ : Subsemiring S) = s.comap (RingHom.fst R S) :=
  ext fun x => by simp [mem_prod, MonoidHom.coe_fst]
#align subsemiring.prod_top Subsemiring.prod_top

theorem top_prod (s : Subsemiring S) : (⊤ : Subsemiring R).prod s = s.comap (RingHom.snd R S) :=
  ext fun x => by simp [mem_prod, MonoidHom.coe_snd]
#align subsemiring.top_prod Subsemiring.top_prod

@[simp]
theorem top_prod_top : (⊤ : Subsemiring R).prod (⊤ : Subsemiring S) = ⊤ :=
  (top_prod _).trans <| comap_top _
#align subsemiring.top_prod_top Subsemiring.top_prod_top

/-- Product of subsemirings is isomorphic to their product as monoids. -/
def prodEquiv (s : Subsemiring R) (t : Subsemiring S) : s.prod t ≃+* s × t :=
  { Equiv.Set.prod (s : Set R) (t : Set S) with
    map_mul' := fun _ _ => rfl
    map_add' := fun _ _ => rfl }
#align subsemiring.prod_equiv Subsemiring.prodEquiv

theorem mem_iSup_of_directed {ι} [hι : Nonempty ι] {S : ι → Subsemiring R} (hS : Directed (· ≤ ·) S)
    {x : R} : (x ∈ ⨆ i, S i) ↔ ∃ i, x ∈ S i := by
  refine ⟨?_, fun ⟨i, hi⟩ ↦ le_iSup S i hi⟩
  let U : Subsemiring R :=
    Subsemiring.mk' (⋃ i, (S i : Set R))
      (⨆ i, (S i).toSubmonoid) (Submonoid.coe_iSup_of_directed hS)
      (⨆ i, (S i).toAddSubmonoid) (AddSubmonoid.coe_iSup_of_directed hS)
  -- Porting note: gave the hypothesis an explicit name because `@this` doesn't work
  suffices h : ⨆ i, S i ≤ U by simpa using @h x
  exact iSup_le fun i x hx ↦ Set.mem_iUnion.2 ⟨i, hx⟩
#align subsemiring.mem_supr_of_directed Subsemiring.mem_iSup_of_directed

theorem coe_iSup_of_directed {ι} [hι : Nonempty ι] {S : ι → Subsemiring R}
    (hS : Directed (· ≤ ·) S) : ((⨆ i, S i : Subsemiring R) : Set R) = ⋃ i, S i :=
  Set.ext fun x ↦ by simp [mem_iSup_of_directed hS]
#align subsemiring.coe_supr_of_directed Subsemiring.coe_iSup_of_directed

theorem mem_sSup_of_directedOn {S : Set (Subsemiring R)} (Sne : S.Nonempty)
    (hS : DirectedOn (· ≤ ·) S) {x : R} : x ∈ sSup S ↔ ∃ s ∈ S, x ∈ s := by
  haveI : Nonempty S := Sne.to_subtype
  simp only [sSup_eq_iSup', mem_iSup_of_directed hS.directed_val, SetCoe.exists, Subtype.coe_mk,
    exists_prop]
#align subsemiring.mem_Sup_of_directed_on Subsemiring.mem_sSup_of_directedOn

theorem coe_sSup_of_directedOn {S : Set (Subsemiring R)} (Sne : S.Nonempty)
    (hS : DirectedOn (· ≤ ·) S) : (↑(sSup S) : Set R) = ⋃ s ∈ S, ↑s :=
  Set.ext fun x => by simp [mem_sSup_of_directedOn Sne hS]
#align subsemiring.coe_Sup_of_directed_on Subsemiring.coe_sSup_of_directedOn

end Subsemiring

namespace RingHom

variable [NonAssocSemiring T] {s : Subsemiring R}

variable {σR σS : Type*}

variable [SetLike σR R] [SetLike σS S] [SubsemiringClass σR R] [SubsemiringClass σS S]

open Subsemiring

/-- Restriction of a ring homomorphism to a subsemiring of the domain. -/
def domRestrict (f : R →+* S) (s : σR) : s →+* S :=
  f.comp <| SubsemiringClass.subtype s
#align ring_hom.dom_restrict RingHom.domRestrict

@[simp]
theorem restrict_apply (f : R →+* S) {s : σR} (x : s) : f.domRestrict s x = f x :=
  rfl
#align ring_hom.restrict_apply RingHom.restrict_apply

/-- Restriction of a ring homomorphism to a subsemiring of the codomain. -/
def codRestrict (f : R →+* S) (s : σS) (h : ∀ x, f x ∈ s) : R →+* s :=
  { (f : R →* S).codRestrict s h, (f : R →+ S).codRestrict s h with toFun := fun n => ⟨f n, h n⟩ }
#align ring_hom.cod_restrict RingHom.codRestrict

/-- The ring homomorphism from the preimage of `s` to `s`. -/
def restrict (f : R →+* S) (s' : σR) (s : σS) (h : ∀ x ∈ s', f x ∈ s) : s' →+* s :=
  (f.domRestrict s').codRestrict s fun x => h x x.2
#align ring_hom.restrict RingHom.restrict

@[simp]
theorem coe_restrict_apply (f : R →+* S) (s' : σR) (s : σS) (h : ∀ x ∈ s', f x ∈ s) (x : s') :
    (f.restrict s' s h x : S) = f x :=
  rfl
#align ring_hom.coe_restrict_apply RingHom.coe_restrict_apply

@[simp]
theorem comp_restrict (f : R →+* S) (s' : σR) (s : σS) (h : ∀ x ∈ s', f x ∈ s) :
    (SubsemiringClass.subtype s).comp (f.restrict s' s h) = f.comp (SubsemiringClass.subtype s') :=
  rfl
#align ring_hom.comp_restrict RingHom.comp_restrict

/-- Restriction of a ring homomorphism to its range interpreted as a subsemiring.

This is the bundled version of `Set.rangeFactorization`. -/
def rangeSRestrict (f : R →+* S) : R →+* f.rangeS :=
  f.codRestrict (R := R) (S := S) (σS := Subsemiring S) f.rangeS f.mem_rangeS_self
#align ring_hom.srange_restrict RingHom.rangeSRestrict

@[simp]
theorem coe_rangeSRestrict (f : R →+* S) (x : R) : (f.rangeSRestrict x : S) = f x :=
  rfl
#align ring_hom.coe_srange_restrict RingHom.coe_rangeSRestrict

theorem rangeSRestrict_surjective (f : R →+* S) : Function.Surjective f.rangeSRestrict :=
  fun ⟨_, hy⟩ =>
  let ⟨x, hx⟩ := mem_rangeS.mp hy
  ⟨x, Subtype.ext hx⟩
#align ring_hom.srange_restrict_surjective RingHom.rangeSRestrict_surjective

theorem rangeS_top_iff_surjective {f : R →+* S} :
    f.rangeS = (⊤ : Subsemiring S) ↔ Function.Surjective f :=
  SetLike.ext'_iff.trans <| Iff.trans (by rw [coe_rangeS, coe_top]) Set.range_iff_surjective
#align ring_hom.srange_top_iff_surjective RingHom.rangeS_top_iff_surjective

/-- The range of a surjective ring homomorphism is the whole of the codomain. -/
@[simp]
theorem rangeS_top_of_surjective (f : R →+* S) (hf : Function.Surjective f) :
    f.rangeS = (⊤ : Subsemiring S) :=
  rangeS_top_iff_surjective.2 hf
#align ring_hom.srange_top_of_surjective RingHom.rangeS_top_of_surjective

/-- The subsemiring of elements `x : R` such that `f x = g x` -/
def eqLocusS (f g : R →+* S) : Subsemiring R :=
  { (f : R →* S).eqLocusM g, (f : R →+ S).eqLocusM g with carrier := { x | f x = g x } }
#align ring_hom.eq_slocus RingHom.eqLocusS

@[simp]
theorem eqLocusS_same (f : R →+* S) : f.eqLocusS f = ⊤ :=
  SetLike.ext fun _ => eq_self_iff_true _
#align ring_hom.eq_slocus_same RingHom.eqLocusS_same

/-- If two ring homomorphisms are equal on a set, then they are equal on its subsemiring closure. -/
theorem eqOn_sclosure {f g : R →+* S} {s : Set R} (h : Set.EqOn f g s) : Set.EqOn f g (closure s) :=
  show closure s ≤ f.eqLocusS g from closure_le.2 h
#align ring_hom.eq_on_sclosure RingHom.eqOn_sclosure

theorem eq_of_eqOn_stop {f g : R →+* S} (h : Set.EqOn f g (⊤ : Subsemiring R)) : f = g :=
  ext fun _ => h trivial
#align ring_hom.eq_of_eq_on_stop RingHom.eq_of_eqOn_stop

theorem eq_of_eqOn_sdense {s : Set R} (hs : closure s = ⊤) {f g : R →+* S} (h : s.EqOn f g) :
    f = g :=
  eq_of_eqOn_stop <| hs ▸ eqOn_sclosure h
#align ring_hom.eq_of_eq_on_sdense RingHom.eq_of_eqOn_sdense

theorem sclosure_preimage_le (f : R →+* S) (s : Set S) : closure (f ⁻¹' s) ≤ (closure s).comap f :=
  closure_le.2 fun _ hx => SetLike.mem_coe.2 <| mem_comap.2 <| subset_closure hx
#align ring_hom.sclosure_preimage_le RingHom.sclosure_preimage_le

/-- The image under a ring homomorphism of the subsemiring generated by a set equals
the subsemiring generated by the image of the set. -/
theorem map_closureS (f : R →+* S) (s : Set R) : (closure s).map f = closure (f '' s) :=
  le_antisymm
    (map_le_iff_le_comap.2 <|
      le_trans (closure_mono <| Set.subset_preimage_image _ _) (sclosure_preimage_le _ _))
    (closure_le.2 <| Set.image_subset _ subset_closure)
#align ring_hom.map_sclosure RingHom.map_closureS

end RingHom

namespace Subsemiring

open RingHom

/-- The ring homomorphism associated to an inclusion of subsemirings. -/
def inclusion {S T : Subsemiring R} (h : S ≤ T) : S →+* T :=
  S.subtype.codRestrict _ fun x => h x.2
#align subsemiring.inclusion Subsemiring.inclusion

@[simp]
theorem rangeS_subtype (s : Subsemiring R) : s.subtype.rangeS = s :=
  SetLike.coe_injective <| (coe_rangeS _).trans Subtype.range_coe
#align subsemiring.srange_subtype Subsemiring.rangeS_subtype

@[simp]
theorem range_fst : (fst R S).rangeS = ⊤ :=
  (fst R S).rangeS_top_of_surjective <| Prod.fst_surjective
#align subsemiring.range_fst Subsemiring.range_fst

@[simp]
theorem range_snd : (snd R S).rangeS = ⊤ :=
  (snd R S).rangeS_top_of_surjective <| Prod.snd_surjective
#align subsemiring.range_snd Subsemiring.range_snd

@[simp]
theorem prod_bot_sup_bot_prod (s : Subsemiring R) (t : Subsemiring S) :
    s.prod ⊥ ⊔ prod ⊥ t = s.prod t :=
  le_antisymm (sup_le (prod_mono_right s bot_le) (prod_mono_left t bot_le)) fun p hp =>
    Prod.fst_mul_snd p ▸
      mul_mem
        ((le_sup_left : s.prod ⊥ ≤ s.prod ⊥ ⊔ prod ⊥ t) ⟨hp.1, SetLike.mem_coe.2 <| one_mem ⊥⟩)
        ((le_sup_right : prod ⊥ t ≤ s.prod ⊥ ⊔ prod ⊥ t) ⟨SetLike.mem_coe.2 <| one_mem ⊥, hp.2⟩)
#align subsemiring.prod_bot_sup_bot_prod Subsemiring.prod_bot_sup_bot_prod

end Subsemiring

namespace RingEquiv

variable {s t : Subsemiring R}

/-- Makes the identity isomorphism from a proof two subsemirings of a multiplicative
    monoid are equal. -/
def subsemiringCongr (h : s = t) : s ≃+* t :=
  {
    Equiv.setCongr <| congr_arg _ h with
    map_mul' := fun _ _ => rfl
    map_add' := fun _ _ => rfl }
#align ring_equiv.subsemiring_congr RingEquiv.subsemiringCongr

/-- Restrict a ring homomorphism with a left inverse to a ring isomorphism to its
`RingHom.rangeS`. -/
def ofLeftInverseS {g : S → R} {f : R →+* S} (h : Function.LeftInverse g f) : R ≃+* f.rangeS :=
  { f.rangeSRestrict with
    toFun := fun x => f.rangeSRestrict x
    invFun := fun x => (g ∘ f.rangeS.subtype) x
    left_inv := h
    right_inv := fun x =>
      Subtype.ext <|
        let ⟨x', hx'⟩ := RingHom.mem_rangeS.mp x.prop
        show f (g x) = x by rw [← hx', h x'] }
#align ring_equiv.sof_left_inverse RingEquiv.ofLeftInverseS

@[simp]
theorem ofLeftInverseS_apply {g : S → R} {f : R →+* S} (h : Function.LeftInverse g f) (x : R) :
    ↑(ofLeftInverseS h x) = f x :=
  rfl
#align ring_equiv.sof_left_inverse_apply RingEquiv.ofLeftInverseS_apply

@[simp]
theorem ofLeftInverseS_symm_apply {g : S → R} {f : R →+* S} (h : Function.LeftInverse g f)
    (x : f.rangeS) : (ofLeftInverseS h).symm x = g x :=
  rfl
#align ring_equiv.sof_left_inverse_symm_apply RingEquiv.ofLeftInverseS_symm_apply

/-- Given an equivalence `e : R ≃+* S` of semirings and a subsemiring `s` of `R`,
`subsemiring_map e s` is the induced equivalence between `s` and `s.map e` -/
@[simps!]
def subsemiringMap (e : R ≃+* S) (s : Subsemiring R) : s ≃+* s.map e.toRingHom :=
  { e.toAddEquiv.addSubmonoidMap s.toAddSubmonoid, e.toMulEquiv.submonoidMap s.toSubmonoid with }
#align ring_equiv.subsemiring_map RingEquiv.subsemiringMap

-- These lemmas have always been bad (#7657), but lean4#2644 made `simp` start noticing
attribute [nolint simpNF] RingEquiv.subsemiringMap_symm_apply_coe RingEquiv.subsemiringMap_apply_coe

end RingEquiv

/-! ### Actions by `Subsemiring`s

These are just copies of the definitions about `Submonoid` starting from `submonoid.mul_action`.
The only new result is `subsemiring.module`.

When `R` is commutative, `Algebra.ofSubsemiring` provides a stronger result than those found in
this file, which uses the same scalar action.
-/


section Actions

namespace Subsemiring

variable {R' α β : Type*}

section NonAssocSemiring

variable [NonAssocSemiring R']

/-- The action by a subsemiring is the action by the underlying semiring. -/
instance smul [SMul R' α] (S : Subsemiring R') : SMul S α :=
  S.toSubmonoid.smul

theorem smul_def [SMul R' α] {S : Subsemiring R'} (g : S) (m : α) : g • m = (g : R') • m :=
  rfl
#align subsemiring.smul_def Subsemiring.smul_def

instance smulCommClass_left [SMul R' β] [SMul α β] [SMulCommClass R' α β] (S : Subsemiring R') :
    SMulCommClass S α β :=
  S.toSubmonoid.smulCommClass_left
#align subsemiring.smul_comm_class_left Subsemiring.smulCommClass_left

instance smulCommClass_right [SMul α β] [SMul R' β] [SMulCommClass α R' β] (S : Subsemiring R') :
    SMulCommClass α S β :=
  S.toSubmonoid.smulCommClass_right
#align subsemiring.smul_comm_class_right Subsemiring.smulCommClass_right

/-- Note that this provides `IsScalarTower S R R` which is needed by `smul_mul_assoc`. -/
instance isScalarTower [SMul α β] [SMul R' α] [SMul R' β] [IsScalarTower R' α β]
    (S : Subsemiring R') :
    IsScalarTower S α β :=
  S.toSubmonoid.isScalarTower

instance faithfulSMul [SMul R' α] [FaithfulSMul R' α] (S : Subsemiring R') : FaithfulSMul S α :=
  S.toSubmonoid.faithfulSMul

/-- The action by a subsemiring is the action by the underlying semiring. -/
instance [Zero α] [SMulWithZero R' α] (S : Subsemiring R') : SMulWithZero S α :=
  SMulWithZero.compHom _ S.subtype.toMonoidWithZeroHom.toZeroHom

end NonAssocSemiring

variable [Semiring R']

/-- The action by a subsemiring is the action by the underlying semiring. -/
instance mulAction [MulAction R' α] (S : Subsemiring R') : MulAction S α :=
  S.toSubmonoid.mulAction

/-- The action by a subsemiring is the action by the underlying semiring. -/
instance distribMulAction [AddMonoid α] [DistribMulAction R' α] (S : Subsemiring R') :
    DistribMulAction S α :=
  S.toSubmonoid.distribMulAction

/-- The action by a subsemiring is the action by the underlying semiring. -/
instance mulDistribMulAction [Monoid α] [MulDistribMulAction R' α] (S : Subsemiring R') :
    MulDistribMulAction S α :=
  S.toSubmonoid.mulDistribMulAction

/-- The action by a subsemiring is the action by the underlying semiring. -/
instance mulActionWithZero [Zero α] [MulActionWithZero R' α] (S : Subsemiring R') :
    MulActionWithZero S α :=
  MulActionWithZero.compHom _ S.subtype.toMonoidWithZeroHom

-- Porting note: instance named explicitly for use in `RingTheory/Subring/Basic`
/-- The action by a subsemiring is the action by the underlying semiring. -/
instance module [AddCommMonoid α] [Module R' α] (S : Subsemiring R') : Module S α :=
  -- Porting note: copying over the `smul` field causes a timeout
  -- { Module.compHom _ S.subtype with smul := (· • ·) }
  Module.compHom _ S.subtype

/-- The action by a subsemiring is the action by the underlying semiring. -/
instance [Semiring α] [MulSemiringAction R' α] (S : Subsemiring R') : MulSemiringAction S α :=
  S.toSubmonoid.mulSemiringAction

/-- The center of a semiring acts commutatively on that semiring. -/
instance center.smulCommClass_left : SMulCommClass (center R') R' R' :=
  Submonoid.center.smulCommClass_left
#align subsemiring.center.smul_comm_class_left Subsemiring.center.smulCommClass_left

/-- The center of a semiring acts commutatively on that semiring. -/
instance center.smulCommClass_right : SMulCommClass R' (center R') R' :=
  Submonoid.center.smulCommClass_right
#align subsemiring.center.smul_comm_class_right Subsemiring.center.smulCommClass_right

/-- If all the elements of a set `s` commute, then `closure s` is a commutative monoid. -/
def closureCommSemiringOfComm {s : Set R'} (hcomm : ∀ a ∈ s, ∀ b ∈ s, a * b = b * a) :
    CommSemiring (closure s) :=
  { (closure s).toSemiring with
    mul_comm := fun x y => by
      ext
      simp only [Subsemiring.coe_mul]
      refine'
        closure_induction₂ x.prop y.prop hcomm (fun x => by simp only [zero_mul, mul_zero])
          (fun x => by simp only [zero_mul, mul_zero]) (fun x => by simp only [one_mul, mul_one])
          (fun x => by simp only [one_mul, mul_one])
          (fun x y z h₁ h₂ => by simp only [add_mul, mul_add, h₁, h₂])
          (fun x y z h₁ h₂ => by simp only [add_mul, mul_add, h₁, h₂])
          (fun x y z h₁ h₂ => by rw [mul_assoc, h₂, ← mul_assoc, h₁, mul_assoc]) fun x y z h₁ h₂ =>
          by rw [← mul_assoc, h₁, mul_assoc, h₂, ← mul_assoc] }
#align subsemiring.closure_comm_semiring_of_comm Subsemiring.closureCommSemiringOfComm

end Subsemiring

end Actions

/-- The set of nonnegative elements in an ordered semiring, as a subsemiring. -/
@[simps]
def Subsemiring.nonneg (R : Type*) [OrderedSemiring R] : Subsemiring R where
  carrier := Set.Ici 0
  mul_mem' := mul_nonneg
  one_mem' := zero_le_one
  add_mem' := add_nonneg
  zero_mem' := le_rfl<|MERGE_RESOLUTION|>--- conflicted
+++ resolved
@@ -94,12 +94,7 @@
 -- Prefer subclasses of `NonAssocSemiring` over subclasses of `SubsemiringClass`.
 /-- A subsemiring of a `NonAssocSemiring` inherits a `NonAssocSemiring` structure -/
 instance (priority := 75) toNonAssocSemiring : NonAssocSemiring s :=
-<<<<<<< HEAD
   Subtype.coe_injective.nonAssocSemiring'' rfl rfl (fun _ _ => rfl) (fun _ _ => rfl) fun _ => rfl
-=======
-  { NonUnitalSubsemiringClass.toNonUnitalNonAssocSemiring _, SubmonoidClass.toMulOneClass _,
-    AddSubmonoidWithOneClass.toAddMonoidWithOne _ with }
->>>>>>> 51da9688
 #align subsemiring_class.to_non_assoc_semiring SubsemiringClass.toNonAssocSemiring
 
 instance nontrivial [Nontrivial R] : Nontrivial s :=
@@ -125,12 +120,7 @@
 /-- A subsemiring of a `Semiring` is a `Semiring`. -/
 instance (priority := 75) toSemiring {R} [Semiring R] [SetLike S R] [SubsemiringClass S R] :
     Semiring s :=
-<<<<<<< HEAD
   Subtype.coe_injective.semiring'' fun _ _ => rfl
-=======
-  { toNonAssocSemiring s with
-    mul_assoc := mul_assoc }
->>>>>>> 51da9688
 #align subsemiring_class.to_semiring SubsemiringClass.toSemiring
 
 @[simp, norm_cast]
@@ -143,83 +133,46 @@
 
 -- See note [lower instance priority]
 /-- A subsemiring of a `CommSemiring` is a `CommSemiring`. -/
-<<<<<<< HEAD
-instance toCommSemiring {R} [CommSemiring R] [SetLike S R] [SubsemiringClass S R] :
+instance (priority := 75) toCommSemiring {R} [CommSemiring R] [SetLike S R] [SubsemiringClass S R] :
     CommSemiring s :=
   Subtype.coe_injective.commSemiring' fun _ _ => rfl
-=======
-instance (priority := 75) toCommSemiring {R} [CommSemiring R] [SetLike S R] [SubsemiringClass S R] :
-    CommSemiring s where
-  mul_comm := mul_comm
->>>>>>> 51da9688
 #align subsemiring_class.to_comm_semiring SubsemiringClass.toCommSemiring
 
 -- See note [lower instance priority]
 /-- A subsemiring of an `OrderedSemiring` is an `OrderedSemiring`. -/
-<<<<<<< HEAD
-instance toOrderedSemiring {R} [OrderedSemiring R] [SetLike S R] [SubsemiringClass S R] :
-    OrderedSemiring s :=
-  Subtype.coe_injective.orderedSemiring' rfl rfl (fun _ _ => rfl) (fun _ _ => rfl)
-=======
 instance (priority := 75) toOrderedSemiring {R}
     [OrderedSemiring R] [SetLike S R] [SubsemiringClass S R] : OrderedSemiring s :=
-  { toSemiring _, AddSubmonoidClass.toOrderedAddCommMonoid _ with
-    zero_le_one := zero_le_one (α := R)
-    mul_le_mul_of_nonneg_left :=
-      fun _ _ _ h h0 => OrderedSemiring.mul_le_mul_of_nonneg_left _ _ _ h h0
-    mul_le_mul_of_nonneg_right :=
-      fun _ _ _ h h0 => OrderedSemiring.mul_le_mul_of_nonneg_right _ _ _ h h0 }
->>>>>>> 51da9688
+  Subtype.coe_injective.orderedSemiring' rfl rfl (fun _ _ => rfl) (fun _ _ => rfl)
 #align subsemiring_class.to_ordered_semiring SubsemiringClass.toOrderedSemiring
 
 -- See note [lower instance priority]
 /-- A subsemiring of a `StrictOrderedSemiring` is a `StrictOrderedSemiring`. -/
 instance (priority := 75) toStrictOrderedSemiring {R} [StrictOrderedSemiring R] [SetLike S R]
     [SubsemiringClass S R] : StrictOrderedSemiring s :=
-<<<<<<< HEAD
   Subtype.coe_injective.strictOrderedSemiring' rfl rfl (fun _ _ => rfl) (fun _ _ => rfl)
     (fun _ _ => rfl)
-=======
-  { toOrderedSemiring _ with
-    le_of_add_le_add_left := fun _ _ _ h => le_of_add_le_add_left h
-    mul_lt_mul_of_pos_left :=
-      fun _ _ _ h h0 => StrictOrderedSemiring.mul_lt_mul_of_pos_left _ _ _ h h0
-    mul_lt_mul_of_pos_right :=
-      fun _ _ _ h h0 => StrictOrderedSemiring.mul_lt_mul_of_pos_right _ _ _ h h0 }
->>>>>>> 51da9688
 #align subsemiring_class.to_strict_ordered_semiring SubsemiringClass.toStrictOrderedSemiring
 
 -- See note [lower instance priority]
 /-- A subsemiring of an `OrderedCommSemiring` is an `OrderedCommSemiring`. -/
-<<<<<<< HEAD
-instance toOrderedCommSemiring {R} [OrderedCommSemiring R] [SetLike S R] [SubsemiringClass S R] :
-    OrderedCommSemiring s :=
+instance (priority := 75) toOrderedCommSemiring {R} [OrderedCommSemiring R] [SetLike S R]
+    [SubsemiringClass S R] : OrderedCommSemiring s :=
   Subtype.coe_injective.orderedCommSemiring' fun _ _ => rfl
-=======
-instance (priority := 75) toOrderedCommSemiring {R}
-    [OrderedCommSemiring R] [SetLike S R] [SubsemiringClass S R] : OrderedCommSemiring s where
-  mul_comm := mul_comm
->>>>>>> 51da9688
 #align subsemiring_class.to_ordered_comm_semiring SubsemiringClass.toOrderedCommSemiring
 
 -- See note [lower instance priority]
 /-- A subsemiring of a `StrictOrderedCommSemiring` is a `StrictOrderedCommSemiring`. -/
-<<<<<<< HEAD
-instance toStrictOrderedCommSemiring {R} [StrictOrderedCommSemiring R] [SetLike S R]
+instance (priority := 75) toStrictOrderedCommSemiring {R} [StrictOrderedCommSemiring R] [SetLike S R]
     [SubsemiringClass S R] : StrictOrderedCommSemiring s :=
   Subtype.coe_injective.strictOrderedCommSemiring' fun _ _ => rfl
-=======
-instance (priority := 75) toStrictOrderedCommSemiring {R} [StrictOrderedCommSemiring R]
-    [SetLike S R] [SubsemiringClass S R] : StrictOrderedCommSemiring s where
-  mul_comm := mul_comm
->>>>>>> 51da9688
 #align subsemiring_class.to_strict_ordered_comm_semiring SubsemiringClass.toStrictOrderedCommSemiring
 
 -- See note [lower instance priority]
 /-- A subsemiring of a `LinearOrderedSemiring` is a `LinearOrderedSemiring`. -/
 instance (priority := 75) toLinearOrderedSemiring {R} [LinearOrderedSemiring R] [SetLike S R]
     [SubsemiringClass S R] : LinearOrderedSemiring s :=
-  { toStrictOrderedSemiring _, AddSubmonoidClass.toLinearOrderedAddCommMonoid _ with }
+  Subtype.coe_injective.linearOrderedSemiring (↑) rfl rfl (fun _ _ => rfl) (fun _ _ => rfl)
+    (fun _ _ => rfl) (fun _ _ => rfl) (fun _ => rfl) (fun _ _ => rfl) (fun _ _ => rfl)
 #align subsemiring_class.to_linear_ordered_semiring SubsemiringClass.toLinearOrderedSemiring
 
 -- See note [lower instance priority]
@@ -520,13 +473,8 @@
 #align subsemiring.coe_pow Subsemiring.coe_pow
 
 /-- A subsemiring of a `CommSemiring` is a `CommSemiring`. -/
-<<<<<<< HEAD
 instance toCommSemiring {R} [CommSemiring R] (s : Subsemiring R) : CommSemiring s :=
   Subtype.coe_injective.commSemiring' fun _ _ => rfl
-=======
-instance toCommSemiring {R} [CommSemiring R] (s : Subsemiring R) : CommSemiring s where
-  mul_comm := fun _ _ => Subtype.eq <| mul_comm _ _
->>>>>>> 51da9688
 #align subsemiring.to_comm_semiring Subsemiring.toCommSemiring
 
 /-- The natural ring hom from a subsemiring of semiring `R` to `R`. -/
@@ -541,54 +489,26 @@
 
 /-- A subsemiring of an `OrderedSemiring` is an `OrderedSemiring`. -/
 instance toOrderedSemiring {R} [OrderedSemiring R] (s : Subsemiring R) : OrderedSemiring s :=
-<<<<<<< HEAD
   Subtype.coe_injective.orderedSemiring' rfl rfl (fun _ _ => rfl) (fun _ _ => rfl)
-=======
-  { toSemiring _, AddSubmonoid.toOrderedAddCommMonoid s.toAddSubmonoid with
-    zero_le_one := zero_le_one (α := R)
-    mul_le_mul_of_nonneg_left :=
-      fun _ _ _ h h0 => OrderedSemiring.mul_le_mul_of_nonneg_left _ _ _ h h0
-    mul_le_mul_of_nonneg_right :=
-      fun _ _ _ h h0 => OrderedSemiring.mul_le_mul_of_nonneg_right _ _ _ h h0 }
->>>>>>> 51da9688
 #align subsemiring.to_ordered_semiring Subsemiring.toOrderedSemiring
 
 /-- A subsemiring of a `StrictOrderedSemiring` is a `StrictOrderedSemiring`. -/
 instance toStrictOrderedSemiring {R} [StrictOrderedSemiring R] (s : Subsemiring R) :
     StrictOrderedSemiring s :=
-<<<<<<< HEAD
   Subtype.coe_injective.strictOrderedSemiring' rfl rfl (fun _ _ => rfl) (fun _ _ => rfl)
     (fun _ _ => rfl)
-=======
-  { toOrderedSemiring _ with
-    le_of_add_le_add_left := fun _ _ _ h => le_of_add_le_add_left h
-    mul_lt_mul_of_pos_left :=
-      fun _ _ _ h h0 => StrictOrderedSemiring.mul_lt_mul_of_pos_left _ _ _ h h0
-    mul_lt_mul_of_pos_right :=
-      fun _ _ _ h h0 => StrictOrderedSemiring.mul_lt_mul_of_pos_right _ _ _ h h0 }
->>>>>>> 51da9688
 #align subsemiring.to_strict_ordered_semiring Subsemiring.toStrictOrderedSemiring
 
 /-- A subsemiring of an `OrderedCommSemiring` is an `OrderedCommSemiring`. -/
 instance toOrderedCommSemiring {R} [OrderedCommSemiring R] (s : Subsemiring R) :
-<<<<<<< HEAD
     OrderedCommSemiring s :=
   Subtype.coe_injective.orderedCommSemiring' fun _ _ => rfl
-=======
-    OrderedCommSemiring s where
-  mul_comm := mul_comm
->>>>>>> 51da9688
 #align subsemiring.to_ordered_comm_semiring Subsemiring.toOrderedCommSemiring
 
 /-- A subsemiring of a `StrictOrderedCommSemiring` is a `StrictOrderedCommSemiring`. -/
 instance toStrictOrderedCommSemiring {R} [StrictOrderedCommSemiring R] (s : Subsemiring R) :
-<<<<<<< HEAD
     StrictOrderedCommSemiring s :=
   Subtype.coe_injective.strictOrderedCommSemiring' fun _ _ => rfl
-=======
-    StrictOrderedCommSemiring s where
-  mul_comm := mul_comm
->>>>>>> 51da9688
 #align subsemiring.to_strict_ordered_comm_semiring Subsemiring.toStrictOrderedCommSemiring
 
 /-- A subsemiring of a `LinearOrderedSemiring` is a `LinearOrderedSemiring`. -/
