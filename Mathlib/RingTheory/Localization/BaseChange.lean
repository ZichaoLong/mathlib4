/-
Copyright (c) 2022 Jujian Zhang. All rights reserved.
Released under Apache 2.0 license as described in the file LICENSE.
Authors: Andrew Yang, Jujian Zhang
-/
import Mathlib.RingTheory.IsTensorProduct
import Mathlib.RingTheory.Localization.Module
import Mathlib.LinearAlgebra.DirectSum.Finsupp
import Mathlib.Algebra.Equiv.TransferInstance

/-!
# Localized Module

Given a commutative semiring `R`, a multiplicative subset `S ⊆ R` and an `R`-module `M`, we can
localize `M` by `S`. This gives us a `Localization S`-module.

## Main definition

* `isLocalizedModule_iff_isBaseChange` : A localization of modules corresponds to a base change.
-/

variable {R : Type*} [CommSemiring R] (S : Submonoid R)
  (A : Type*) [CommSemiring A] [Algebra R A] [IsLocalization S A]
  {M : Type*} [AddCommMonoid M] [Module R M]
  {M' : Type*} [AddCommMonoid M'] [Module R M'] [Module A M'] [IsScalarTower R A M']
  (f : M →ₗ[R] M')

/-- The forward direction of `isLocalizedModule_iff_isBaseChange`. It is also used to prove the
other direction. -/
theorem IsLocalizedModule.isBaseChange [IsLocalizedModule S f] : IsBaseChange A f :=
  .of_lift_unique _ fun Q _ _ _ _ g ↦ by
    obtain ⟨ℓ, rfl, h₂⟩ := IsLocalizedModule.is_universal S f g fun s ↦ by
      rw [← (Algebra.lsmul R (A := A) R Q).commutes]; exact (IsLocalization.map_units A s).map _
    refine ⟨ℓ.extendScalarsOfIsLocalization S A, by simp, fun g'' h ↦ ?_⟩
    cases h₂ (LinearMap.restrictScalars R g'') h; rfl

/-- The map `(f : M →ₗ[R] M')` is a localization of modules iff the map
`(Localization S) × M → N, (s, m) ↦ s • f m` is the tensor product (insomuch as it is the universal
bilinear map).
In particular, there is an isomorphism between `LocalizedModule S M` and `(Localization S) ⊗[R] M`
given by `m/s ↦ (1/s) ⊗ₜ m`.
-/
theorem isLocalizedModule_iff_isBaseChange : IsLocalizedModule S f ↔ IsBaseChange A f := by
  refine ⟨fun _ ↦ IsLocalizedModule.isBaseChange S A f, fun h ↦ ?_⟩
  have : IsBaseChange A (LocalizedModule.mkLinearMap S M) := IsLocalizedModule.isBaseChange S A _
  let e := (this.equiv.symm.trans h.equiv).restrictScalars R
  convert IsLocalizedModule.of_linearEquiv S (LocalizedModule.mkLinearMap S M) e
  ext
  rw [LinearMap.coe_comp, LinearEquiv.coe_coe, Function.comp_apply,
    LinearEquiv.restrictScalars_apply, LinearEquiv.trans_apply, IsBaseChange.equiv_symm_apply,
    IsBaseChange.equiv_tmul, one_smul]

namespace IsLocalization

open TensorProduct Algebra.TensorProduct

<<<<<<< HEAD
instance tensorProduct_isLocalizedModule : IsLocalizedModule S (TensorProduct.mk R A M 1) :=
  (isLocalizedModule_iff_isBaseChange _ A _).mpr (TensorProduct.isBaseChange _ _ _)

variable (M₁ M₂) [AddCommMonoid M₁] [AddCommMonoid M₂] [Module R M₁] [Module R M₂]
  [Module A M₁] [Module A M₂] [IsScalarTower R A M₁] [IsScalarTower R A M₂]
include S
=======
variable (M₁ M₂ B C) [AddCommMonoid M₁] [AddCommMonoid M₂] [Module R M₁] [Module R M₂]
  [Module A M₁] [Module A M₂] [IsScalarTower R A M₁] [IsScalarTower R A M₂]
  [Semiring B] [Algebra R B] [Algebra A B] [IsScalarTower R A B]
  [Semiring C] [Algebra R C] [Algebra A C] [IsScalarTower R A C]
>>>>>>> dfcb1628

theorem tensorProduct_compatibleSMul : CompatibleSMul R A M₁ M₂ where
  smul_tmul a _ _ := by
    obtain ⟨r, s, rfl⟩ := mk'_surjective S a
    rw [← (map_units A s).smul_left_cancel]
    simp_rw [algebraMap_smul, smul_tmul', ← smul_assoc, smul_tmul, ← smul_assoc, smul_mk'_self,
      algebraMap_smul, smul_tmul]

/-- If `A` is a localization of `R`, tensoring two `A`-modules over `A` is the same as
tensoring them over `R`. -/
noncomputable def moduleTensorEquiv : M₁ ⊗[A] M₂ ≃ₗ[A] M₁ ⊗[R] M₂ :=
  have := tensorProduct_compatibleSMul S A M₁ M₂
  equivOfCompatibleSMul R A M₁ M₂

/-- If `A` is a localization of `R`, tensoring an `A`-module with `A` over `R` does nothing. -/
noncomputable def moduleLid : A ⊗[R] M₁ ≃ₗ[A] M₁ :=
  have := tensorProduct_compatibleSMul S A A M₁
  (equivOfCompatibleSMul R A A M₁).symm ≪≫ₗ TensorProduct.lid _ _

/-- If `A` is a localization of `R`, tensoring two `A`-algebras over `A` is the same as
tensoring them over `R`. -/
noncomputable def algebraTensorEquiv : B ⊗[A] C ≃ₐ[A] B ⊗[R] C :=
  have := tensorProduct_compatibleSMul S A B C
  Algebra.TensorProduct.equivOfCompatibleSMul R A B C

/-- If `A` is a localization of `R`, tensoring an `A`-algebra with `A` over `R` does nothing. -/
noncomputable def algebraLid : A ⊗[R] B ≃ₐ[A] B :=
  have := tensorProduct_compatibleSMul S A A B
  Algebra.TensorProduct.lidOfCompatibleSMul R A B

@[deprecated (since := "2024-12-01")] alias tensorSelfAlgEquiv := algebraLid

set_option linter.docPrime false in
theorem bijective_linearMap_mul' : Function.Bijective (LinearMap.mul' R A) :=
  have := tensorProduct_compatibleSMul S A A A
  (Algebra.TensorProduct.lmulEquiv R A).bijective

end IsLocalization

variable (T B : Type*) [CommSemiring T] [CommSemiring B]
  [Algebra R T] [Algebra T B] [Algebra R B] [Algebra A B] [IsScalarTower R T B]
  [IsScalarTower R A B]

lemma Algebra.isPushout_of_isLocalization [IsLocalization (Algebra.algebraMapSubmonoid T S) B] :
    Algebra.IsPushout R T A B := by
  rw [Algebra.IsPushout.comm, Algebra.isPushout_iff]
  apply IsLocalizedModule.isBaseChange S

open TensorProduct in
instance (R M : Type*) [CommRing R] [AddCommGroup M] [Module R M]
    {α} (S : Submonoid R) {Mₛ} [AddCommGroup Mₛ] [Module R Mₛ] (f : M →ₗ[R] Mₛ)
    [IsLocalizedModule S f] : IsLocalizedModule S (Finsupp.mapRange.linearMap (α := α) f) := by
  classical
  let e : Localization S ⊗[R] M ≃ₗ[R] Mₛ :=
    (IsLocalizedModule.isBaseChange S (Localization S)
      (LocalizedModule.mkLinearMap S M)).equiv.restrictScalars R ≪≫ₗ IsLocalizedModule.iso S f
  let e' : Localization S ⊗[R] (α →₀ M) ≃ₗ[R] (α →₀ Mₛ) :=
    finsuppRight R (Localization S) M α ≪≫ₗ Finsupp.mapRange.linearEquiv e
  suffices IsLocalizedModule S (e'.symm.toLinearMap ∘ₗ Finsupp.mapRange.linearMap f) by
    convert this.of_linearEquiv (e := e')
    ext
    simp
  rw [isLocalizedModule_iff_isBaseChange S (Localization S)]
  convert TensorProduct.isBaseChange R (α →₀ M) (Localization S) using 1
  ext a m
  apply (finsuppRight R (Localization S) M α).injective
  ext b
  apply e.injective
  suffices (if a = b then f m else 0) = e (1 ⊗ₜ[R] if a = b then m else 0) by
    simpa [e', Finsupp.single_apply, -EmbeddingLike.apply_eq_iff_eq, apply_ite e]
  split_ifs with h
  · simp [e, IsBaseChange.equiv_tmul]
  · simp only [tmul_zero, LinearEquiv.trans_apply, LinearEquiv.restrictScalars_apply, map_zero]

section

variable (S : Submonoid A) {N : Type*} [AddCommMonoid N] [Module R N]
variable [Module A M] [IsScalarTower R A M]

open TensorProduct

/-- `S⁻¹M ⊗[R] N = S⁻¹(M ⊗[R] N)`. -/
instance IsLocalizedModule.rTensor (g : M →ₗ[A] M') [h : IsLocalizedModule S g] :
    IsLocalizedModule S (AlgebraTensorModule.rTensor R N g) := by
  let Aₚ := Localization S
  letI : Module Aₚ M' := (IsLocalizedModule.iso S g).symm.toAddEquiv.module Aₚ
  haveI : IsScalarTower A Aₚ M' := (IsLocalizedModule.iso S g).symm.isScalarTower Aₚ
  haveI : IsScalarTower R Aₚ M' :=
    IsScalarTower.of_algebraMap_smul <| fun r x ↦ by simp [IsScalarTower.algebraMap_apply R A Aₚ]
  rw [isLocalizedModule_iff_isBaseChange (S := S) (A := Aₚ)] at h ⊢
  exact isBaseChange_tensorProduct_map _ h

variable {P : Type*} [AddCommMonoid P] [Module R P] (f : N →ₗ[R] P)

lemma IsLocalizedModule.map_lTensor (g : M →ₗ[A] M') [h : IsLocalizedModule S g] :
    IsLocalizedModule.map S (AlgebraTensorModule.rTensor R N g) (AlgebraTensorModule.rTensor R P g)
      (AlgebraTensorModule.lTensor A M f) = AlgebraTensorModule.lTensor A M' f := by
  apply linearMap_ext S (AlgebraTensorModule.rTensor R N g) (AlgebraTensorModule.rTensor R P g)
  rw [map_comp]
  ext
  simp

end<|MERGE_RESOLUTION|>--- conflicted
+++ resolved
@@ -54,19 +54,12 @@
 
 open TensorProduct Algebra.TensorProduct
 
-<<<<<<< HEAD
 instance tensorProduct_isLocalizedModule : IsLocalizedModule S (TensorProduct.mk R A M 1) :=
   (isLocalizedModule_iff_isBaseChange _ A _).mpr (TensorProduct.isBaseChange _ _ _)
 
 variable (M₁ M₂) [AddCommMonoid M₁] [AddCommMonoid M₂] [Module R M₁] [Module R M₂]
   [Module A M₁] [Module A M₂] [IsScalarTower R A M₁] [IsScalarTower R A M₂]
 include S
-=======
-variable (M₁ M₂ B C) [AddCommMonoid M₁] [AddCommMonoid M₂] [Module R M₁] [Module R M₂]
-  [Module A M₁] [Module A M₂] [IsScalarTower R A M₁] [IsScalarTower R A M₂]
-  [Semiring B] [Algebra R B] [Algebra A B] [IsScalarTower R A B]
-  [Semiring C] [Algebra R C] [Algebra A C] [IsScalarTower R A C]
->>>>>>> dfcb1628
 
 theorem tensorProduct_compatibleSMul : CompatibleSMul R A M₁ M₂ where
   smul_tmul a _ _ := by
