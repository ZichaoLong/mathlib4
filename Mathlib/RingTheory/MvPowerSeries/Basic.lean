--- conflicted
+++ resolved
@@ -111,20 +111,11 @@
 @[ext]
 theorem ext {φ ψ} (h : ∀ n : σ →₀ ℕ, coeff R n φ = coeff R n ψ) : φ = ψ :=
   funext h
-<<<<<<< HEAD
-#align mv_power_series.ext MvPowerSeries.ext
-#align mv_power_series.ext_iff MvPowerSeries.ext_iff
-
-/-- Two multivariate formal power series are equal
-if and only if all their coefficients are equal. -/
-add_decl_doc MvPowerSeries.ext_iff
-=======
 
 /-- Two multivariate formal power series are equal
  if and only if all their coefficients are equal. -/
 theorem ext_iff {φ ψ : MvPowerSeries σ R} : φ = ψ ↔ ∀ n : σ →₀ ℕ, coeff R n φ = coeff R n ψ :=
   Function.funext_iff
->>>>>>> 2fc87a94
 
 theorem monomial_def [DecidableEq σ] (n : σ →₀ ℕ) :
     (monomial R n) = LinearMap.stdBasis R (fun _ ↦ R) n := by
