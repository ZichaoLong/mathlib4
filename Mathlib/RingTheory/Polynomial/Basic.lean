--- conflicted
+++ resolved
@@ -4,10 +4,6 @@
 Authors: Kenny Lau
 -/
 import Mathlib.Algebra.CharP.ExpChar
-<<<<<<< HEAD
-import Mathlib.Algebra.GeomSum
-=======
->>>>>>> 59de845a
 import Mathlib.Algebra.MvPolynomial.CommRing
 import Mathlib.Algebra.MvPolynomial.Equiv
 import Mathlib.RingTheory.Polynomial.Content
@@ -261,11 +257,7 @@
 
 theorem coeff_mem_coeffs (p : R[X]) (n : ℕ) (h : p.coeff n ≠ 0) : p.coeff n ∈ p.coeffs := by
   classical
-<<<<<<< HEAD
-  simp only [frange, exists_prop, mem_support_iff, (Finset.mem_image), Ne]
-=======
   simp only [coeffs, exists_prop, mem_support_iff, Finset.mem_image, Ne]
->>>>>>> 59de845a
   exact ⟨n, h, rfl⟩
 
 @[deprecated (since := "2024-05-17")] alias coeff_mem_frange := coeff_mem_coeffs
@@ -467,11 +459,7 @@
 theorem coeffs_ofSubring {p : T[X]} : (↑(p.ofSubring T).coeffs : Set R) ⊆ T := by
   classical
   intro i hi
-<<<<<<< HEAD
-  simp only [frange, Set.mem_image, mem_support_iff, Ne, Finset.mem_coe,
-=======
   simp only [coeffs, Set.mem_image, mem_support_iff, Ne, Finset.mem_coe,
->>>>>>> 59de845a
     (Finset.coe_image)] at hi
   rcases hi with ⟨n, _, h'n⟩
   rw [← h'n, coeff_ofSubring]
