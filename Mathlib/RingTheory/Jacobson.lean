/-
Copyright (c) 2020 Devon Tuma. All rights reserved.
Released under Apache 2.0 license as described in the file LICENSE.
Authors: Devon Tuma
-/
import Mathlib.RingTheory.Localization.Away.Basic
import Mathlib.RingTheory.Ideal.Over
import Mathlib.RingTheory.JacobsonIdeal

#align_import ring_theory.jacobson from "leanprover-community/mathlib"@"a7c017d750512a352b623b1824d75da5998457d0"

/-!
# Jacobson Rings
The following conditions are equivalent for a ring `R`:
1. Every radical ideal `I` is equal to its Jacobson radical
2. Every radical ideal `I` can be written as an intersection of maximal ideals
3. Every prime ideal `I` is equal to its Jacobson radical
Any ring satisfying any of these equivalent conditions is said to be Jacobson.
Some particular examples of Jacobson rings are also proven.
`isJacobson_quotient` says that the quotient of a Jacobson ring is Jacobson.
`isJacobson_localization` says the localization of a Jacobson ring to a single element is Jacobson.
`isJacobson_polynomial_iff_isJacobson` says polynomials over a Jacobson ring form a Jacobson ring.
## Main definitions
Let `R` be a commutative ring. Jacobson rings are defined using the first of the above conditions
* `IsJacobson R` is the proposition that `R` is a Jacobson ring. It is a class,
  implemented as the predicate that for any ideal, `I.isRadical` implies `I.jacobson = I`.

## Main statements
* `isJacobson_iff_prime_eq` is the equivalence between conditions 1 and 3 above.
* `isJacobson_iff_sInf_maximal` is the equivalence between conditions 1 and 2 above.
* `isJacobson_of_surjective` says that if `R` is a Jacobson ring and `f : R →+* S` is surjective,
  then `S` is also a Jacobson ring
* `MvPolynomial.isJacobson` says that multi-variate polynomials over a Jacobson ring are Jacobson.
## Tags
Jacobson, Jacobson Ring
-/

set_option autoImplicit true

universe u
namespace Ideal

open Polynomial

open Polynomial

section IsJacobson

variable {R S : Type*} [CommRing R] [CommRing S] {I : Ideal R}

/-- A ring is a Jacobson ring if for every radical ideal `I`,
 the Jacobson radical of `I` is equal to `I`.
 See `isJacobson_iff_prime_eq` and `isJacobson_iff_sInf_maximal` for equivalent definitions. -/
class IsJacobson (R : Type*) [CommRing R] : Prop where
  out' : ∀ I : Ideal R, I.IsRadical → I.jacobson = I
#align ideal.is_jacobson Ideal.IsJacobson

theorem isJacobson_iff {R} [CommRing R] :
    IsJacobson R ↔ ∀ I : Ideal R, I.IsRadical → I.jacobson = I :=
  ⟨fun h => h.1, fun h => ⟨h⟩⟩
#align ideal.is_jacobson_iff Ideal.isJacobson_iff

theorem IsJacobson.out {R} [CommRing R] :
    IsJacobson R → ∀ {I : Ideal R}, I.IsRadical → I.jacobson = I :=
  isJacobson_iff.1
#align ideal.is_jacobson.out Ideal.IsJacobson.out

/-- A ring is a Jacobson ring if and only if for all prime ideals `P`,
 the Jacobson radical of `P` is equal to `P`. -/
theorem isJacobson_iff_prime_eq : IsJacobson R ↔ ∀ P : Ideal R, IsPrime P → P.jacobson = P := by
  refine' isJacobson_iff.trans ⟨fun h I hI => h I hI.isRadical, _⟩
  refine fun h I hI ↦ le_antisymm (fun x hx ↦ ?_) (fun x hx ↦ mem_sInf.mpr fun _ hJ ↦ hJ.left hx)
  rw [← hI.radical, radical_eq_sInf I, mem_sInf]
  intro P hP
  rw [Set.mem_setOf_eq] at hP
  erw [mem_sInf] at hx
  erw [← h P hP.right, mem_sInf]
  exact fun J hJ => hx ⟨le_trans hP.left hJ.left, hJ.right⟩
#align ideal.is_jacobson_iff_prime_eq Ideal.isJacobson_iff_prime_eq

/-- A ring `R` is Jacobson if and only if for every prime ideal `I`,
 `I` can be written as the infimum of some collection of maximal ideals.
 Allowing ⊤ in the set `M` of maximal ideals is equivalent, but makes some proofs cleaner. -/
theorem isJacobson_iff_sInf_maximal : IsJacobson R ↔ ∀ {I : Ideal R}, I.IsPrime →
    ∃ M : Set (Ideal R), (∀ J ∈ M, IsMaximal J ∨ J = ⊤) ∧ I = sInf M :=
  ⟨fun H _I h => eq_jacobson_iff_sInf_maximal.1 (H.out h.isRadical), fun H =>
    isJacobson_iff_prime_eq.2 fun _P hP => eq_jacobson_iff_sInf_maximal.2 (H hP)⟩
#align ideal.is_jacobson_iff_Inf_maximal Ideal.isJacobson_iff_sInf_maximal

theorem isJacobson_iff_sInf_maximal' : IsJacobson R ↔ ∀ {I : Ideal R}, I.IsPrime →
    ∃ M : Set (Ideal R), (∀ J ∈ M, ∀ (K : Ideal R), J < K → K = ⊤) ∧ I = sInf M :=
  ⟨fun H _I h => eq_jacobson_iff_sInf_maximal'.1 (H.out h.isRadical), fun H =>
    isJacobson_iff_prime_eq.2 fun _P hP => eq_jacobson_iff_sInf_maximal'.2 (H hP)⟩
#align ideal.is_jacobson_iff_Inf_maximal' Ideal.isJacobson_iff_sInf_maximal'

theorem radical_eq_jacobson [H : IsJacobson R] (I : Ideal R) : I.radical = I.jacobson :=
  le_antisymm (le_sInf fun _J ⟨hJ, hJ_max⟩ => (IsPrime.radical_le_iff hJ_max.isPrime).mpr hJ)
    (H.out (radical_isRadical I) ▸ jacobson_mono le_radical)
#align ideal.radical_eq_jacobson Ideal.radical_eq_jacobson

/-- Fields have only two ideals, and the condition holds for both of them. -/
instance (priority := 100) isJacobson_field {K : Type*} [Field K] : IsJacobson K :=
  ⟨fun I _ => Or.recOn (eq_bot_or_top I)
    (fun h => le_antisymm (sInf_le ⟨le_rfl, h.symm ▸ bot_isMaximal⟩) (h.symm ▸ bot_le)) fun h =>
      by rw [h, jacobson_eq_top_iff]⟩
#align ideal.is_jacobson_field Ideal.isJacobson_field

theorem isJacobson_of_surjective [H : IsJacobson R] :
    (∃ f : R →+* S, Function.Surjective ↑f) → IsJacobson S := by
  rintro ⟨f, hf⟩
  rw [isJacobson_iff_sInf_maximal]
  intro p hp
  use map f '' { J : Ideal R | comap f p ≤ J ∧ J.IsMaximal }
  use fun j ⟨J, hJ, hmap⟩ => hmap ▸ (map_eq_top_or_isMaximal_of_surjective f hf hJ.right).symm
  have : p = map f (comap f p).jacobson :=
    (IsJacobson.out' _ <| hp.isRadical.comap f).symm ▸ (map_comap_of_surjective f hf p).symm
  exact this.trans (map_sInf hf fun J ⟨hJ, _⟩ => le_trans (Ideal.ker_le_comap f) hJ)
#align ideal.is_jacobson_of_surjective Ideal.isJacobson_of_surjective

instance (priority := 100) isJacobson_quotient [IsJacobson R] : IsJacobson (R ⧸ I) :=
  isJacobson_of_surjective ⟨Quotient.mk I, by
    rintro ⟨x⟩
    use x
    rfl⟩
#align ideal.is_jacobson_quotient Ideal.isJacobson_quotient

theorem isJacobson_iso (e : R ≃+* S) : IsJacobson R ↔ IsJacobson S :=
  ⟨fun h => @isJacobson_of_surjective _ _ _ _ h ⟨(e : R →+* S), e.surjective⟩, fun h =>
    @isJacobson_of_surjective _ _ _ _ h ⟨(e.symm : S →+* R), e.symm.surjective⟩⟩
#align ideal.is_jacobson_iso Ideal.isJacobson_iso

theorem isJacobson_of_isIntegral [Algebra R S] (hRS : Algebra.IsIntegral R S) (hR : IsJacobson R) :
    IsJacobson S := by
  rw [isJacobson_iff_prime_eq]
  intro P hP
  by_cases hP_top : comap (algebraMap R S) P = ⊤
  · simp [comap_eq_top_iff.1 hP_top]
  · haveI : Nontrivial (R ⧸ comap (algebraMap R S) P) := Quotient.nontrivial hP_top
    rw [jacobson_eq_iff_jacobson_quotient_eq_bot]
    refine' eq_bot_of_comap_eq_bot (isIntegral_quotient_of_isIntegral hRS) _
    rw [eq_bot_iff, ← jacobson_eq_iff_jacobson_quotient_eq_bot.1
      ((isJacobson_iff_prime_eq.1 hR) (comap (algebraMap R S) P) (comap_isPrime _ _)),
      comap_jacobson]
    refine' sInf_le_sInf fun J hJ => _
    simp only [true_and_iff, Set.mem_image, bot_le, Set.mem_setOf_eq]
    have : J.IsMaximal := by simpa using hJ
    exact exists_ideal_over_maximal_of_isIntegral (isIntegral_quotient_of_isIntegral hRS) J
      (comap_bot_le_of_injective _ algebraMap_quotient_injective)
#align ideal.is_jacobson_of_is_integral Ideal.isJacobson_of_isIntegral

theorem isJacobson_of_isIntegral' (f : R →+* S) (hf : f.IsIntegral) (hR : IsJacobson R) :
    IsJacobson S := @isJacobson_of_isIntegral _ _ _ _ f.toAlgebra hf hR
#align ideal.is_jacobson_of_is_integral' Ideal.isJacobson_of_isIntegral'

end IsJacobson

section Localization

open IsLocalization Submonoid

variable {R S : Type*} [CommRing R] [CommRing S] {I : Ideal R}

variable (y : R) [Algebra R S] [IsLocalization.Away y S]

theorem disjoint_powers_iff_not_mem (hI : I.IsRadical) :
    Disjoint (Submonoid.powers y : Set R) ↑I ↔ y ∉ I.1 := by
  refine'
    ⟨fun h => Set.disjoint_left.1 h (mem_powers _), fun h => disjoint_iff.mpr (eq_bot_iff.mpr _)⟩
  rintro x ⟨⟨n, rfl⟩, hx'⟩
  exact h (hI <| mem_radical_of_pow_mem <| le_radical hx')
#align ideal.disjoint_powers_iff_not_mem Ideal.disjoint_powers_iff_not_mem

variable (S)

/-- If `R` is a Jacobson ring, then maximal ideals in the localization at `y`
correspond to maximal ideals in the original ring `R` that don't contain `y`.
This lemma gives the correspondence in the particular case of an ideal and its comap.
See `le_relIso_of_maximal` for the more general relation isomorphism -/
theorem isMaximal_iff_isMaximal_disjoint [H : IsJacobson R] (J : Ideal S) :
    J.IsMaximal ↔ (comap (algebraMap R S) J).IsMaximal ∧ y ∉ Ideal.comap (algebraMap R S) J := by
  constructor
  · refine' fun h => ⟨_, fun hy =>
      h.ne_top (Ideal.eq_top_of_isUnit_mem _ hy (map_units _ ⟨y, Submonoid.mem_powers _⟩))⟩
    have hJ : J.IsPrime := IsMaximal.isPrime h
    rw [isPrime_iff_isPrime_disjoint (Submonoid.powers y)] at hJ
    have : y ∉ (comap (algebraMap R S) J).1 := Set.disjoint_left.1 hJ.right (Submonoid.mem_powers _)
    erw [← H.out hJ.left.isRadical, mem_sInf] at this
    push_neg at this
    rcases this with ⟨I, hI, hI'⟩
    convert hI.right
    by_cases hJ : J = map (algebraMap R S) I
    · rw [hJ, comap_map_of_isPrime_disjoint (powers y) S I (IsMaximal.isPrime hI.right)]
      rwa [disjoint_powers_iff_not_mem y hI.right.isPrime.isRadical]
    · have hI_p : (map (algebraMap R S) I).IsPrime := by
        refine' isPrime_of_isPrime_disjoint (powers y) _ I hI.right.isPrime _
        rwa [disjoint_powers_iff_not_mem y hI.right.isPrime.isRadical]
      have : J ≤ map (algebraMap R S) I := map_comap (Submonoid.powers y) S J ▸ map_mono hI.left
      exact absurd (h.1.2 _ (lt_of_le_of_ne this hJ)) hI_p.1
  · refine' fun h => ⟨⟨fun hJ => h.1.ne_top (eq_top_iff.2 _), fun I hI => _⟩⟩
    · rwa [eq_top_iff, ← (IsLocalization.orderEmbedding (powers y) S).le_iff_le] at hJ
    · have := congr_arg (map (algebraMap R S)) (h.1.1.2 _ ⟨comap_mono (le_of_lt hI), ?_⟩)
      rwa [map_comap (powers y) S I, map_top] at this
      refine' fun hI' => hI.right _
      rw [← map_comap (powers y) S I, ← map_comap (powers y) S J]
      exact map_mono hI'
#align ideal.is_maximal_iff_is_maximal_disjoint Ideal.isMaximal_iff_isMaximal_disjoint

variable {S}

/-- If `R` is a Jacobson ring, then maximal ideals in the localization at `y`
correspond to maximal ideals in the original ring `R` that don't contain `y`.
This lemma gives the correspondence in the particular case of an ideal and its map.
See `le_relIso_of_maximal` for the more general statement, and the reverse of this implication -/
theorem isMaximal_of_isMaximal_disjoint [IsJacobson R] (I : Ideal R) (hI : I.IsMaximal)
    (hy : y ∉ I) : (map (algebraMap R S) I).IsMaximal := by
  rw [isMaximal_iff_isMaximal_disjoint S y,
    comap_map_of_isPrime_disjoint (powers y) S I (IsMaximal.isPrime hI)
      ((disjoint_powers_iff_not_mem y hI.isPrime.isRadical).2 hy)]
  exact ⟨hI, hy⟩
#align ideal.is_maximal_of_is_maximal_disjoint Ideal.isMaximal_of_isMaximal_disjoint

/-- If `R` is a Jacobson ring, then maximal ideals in the localization at `y`
correspond to maximal ideals in the original ring `R` that don't contain `y` -/
def orderIsoOfMaximal [IsJacobson R] :
    { p : Ideal S // p.IsMaximal } ≃o { p : Ideal R // p.IsMaximal ∧ y ∉ p } where
  toFun p := ⟨Ideal.comap (algebraMap R S) p.1, (isMaximal_iff_isMaximal_disjoint S y p.1).1 p.2⟩
  invFun p := ⟨Ideal.map (algebraMap R S) p.1, isMaximal_of_isMaximal_disjoint y p.1 p.2.1 p.2.2⟩
  left_inv J := Subtype.eq (map_comap (powers y) S J)
  right_inv I := Subtype.eq (comap_map_of_isPrime_disjoint _ _ I.1 (IsMaximal.isPrime I.2.1)
    ((disjoint_powers_iff_not_mem y I.2.1.isPrime.isRadical).2 I.2.2))
  map_rel_iff' {I I'} := ⟨fun h => show I.val ≤ I'.val from
    map_comap (powers y) S I.val ▸ map_comap (powers y) S I'.val ▸ Ideal.map_mono h,
    fun h _ hx => h hx⟩
#align ideal.order_iso_of_maximal Ideal.orderIsoOfMaximal

/-- If `S` is the localization of the Jacobson ring `R` at the submonoid generated by `y : R`, then
`S` is Jacobson. -/
theorem isJacobson_localization [H : IsJacobson R] : IsJacobson S := by
  rw [isJacobson_iff_prime_eq]
  refine' fun P' hP' => le_antisymm _ le_jacobson
  obtain ⟨hP', hPM⟩ := (IsLocalization.isPrime_iff_isPrime_disjoint (powers y) S P').mp hP'
  have hP := H.out hP'.isRadical
  refine' (IsLocalization.map_comap (powers y) S P'.jacobson).ge.trans
    ((map_mono _).trans (IsLocalization.map_comap (powers y) S P').le)
  have : sInf { I : Ideal R | comap (algebraMap R S) P' ≤ I ∧ I.IsMaximal ∧ y ∉ I } ≤
      comap (algebraMap R S) P' := by
    intro x hx
    have hxy : x * y ∈ (comap (algebraMap R S) P').jacobson := by
      rw [Ideal.jacobson, mem_sInf]
      intro J hJ
      by_cases y ∈ J
      · exact J.mul_mem_left x h
      · exact J.mul_mem_right y ((mem_sInf.1 hx) ⟨hJ.left, ⟨hJ.right, h⟩⟩)
    rw [hP] at hxy
    cases' hP'.mem_or_mem hxy with hxy hxy
    · exact hxy
    · exact (hPM.le_bot ⟨Submonoid.mem_powers _, hxy⟩).elim
  refine' le_trans _ this
  rw [Ideal.jacobson, comap_sInf', sInf_eq_iInf]
  refine' iInf_le_iInf_of_subset fun I hI => ⟨map (algebraMap R S) I, ⟨_, _⟩⟩
  · exact ⟨le_trans (le_of_eq (IsLocalization.map_comap (powers y) S P').symm) (map_mono hI.1),
      isMaximal_of_isMaximal_disjoint y _ hI.2.1 hI.2.2⟩
  · exact IsLocalization.comap_map_of_isPrime_disjoint _ S I (IsMaximal.isPrime hI.2.1)
      ((disjoint_powers_iff_not_mem y hI.2.1.isPrime.isRadical).2 hI.2.2)
#align ideal.is_jacobson_localization Ideal.isJacobson_localization

end Localization

namespace Polynomial

open Polynomial

section CommRing

-- Porting note: move to better place
-- Porting note: make `S` and `T` universe polymorphic
lemma Subring.mem_closure_image_of {S T : Type*} [CommRing S] [CommRing T] (g : S →+* T)
    (u : Set S) (x : S) (hx : x ∈ Subring.closure u) : g x ∈ Subring.closure (g '' u) := by
  rw [Subring.mem_closure] at hx ⊢
  intro T₁ h₁
  rw [← Subring.mem_comap]
  apply hx
  simp only [Subring.coe_comap, ← Set.image_subset_iff, SetLike.mem_coe]
  exact h₁

-- Porting note: move to better place
lemma mem_closure_X_union_C {R : Type*} [Ring R] (p : R[X]) :
    p ∈ Subring.closure (insert X {f | f.degree ≤ 0} : Set R[X]) := by
  refine' Polynomial.induction_on p _ _ _
  · intro r
    apply Subring.subset_closure
    apply Set.mem_insert_of_mem
    exact degree_C_le
  · intros p1 p2 h1 h2
    exact Subring.add_mem _ h1 h2
  · intros n r hr
    rw [pow_succ', ← mul_assoc]
    apply Subring.mul_mem _ hr
    apply Subring.subset_closure
    apply Set.mem_insert

variable {R S : Type*} [CommRing R] [CommRing S] [IsDomain S]

variable {Rₘ Sₘ : Type*} [CommRing Rₘ] [CommRing Sₘ]

<<<<<<< HEAD
set_option maxHeartbeats 310000 in
=======
>>>>>>> 08a8af0b
/-- If `I` is a prime ideal of `R[X]` and `pX ∈ I` is a non-constant polynomial,
  then the map `R →+* R[x]/I` descends to an integral map when localizing at `pX.leadingCoeff`.
  In particular `X` is integral because it satisfies `pX`, and constants are trivially integral,
  so integrality of the entire extension follows by closure under addition and multiplication. -/
theorem isIntegral_isLocalization_polynomial_quotient
    (P : Ideal R[X]) (pX : R[X]) (hpX : pX ∈ P) [Algebra (R ⧸ P.comap (C : R →+* R[X])) Rₘ]
    [IsLocalization.Away (pX.map (Quotient.mk (P.comap (C : R →+* R[X])))).leadingCoeff Rₘ]
    [Algebra (R[X] ⧸ P) Sₘ] [IsLocalization ((Submonoid.powers (pX.map (Quotient.mk (P.comap
      (C : R →+* R[X])))).leadingCoeff).map (quotientMap P C le_rfl) : Submonoid (R[X] ⧸ P)) Sₘ] :
    (IsLocalization.map Sₘ (quotientMap P C le_rfl) (Submonoid.powers (pX.map (Quotient.mk (P.comap
      (C : R →+* R[X])))).leadingCoeff).le_comap_map : Rₘ →+* Sₘ).IsIntegral := by
  let P' : Ideal R := P.comap C
  let M : Submonoid (R ⧸ P') :=
    Submonoid.powers (pX.map (Quotient.mk (P.comap (C : R →+* R[X])))).leadingCoeff
  let M' : Submonoid (R[X] ⧸ P) :=
    (Submonoid.powers (pX.map (Quotient.mk (P.comap (C : R →+* R[X])))).leadingCoeff).map
      (quotientMap P C le_rfl)
  let φ : R ⧸ P' →+* R[X] ⧸ P := quotientMap P C le_rfl
  let φ' : Rₘ →+* Sₘ := IsLocalization.map Sₘ φ M.le_comap_map
  have hφ' : φ.comp (Quotient.mk P') = (Quotient.mk P).comp C := rfl
  intro p
  obtain ⟨⟨p', ⟨q, hq⟩⟩, hp⟩ := IsLocalization.surj M' p
  suffices φ'.IsIntegralElem (algebraMap (R[X] ⧸ P) Sₘ p') by
    obtain ⟨q', hq', rfl⟩ := hq
    obtain ⟨q'', hq''⟩ := isUnit_iff_exists_inv'.1 (IsLocalization.map_units Rₘ (⟨q', hq'⟩ : M))
    refine' φ'.isIntegral_of_isIntegral_mul_unit p (algebraMap (R[X] ⧸ P) Sₘ (φ q'))
      q'' _ (hp.symm ▸ this)
    rw [← φ'.map_one, ← congr_arg φ' hq'', φ'.map_mul, ← φ'.comp_apply]
    simp only [IsLocalization.map_comp _]
    rw [RingHom.comp_apply]
  dsimp at hp
  refine' @isIntegral_of_mem_closure'' Rₘ _ Sₘ _ φ'
    ((algebraMap (R[X] ⧸ P) Sₘ).comp (Quotient.mk P) '' insert X { p | p.degree ≤ 0 }) _
    ((algebraMap (R[X] ⧸ P) Sₘ) p') _
  · rintro x ⟨p, hp, rfl⟩
    simp only [Set.mem_insert_iff] at hp
    cases' hp with hy hy
    · rw [hy]
      refine' φ.isIntegralElem_localization_at_leadingCoeff ((Quotient.mk P) X)
        (pX.map (Quotient.mk P')) _ M _
      · rwa [eval₂_map, hφ', ← hom_eval₂, Quotient.eq_zero_iff_mem, eval₂_C_X]
      · use 1
        simp only [pow_one]
    · rw [Set.mem_setOf_eq, degree_le_zero_iff] at hy
      -- Porting note: was `refine' hy.symm ▸`
      -- `⟨X - C (algebraMap _ _ ((Quotient.mk P') (p.coeff 0))), monic_X_sub_C _, _⟩`
      rw [hy]
      use X - C (algebraMap (R ⧸ P') Rₘ ((Quotient.mk P') (p.coeff 0)))
      constructor
      · apply monic_X_sub_C
      · simp only [eval₂_sub, eval₂_X, eval₂_C]
        rw [sub_eq_zero, ← φ'.comp_apply]
        simp only [IsLocalization.map_comp _]
        rfl
  · obtain ⟨p, rfl⟩ := Quotient.mk_surjective p'
    rw [← RingHom.comp_apply]
    apply Subring.mem_closure_image_of
    apply Polynomial.mem_closure_X_union_C
#align ideal.polynomial.is_integral_is_localization_polynomial_quotient Ideal.Polynomial.isIntegral_isLocalization_polynomial_quotient

/-- If `f : R → S` descends to an integral map in the localization at `x`,
  and `R` is a Jacobson ring, then the intersection of all maximal ideals in `S` is trivial -/
theorem jacobson_bot_of_integral_localization {R : Type*} [CommRing R] [IsDomain R] [IsJacobson R]
    (Rₘ Sₘ : Type*) [CommRing Rₘ] [CommRing Sₘ] (φ : R →+* S) (hφ : Function.Injective ↑φ) (x : R)
    (hx : x ≠ 0) [Algebra R Rₘ] [IsLocalization.Away x Rₘ] [Algebra S Sₘ]
    [IsLocalization ((Submonoid.powers x).map φ : Submonoid S) Sₘ]
    (hφ' :
      RingHom.IsIntegral (IsLocalization.map Sₘ φ (Submonoid.powers x).le_comap_map : Rₘ →+* Sₘ)) :
    (⊥ : Ideal S).jacobson = (⊥ : Ideal S) := by
  have hM : ((Submonoid.powers x).map φ : Submonoid S) ≤ nonZeroDivisors S :=
    map_le_nonZeroDivisors_of_injective φ hφ (powers_le_nonZeroDivisors_of_noZeroDivisors hx)
  letI : IsDomain Sₘ := IsLocalization.isDomain_of_le_nonZeroDivisors _ hM
  let φ' : Rₘ →+* Sₘ := IsLocalization.map _ φ (Submonoid.powers x).le_comap_map
  suffices ∀ I : Ideal Sₘ, I.IsMaximal → (I.comap (algebraMap S Sₘ)).IsMaximal by
    have hϕ' : comap (algebraMap S Sₘ) (⊥ : Ideal Sₘ) = (⊥ : Ideal S) := by
      rw [← RingHom.ker_eq_comap_bot, ← RingHom.injective_iff_ker_eq_bot]
      exact IsLocalization.injective Sₘ hM
    have hSₘ : IsJacobson Sₘ := isJacobson_of_isIntegral' φ' hφ' (isJacobson_localization x)
    refine' eq_bot_iff.mpr (le_trans _ (le_of_eq hϕ'))
    rw [← hSₘ.out isRadical_bot_of_noZeroDivisors, comap_jacobson]
    exact sInf_le_sInf fun j hj => ⟨bot_le,
      let ⟨J, hJ⟩ := hj
      hJ.2 ▸ this J hJ.1.2⟩
  intro I hI
  -- Remainder of the proof is pulling and pushing ideals around the square and the quotient square
  haveI : (I.comap (algebraMap S Sₘ)).IsPrime := comap_isPrime _ I
  haveI : (I.comap φ').IsPrime := comap_isPrime φ' I
  haveI : (⊥ : Ideal (S ⧸ I.comap (algebraMap S Sₘ))).IsPrime := bot_prime
  have hcomm : φ'.comp (algebraMap R Rₘ) = (algebraMap S Sₘ).comp φ := IsLocalization.map_comp _
  let f := quotientMap (I.comap (algebraMap S Sₘ)) φ le_rfl
  let g := quotientMap I (algebraMap S Sₘ) le_rfl
  have := isMaximal_comap_of_isIntegral_of_isMaximal' φ' hφ' I hI
  have := ((isMaximal_iff_isMaximal_disjoint Rₘ x _).1 this).left
  have : ((I.comap (algebraMap S Sₘ)).comap φ).IsMaximal := by
    rwa [comap_comap, hcomm, ← comap_comap] at this
  rw [← bot_quotient_isMaximal_iff] at this⊢
  refine' isMaximal_of_isIntegral_of_isMaximal_comap' f _ ⊥
    ((eq_bot_iff.2 (comap_bot_le_of_injective f quotientMap_injective)).symm ▸ this)
  exact f.isIntegral_tower_bot_of_isIntegral g quotientMap_injective
    ((comp_quotientMap_eq_of_comp_eq hcomm I).symm ▸
      RingHom.isIntegral_trans _ _ (RingHom.isIntegral_of_surjective _
        (IsLocalization.surjective_quotientMap_of_maximal_of_localization (Submonoid.powers x) Rₘ
          (by rwa [comap_comap, hcomm, ← bot_quotient_isMaximal_iff])))
      (RingHom.isIntegral_quotient_of_isIntegral _ hφ'))
#align ideal.polynomial.jacobson_bot_of_integral_localization Ideal.Polynomial.jacobson_bot_of_integral_localization

/-- Used to bootstrap the proof of `isJacobson_polynomial_iff_isJacobson`.
  That theorem is more general and should be used instead of this one. -/
private theorem isJacobson_polynomial_of_domain (R : Type*) [CommRing R] [IsDomain R]
    [hR : IsJacobson R] (P : Ideal R[X]) [IsPrime P] (hP : ∀ x : R, C x ∈ P → x = 0) :
    P.jacobson = P := by
  by_cases Pb : P = ⊥
  · exact Pb.symm ▸
      jacobson_bot_polynomial_of_jacobson_bot (hR.out isRadical_bot_of_noZeroDivisors)
  · rw [jacobson_eq_iff_jacobson_quotient_eq_bot]
    let P' := P.comap (C : R →+* R[X])
    haveI : P'.IsPrime := comap_isPrime C P
    haveI hR' : IsJacobson (R ⧸ P') := by infer_instance
    obtain ⟨p, pP, p0⟩ := exists_nonzero_mem_of_ne_bot Pb hP
    let x := (Polynomial.map (Quotient.mk P') p).leadingCoeff
    have hx : x ≠ 0 := by rwa [Ne.def, leadingCoeff_eq_zero]
    let φ : R ⧸ P' →+* R[X] ⧸ P := Ideal.quotientMap P (C : R →+* R[X]) le_rfl
    let hφ : Function.Injective ↑φ := quotientMap_injective
    let Rₘ := Localization.Away x
    let Sₘ := (Localization ((Submonoid.powers x).map φ : Submonoid (R[X] ⧸ P)))
    refine' jacobson_bot_of_integral_localization (S := R[X] ⧸ P) (R := R ⧸ P') Rₘ Sₘ _ hφ _ hx _
    haveI islocSₘ : IsLocalization (Submonoid.map φ (Submonoid.powers x)) Sₘ := by infer_instance
    exact @isIntegral_isLocalization_polynomial_quotient R _ Rₘ Sₘ _ _ P p pP _ _ _ islocSₘ

theorem isJacobson_polynomial_of_isJacobson (hR : IsJacobson R) : IsJacobson R[X] := by
  rw [isJacobson_iff_prime_eq]
  intro I hI
  let R' : Subring (R[X] ⧸ I) := ((Quotient.mk I).comp C).range
  let i : R →+* R' := ((Quotient.mk I).comp C).rangeRestrict
  have hi : Function.Surjective ↑i := ((Quotient.mk I).comp C).rangeRestrict_surjective
  have hi' : RingHom.ker (mapRingHom i) ≤ I
  · intro f hf
    apply polynomial_mem_ideal_of_coeff_mem_ideal I f
    intro n
    replace hf := congrArg (fun g : Polynomial ((Quotient.mk I).comp C).range => g.coeff n) hf
    change (Polynomial.map ((Quotient.mk I).comp C).rangeRestrict f).coeff n = 0 at hf
    rw [coeff_map, Subtype.ext_iff] at hf
    rwa [mem_comap, ← Quotient.eq_zero_iff_mem, ← RingHom.comp_apply]
  have R'_jacob : IsJacobson R' := isJacobson_of_surjective ⟨i, hi⟩
  let J := map (mapRingHom i) I
  -- Porting note: moved ↓ this up a few lines, so that it can be used in the `have`
  have h_surj : Function.Surjective (mapRingHom i) := Polynomial.map_surjective i hi
  have : IsPrime J := map_isPrime_of_surjective h_surj hi'
  suffices h : J.jacobson = J
  · replace h := congrArg (comap (Polynomial.mapRingHom i)) h
    rw [← map_jacobson_of_surjective h_surj hi', comap_map_of_surjective _ h_surj,
      comap_map_of_surjective _ h_surj] at h
    refine le_antisymm ?_ le_jacobson
    exact le_trans (le_sup_of_le_left le_rfl) (le_trans (le_of_eq h) (sup_le le_rfl hi'))
  apply isJacobson_polynomial_of_domain R' J
  exact (eq_zero_of_polynomial_mem_map_range I)
#align ideal.polynomial.is_jacobson_polynomial_of_is_jacobson Ideal.Polynomial.isJacobson_polynomial_of_isJacobson

theorem isJacobson_polynomial_iff_isJacobson : IsJacobson R[X] ↔ IsJacobson R := by
  refine' ⟨_, isJacobson_polynomial_of_isJacobson⟩
  intro H
  exact isJacobson_of_surjective ⟨eval₂RingHom (RingHom.id _) 1, fun x =>
    ⟨C x, by simp only [coe_eval₂RingHom, RingHom.id_apply, eval₂_C]⟩⟩
#align ideal.polynomial.is_jacobson_polynomial_iff_is_jacobson Ideal.Polynomial.isJacobson_polynomial_iff_isJacobson

instance [IsJacobson R] : IsJacobson R[X] :=
  isJacobson_polynomial_iff_isJacobson.mpr ‹IsJacobson R›

end CommRing

section

variable {R : Type*} [CommRing R] [IsJacobson R]

variable (P : Ideal R[X]) [hP : P.IsMaximal]

set_option maxHeartbeats 210000 in
theorem isMaximal_comap_C_of_isMaximal [Nontrivial R] (hP' : ∀ x : R, C x ∈ P → x = 0) :
    IsMaximal (comap (C : R →+* R[X]) P : Ideal R) := by
  let P' := comap (C : R →+* R[X]) P
  haveI hP'_prime : P'.IsPrime := comap_isPrime C P
  obtain ⟨⟨m, hmem_P⟩, hm⟩ :=
    Submodule.nonzero_mem_of_bot_lt (bot_lt_of_maximal P polynomial_not_isField)
  have hm' : m ≠ 0 := by
    simpa [Submodule.coe_eq_zero] using hm
  let φ : R ⧸ P' →+* R[X] ⧸ P := quotientMap P (C : R →+* R[X]) le_rfl
  let a : R ⧸ P' := (m.map (Quotient.mk P')).leadingCoeff
  let M : Submonoid (R ⧸ P') := Submonoid.powers a
  rw [← bot_quotient_isMaximal_iff]
  have hp0 : a ≠ 0 := fun hp0' =>
    hm' <| map_injective (Quotient.mk (P.comap (C : R →+* R[X]) : Ideal R))
      ((injective_iff_map_eq_zero (Quotient.mk (P.comap (C : R →+* R[X]) : Ideal R))).2
        fun x hx => by
          rwa [Quotient.eq_zero_iff_mem, (by rwa [eq_bot_iff] : (P.comap C : Ideal R) = ⊥)] at hx)
        (by simpa only [leadingCoeff_eq_zero, Polynomial.map_zero] using hp0')
  have hM : (0 : R ⧸ P') ∉ M := fun ⟨n, hn⟩ => hp0 (pow_eq_zero hn)
  suffices (⊥ : Ideal (Localization M)).IsMaximal by
    rw [← IsLocalization.comap_map_of_isPrime_disjoint M (Localization M) ⊥ bot_prime
      (disjoint_iff_inf_le.mpr fun x hx => hM (hx.2 ▸ hx.1))]
    refine' ((isMaximal_iff_isMaximal_disjoint (Localization M) _ _).mp (by rwa [map_bot])).1
  let M' : Submonoid (R[X] ⧸ P) := M.map φ
  have hM' : (0 : R[X] ⧸ P) ∉ M' := fun ⟨z, hz⟩ =>
    hM (quotientMap_injective (_root_.trans hz.2 φ.map_zero.symm) ▸ hz.1)
  haveI : IsDomain (Localization M') :=
    IsLocalization.isDomain_localization (le_nonZeroDivisors_of_noZeroDivisors hM')
  suffices (⊥ : Ideal (Localization M')).IsMaximal by
    rw [le_antisymm bot_le (comap_bot_le_of_injective _
      (IsLocalization.map_injective_of_injective M (Localization M) (Localization M')
        quotientMap_injective))]
    refine' isMaximal_comap_of_isIntegral_of_isMaximal' _ _ ⊥ this
    have isloc : IsLocalization (Submonoid.map φ M) (Localization M') := by infer_instance
    exact @isIntegral_isLocalization_polynomial_quotient R _
      (Localization M) (Localization M') _ _ P m hmem_P _ _ _ isloc
  rw [(map_bot.symm :
    (⊥ : Ideal (Localization M')) = map (algebraMap (R[X] ⧸ P) (Localization M')) ⊥)]
  let bot_maximal := (bot_quotient_isMaximal_iff _).mpr hP
  refine' map.isMaximal (algebraMap (R[X] ⧸ P) (Localization M')) _ bot_maximal
  apply IsField.localization_map_bijective hM'
  rwa [← Quotient.maximal_ideal_iff_isField_quotient, ← bot_quotient_isMaximal_iff]
set_option linter.uppercaseLean3 false in
#align ideal.polynomial.is_maximal_comap_C_of_is_maximal Ideal.Polynomial.isMaximal_comap_C_of_isMaximal

/-- Used to bootstrap the more general `quotient_mk_comp_C_isIntegral_of_jacobson` -/
private theorem quotient_mk_comp_C_isIntegral_of_jacobson' [Nontrivial R] (hR : IsJacobson R)
    (hP' : ∀ x : R, C x ∈ P → x = 0) : ((Quotient.mk P).comp C : R →+* R[X] ⧸ P).IsIntegral := by
  refine' (isIntegral_quotientMap_iff _).mp _
  let P' : Ideal R := P.comap C
  obtain ⟨pX, hpX, hp0⟩ :=
    exists_nonzero_mem_of_ne_bot (ne_of_lt (bot_lt_of_maximal P polynomial_not_isField)).symm hP'
  let a : R ⧸ P' := (pX.map (Quotient.mk P')).leadingCoeff
  let M : Submonoid (R ⧸ P') := Submonoid.powers a
  let φ : R ⧸ P' →+* R[X] ⧸ P := quotientMap P C le_rfl
  haveI hP'_prime : P'.IsPrime := comap_isPrime C P
  have hM : (0 : R ⧸ P') ∉ M := fun ⟨n, hn⟩ => hp0 <| leadingCoeff_eq_zero.mp (pow_eq_zero hn)
  let M' : Submonoid (R[X] ⧸ P) := M.map φ
  refine' φ.isIntegral_tower_bot_of_isIntegral (algebraMap _ (Localization M')) _ _
  · refine' IsLocalization.injective (Localization M')
      (show M' ≤ _ from le_nonZeroDivisors_of_noZeroDivisors fun hM' => hM _)
    exact
      let ⟨z, zM, z0⟩ := hM'
      quotientMap_injective (_root_.trans z0 φ.map_zero.symm) ▸ zM
  · suffices : RingHom.comp (algebraMap (R[X] ⧸ P) (Localization M')) φ =
      (IsLocalization.map (Localization M') φ M.le_comap_map).comp
        (algebraMap (R ⧸ P') (Localization M))
    rw [this]
    refine' RingHom.isIntegral_trans (algebraMap (R ⧸ P') (Localization M))
      (IsLocalization.map (Localization M') φ M.le_comap_map) _ _
    · exact (algebraMap (R ⧸ P') (Localization M)).isIntegral_of_surjective
        (IsField.localization_map_bijective hM ((Quotient.maximal_ideal_iff_isField_quotient _).mp
          (isMaximal_comap_C_of_isMaximal P hP'))).2
    · -- `convert` here is faster than `exact`, and this proof is near the time limit.
      -- convert isIntegral_isLocalization_polynomial_quotient P pX hpX
      have isloc : IsLocalization M' (Localization M') := by infer_instance
      exact @isIntegral_isLocalization_polynomial_quotient R _
        (Localization M) (Localization M') _ _ P pX hpX _ _ _ isloc
    rw [IsLocalization.map_comp M.le_comap_map]

/-- If `R` is a Jacobson ring, and `P` is a maximal ideal of `R[X]`,
  then `R → R[X]/P` is an integral map. -/
theorem quotient_mk_comp_C_isIntegral_of_jacobson :
    ((Quotient.mk P).comp C : R →+* R[X] ⧸ P).IsIntegral := by
  let P' : Ideal R := P.comap C
  haveI : P'.IsPrime := comap_isPrime C P
  let f : R[X] →+* Polynomial (R ⧸ P') := Polynomial.mapRingHom (Quotient.mk P')
  have hf : Function.Surjective ↑f := map_surjective (Quotient.mk P') Quotient.mk_surjective
  have hPJ : P = (P.map f).comap f := by
    rw [comap_map_of_surjective _ hf]
    refine' le_antisymm (le_sup_of_le_left le_rfl) (sup_le le_rfl _)
    refine' fun p hp =>
      polynomial_mem_ideal_of_coeff_mem_ideal P p fun n => Quotient.eq_zero_iff_mem.mp _
    simpa only [coeff_map, coe_mapRingHom] using (Polynomial.ext_iff.mp hp) n
  refine' RingHom.isIntegral_tower_bot_of_isIntegral _ _ (injective_quotient_le_comap_map P) _
  rw [← quotient_mk_maps_eq]
  refine RingHom.isIntegral_trans _ _
    ((Quotient.mk P').isIntegral_of_surjective Quotient.mk_surjective) ?_
  have : IsMaximal (map (mapRingHom (Quotient.mk (comap C P))) P)
  · exact Or.recOn (map_eq_top_or_isMaximal_of_surjective f hf hP)
      (fun h => absurd (_root_.trans (h ▸ hPJ : P = comap f ⊤) comap_top : P = ⊤) hP.ne_top) id
  apply quotient_mk_comp_C_isIntegral_of_jacobson' _ ?_ (fun x hx => ?_)
  any_goals exact Ideal.isJacobson_quotient
  · obtain ⟨z, rfl⟩ := Quotient.mk_surjective x
    rwa [Quotient.eq_zero_iff_mem, mem_comap, hPJ, mem_comap, coe_mapRingHom, map_C]
set_option linter.uppercaseLean3 false in
#align ideal.polynomial.quotient_mk_comp_C_is_integral_of_jacobson Ideal.Polynomial.quotient_mk_comp_C_isIntegral_of_jacobson

theorem isMaximal_comap_C_of_isJacobson : (P.comap (C : R →+* R[X])).IsMaximal := by
  rw [← @mk_ker _ _ P, RingHom.ker_eq_comap_bot, comap_comap]
  exact isMaximal_comap_of_isIntegral_of_isMaximal' _ (quotient_mk_comp_C_isIntegral_of_jacobson P)
    ⊥ ((bot_quotient_isMaximal_iff _).mpr hP)
set_option linter.uppercaseLean3 false in
#align ideal.polynomial.is_maximal_comap_C_of_is_jacobson Ideal.Polynomial.isMaximal_comap_C_of_isJacobson

lemma isMaximal_comap_C_of_isJacobson' {P : Ideal R[X]} (hP : IsMaximal P) :
    (P.comap (C : R →+* R[X])).IsMaximal := by
  haveI := hP
  exact isMaximal_comap_C_of_isJacobson P

theorem comp_C_integral_of_surjective_of_jacobson {S : Type*} [Field S] (f : R[X] →+* S)
    (hf : Function.Surjective ↑f) : (f.comp C).IsIntegral := by
  haveI : f.ker.IsMaximal := RingHom.ker_isMaximal_of_surjective f hf
  let g : R[X] ⧸ (RingHom.ker f) →+* S := Ideal.Quotient.lift (RingHom.ker f) f fun _ h => h
  have hfg : g.comp (Quotient.mk (RingHom.ker f)) = f := ringHom_ext' rfl rfl
  rw [← hfg, RingHom.comp_assoc]
  refine RingHom.isIntegral_trans _ g (quotient_mk_comp_C_isIntegral_of_jacobson (RingHom.ker f))
    (g.isIntegral_of_surjective ?_)
  rw [← hfg] at hf
  norm_num at hf
  exact Function.Surjective.of_comp hf
set_option linter.uppercaseLean3 false in
#align ideal.polynomial.comp_C_integral_of_surjective_of_jacobson Ideal.Polynomial.comp_C_integral_of_surjective_of_jacobson

end

end Polynomial

open MvPolynomial RingHom

namespace MvPolynomial

theorem isJacobson_MvPolynomial_fin {R : Type u} [CommRing R] [H : IsJacobson R] :
    ∀ n : ℕ, IsJacobson (MvPolynomial (Fin n) R)
  | 0 => (isJacobson_iso ((renameEquiv R (Equiv.equivPEmpty (Fin 0))).toRingEquiv.trans
    (isEmptyRingEquiv R PEmpty.{u+1}))).mpr H
  | n + 1 => (isJacobson_iso (finSuccEquiv R n).toRingEquiv).2
    (Polynomial.isJacobson_polynomial_iff_isJacobson.2 (isJacobson_MvPolynomial_fin n))
#align ideal.mv_polynomial.is_jacobson_mv_polynomial_fin Ideal.MvPolynomial.isJacobson_MvPolynomial_fin

/-- General form of the Nullstellensatz for Jacobson rings, since in a Jacobson ring we have
  `Inf {P maximal | P ≥ I} = Inf {P prime | P ≥ I} = I.radical`. Fields are always Jacobson,
  and in that special case this is (most of) the classical Nullstellensatz,
  since `I(V(I))` is the intersection of maximal ideals containing `I`, which is then `I.radical` -/
instance isJacobson {R : Type*} [CommRing R] {ι : Type*} [Finite ι] [IsJacobson R] :
    IsJacobson (MvPolynomial ι R) := by
  cases nonempty_fintype ι
  haveI := Classical.decEq ι
  let e := Fintype.equivFin ι
  rw [isJacobson_iso (renameEquiv R e).toRingEquiv]
  exact isJacobson_MvPolynomial_fin _
#align ideal.mv_polynomial.is_jacobson Ideal.MvPolynomial.isJacobson

variable {n : ℕ}

-- Porting note: split out `aux_IH` and `quotient_mk_comp_C_isIntegral_of_jacobson'`
-- from the long proof of `Ideal.MvPolynomial.quotient_mk_comp_C_isIntegral_of_jacobson`

/-- The constant coefficient as an R-linear morphism -/
private noncomputable def Cₐ (R : Type u) (S : Type v)
    [CommRing R] [CommRing S] [Algebra R S] : S →ₐ[R] S[X] :=
  { Polynomial.C with commutes' := fun r => by rfl }

private lemma aux_IH {R : Type u} {S : Type v} {T : Type w}
  [CommRing R] [CommRing S] [CommRing T] [IsJacobson S] [Algebra R S] [Algebra R T]
  (IH : ∀ (Q : Ideal S), (IsMaximal Q) → RingHom.IsIntegral (algebraMap R (S ⧸ Q)))
  (v : S[X] ≃ₐ[R] T) (P : Ideal T) (hP : P.IsMaximal) :
  RingHom.IsIntegral (algebraMap R (T ⧸ P)) := by
  let Q := P.comap v.toAlgHom.toRingHom
  have hw : Ideal.map v Q = P := map_comap_of_surjective v v.surjective P
  haveI hQ : IsMaximal Q := comap_isMaximal_of_surjective _ v.surjective
  let w : (S[X] ⧸ Q) ≃ₐ[R] (T ⧸ P) := Ideal.quotientEquivAlg Q P v hw.symm
  let Q' := Q.comap (Polynomial.C)
  let w' : (S ⧸ Q') →ₐ[R] (S[X] ⧸ Q) := Ideal.quotientMapₐ Q (Cₐ R S) le_rfl
  have h_eq : algebraMap R (T ⧸ P) =
    w.toRingEquiv.toRingHom.comp (w'.toRingHom.comp (algebraMap R (S ⧸ Q'))) := by
    ext r
    simp only [AlgEquiv.toAlgHom_eq_coe, AlgHom.toRingHom_eq_coe, AlgEquiv.toRingEquiv_eq_coe,
      RingEquiv.toRingHom_eq_coe, AlgHom.comp_algebraMap_of_tower, coe_comp, coe_coe,
      AlgEquiv.coe_ringEquiv, Function.comp_apply, AlgEquiv.commutes]
  rw [h_eq]
  apply RingHom.isIntegral_trans
  apply RingHom.isIntegral_trans
  · apply IH
    apply Polynomial.isMaximal_comap_C_of_isJacobson'
    exact hQ
  · suffices : w'.toRingHom = Ideal.quotientMap Q (Polynomial.C) le_rfl
    · rw [this]
      rw [isIntegral_quotientMap_iff _]
      apply Polynomial.quotient_mk_comp_C_isIntegral_of_jacobson
    · rfl
  · apply RingHom.isIntegral_of_surjective
    exact w.surjective

private theorem quotient_mk_comp_C_isIntegral_of_jacobson' {R : Type*} [CommRing R] [IsJacobson R]
    (P : Ideal (MvPolynomial (Fin n) R)) (hP : P.IsMaximal) :
    RingHom.IsIntegral (algebraMap R (MvPolynomial (Fin n) R ⧸ P)) := by
  induction' n with n IH
  · apply RingHom.isIntegral_of_surjective
    apply Function.Surjective.comp Quotient.mk_surjective
    exact C_surjective (Fin 0)
  · apply aux_IH IH (finSuccEquiv R n).symm P hP

theorem quotient_mk_comp_C_isIntegral_of_jacobson {R : Type*} [CommRing R] [IsJacobson R]
    (P : Ideal (MvPolynomial (Fin n) R)) [hP : P.IsMaximal] :
    RingHom.IsIntegral (RingHom.comp (Quotient.mk P) (MvPolynomial.C)) := by
  change RingHom.IsIntegral (algebraMap R (MvPolynomial (Fin n) R ⧸ P))
  apply quotient_mk_comp_C_isIntegral_of_jacobson'
  infer_instance
set_option linter.uppercaseLean3 false in
#align ideal.mv_polynomial.quotient_mk_comp_C_isIntegral_of_jacobson Ideal.MvPolynomial.quotient_mk_comp_C_isIntegral_of_jacobson

theorem comp_C_integral_of_surjective_of_jacobson {R : Type*} [CommRing R] [IsJacobson R]
    {σ : Type*} [Finite σ] {S : Type*} [Field S] (f : MvPolynomial σ R →+* S)
    (hf : Function.Surjective ↑f) : (f.comp C).IsIntegral := by
  cases nonempty_fintype σ
  have e := (Fintype.equivFin σ).symm
  let f' : MvPolynomial (Fin _) R →+* S := f.comp (renameEquiv R e).toRingEquiv.toRingHom
  have hf' := Function.Surjective.comp hf (renameEquiv R e).surjective
  change Function.Surjective ↑f' at hf'
  have : (f'.comp C).IsIntegral := by
    haveI : f'.ker.IsMaximal := ker_isMaximal_of_surjective f' hf'
    let g : MvPolynomial _ R ⧸ (RingHom.ker f') →+* S :=
      Ideal.Quotient.lift (RingHom.ker f') f' fun _ h => h
    have hfg : g.comp (Quotient.mk (RingHom.ker f')) = f' := ringHom_ext (fun r => rfl) fun i => rfl
    rw [← hfg, RingHom.comp_assoc]
    refine' RingHom.isIntegral_trans _ g (quotient_mk_comp_C_isIntegral_of_jacobson
      (RingHom.ker f')) (g.isIntegral_of_surjective _)
    rw [← hfg] at hf'
    norm_num at hf'
    exact Function.Surjective.of_comp hf'
  rw [RingHom.comp_assoc] at this
  convert this
  refine' RingHom.ext fun x => _
  exact ((renameEquiv R e).commutes' x).symm
set_option linter.uppercaseLean3 false in
#align ideal.mv_polynomial.comp_C_integral_of_surjective_of_jacobson Ideal.MvPolynomial.comp_C_integral_of_surjective_of_jacobson

end MvPolynomial

end Ideal<|MERGE_RESOLUTION|>--- conflicted
+++ resolved
@@ -303,10 +303,6 @@
 
 variable {Rₘ Sₘ : Type*} [CommRing Rₘ] [CommRing Sₘ]
 
-<<<<<<< HEAD
-set_option maxHeartbeats 310000 in
-=======
->>>>>>> 08a8af0b
 /-- If `I` is a prime ideal of `R[X]` and `pX ∈ I` is a non-constant polynomial,
   then the map `R →+* R[x]/I` descends to an integral map when localizing at `pX.leadingCoeff`.
   In particular `X` is integral because it satisfies `pX`, and constants are trivially integral,
