--- conflicted
+++ resolved
@@ -530,16 +530,9 @@
     by_cases h0 : x = 0
     · simp [h0, zero_pow n.succ_ne_zero, smul_zero]
     · rw [pow_succ', succ_nsmul']
-<<<<<<< HEAD
-      refine' Multiset.Rel.trans _ (factors_mul h0 (pow_ne_zero n h0)) _
-      refine' Multiset.Rel.add _ <| factors_pow n
-      exact Multiset.rel_refl_of_refl_on fun y _ => Associated.refl _
-#align unique_factorization_monoid.factors_pow UniqueFactorizationMonoid.factors_pow
-=======
       refine Multiset.Rel.trans _ (factors_mul h0 (pow_ne_zero n h0)) ?_
       refine Multiset.Rel.add ?_ <| factors_pow n
       exact Multiset.rel_refl_of_refl_on fun y _ => Associated.refl _
->>>>>>> 99508fb5
 
 @[simp]
 theorem factors_pos (x : α) (hx : x ≠ 0) : 0 < factors x ↔ ¬IsUnit x := by
@@ -1957,11 +1950,7 @@
 namespace Nat
 
 instance instWfDvdMonoid : WfDvdMonoid ℕ where
-<<<<<<< HEAD
-  wellFounded_dvdNotUnit := by
-=======
   wf := by
->>>>>>> 99508fb5
     refine RelHomClass.wellFounded
       (⟨fun x : ℕ => if x = 0 then (⊤ : ℕ∞) else x, ?_⟩ : DvdNotUnit →r (· < ·)) wellFounded_lt
     intro a b h
@@ -1981,29 +1970,16 @@
 
 open UniqueFactorizationMonoid
 
-<<<<<<< HEAD
-lemma factors_eq : ∀ n : ℕ, normalizedFactors n = n.factors
-=======
 lemma factors_eq : ∀ n : ℕ, normalizedFactors n = n.primeFactorsList
->>>>>>> 99508fb5
   | 0 => by simp
   | n + 1 => by
     rw [← Multiset.rel_eq, ← associated_eq_eq]
     apply UniqueFactorizationMonoid.factors_unique irreducible_of_normalized_factor _
-<<<<<<< HEAD
-    · rw [Multiset.prod_coe, Nat.prod_factors n.succ_ne_zero]
-      exact normalizedFactors_prod n.succ_ne_zero
-    · intro x hx
-      rw [Nat.irreducible_iff_prime, ← Nat.prime_iff]
-      exact Nat.prime_of_mem_factors hx
-#align nat.factors_eq Nat.factors_eq
-=======
     · rw [Multiset.prod_coe, Nat.prod_primeFactorsList n.succ_ne_zero]
       exact normalizedFactors_prod n.succ_ne_zero
     · intro x hx
       rw [Nat.irreducible_iff_prime, ← Nat.prime_iff]
       exact Nat.prime_of_mem_primeFactorsList hx
->>>>>>> 99508fb5
 
 lemma factors_multiset_prod_of_irreducible {s : Multiset ℕ} (h : ∀ x : ℕ, x ∈ s → Irreducible x) :
     normalizedFactors s.prod = s := by
@@ -2012,23 +1988,7 @@
     (normalizedFactors_prod _)
   rw [Ne, Multiset.prod_eq_zero_iff]
   exact fun con ↦ not_irreducible_zero (h 0 con)
-<<<<<<< HEAD
-#align nat.factors_multiset_prod_of_irreducible Nat.factors_multiset_prod_of_irreducible
-
-lemma _root_.induction_on_primes {P : ℕ → Prop} (h₀ : P 0) (h₁ : P 1)
-    (h : ∀ p a : ℕ, p.Prime → P a → P (p * a)) (n : ℕ) : P n := by
-  apply UniqueFactorizationMonoid.induction_on_prime
-  · exact h₀
-  · intro n h
-    rw [Nat.isUnit_iff.1 h]
-    exact h₁
-  · exact fun a p _ hp ↦ h p a hp.nat_prime
-#align induction_on_primes induction_on_primes
 
 end Nat
-=======
-
-end Nat
-
-set_option linter.style.longFile 2100
->>>>>>> 99508fb5
+
+set_option linter.style.longFile 2100