--- conflicted
+++ resolved
@@ -6,15 +6,9 @@
 import Mathlib.RingTheory.Valuation.ValuationRing
 import Mathlib.RingTheory.Localization.AsSubring
 import Mathlib.Algebra.Ring.Subring.Pointwise
-<<<<<<< HEAD
-import Mathlib.AlgebraicGeometry.PrimeSpectrum.Basic
-
-#align_import ring_theory.valuation.valuation_subring from "leanprover-community/mathlib"@"2196ab363eb097c008d4497125e0dde23fb36db2"
-=======
 import Mathlib.Algebra.Ring.Action.Field
 import Mathlib.RingTheory.PrimeSpectrum
 import Mathlib.RingTheory.LocalRing.ResidueField.Basic
->>>>>>> 99508fb5
 
 /-!
 
@@ -312,16 +306,6 @@
   · intro hx; by_cases hr : x ∈ R; · exact R.le_ofPrime _ hr
     have : x ≠ 0 := fun h => hr (by rw [h]; exact R.zero_mem)
     replace hr := (R.mem_or_inv_mem x).resolve_left hr
-<<<<<<< HEAD
-    -- Porting note: added `⟨⟩` brackets and reordered goals
-    use 1, ⟨x⁻¹, hr⟩; constructor
-    · field_simp
-    · change (⟨x⁻¹, h hr⟩ : S) ∉ nonunits S
-      rw [mem_nonunits_iff, Classical.not_not]
-      apply isUnit_of_mul_eq_one _ (⟨x, hx⟩ : S)
-      ext; field_simp
-#align valuation_subring.of_prime_ideal_of_le ValuationSubring.ofPrime_idealOfLE
-=======
     refine ⟨1, ⟨x⁻¹, hr⟩, ?_, ?_⟩
     · simp only [Ideal.primeCompl, Submonoid.mem_mk, Subsemigroup.mem_mk, Set.mem_compl_iff,
         SetLike.mem_coe, idealOfLE, Ideal.mem_comap, LocalRing.mem_maximalIdeal, mem_nonunits_iff,
@@ -330,7 +314,6 @@
       apply isUnit_of_mul_eq_one _ (⟨x, hx⟩ : S)
       ext; field_simp
     · field_simp
->>>>>>> 99508fb5
 
 theorem ofPrime_le_of_le (P Q : Ideal A) [P.IsPrime] [Q.IsPrime] (h : P ≤ Q) :
     ofPrime A Q ≤ ofPrime A P := fun _x ⟨a, s, hs, he⟩ => ⟨a, s, fun c => hs (h c), he⟩
