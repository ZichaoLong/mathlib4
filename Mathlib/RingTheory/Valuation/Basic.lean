/-
Copyright (c) 2020 Johan Commelin. All rights reserved.
Released under Apache 2.0 license as described in the file LICENSE.
Authors: Kevin Buzzard, Johan Commelin, Patrick Massot
-/
import Mathlib.Algebra.Order.Ring.Basic
import Mathlib.RingTheory.Ideal.Maps
import Mathlib.Tactic.TFAE

/-!

# The basics of valuation theory.

The basic theory of valuations (non-archimedean norms) on a commutative ring,
following T. Wedhorn's unpublished notes “Adic Spaces” ([wedhorn_adic]).

The definition of a valuation we use here is Definition 1.22 of [wedhorn_adic].
A valuation on a ring `R` is a monoid homomorphism `v` to a linearly ordered
commutative monoid with zero, that in addition satisfies the following two axioms:
 * `v 0 = 0`
 * `∀ x y, v (x + y) ≤ max (v x) (v y)`

`Valuation R Γ₀`is the type of valuations `R → Γ₀`, with a coercion to the underlying
function. If `v` is a valuation from `R` to `Γ₀` then the induced group
homomorphism `Units(R) → Γ₀` is called `unit_map v`.

The equivalence "relation" `IsEquiv v₁ v₂ : Prop` defined in 1.27 of [wedhorn_adic] is not strictly
speaking a relation, because `v₁ : Valuation R Γ₁` and `v₂ : Valuation R Γ₂` might
not have the same type. This corresponds in ZFC to the set-theoretic difficulty
that the class of all valuations (as `Γ₀` varies) on a ring `R` is not a set.
The "relation" is however reflexive, symmetric and transitive in the obvious
sense. Note that we use 1.27(iii) of [wedhorn_adic] as the definition of equivalence.

## Main definitions

* `Valuation R Γ₀`, the type of valuations on `R` with values in `Γ₀`
* `Valuation.IsEquiv`, the heterogeneous equivalence relation on valuations
* `Valuation.supp`, the support of a valuation

* `AddValuation R Γ₀`, the type of additive valuations on `R` with values in a
  linearly ordered additive commutative group with a top element, `Γ₀`.

## Implementation Details

`AddValuation R Γ₀` is implemented as `Valuation R (Multiplicative Γ₀)ᵒᵈ`.

## Notation

In the `DiscreteValuation` locale:

 * `ℕₘ₀` is a shorthand for `WithZero (Multiplicative ℕ)`
 * `ℤₘ₀` is a shorthand for `WithZero (Multiplicative ℤ)`

## TODO

If ever someone extends `Valuation`, we should fully comply to the `DFunLike` by migrating the
boilerplate lemmas to `ValuationClass`.
-/

open scoped Classical
open Function Ideal

noncomputable section

variable {K F R : Type*} [DivisionRing K]

section

variable (F R) (Γ₀ : Type*) [LinearOrderedCommMonoidWithZero Γ₀] [Ring R]

--Porting note (https://github.com/leanprover-community/mathlib4/issues/5171): removed @[nolint has_nonempty_instance]
/-- The type of `Γ₀`-valued valuations on `R`.

When you extend this structure, make sure to extend `ValuationClass`. -/
structure Valuation extends R →*₀ Γ₀ where
  /-- The valuation of a a sum is less that the sum of the valuations -/
  map_add_le_max' : ∀ x y, toFun (x + y) ≤ max (toFun x) (toFun y)

/-- `ValuationClass F α β` states that `F` is a type of valuations.

You should also extend this typeclass when you extend `Valuation`. -/
class ValuationClass (F) (R Γ₀ : outParam Type*) [LinearOrderedCommMonoidWithZero Γ₀] [Ring R]
  [FunLike F R Γ₀]
  extends MonoidWithZeroHomClass F R Γ₀ : Prop where
  /-- The valuation of a a sum is less that the sum of the valuations -/
  map_add_le_max (f : F) (x y : R) : f (x + y) ≤ max (f x) (f y)

export ValuationClass (map_add_le_max)

instance [FunLike F R Γ₀] [ValuationClass F R Γ₀] : CoeTC F (Valuation R Γ₀) :=
  ⟨fun f =>
    { toFun := f
      map_one' := map_one f
      map_zero' := map_zero f
      map_mul' := map_mul f
      map_add_le_max' := map_add_le_max f }⟩

end

namespace Valuation

variable {Γ₀ : Type*}
variable {Γ'₀ : Type*}
variable {Γ''₀ : Type*} [LinearOrderedCommMonoidWithZero Γ''₀]

section Basic

variable [Ring R]

section Monoid

variable [LinearOrderedCommMonoidWithZero Γ₀] [LinearOrderedCommMonoidWithZero Γ'₀]

instance : FunLike (Valuation R Γ₀) R Γ₀ where
  coe f := f.toFun
  coe_injective' f g h := by
    obtain ⟨⟨⟨_,_⟩, _⟩, _⟩ := f
    congr

instance : ValuationClass (Valuation R Γ₀) R Γ₀ where
  map_mul f := f.map_mul'
  map_one f := f.map_one'
  map_zero f := f.map_zero'
  map_add_le_max f := f.map_add_le_max'

@[simp]
theorem coe_mk (f : R →*₀ Γ₀) (h) : ⇑(Valuation.mk f h) = f := rfl

theorem toFun_eq_coe (v : Valuation R Γ₀) : v.toFun = v := rfl

@[simp]
theorem toMonoidWithZeroHom_coe_eq_coe (v : Valuation R Γ₀) :
    (v.toMonoidWithZeroHom : R → Γ₀) = v := rfl

@[ext]
theorem ext {v₁ v₂ : Valuation R Γ₀} (h : ∀ r, v₁ r = v₂ r) : v₁ = v₂ :=
  DFunLike.ext _ _ h

variable (v : Valuation R Γ₀)

@[simp, norm_cast]
theorem coe_coe : ⇑(v : R →*₀ Γ₀) = v := rfl

theorem map_zero : v 0 = 0 :=
  v.map_zero'

theorem map_one : v 1 = 1 :=
  v.map_one'

theorem map_mul : ∀ x y, v (x * y) = v x * v y :=
  v.map_mul'

-- Porting note: LHS side simplified so created map_add'
theorem map_add : ∀ x y, v (x + y) ≤ max (v x) (v y) :=
  v.map_add_le_max'

@[simp]
theorem map_add' : ∀ x y, v (x + y) ≤ v x ∨ v (x + y) ≤ v y := by
  intro x y
  rw [← le_max_iff, ← ge_iff_le]
  apply map_add

theorem map_add_le {x y g} (hx : v x ≤ g) (hy : v y ≤ g) : v (x + y) ≤ g :=
  le_trans (v.map_add x y) <| max_le hx hy

theorem map_add_lt {x y g} (hx : v x < g) (hy : v y < g) : v (x + y) < g :=
  lt_of_le_of_lt (v.map_add x y) <| max_lt hx hy

theorem map_sum_le {ι : Type*} {s : Finset ι} {f : ι → R} {g : Γ₀} (hf : ∀ i ∈ s, v (f i) ≤ g) :
    v (∑ i ∈ s, f i) ≤ g := by
  refine
    Finset.induction_on s (fun _ => v.map_zero ▸ zero_le')
      (fun a s has ih hf => ?_) hf
  rw [Finset.forall_mem_insert] at hf; rw [Finset.sum_insert has]
  exact v.map_add_le hf.1 (ih hf.2)

theorem map_sum_lt {ι : Type*} {s : Finset ι} {f : ι → R} {g : Γ₀} (hg : g ≠ 0)
    (hf : ∀ i ∈ s, v (f i) < g) : v (∑ i ∈ s, f i) < g := by
  refine
    Finset.induction_on s (fun _ => v.map_zero ▸ (zero_lt_iff.2 hg))
      (fun a s has ih hf => ?_) hf
  rw [Finset.forall_mem_insert] at hf; rw [Finset.sum_insert has]
  exact v.map_add_lt hf.1 (ih hf.2)

theorem map_sum_lt' {ι : Type*} {s : Finset ι} {f : ι → R} {g : Γ₀} (hg : 0 < g)
    (hf : ∀ i ∈ s, v (f i) < g) : v (∑ i ∈ s, f i) < g :=
  v.map_sum_lt (ne_of_gt hg) hf

theorem map_pow : ∀ (x) (n : ℕ), v (x ^ n) = v x ^ n :=
  v.toMonoidWithZeroHom.toMonoidHom.map_pow

-- The following definition is not an instance, because we have more than one `v` on a given `R`.
-- In addition, type class inference would not be able to infer `v`.
/-- A valuation gives a preorder on the underlying ring. -/
def toPreorder : Preorder R :=
  Preorder.lift v

/-- If `v` is a valuation on a division ring then `v(x) = 0` iff `x = 0`. -/
theorem zero_iff [Nontrivial Γ₀] (v : Valuation K Γ₀) {x : K} : v x = 0 ↔ x = 0 :=
  map_eq_zero v

theorem ne_zero_iff [Nontrivial Γ₀] (v : Valuation K Γ₀) {x : K} : v x ≠ 0 ↔ x ≠ 0 :=
  map_ne_zero v

lemma pos_iff [Nontrivial Γ₀] (v : Valuation K Γ₀) {x : K} : 0 < v x ↔ x ≠ 0 := by
  rw [zero_lt_iff, ne_zero_iff]

theorem unit_map_eq (u : Rˣ) : (Units.map (v : R →* Γ₀) u : Γ₀) = v u :=
  rfl

theorem ne_zero_of_unit [Nontrivial Γ₀] (v : Valuation K Γ₀) (x : Kˣ) : v x ≠ (0 : Γ₀) := by
  simp only [ne_eq, Valuation.zero_iff, Units.ne_zero x, not_false_iff]

theorem ne_zero_of_isUnit [Nontrivial Γ₀] (v : Valuation K Γ₀) (x : K) (hx : IsUnit x) :
    v x ≠ (0 : Γ₀) := by
  simpa [hx.choose_spec] using ne_zero_of_unit v hx.choose

/-- A ring homomorphism `S → R` induces a map `Valuation R Γ₀ → Valuation S Γ₀`. -/
def comap {S : Type*} [Ring S] (f : S →+* R) (v : Valuation R Γ₀) : Valuation S Γ₀ :=
  { v.toMonoidWithZeroHom.comp f.toMonoidWithZeroHom with
    toFun := v ∘ f
    map_add_le_max' := fun x y => by simp only [comp_apply, map_add, f.map_add] }

@[simp]
theorem comap_apply {S : Type*} [Ring S] (f : S →+* R) (v : Valuation R Γ₀) (s : S) :
    v.comap f s = v (f s) := rfl

@[simp]
theorem comap_id : v.comap (RingHom.id R) = v :=
  ext fun _r => rfl

theorem comap_comp {S₁ : Type*} {S₂ : Type*} [Ring S₁] [Ring S₂] (f : S₁ →+* S₂) (g : S₂ →+* R) :
    v.comap (g.comp f) = (v.comap g).comap f :=
  ext fun _r => rfl

/-- A `≤`-preserving group homomorphism `Γ₀ → Γ'₀` induces a map `Valuation R Γ₀ → Valuation R Γ'₀`.
-/
def map (f : Γ₀ →*₀ Γ'₀) (hf : Monotone f) (v : Valuation R Γ₀) : Valuation R Γ'₀ :=
  { MonoidWithZeroHom.comp f v.toMonoidWithZeroHom with
    toFun := f ∘ v
    map_add_le_max' := fun r s =>
      calc
        f (v (r + s)) ≤ f (max (v r) (v s)) := hf (v.map_add r s)
        _ = max (f (v r)) (f (v s)) := hf.map_max
         }

@[simp]
lemma map_apply (f : Γ₀ →*₀ Γ'₀) (hf : Monotone f) (v : Valuation R Γ₀) (r : R) :
    v.map f hf r = f (v r) := rfl

/-- Two valuations on `R` are defined to be equivalent if they induce the same preorder on `R`. -/
def IsEquiv (v₁ : Valuation R Γ₀) (v₂ : Valuation R Γ'₀) : Prop :=
  ∀ r s, v₁ r ≤ v₁ s ↔ v₂ r ≤ v₂ s

end Monoid

section Group

variable [LinearOrderedCommGroupWithZero Γ₀] (v : Valuation R Γ₀) {x y : R}

@[simp]
theorem map_neg (x : R) : v (-x) = v x :=
  v.toMonoidWithZeroHom.toMonoidHom.map_neg x

theorem map_sub_swap (x y : R) : v (x - y) = v (y - x) :=
  v.toMonoidWithZeroHom.toMonoidHom.map_sub_swap x y

theorem map_inv {R : Type*} [DivisionRing R] (v : Valuation R Γ₀) : ∀ x, v x⁻¹ = (v x)⁻¹ :=
  map_inv₀ _

theorem map_div {R : Type*} [DivisionRing R] (v : Valuation R Γ₀) : ∀ x y, v (x / y) = v x / v y :=
  map_div₀ _

theorem map_sub (x y : R) : v (x - y) ≤ max (v x) (v y) :=
  calc
    v (x - y) = v (x + -y) := by rw [sub_eq_add_neg]
    _ ≤ max (v x) (v <| -y) := v.map_add _ _
    _ = max (v x) (v y) := by rw [map_neg]

theorem map_sub_le {x y g} (hx : v x ≤ g) (hy : v y ≤ g) : v (x - y) ≤ g := by
  rw [sub_eq_add_neg]
  exact v.map_add_le hx (le_trans (le_of_eq (v.map_neg y)) hy)

theorem map_add_of_distinct_val (h : v x ≠ v y) : v (x + y) = max (v x) (v y) := by
  suffices ¬v (x + y) < max (v x) (v y) from
    or_iff_not_imp_right.1 (le_iff_eq_or_lt.1 (v.map_add x y)) this
  intro h'
  wlog vyx : v y < v x generalizing x y
  · refine this h.symm ?_ (h.lt_or_lt.resolve_right vyx)
    rwa [add_comm, max_comm]
  rw [max_eq_left_of_lt vyx] at h'
  apply lt_irrefl (v x)
  calc
    v x = v (x + y - y) := by simp
    _ ≤ max (v <| x + y) (v y) := map_sub _ _ _
    _ < v x := max_lt h' vyx

theorem map_add_eq_of_lt_right (h : v x < v y) : v (x + y) = v y :=
  (v.map_add_of_distinct_val h.ne).trans (max_eq_right_iff.mpr h.le)

theorem map_add_eq_of_lt_left (h : v y < v x) : v (x + y) = v x := by
  rw [add_comm]; exact map_add_eq_of_lt_right _ h

theorem map_sub_eq_of_lt_right (h : v x < v y) : v (x - y) = v y := by
  rw [sub_eq_add_neg, map_add_eq_of_lt_right, map_neg]
  rwa [map_neg]

theorem map_sum_eq_of_lt {ι : Type*} {s : Finset ι} {f : ι → R} {j : ι}
    (hj : j ∈ s) (h0 : v (f j) ≠ 0) (hf : ∀ i ∈ s \ {j}, v (f i) < v (f j)) :
    v (∑ i ∈ s, f i) = v (f j) := by
  rw [Finset.sum_eq_add_sum_diff_singleton hj]
  exact map_add_eq_of_lt_left _ (map_sum_lt _ h0 hf)

theorem map_sub_eq_of_lt_left (h : v y < v x) : v (x - y) = v x := by
  rw [sub_eq_add_neg, map_add_eq_of_lt_left]
  rwa [map_neg]

theorem map_eq_of_sub_lt (h : v (y - x) < v x) : v y = v x := by
  have := Valuation.map_add_of_distinct_val v (ne_of_gt h).symm
  rw [max_eq_right (le_of_lt h)] at this
  simpa using this

theorem map_one_add_of_lt (h : v x < 1) : v (1 + x) = 1 := by
  rw [← v.map_one] at h
  simpa only [v.map_one] using v.map_add_eq_of_lt_left h

theorem map_one_sub_of_lt (h : v x < 1) : v (1 - x) = 1 := by
  rw [← v.map_one, ← v.map_neg] at h
  rw [sub_eq_add_neg 1 x]
  simpa only [v.map_one, v.map_neg] using v.map_add_eq_of_lt_left h

theorem one_lt_val_iff (v : Valuation K Γ₀) {x : K} (h : x ≠ 0) : 1 < v x ↔ v x⁻¹ < 1 := by
  simp [inv_lt_one₀ (v.pos_iff.2 h)]

theorem one_le_val_iff (v : Valuation K Γ₀) {x : K} (h : x ≠ 0) : 1 ≤ v x ↔ v x⁻¹ ≤ 1 := by
  simp [inv_le_one₀ (v.pos_iff.2 h)]

theorem val_lt_one_iff (v : Valuation K Γ₀) {x : K} (h : x ≠ 0) : v x < 1 ↔ 1 < v x⁻¹ := by
  simp [one_lt_inv₀ (v.pos_iff.2 h)]

theorem val_le_one_iff (v : Valuation K Γ₀) {x : K} (h : x ≠ 0) : v x ≤ 1 ↔ 1 ≤ v x⁻¹ := by
  simp [one_le_inv₀ (v.pos_iff.2 h)]

theorem val_eq_one_iff (v : Valuation K Γ₀) {x : K} : v x = 1 ↔ v x⁻¹ = 1 := by
  by_cases h : x = 0
  · simp only [map_inv₀, inv_eq_one]
  · simpa only [le_antisymm_iff, And.comm] using and_congr (one_le_val_iff v h) (val_le_one_iff v h)

theorem val_le_one_or_val_inv_lt_one (v : Valuation K Γ₀) (x : K) : v x ≤ 1 ∨ v x⁻¹ < 1 := by
  by_cases h : x = 0
  · simp only [h, _root_.map_zero, zero_le', inv_zero, zero_lt_one, or_self]
  · simp only [← one_lt_val_iff v h, le_or_lt]

/--
This theorem is a weaker version of `Valuation.val_le_one_or_val_inv_lt_one`, but more symmetric
in `x` and `x⁻¹`.
-/
theorem val_le_one_or_val_inv_le_one (v : Valuation K Γ₀) (x : K) : v x ≤ 1 ∨ v x⁻¹ ≤ 1 := by
  by_cases h : x = 0
  · simp only [h, _root_.map_zero, zero_le', inv_zero, or_self]
  · simp only [← one_le_val_iff v h, le_total]

/-- The subgroup of elements whose valuation is less than a certain unit. -/
def ltAddSubgroup (v : Valuation R Γ₀) (γ : Γ₀ˣ) : AddSubgroup R where
  carrier := { x | v x < γ }
  zero_mem' := by simp
  add_mem' {x y} x_in y_in := lt_of_le_of_lt (v.map_add x y) (max_lt x_in y_in)
  neg_mem' x_in := by rwa [Set.mem_setOf, map_neg]

end Group

end Basic

-- end of section
namespace IsEquiv

variable [Ring R] [LinearOrderedCommMonoidWithZero Γ₀] [LinearOrderedCommMonoidWithZero Γ'₀]
  {v : Valuation R Γ₀} {v₁ : Valuation R Γ₀} {v₂ : Valuation R Γ'₀} {v₃ : Valuation R Γ''₀}

@[refl]
theorem refl : v.IsEquiv v := fun _ _ => Iff.refl _

@[symm]
theorem symm (h : v₁.IsEquiv v₂) : v₂.IsEquiv v₁ := fun _ _ => Iff.symm (h _ _)

@[trans]
theorem trans (h₁₂ : v₁.IsEquiv v₂) (h₂₃ : v₂.IsEquiv v₃) : v₁.IsEquiv v₃ := fun _ _ =>
  Iff.trans (h₁₂ _ _) (h₂₃ _ _)

theorem of_eq {v' : Valuation R Γ₀} (h : v = v') : v.IsEquiv v' := by subst h; rfl

theorem map {v' : Valuation R Γ₀} (f : Γ₀ →*₀ Γ'₀) (hf : Monotone f) (inf : Injective f)
    (h : v.IsEquiv v') : (v.map f hf).IsEquiv (v'.map f hf) :=
  let H : StrictMono f := hf.strictMono_of_injective inf
  fun r s =>
  calc
    f (v r) ≤ f (v s) ↔ v r ≤ v s := by rw [H.le_iff_le]
    _ ↔ v' r ≤ v' s := h r s
    _ ↔ f (v' r) ≤ f (v' s) := by rw [H.le_iff_le]

/-- `comap` preserves equivalence. -/
theorem comap {S : Type*} [Ring S] (f : S →+* R) (h : v₁.IsEquiv v₂) :
    (v₁.comap f).IsEquiv (v₂.comap f) := fun r s => h (f r) (f s)

theorem val_eq (h : v₁.IsEquiv v₂) {r s : R} : v₁ r = v₁ s ↔ v₂ r = v₂ s := by
  simpa only [le_antisymm_iff] using and_congr (h r s) (h s r)

theorem ne_zero (h : v₁.IsEquiv v₂) {r : R} : v₁ r ≠ 0 ↔ v₂ r ≠ 0 := by
  have : v₁ r ≠ v₁ 0 ↔ v₂ r ≠ v₂ 0 := not_congr h.val_eq
  rwa [v₁.map_zero, v₂.map_zero] at this

end IsEquiv

-- end of namespace
section

theorem isEquiv_of_map_strictMono [LinearOrderedCommMonoidWithZero Γ₀]
    [LinearOrderedCommMonoidWithZero Γ'₀] [Ring R] {v : Valuation R Γ₀} (f : Γ₀ →*₀ Γ'₀)
    (H : StrictMono f) : IsEquiv (v.map f H.monotone) v := fun _x _y =>
  ⟨H.le_iff_le.mp, fun h => H.monotone h⟩

theorem isEquiv_iff_val_lt_val [LinearOrderedCommGroupWithZero Γ₀]
    [LinearOrderedCommGroupWithZero Γ'₀] {v : Valuation K Γ₀} {v' : Valuation K Γ'₀} :
    v.IsEquiv v' ↔ ∀ {x y : K}, v x < v y ↔ v' x < v' y := by
  simp only [IsEquiv, le_iff_le_iff_lt_iff_lt]
  exact forall_comm

alias ⟨IsEquiv.lt_iff_lt, _⟩ := isEquiv_iff_val_lt_val

theorem isEquiv_of_val_le_one [LinearOrderedCommGroupWithZero Γ₀]
    [LinearOrderedCommGroupWithZero Γ'₀] {v : Valuation K Γ₀} {v' : Valuation K Γ'₀}
    (h : ∀ {x : K}, v x ≤ 1 ↔ v' x ≤ 1) : v.IsEquiv v' := by
  intro x y
  obtain rfl | hy := eq_or_ne y 0
  · simp
  · rw [← div_le_one₀, ← v.map_div, h, v'.map_div, div_le_one₀] <;>
      rwa [zero_lt_iff, ne_zero_iff]

theorem isEquiv_iff_val_le_one [LinearOrderedCommGroupWithZero Γ₀]
    [LinearOrderedCommGroupWithZero Γ'₀] {v : Valuation K Γ₀} {v' : Valuation K Γ'₀} :
    v.IsEquiv v' ↔ ∀ {x : K}, v x ≤ 1 ↔ v' x ≤ 1 :=
  ⟨fun h x => by simpa using h x 1, isEquiv_of_val_le_one⟩

alias ⟨IsEquiv.le_one_iff_le_one, _⟩ := isEquiv_iff_val_le_one

theorem isEquiv_iff_val_eq_one [LinearOrderedCommGroupWithZero Γ₀]
    [LinearOrderedCommGroupWithZero Γ'₀] {v : Valuation K Γ₀} {v' : Valuation K Γ'₀} :
    v.IsEquiv v' ↔ ∀ {x : K}, v x = 1 ↔ v' x = 1 := by
  constructor
  · intro h x
    simpa using @IsEquiv.val_eq _ _ _ _ _ _ v v' h x 1
  · intro h
    apply isEquiv_of_val_le_one
    intro x
    constructor
    · intro hx
      rcases lt_or_eq_of_le hx with hx' | hx'
      · have : v (1 + x) = 1 := by
          rw [← v.map_one]
          apply map_add_eq_of_lt_left
          simpa
        rw [h] at this
        rw [show x = -1 + (1 + x) by simp]
        refine le_trans (v'.map_add _ _) ?_
        simp [this]
      · rw [h] at hx'
        exact le_of_eq hx'
    · intro hx
      rcases lt_or_eq_of_le hx with hx' | hx'
      · have : v' (1 + x) = 1 := by
          rw [← v'.map_one]
          apply map_add_eq_of_lt_left
          simpa
        rw [← h] at this
        rw [show x = -1 + (1 + x) by simp]
        refine le_trans (v.map_add _ _) ?_
        simp [this]
      · rw [← h] at hx'
        exact le_of_eq hx'

alias ⟨IsEquiv.eq_one_iff_eq_one, _⟩ := isEquiv_iff_val_eq_one

theorem isEquiv_iff_val_lt_one [LinearOrderedCommGroupWithZero Γ₀]
    [LinearOrderedCommGroupWithZero Γ'₀] {v : Valuation K Γ₀} {v' : Valuation K Γ'₀} :
    v.IsEquiv v' ↔ ∀ {x : K}, v x < 1 ↔ v' x < 1 := by
  constructor
  · intro h x
    simp only [lt_iff_le_and_ne,
      and_congr h.le_one_iff_le_one h.eq_one_iff_eq_one.not]
  · rw [isEquiv_iff_val_eq_one]
    intro h x
    by_cases hx : x = 0
    · simp only [(zero_iff _).2 hx, zero_ne_one]
    constructor
    · intro hh
      by_contra h_1
      cases ne_iff_lt_or_gt.1 h_1 with
      | inl h_2 => simpa [hh, lt_self_iff_false] using h.2 h_2
      | inr h_2 =>
          rw [← inv_one, ← inv_eq_iff_eq_inv, ← map_inv₀] at hh
          exact hh.not_lt (h.2 ((one_lt_val_iff v' hx).1 h_2))
    · intro hh
      by_contra h_1
      cases ne_iff_lt_or_gt.1 h_1 with
      | inl h_2 => simpa [hh, lt_self_iff_false] using h.1 h_2
      | inr h_2 =>
        rw [← inv_one, ← inv_eq_iff_eq_inv, ← map_inv₀] at hh
        exact hh.not_lt (h.1 ((one_lt_val_iff v hx).1 h_2))

alias ⟨IsEquiv.lt_one_iff_lt_one, _⟩ := isEquiv_iff_val_lt_one

theorem isEquiv_iff_val_sub_one_lt_one [LinearOrderedCommGroupWithZero Γ₀]
    [LinearOrderedCommGroupWithZero Γ'₀] {v : Valuation K Γ₀} {v' : Valuation K Γ'₀} :
    v.IsEquiv v' ↔ ∀ {x : K}, v (x - 1) < 1 ↔ v' (x - 1) < 1 := by
  rw [isEquiv_iff_val_lt_one]
  exact (Equiv.subRight 1).surjective.forall

alias ⟨IsEquiv.val_sub_one_lt_one_iff, _⟩ := isEquiv_iff_val_sub_one_lt_one

theorem isEquiv_tfae [LinearOrderedCommGroupWithZero Γ₀] [LinearOrderedCommGroupWithZero Γ'₀]
    (v : Valuation K Γ₀) (v' : Valuation K Γ'₀) :
    [ v.IsEquiv v',
      ∀ {x y}, v x < v y ↔ v' x < v' y,
      ∀ {x}, v x ≤ 1 ↔ v' x ≤ 1,
      ∀ {x}, v x = 1 ↔ v' x = 1,
      ∀ {x}, v x < 1 ↔ v' x < 1,
      ∀ {x}, v (x - 1) < 1 ↔ v' (x - 1) < 1 ].TFAE := by
  tfae_have 1 ↔ 2 := isEquiv_iff_val_lt_val
  tfae_have 1 ↔ 3 := isEquiv_iff_val_le_one
  tfae_have 1 ↔ 4 := isEquiv_iff_val_eq_one
  tfae_have 1 ↔ 5 := isEquiv_iff_val_lt_one
  tfae_have 1 ↔ 6 := isEquiv_iff_val_sub_one_lt_one
  tfae_finish

end

section Supp

variable [CommRing R] [LinearOrderedCommMonoidWithZero Γ₀] (v : Valuation R Γ₀)

/-- The support of a valuation `v : R → Γ₀` is the ideal of `R` where `v` vanishes. -/
def supp : Ideal R where
  carrier := { x | v x = 0 }
  zero_mem' := map_zero v
  add_mem' {x y} hx hy := le_zero_iff.mp <|
    calc
      v (x + y) ≤ max (v x) (v y) := v.map_add x y
      _ ≤ 0 := max_le (le_zero_iff.mpr hx) (le_zero_iff.mpr hy)
  smul_mem' c x hx :=
    calc
      v (c * x) = v c * v x := map_mul v c x
      _ = v c * 0 := congr_arg _ hx
      _ = 0 := mul_zero _

@[simp]
theorem mem_supp_iff (x : R) : x ∈ supp v ↔ v x = 0 :=
  Iff.rfl

/-- The support of a valuation is a prime ideal. -/
instance [Nontrivial Γ₀] [NoZeroDivisors Γ₀] : Ideal.IsPrime (supp v) :=
  ⟨fun h =>
    one_ne_zero (α := Γ₀) <|
      calc
        1 = v 1 := v.map_one.symm
        _ = 0 := by rw [← mem_supp_iff, h]; exact Submodule.mem_top,
   fun {x y} hxy => by
    simp only [mem_supp_iff] at hxy ⊢
    rw [v.map_mul x y] at hxy
    exact eq_zero_or_eq_zero_of_mul_eq_zero hxy⟩

theorem map_add_supp (a : R) {s : R} (h : s ∈ supp v) : v (a + s) = v a := by
  have aux : ∀ a s, v s = 0 → v (a + s) ≤ v a := by
    intro a' s' h'
    refine le_trans (v.map_add a' s') (max_le le_rfl ?_)
    simp [h']
  apply le_antisymm (aux a s h)
  calc
    v a = v (a + s + -s) := by simp
    _ ≤ v (a + s) := aux (a + s) (-s) (by rwa [← Ideal.neg_mem_iff] at h)

theorem comap_supp {S : Type*} [CommRing S] (f : S →+* R) :
    supp (v.comap f) = Ideal.comap f v.supp :=
  Ideal.ext fun x => by rw [mem_supp_iff, Ideal.mem_comap, mem_supp_iff, comap_apply]

end Supp

-- end of section
end Valuation

section AddMonoid

variable (R) [Ring R] (Γ₀ : Type*) [LinearOrderedAddCommMonoidWithTop Γ₀]

/-- The type of `Γ₀`-valued additive valuations on `R`. -/
-- Porting note (https://github.com/leanprover-community/mathlib4/issues/5171): removed @[nolint has_nonempty_instance]
def AddValuation :=
  Valuation R (Multiplicative Γ₀ᵒᵈ)

end AddMonoid

namespace AddValuation

variable {Γ₀ : Type*} {Γ'₀ : Type*}

section Basic

section Monoid

/-- A valuation is coerced to the underlying function `R → Γ₀`. -/
instance (R) (Γ₀) [Ring R] [LinearOrderedAddCommMonoidWithTop Γ₀] :
    FunLike (AddValuation R Γ₀) R Γ₀ where
  coe v := v.toMonoidWithZeroHom.toFun
  coe_injective' f g := by cases f; cases g; simp (config := {contextual := true})

variable [Ring R] [LinearOrderedAddCommMonoidWithTop Γ₀] [LinearOrderedAddCommMonoidWithTop Γ'₀]
  (v : AddValuation R Γ₀)

section

variable (f : R → Γ₀) (h0 : f 0 = ⊤) (h1 : f 1 = 0)
variable (hadd : ∀ x y, min (f x) (f y) ≤ f (x + y)) (hmul : ∀ x y, f (x * y) = f x + f y)

/-- An alternate constructor of `AddValuation`, that doesn't reference `Multiplicative Γ₀ᵒᵈ` -/
def of : AddValuation R Γ₀ where
  toFun := f
  map_one' := h1
  map_zero' := h0
  map_add_le_max' := hadd
  map_mul' := hmul

variable {h0} {h1} {hadd} {hmul} {r : R}

@[simp]
theorem of_apply : (of f h0 h1 hadd hmul) r = f r := rfl

/-- The `Valuation` associated to an `AddValuation` (useful if the latter is constructed using
`AddValuation.of`). -/
def toValuation : AddValuation R Γ₀ ≃ Valuation R (Multiplicative Γ₀ᵒᵈ) :=
  Equiv.refl _

@[deprecated (since := "2024-11-09")]
alias valuation := toValuation

/-- The `AddValuation` associated to a `Valuation`.
-/
def ofValuation : Valuation R (Multiplicative Γ₀ᵒᵈ) ≃ AddValuation R Γ₀ :=
  Equiv.refl _

@[simp]
lemma ofValuation_symm_eq : ofValuation.symm = toValuation (R := R) (Γ₀ := Γ₀) := rfl

@[simp]
lemma toValuation_symm_eq : toValuation.symm = ofValuation (R := R) (Γ₀ := Γ₀) := rfl

@[simp]
lemma ofValuation_toValuation : ofValuation (toValuation v) = v := rfl

@[simp]
lemma toValuation_ofValuation (v : Valuation R (Multiplicative Γ₀ᵒᵈ)) :
    toValuation (ofValuation v) = v := rfl

@[simp]
theorem toValuation_apply (r : R) :
    toValuation v r = Multiplicative.ofAdd (OrderDual.toDual (v r)) :=
  rfl

@[deprecated (since := "2024-11-09")]
alias valuation_apply := toValuation_apply

@[simp]
theorem ofValuation_apply (v : Valuation R (Multiplicative Γ₀ᵒᵈ)) (r : R) :
    ofValuation v r = OrderDual.ofDual (Multiplicative.toAdd (v r)) :=
  rfl

end

-- Porting note: Lean get confused about namespaces and instances below
@[simp]
theorem map_zero : v 0 = (⊤ : Γ₀) :=
  Valuation.map_zero v

@[simp]
theorem map_one : v 1 = (0 : Γ₀) :=
  Valuation.map_one v

/- Porting note: helper wrapper to coerce `v` to the correct function type -/
/-- A helper function for Lean to inferring types correctly -/
def asFun : R → Γ₀ := v

@[simp]
theorem map_mul : ∀ (x y : R), v (x * y) = v x + v y :=
  Valuation.map_mul v

-- Porting note: LHS simplified so created map_add' and removed simp tag
theorem map_add : ∀ (x y : R), min (v x) (v y) ≤ v (x + y) :=
  Valuation.map_add v

@[simp]
theorem map_add' : ∀ (x y : R), v x ≤ v (x + y) ∨ v y ≤ v (x + y) := by
  intro x y
  rw [← @min_le_iff _ _ (v x) (v y) (v (x+y)), ← ge_iff_le]
  apply map_add

theorem map_le_add {x y : R} {g : Γ₀} (hx : g ≤ v x) (hy : g ≤ v y) : g ≤ v (x + y) :=
  Valuation.map_add_le v hx hy

theorem map_lt_add {x y : R} {g : Γ₀} (hx : g < v x) (hy : g < v y) : g < v (x + y) :=
  Valuation.map_add_lt v hx hy

theorem map_le_sum {ι : Type*} {s : Finset ι} {f : ι → R} {g : Γ₀} (hf : ∀ i ∈ s, g ≤ v (f i)) :
    g ≤ v (∑ i ∈ s, f i) :=
  v.map_sum_le hf

theorem map_lt_sum {ι : Type*} {s : Finset ι} {f : ι → R} {g : Γ₀} (hg : g ≠ ⊤)
    (hf : ∀ i ∈ s, g < v (f i)) : g < v (∑ i ∈ s, f i) :=
  v.map_sum_lt hg hf

theorem map_lt_sum' {ι : Type*} {s : Finset ι} {f : ι → R} {g : Γ₀} (hg : g < ⊤)
    (hf : ∀ i ∈ s, g < v (f i)) : g < v (∑ i ∈ s, f i) :=
  v.map_sum_lt' hg hf

@[simp]
theorem map_pow : ∀ (x : R) (n : ℕ), v (x ^ n) = n • (v x) :=
  Valuation.map_pow v

@[ext]
theorem ext {v₁ v₂ : AddValuation R Γ₀} (h : ∀ r, v₁ r = v₂ r) : v₁ = v₂ :=
  Valuation.ext h

-- The following definition is not an instance, because we have more than one `v` on a given `R`.
-- In addition, type class inference would not be able to infer `v`.
/-- A valuation gives a preorder on the underlying ring. -/
def toPreorder : Preorder R :=
  Preorder.lift v

/-- If `v` is an additive valuation on a division ring then `v(x) = ⊤` iff `x = 0`. -/
@[simp]
theorem top_iff [Nontrivial Γ₀] (v : AddValuation K Γ₀) {x : K} : v x = (⊤ : Γ₀) ↔ x = 0 :=
  v.zero_iff

theorem ne_top_iff [Nontrivial Γ₀] (v : AddValuation K Γ₀) {x : K} : v x ≠ (⊤ : Γ₀) ↔ x ≠ 0 :=
  v.ne_zero_iff

/-- A ring homomorphism `S → R` induces a map `AddValuation R Γ₀ → AddValuation S Γ₀`. -/
def comap {S : Type*} [Ring S] (f : S →+* R) (v : AddValuation R Γ₀) : AddValuation S Γ₀ :=
  Valuation.comap f v

@[simp]
theorem comap_id : v.comap (RingHom.id R) = v :=
  Valuation.comap_id v

theorem comap_comp {S₁ : Type*} {S₂ : Type*} [Ring S₁] [Ring S₂] (f : S₁ →+* S₂) (g : S₂ →+* R) :
    v.comap (g.comp f) = (v.comap g).comap f :=
  Valuation.comap_comp v f g

/-- A `≤`-preserving, `⊤`-preserving group homomorphism `Γ₀ → Γ'₀` induces a map
  `AddValuation R Γ₀ → AddValuation R Γ'₀`.
-/
def map (f : Γ₀ →+ Γ'₀) (ht : f ⊤ = ⊤) (hf : Monotone f) (v : AddValuation R Γ₀) :
    AddValuation R Γ'₀ :=
  @Valuation.map R (Multiplicative Γ₀ᵒᵈ) (Multiplicative Γ'₀ᵒᵈ) _ _ _
    { toFun := f
      map_mul' := f.map_add
      map_one' := f.map_zero
      map_zero' := ht } (fun _ _ h => hf h) v

@[simp]
lemma map_apply (f : Γ₀ →+ Γ'₀) (ht : f ⊤ = ⊤) (hf : Monotone f) (v : AddValuation R Γ₀) (r : R) :
    v.map f ht hf r = f (v r) := rfl

/-- Two additive valuations on `R` are defined to be equivalent if they induce the same
  preorder on `R`. -/
def IsEquiv (v₁ : AddValuation R Γ₀) (v₂ : AddValuation R Γ'₀) : Prop :=
  Valuation.IsEquiv v₁ v₂

end Monoid

section Group

variable [LinearOrderedAddCommGroupWithTop Γ₀] [Ring R] (v : AddValuation R Γ₀) {x y : R}

@[simp]
theorem map_inv (v : AddValuation K Γ₀) {x : K} : v x⁻¹ = - (v x) :=
  map_inv₀ (toValuation v) x

@[simp]
theorem map_div (v : AddValuation K Γ₀) {x y : K} : v (x / y) = v x - v y :=
  map_div₀ (toValuation v) x y

@[simp]
theorem map_neg (x : R) : v (-x) = v x :=
  Valuation.map_neg v x

theorem map_sub_swap (x y : R) : v (x - y) = v (y - x) :=
  Valuation.map_sub_swap v x y

theorem map_sub (x y : R) : min (v x) (v y) ≤ v (x - y) :=
  Valuation.map_sub v x y

theorem map_le_sub {x y : R} {g : Γ₀} (hx : g ≤ v x) (hy : g ≤ v y) : g ≤ v (x - y) :=
  Valuation.map_sub_le v hx hy

theorem map_add_of_distinct_val (h : v x ≠ v y) : v (x + y) = @Min.min Γ₀ _ (v x) (v y) :=
  Valuation.map_add_of_distinct_val v h

theorem map_add_eq_of_lt_left {x y : R} (h : v x < v y) :
    v (x + y) = v x := by
  rw [map_add_of_distinct_val _ h.ne, min_eq_left h.le]

theorem map_add_eq_of_lt_right {x y : R} (hx : v y < v x) :
    v (x + y) = v y := add_comm y x ▸ map_add_eq_of_lt_left v hx

theorem map_sub_eq_of_lt_left {x y : R} (hx : v x < v y) :
    v (x - y) = v x := by
  rw [sub_eq_add_neg]
  apply map_add_eq_of_lt_left
  rwa [map_neg]

theorem map_sub_eq_of_lt_right {x y : R} (hx : v y < v x) :
    v (x - y) = v y := map_sub_swap v x y ▸ map_sub_eq_of_lt_left v hx

theorem map_eq_of_lt_sub (h : v x < v (y - x)) : v y = v x :=
  Valuation.map_eq_of_sub_lt v h

end Group

end Basic

namespace IsEquiv

variable [LinearOrderedAddCommMonoidWithTop Γ₀] [LinearOrderedAddCommMonoidWithTop Γ'₀]
  [Ring R]
  {Γ''₀ : Type*} [LinearOrderedAddCommMonoidWithTop Γ''₀]
  {v : AddValuation R Γ₀}
   {v₁ : AddValuation R Γ₀} {v₂ : AddValuation R Γ'₀} {v₃ : AddValuation R Γ''₀}

@[refl]
theorem refl : v.IsEquiv v :=
  Valuation.IsEquiv.refl

@[symm]
theorem symm (h : v₁.IsEquiv v₂) : v₂.IsEquiv v₁ :=
  Valuation.IsEquiv.symm h

@[trans]
theorem trans (h₁₂ : v₁.IsEquiv v₂) (h₂₃ : v₂.IsEquiv v₃) : v₁.IsEquiv v₃ :=
  Valuation.IsEquiv.trans h₁₂ h₂₃

theorem of_eq {v' : AddValuation R Γ₀} (h : v = v') : v.IsEquiv v' :=
  Valuation.IsEquiv.of_eq h

theorem map {v' : AddValuation R Γ₀} (f : Γ₀ →+ Γ'₀) (ht : f ⊤ = ⊤) (hf : Monotone f)
    (inf : Injective f) (h : v.IsEquiv v') : (v.map f ht hf).IsEquiv (v'.map f ht hf) :=
  @Valuation.IsEquiv.map R (Multiplicative Γ₀ᵒᵈ) (Multiplicative Γ'₀ᵒᵈ) _ _ _ _ _
    { toFun := f
      map_mul' := f.map_add
      map_one' := f.map_zero
      map_zero' := ht } (fun _x _y h => hf h) inf h

/-- `comap` preserves equivalence. -/
theorem comap {S : Type*} [Ring S] (f : S →+* R) (h : v₁.IsEquiv v₂) :
    (v₁.comap f).IsEquiv (v₂.comap f) :=
  Valuation.IsEquiv.comap f h

theorem val_eq (h : v₁.IsEquiv v₂) {r s : R} : v₁ r = v₁ s ↔ v₂ r = v₂ s :=
  Valuation.IsEquiv.val_eq h

theorem ne_top (h : v₁.IsEquiv v₂) {r : R} : v₁ r ≠ (⊤ : Γ₀) ↔ v₂ r ≠ (⊤ : Γ'₀) :=
  Valuation.IsEquiv.ne_zero h

end IsEquiv

section Supp

variable [LinearOrderedAddCommMonoidWithTop Γ₀] [CommRing R] (v : AddValuation R Γ₀)

/-- The support of an additive valuation `v : R → Γ₀` is the ideal of `R` where `v x = ⊤` -/
def supp : Ideal R :=
  Valuation.supp v

@[simp]
theorem mem_supp_iff (x : R) : x ∈ supp v ↔ v x = (⊤ : Γ₀) :=
  Valuation.mem_supp_iff v x

theorem map_add_supp (a : R) {s : R} (h : s ∈ supp v) : v (a + s) = v a :=
  Valuation.map_add_supp v a h

end Supp

-- end of section
end AddValuation

namespace Valuation

<<<<<<< HEAD
variable {K Γ₀ : Type*} [LinearOrderedCommGroupWithZero Γ₀]

instance [Ring K] (v : Valuation K Γ₀) : CommMonoidWithZero (MonoidHom.mrange v) where
  zero := ⟨0, 0, by simp⟩
  zero_mul := by
    intro a
    exact Subtype.ext (zero_mul a.val)
  mul_zero := by
    intro a
    exact Subtype.ext (mul_zero a.val)

instance [DivisionRing K] (v : Valuation K Γ₀) : CommGroupWithZero (MonoidHom.mrange v) where
  inv := fun x ↦ ⟨x⁻¹, by
    obtain ⟨y, hy⟩ := x.prop
    simp_rw [← hy, ← v.map_inv]
    exact MonoidHom.mem_mrange.mpr ⟨_, rfl⟩⟩
  exists_pair_ne := ⟨⟨v 0, by simp⟩, ⟨v 1, by simp [- _root_.map_one]⟩, by simp⟩
  inv_zero := Subtype.ext inv_zero
  mul_inv_cancel := by
    rintro ⟨a, ha⟩ h
    simp only [ne_eq, Subtype.ext_iff] at h
    simpa using mul_inv_cancel₀ h
=======

variable {Γ₀ : Type*} [Ring R] [LinearOrderedCommMonoidWithZero Γ₀]

/-- The `AddValuation` associated to a `Valuation`. -/
def toAddValuation : Valuation R Γ₀ ≃ AddValuation R (Additive Γ₀)ᵒᵈ :=
  AddValuation.ofValuation (R := R) (Γ₀ := (Additive Γ₀)ᵒᵈ)

/-- The `Valuation` associated to a `AddValuation`.
-/
def ofAddValuation : AddValuation R (Additive Γ₀)ᵒᵈ ≃ Valuation R Γ₀ :=
  AddValuation.toValuation

@[simp]
lemma ofAddValuation_symm_eq : ofAddValuation.symm = toAddValuation (R := R) (Γ₀ := Γ₀) := rfl

@[simp]
lemma toAddValuation_symm_eq : toAddValuation.symm = ofAddValuation (R := R) (Γ₀ := Γ₀) := rfl

@[simp]
lemma ofAddValuation_toAddValuation (v : Valuation R Γ₀) :
  ofAddValuation (toAddValuation v) = v := rfl

@[simp]
lemma toValuation_ofValuation (v : AddValuation R (Additive Γ₀)ᵒᵈ) :
    toAddValuation (ofAddValuation v) = v := rfl

@[simp]
theorem toAddValuation_apply (v : Valuation R Γ₀) (r : R) :
    toAddValuation v r = OrderDual.toDual (Additive.ofMul (v r)) :=
  rfl

@[simp]
theorem ofAddValuation_apply (v : AddValuation R (Additive Γ₀)ᵒᵈ) (r : R) :
    ofAddValuation v r = Additive.toMul (OrderDual.ofDual (v r)) :=
  rfl
>>>>>>> fb40f755

end Valuation<|MERGE_RESOLUTION|>--- conflicted
+++ resolved
@@ -892,8 +892,40 @@
 
 namespace Valuation
 
-<<<<<<< HEAD
-variable {K Γ₀ : Type*} [LinearOrderedCommGroupWithZero Γ₀]
+variable {K Γ₀ : Type*} [Ring R] [LinearOrderedCommMonoidWithZero Γ₀]
+
+/-- The `AddValuation` associated to a `Valuation`. -/
+def toAddValuation : Valuation R Γ₀ ≃ AddValuation R (Additive Γ₀)ᵒᵈ :=
+  AddValuation.ofValuation (R := R) (Γ₀ := (Additive Γ₀)ᵒᵈ)
+
+/-- The `Valuation` associated to a `AddValuation`.
+-/
+def ofAddValuation : AddValuation R (Additive Γ₀)ᵒᵈ ≃ Valuation R Γ₀ :=
+  AddValuation.toValuation
+
+@[simp]
+lemma ofAddValuation_symm_eq : ofAddValuation.symm = toAddValuation (R := R) (Γ₀ := Γ₀) := rfl
+
+@[simp]
+lemma toAddValuation_symm_eq : toAddValuation.symm = ofAddValuation (R := R) (Γ₀ := Γ₀) := rfl
+
+@[simp]
+lemma ofAddValuation_toAddValuation (v : Valuation R Γ₀) :
+  ofAddValuation (toAddValuation v) = v := rfl
+
+@[simp]
+lemma toValuation_ofValuation (v : AddValuation R (Additive Γ₀)ᵒᵈ) :
+    toAddValuation (ofAddValuation v) = v := rfl
+
+@[simp]
+theorem toAddValuation_apply (v : Valuation R Γ₀) (r : R) :
+    toAddValuation v r = OrderDual.toDual (Additive.ofMul (v r)) :=
+  rfl
+
+@[simp]
+theorem ofAddValuation_apply (v : AddValuation R (Additive Γ₀)ᵒᵈ) (r : R) :
+    ofAddValuation v r = Additive.toMul (OrderDual.ofDual (v r)) :=
+  rfl
 
 instance [Ring K] (v : Valuation K Γ₀) : CommMonoidWithZero (MonoidHom.mrange v) where
   zero := ⟨0, 0, by simp⟩
@@ -915,42 +947,5 @@
     rintro ⟨a, ha⟩ h
     simp only [ne_eq, Subtype.ext_iff] at h
     simpa using mul_inv_cancel₀ h
-=======
-
-variable {Γ₀ : Type*} [Ring R] [LinearOrderedCommMonoidWithZero Γ₀]
-
-/-- The `AddValuation` associated to a `Valuation`. -/
-def toAddValuation : Valuation R Γ₀ ≃ AddValuation R (Additive Γ₀)ᵒᵈ :=
-  AddValuation.ofValuation (R := R) (Γ₀ := (Additive Γ₀)ᵒᵈ)
-
-/-- The `Valuation` associated to a `AddValuation`.
--/
-def ofAddValuation : AddValuation R (Additive Γ₀)ᵒᵈ ≃ Valuation R Γ₀ :=
-  AddValuation.toValuation
-
-@[simp]
-lemma ofAddValuation_symm_eq : ofAddValuation.symm = toAddValuation (R := R) (Γ₀ := Γ₀) := rfl
-
-@[simp]
-lemma toAddValuation_symm_eq : toAddValuation.symm = ofAddValuation (R := R) (Γ₀ := Γ₀) := rfl
-
-@[simp]
-lemma ofAddValuation_toAddValuation (v : Valuation R Γ₀) :
-  ofAddValuation (toAddValuation v) = v := rfl
-
-@[simp]
-lemma toValuation_ofValuation (v : AddValuation R (Additive Γ₀)ᵒᵈ) :
-    toAddValuation (ofAddValuation v) = v := rfl
-
-@[simp]
-theorem toAddValuation_apply (v : Valuation R Γ₀) (r : R) :
-    toAddValuation v r = OrderDual.toDual (Additive.ofMul (v r)) :=
-  rfl
-
-@[simp]
-theorem ofAddValuation_apply (v : AddValuation R (Additive Γ₀)ᵒᵈ) (r : R) :
-    ofAddValuation v r = Additive.toMul (OrderDual.ofDual (v r)) :=
-  rfl
->>>>>>> fb40f755
 
 end Valuation