--- conflicted
+++ resolved
@@ -188,15 +188,10 @@
         fun x ⟨_, hx2⟩ => ⟨x.1, Prod.ext rfl <| Eq.symm <| LinearMap.mem_ker.1 hx2⟩
       Submodule.map_comap_eq_self this ▸ (noetherian _).map _⟩
 
-<<<<<<< HEAD
 variable {ι : Type*} [Finite ι]
 
 instance isNoetherian_pi :
     ∀ {M : ι → Type*} [∀ i, AddCommGroup (M i)]
-=======
-instance isNoetherian_pi {R ι : Type*} [Finite ι] :
-    ∀ {M : ι → Type*} [Ring R] [∀ i, AddCommGroup (M i)]
->>>>>>> afb937f3
       [∀ i, Module R (M i)] [∀ i, IsNoetherian R (M i)], IsNoetherian R (∀ i, M i) := by
   apply Finite.induction_empty_option _ _ _ ι
   · exact fun e h ↦ isNoetherian_of_linearEquiv (LinearEquiv.piCongrLeft R _ e)
