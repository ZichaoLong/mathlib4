--- conflicted
+++ resolved
@@ -308,19 +308,4 @@
   eq := (congr($((CoalgHomClass.map_comp_comul φ).symm) a).trans <|
       by rw [LinearMap.comp_apply, ← repr.eq, map_sum]; rfl).symm
 
-<<<<<<< HEAD
-=======
-@[simp]
-lemma sum_tmul_counit_apply_eq
-    {F : Type*} [FunLike F A B] [CoalgHomClass F R A B] (φ : F) {a : A} (repr : Repr R a) :
-    ∑ i ∈ repr.index, counit (R := R) (repr.left i) ⊗ₜ φ (repr.right i) = 1 ⊗ₜ[R] φ a := by
-  simp [← sum_counit_tmul_eq (repr.induced φ)]
-
-@[simp]
-lemma sum_tmul_apply_counit_eq
-    {F : Type*} [FunLike F A B] [CoalgHomClass F R A B] (φ : F) {a : A} (repr : Repr R a) :
-    ∑ i ∈ repr.index, φ (repr.left i) ⊗ₜ counit (R := R) (repr.right i) = φ a ⊗ₜ[R] 1 := by
-  simp [← sum_tmul_counit_eq (repr.induced φ)]
-
->>>>>>> 22f19a64
 end Coalgebra