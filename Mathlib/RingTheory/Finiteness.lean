/-
Copyright (c) 2020 Johan Commelin. All rights reserved.
Released under Apache 2.0 license as described in the file LICENSE.
Authors: Johan Commelin
-/
import Mathlib.Algebra.Algebra.RestrictScalars
import Mathlib.Algebra.Algebra.Subalgebra.Basic
import Mathlib.LinearAlgebra.Quotient
import Mathlib.LinearAlgebra.StdBasis
import Mathlib.GroupTheory.Finiteness
import Mathlib.RingTheory.Ideal.Maps
import Mathlib.RingTheory.Nilpotent.Defs
import Mathlib.LinearAlgebra.Basis.Cardinality

/-!
# Finiteness conditions in commutative algebra

In this file we define a notion of finiteness that is common in commutative algebra.

## Main declarations

- `Submodule.FG`, `Ideal.FG`
  These express that some object is finitely generated as *submodule* over some base ring.

- `Module.Finite`, `RingHom.Finite`, `AlgHom.Finite`
  all of these express that some object is finitely generated *as module* over some base ring.

## Main results

* `exists_sub_one_mem_and_smul_eq_zero_of_fg_of_le_smul` is Nakayama's lemma, in the following form:
  if N is a finitely generated submodule of an ambient R-module M and I is an ideal of R
  such that N ⊆ IN, then there exists r ∈ 1 + I such that rN = 0.

-/


open Function (Surjective)
open Finsupp

namespace Submodule

variable {R : Type*} {M : Type*} [Semiring R] [AddCommMonoid M] [Module R M]

open Set

/-- A submodule of `M` is finitely generated if it is the span of a finite subset of `M`. -/
def FG (N : Submodule R M) : Prop :=
  ∃ S : Finset M, Submodule.span R ↑S = N

theorem fg_def {N : Submodule R M} : N.FG ↔ ∃ S : Set M, S.Finite ∧ span R S = N :=
  ⟨fun ⟨t, h⟩ => ⟨_, Finset.finite_toSet t, h⟩, by
    rintro ⟨t', h, rfl⟩
    rcases Finite.exists_finset_coe h with ⟨t, rfl⟩
    exact ⟨t, rfl⟩⟩

theorem fg_iff_addSubmonoid_fg (P : Submodule ℕ M) : P.FG ↔ P.toAddSubmonoid.FG :=
  ⟨fun ⟨S, hS⟩ => ⟨S, by simpa [← span_nat_eq_addSubmonoid_closure] using hS⟩, fun ⟨S, hS⟩ =>
    ⟨S, by simpa [← span_nat_eq_addSubmonoid_closure] using hS⟩⟩

theorem fg_iff_add_subgroup_fg {G : Type*} [AddCommGroup G] (P : Submodule ℤ G) :
    P.FG ↔ P.toAddSubgroup.FG :=
  ⟨fun ⟨S, hS⟩ => ⟨S, by simpa [← span_int_eq_addSubgroup_closure] using hS⟩, fun ⟨S, hS⟩ =>
    ⟨S, by simpa [← span_int_eq_addSubgroup_closure] using hS⟩⟩

theorem fg_iff_exists_fin_generating_family {N : Submodule R M} :
    N.FG ↔ ∃ (n : ℕ) (s : Fin n → M), span R (range s) = N := by
  rw [fg_def]
  constructor
  · rintro ⟨S, Sfin, hS⟩
    obtain ⟨n, f, rfl⟩ := Sfin.fin_embedding
    exact ⟨n, f, hS⟩
  · rintro ⟨n, s, hs⟩
    exact ⟨range s, finite_range s, hs⟩

/-- **Nakayama's Lemma**. Atiyah-Macdonald 2.5, Eisenbud 4.7, Matsumura 2.2,
[Stacks 00DV](https://stacks.math.columbia.edu/tag/00DV) -/
theorem exists_sub_one_mem_and_smul_eq_zero_of_fg_of_le_smul {R : Type*} [CommRing R] {M : Type*}
    [AddCommGroup M] [Module R M] (I : Ideal R) (N : Submodule R M) (hn : N.FG) (hin : N ≤ I • N) :
    ∃ r : R, r - 1 ∈ I ∧ ∀ n ∈ N, r • n = (0 : M) := by
  rw [fg_def] at hn
  rcases hn with ⟨s, hfs, hs⟩
  have : ∃ r : R, r - 1 ∈ I ∧ N ≤ (I • span R s).comap (LinearMap.lsmul R M r) ∧ s ⊆ N := by
    refine ⟨1, ?_, ?_, ?_⟩
    · rw [sub_self]
      exact I.zero_mem
    · rw [hs]
      intro n hn
      rw [mem_comap]
      change (1 : R) • n ∈ I • N
      rw [one_smul]
      exact hin hn
    · rw [← span_le, hs]
  clear hin hs
  revert this
  refine Set.Finite.dinduction_on _ hfs (fun H => ?_) @fun i s _ _ ih H => ?_
  · rcases H with ⟨r, hr1, hrn, _⟩
    refine ⟨r, hr1, fun n hn => ?_⟩
    specialize hrn hn
    rwa [mem_comap, span_empty, smul_bot, mem_bot] at hrn
  apply ih
  rcases H with ⟨r, hr1, hrn, hs⟩
  rw [← Set.singleton_union, span_union, smul_sup] at hrn
  rw [Set.insert_subset_iff] at hs
  have : ∃ c : R, c - 1 ∈ I ∧ c • i ∈ I • span R s := by
    specialize hrn hs.1
    rw [mem_comap, mem_sup] at hrn
    rcases hrn with ⟨y, hy, z, hz, hyz⟩
    dsimp at hyz
    rw [mem_smul_span_singleton] at hy
    rcases hy with ⟨c, hci, rfl⟩
    use r - c
    constructor
    · rw [sub_right_comm]
      exact I.sub_mem hr1 hci
    · rw [sub_smul, ← hyz, add_sub_cancel_left]
      exact hz
  rcases this with ⟨c, hc1, hci⟩
  refine ⟨c * r, ?_, ?_, hs.2⟩
  · simpa only [mul_sub, mul_one, sub_add_sub_cancel] using I.add_mem (I.mul_mem_left c hr1) hc1
  · intro n hn
    specialize hrn hn
    rw [mem_comap, mem_sup] at hrn
    rcases hrn with ⟨y, hy, z, hz, hyz⟩
    dsimp at hyz
    rw [mem_smul_span_singleton] at hy
    rcases hy with ⟨d, _, rfl⟩
    simp only [mem_comap, LinearMap.lsmul_apply]
    rw [mul_smul, ← hyz, smul_add, smul_smul, mul_comm, mul_smul]
    exact add_mem (smul_mem _ _ hci) (smul_mem _ _ hz)

theorem exists_mem_and_smul_eq_self_of_fg_of_le_smul {R : Type*} [CommRing R] {M : Type*}
    [AddCommGroup M] [Module R M] (I : Ideal R) (N : Submodule R M) (hn : N.FG) (hin : N ≤ I • N) :
    ∃ r ∈ I, ∀ n ∈ N, r • n = n := by
  obtain ⟨r, hr, hr'⟩ := exists_sub_one_mem_and_smul_eq_zero_of_fg_of_le_smul I N hn hin
  exact ⟨-(r - 1), I.neg_mem hr, fun n hn => by simpa [sub_smul] using hr' n hn⟩

theorem fg_bot : (⊥ : Submodule R M).FG :=
  ⟨∅, by rw [Finset.coe_empty, span_empty]⟩

theorem _root_.Subalgebra.fg_bot_toSubmodule {R A : Type*} [CommSemiring R] [Semiring A]
    [Algebra R A] : (⊥ : Subalgebra R A).toSubmodule.FG :=
  ⟨{1}, by simp [Algebra.toSubmodule_bot, one_eq_span]⟩

theorem fg_unit {R A : Type*} [CommSemiring R] [Semiring A] [Algebra R A] (I : (Submodule R A)ˣ) :
    (I : Submodule R A).FG := by
  have : (1 : A) ∈ (I * ↑I⁻¹ : Submodule R A) := by
    rw [I.mul_inv]
    exact one_le.mp le_rfl
  obtain ⟨T, T', hT, hT', one_mem⟩ := mem_span_mul_finite_of_mem_mul this
  refine ⟨T, span_eq_of_le _ hT ?_⟩
  rw [← one_mul I, ← mul_one (span R (T : Set A))]
  conv_rhs => rw [← I.inv_mul, ← mul_assoc]
  refine mul_le_mul_left (le_trans ?_ <| mul_le_mul_right <| span_le.mpr hT')
  simp only [Units.val_one, span_mul_span]
  rwa [one_le]

theorem fg_of_isUnit {R A : Type*} [CommSemiring R] [Semiring A] [Algebra R A] {I : Submodule R A}
    (hI : IsUnit I) : I.FG :=
  fg_unit hI.unit

theorem fg_span {s : Set M} (hs : s.Finite) : FG (span R s) :=
  ⟨hs.toFinset, by rw [hs.coe_toFinset]⟩

theorem fg_span_singleton (x : M) : FG (R ∙ x) :=
  fg_span (finite_singleton x)

theorem FG.sup {N₁ N₂ : Submodule R M} (hN₁ : N₁.FG) (hN₂ : N₂.FG) : (N₁ ⊔ N₂).FG :=
  let ⟨t₁, ht₁⟩ := fg_def.1 hN₁
  let ⟨t₂, ht₂⟩ := fg_def.1 hN₂
  fg_def.2 ⟨t₁ ∪ t₂, ht₁.1.union ht₂.1, by rw [span_union, ht₁.2, ht₂.2]⟩

theorem fg_finset_sup {ι : Type*} (s : Finset ι) (N : ι → Submodule R M) (h : ∀ i ∈ s, (N i).FG) :
    (s.sup N).FG :=
  Finset.sup_induction fg_bot (fun _ ha _ hb => ha.sup hb) h

theorem fg_biSup {ι : Type*} (s : Finset ι) (N : ι → Submodule R M) (h : ∀ i ∈ s, (N i).FG) :
    (⨆ i ∈ s, N i).FG := by simpa only [Finset.sup_eq_iSup] using fg_finset_sup s N h

theorem fg_iSup {ι : Sort*} [Finite ι] (N : ι → Submodule R M) (h : ∀ i, (N i).FG) :
    (iSup N).FG := by
  cases nonempty_fintype (PLift ι)
  simpa [iSup_plift_down] using fg_biSup Finset.univ (N ∘ PLift.down) fun i _ => h i.down

variable {P : Type*} [AddCommMonoid P] [Module R P]
variable (f : M →ₗ[R] P)

theorem FG.map {N : Submodule R M} (hs : N.FG) : (N.map f).FG :=
  let ⟨t, ht⟩ := fg_def.1 hs
  fg_def.2 ⟨f '' t, ht.1.image _, by rw [span_image, ht.2]⟩

variable {f}

theorem fg_of_fg_map_injective (f : M →ₗ[R] P) (hf : Function.Injective f) {N : Submodule R M}
    (hfn : (N.map f).FG) : N.FG :=
  let ⟨t, ht⟩ := hfn
  ⟨t.preimage f fun x _ y _ h => hf h,
    Submodule.map_injective_of_injective hf <| by
      rw [map_span, Finset.coe_preimage, Set.image_preimage_eq_inter_range,
        Set.inter_eq_self_of_subset_left, ht]
      rw [← LinearMap.range_coe, ← span_le, ht, ← map_top]
      exact map_mono le_top⟩

theorem fg_of_fg_map {R M P : Type*} [Ring R] [AddCommGroup M] [Module R M] [AddCommGroup P]
    [Module R P] (f : M →ₗ[R] P)
    (hf : LinearMap.ker f = ⊥) {N : Submodule R M}
    (hfn : (N.map f).FG) : N.FG :=
  fg_of_fg_map_injective f (LinearMap.ker_eq_bot.1 hf) hfn

theorem fg_top (N : Submodule R M) : (⊤ : Submodule R N).FG ↔ N.FG :=
  ⟨fun h => N.range_subtype ▸ map_top N.subtype ▸ h.map _, fun h =>
    fg_of_fg_map_injective N.subtype Subtype.val_injective <| by rwa [map_top, range_subtype]⟩

theorem fg_of_linearEquiv (e : M ≃ₗ[R] P) (h : (⊤ : Submodule R P).FG) : (⊤ : Submodule R M).FG :=
  e.symm.range ▸ map_top (e.symm : P →ₗ[R] M) ▸ h.map _

theorem FG.prod {sb : Submodule R M} {sc : Submodule R P} (hsb : sb.FG) (hsc : sc.FG) :
    (sb.prod sc).FG :=
  let ⟨tb, htb⟩ := fg_def.1 hsb
  let ⟨tc, htc⟩ := fg_def.1 hsc
  fg_def.2
    ⟨LinearMap.inl R M P '' tb ∪ LinearMap.inr R M P '' tc, (htb.1.image _).union (htc.1.image _),
      by rw [LinearMap.span_inl_union_inr, htb.2, htc.2]⟩

theorem fg_pi {ι : Type*} {M : ι → Type*} [Finite ι] [∀ i, AddCommMonoid (M i)]
    [∀ i, Module R (M i)] {p : ∀ i, Submodule R (M i)} (hsb : ∀ i, (p i).FG) :
    (Submodule.pi Set.univ p).FG := by
  classical
    simp_rw [fg_def] at hsb ⊢
    choose t htf hts using hsb
    refine
      ⟨⋃ i, (LinearMap.single R _ i) '' t i, Set.finite_iUnion fun i => (htf i).image _, ?_⟩
    -- Note: #8386 changed `span_image` into `span_image _`
    simp_rw [span_iUnion, span_image _, hts, Submodule.iSup_map_single]

/-- If 0 → M' → M → M'' → 0 is exact and M' and M'' are
finitely generated then so is M. -/
theorem fg_of_fg_map_of_fg_inf_ker {R M P : Type*} [Ring R] [AddCommGroup M] [Module R M]
    [AddCommGroup P] [Module R P] (f : M →ₗ[R] P) {s : Submodule R M}
    (hs1 : (s.map f).FG)
    (hs2 : (s ⊓ LinearMap.ker f).FG) : s.FG := by
  haveI := Classical.decEq R
  haveI := Classical.decEq M
  haveI := Classical.decEq P
  cases' hs1 with t1 ht1
  cases' hs2 with t2 ht2
  have : ∀ y ∈ t1, ∃ x ∈ s, f x = y := by
    intro y hy
    have : y ∈ s.map f := by
      rw [← ht1]
      exact subset_span hy
    rcases mem_map.1 this with ⟨x, hx1, hx2⟩
    exact ⟨x, hx1, hx2⟩
  have : ∃ g : P → M, ∀ y ∈ t1, g y ∈ s ∧ f (g y) = y := by
    choose g hg1 hg2 using this
    exists fun y => if H : y ∈ t1 then g y H else 0
    intro y H
    constructor
    · simp only [dif_pos H]
      apply hg1
    · simp only [dif_pos H]
      apply hg2
  cases' this with g hg
  clear this
  exists t1.image g ∪ t2
  rw [Finset.coe_union, span_union, Finset.coe_image]
  apply le_antisymm
  · refine sup_le (span_le.2 <| image_subset_iff.2 ?_) (span_le.2 ?_)
    · intro y hy
      exact (hg y hy).1
    · intro x hx
      have : x ∈ span R t2 := subset_span hx
      rw [ht2] at this
      exact this.1
  intro x hx
  have : f x ∈ s.map f := by
    rw [mem_map]
    exact ⟨x, hx, rfl⟩
  rw [← ht1, ← Set.image_id (t1 : Set P), Finsupp.mem_span_image_iff_linearCombination] at this
  rcases this with ⟨l, hl1, hl2⟩
  refine
    mem_sup.2
      ⟨(linearCombination R id).toFun ((lmapDomain R R g : (P →₀ R) → M →₀ R) l), ?_,
        x - linearCombination R id ((lmapDomain R R g : (P →₀ R) → M →₀ R) l), ?_,
        add_sub_cancel _ _⟩
  · rw [← Set.image_id (g '' ↑t1), Finsupp.mem_span_image_iff_linearCombination]
    refine ⟨_, ?_, rfl⟩
    haveI : Inhabited P := ⟨0⟩
    rw [← Finsupp.lmapDomain_supported _ _ g, mem_map]
    refine ⟨l, hl1, ?_⟩
    rfl
  rw [ht2, mem_inf]
  constructor
  · apply s.sub_mem hx
    rw [Finsupp.linearCombination_apply, Finsupp.lmapDomain_apply, Finsupp.sum_mapDomain_index]
    · refine s.sum_mem ?_
      intro y hy
      exact s.smul_mem _ (hg y (hl1 hy)).1
    · exact zero_smul _
    · exact fun _ _ _ => add_smul _ _ _
  · rw [LinearMap.mem_ker, f.map_sub, ← hl2]
    rw [Finsupp.linearCombination_apply, Finsupp.linearCombination_apply, Finsupp.lmapDomain_apply]
    rw [Finsupp.sum_mapDomain_index, Finsupp.sum, Finsupp.sum, map_sum]
    · rw [sub_eq_zero]
      refine Finset.sum_congr rfl fun y hy => ?_
      unfold id
      rw [f.map_smul, (hg y (hl1 hy)).2]
    · exact zero_smul _
    · exact fun _ _ _ => add_smul _ _ _

theorem fg_induction (R M : Type*) [Semiring R] [AddCommMonoid M] [Module R M]
    (P : Submodule R M → Prop) (h₁ : ∀ x, P (Submodule.span R {x}))
    (h₂ : ∀ M₁ M₂, P M₁ → P M₂ → P (M₁ ⊔ M₂)) (N : Submodule R M) (hN : N.FG) : P N := by
  classical
    obtain ⟨s, rfl⟩ := hN
    induction s using Finset.induction with
    | empty =>
      rw [Finset.coe_empty, Submodule.span_empty, ← Submodule.span_zero_singleton]
      exact h₁ _
    | insert _ ih =>
      rw [Finset.coe_insert, Submodule.span_insert]
      exact h₂ _ _ (h₁ _) ih

/-- The kernel of the composition of two linear maps is finitely generated if both kernels are and
the first morphism is surjective. -/
theorem fg_ker_comp {R M N P : Type*} [Ring R] [AddCommGroup M] [Module R M] [AddCommGroup N]
    [Module R N] [AddCommGroup P] [Module R P] (f : M →ₗ[R] N) (g : N →ₗ[R] P)
    (hf1 : (LinearMap.ker f).FG) (hf2 : (LinearMap.ker g).FG)
    (hsur : Function.Surjective f) : (g.comp f).ker.FG := by
  rw [LinearMap.ker_comp]
  apply fg_of_fg_map_of_fg_inf_ker f
  · rwa [Submodule.map_comap_eq, LinearMap.range_eq_top.2 hsur, top_inf_eq]
  · rwa [inf_of_le_right (show (LinearMap.ker f) ≤
      (LinearMap.ker g).comap f from comap_mono bot_le)]

theorem fg_restrictScalars {R S M : Type*} [CommSemiring R] [Semiring S] [Algebra R S]
    [AddCommGroup M] [Module S M] [Module R M] [IsScalarTower R S M] (N : Submodule S M)
    (hfin : N.FG) (h : Function.Surjective (algebraMap R S)) :
    (Submodule.restrictScalars R N).FG := by
  obtain ⟨X, rfl⟩ := hfin
  use X
  exact (Submodule.restrictScalars_span R S h (X : Set M)).symm

theorem FG.stabilizes_of_iSup_eq {M' : Submodule R M} (hM' : M'.FG) (N : ℕ →o Submodule R M)
    (H : iSup N = M') : ∃ n, M' = N n := by
  obtain ⟨S, hS⟩ := hM'
  have : ∀ s : S, ∃ n, (s : M) ∈ N n := fun s =>
    (Submodule.mem_iSup_of_chain N s).mp
      (by
        rw [H, ← hS]
        exact Submodule.subset_span s.2)
  choose f hf using this
  use S.attach.sup f
  apply le_antisymm
  · conv_lhs => rw [← hS]
    rw [Submodule.span_le]
    intro s hs
    exact N.2 (Finset.le_sup <| S.mem_attach ⟨s, hs⟩) (hf _)
  · rw [← H]
    exact le_iSup _ _

/-- Finitely generated submodules are precisely compact elements in the submodule lattice. -/
theorem fg_iff_compact (s : Submodule R M) : s.FG ↔ CompleteLattice.IsCompactElement s := by
  classical
    -- Introduce shorthand for span of an element
    let sp : M → Submodule R M := fun a => span R {a}
    -- Trivial rewrite lemma; a small hack since simp (only) & rw can't accomplish this smoothly.
    have supr_rw : ∀ t : Finset M, ⨆ x ∈ t, sp x = ⨆ x ∈ (↑t : Set M), sp x := fun t => by rfl
    constructor
    · rintro ⟨t, rfl⟩
      rw [span_eq_iSup_of_singleton_spans, ← supr_rw, ← Finset.sup_eq_iSup t sp]
      apply CompleteLattice.isCompactElement_finsetSup
      exact fun n _ => singleton_span_isCompactElement n
    · intro h
      -- s is the Sup of the spans of its elements.
      have sSup' : s = sSup (sp '' ↑s) := by
        rw [sSup_eq_iSup, iSup_image, ← span_eq_iSup_of_singleton_spans, eq_comm, span_eq]
      -- by h, s is then below (and equal to) the sup of the spans of finitely many elements.
      obtain ⟨u, ⟨huspan, husup⟩⟩ := h (sp '' ↑s) (le_of_eq sSup')
      have ssup : s = u.sup id := by
        suffices u.sup id ≤ s from le_antisymm husup this
        rw [sSup', Finset.sup_id_eq_sSup]
        exact sSup_le_sSup huspan
      -- Porting note: had to split this out of the `obtain`
      have := Finset.subset_image_iff.mp huspan
      obtain ⟨t, ⟨-, rfl⟩⟩ := this
      rw [Finset.sup_image, Function.id_comp, Finset.sup_eq_iSup, supr_rw, ←
        span_eq_iSup_of_singleton_spans, eq_comm] at ssup
      exact ⟨t, ssup⟩

open TensorProduct LinearMap in
/-- Every `x : I ⊗ M` is the image of some `y : J ⊗ M`, where `J ≤ I` is finitely generated,
under the tensor product of `J.inclusion ‹J ≤ I› : J → I` and the identity `M → M`. -/
theorem exists_fg_le_eq_rTensor_inclusion {R M N : Type*} [CommRing R] [AddCommGroup M]
    [AddCommGroup N] [Module R M] [Module R N] {I : Submodule R N} (x : I ⊗ M) :
      ∃ (J : Submodule R N) (_ : J.FG) (hle : J ≤ I) (y : J ⊗ M),
        x = rTensor M (J.inclusion hle) y := by
  induction x with
  | zero => exact ⟨⊥, fg_bot, zero_le _, 0, rfl⟩
  | tmul i m => exact ⟨R ∙ i.val, fg_span_singleton i.val,
      (span_singleton_le_iff_mem _ _).mpr i.property,
      ⟨i.val, mem_span_singleton_self _⟩ ⊗ₜ[R] m, rfl⟩
  | add x₁ x₂ ihx₁ ihx₂ =>
    obtain ⟨J₁, hfg₁, hle₁, y₁, rfl⟩ := ihx₁
    obtain ⟨J₂, hfg₂, hle₂, y₂, rfl⟩ := ihx₂
    refine ⟨J₁ ⊔ J₂, hfg₁.sup hfg₂, sup_le hle₁ hle₂,
      rTensor M (J₁.inclusion (le_sup_left : J₁ ≤ J₁ ⊔ J₂)) y₁ +
        rTensor M (J₂.inclusion (le_sup_right : J₂ ≤ J₁ ⊔ J₂)) y₂, ?_⟩
    rewrite [map_add, ← rTensor_comp_apply, ← rTensor_comp_apply]
    rfl

end Submodule

namespace Submodule

section Map₂

variable {R M N P : Type*}
variable [CommSemiring R] [AddCommMonoid M] [AddCommMonoid N] [AddCommMonoid P]
variable [Module R M] [Module R N] [Module R P]

theorem FG.map₂ (f : M →ₗ[R] N →ₗ[R] P) {p : Submodule R M} {q : Submodule R N} (hp : p.FG)
    (hq : q.FG) : (map₂ f p q).FG :=
  let ⟨sm, hfm, hm⟩ := fg_def.1 hp
  let ⟨sn, hfn, hn⟩ := fg_def.1 hq
  fg_def.2
    ⟨Set.image2 (fun m n => f m n) sm sn, hfm.image2 _ hfn,
      map₂_span_span R f sm sn ▸ hm ▸ hn ▸ rfl⟩

end Map₂

section Mul

variable {R : Type*} {A : Type*} [CommSemiring R] [Semiring A] [Algebra R A]
variable {M N : Submodule R A}

theorem FG.mul (hm : M.FG) (hn : N.FG) : (M * N).FG :=
  hm.map₂ _ hn

theorem FG.pow (h : M.FG) (n : ℕ) : (M ^ n).FG :=
  Nat.recOn n ⟨{1}, by simp [one_eq_span]⟩ fun n ih => by simpa [pow_succ] using ih.mul h

end Mul

end Submodule

namespace Ideal

variable {R : Type*} {M : Type*} [Semiring R] [AddCommMonoid M] [Module R M]

/-- An ideal of `R` is finitely generated if it is the span of a finite subset of `R`.

This is defeq to `Submodule.FG`, but unfolds more nicely. -/
def FG (I : Ideal R) : Prop :=
  ∃ S : Finset R, Ideal.span ↑S = I

/-- The image of a finitely generated ideal is finitely generated.

This is the `Ideal` version of `Submodule.FG.map`. -/
theorem FG.map {R S : Type*} [Semiring R] [Semiring S] {I : Ideal R} (h : I.FG) (f : R →+* S) :
    (I.map f).FG := by
  classical
    obtain ⟨s, hs⟩ := h
    refine ⟨s.image f, ?_⟩
    rw [Finset.coe_image, ← Ideal.map_span, hs]

theorem fg_ker_comp {R S A : Type*} [CommRing R] [CommRing S] [CommRing A] (f : R →+* S)
    (g : S →+* A) (hf : f.ker.FG) (hg : g.ker.FG) (hsur : Function.Surjective f) :
    (g.comp f).ker.FG := by
  letI : Algebra R S := RingHom.toAlgebra f
  letI : Algebra R A := RingHom.toAlgebra (g.comp f)
  letI : Algebra S A := RingHom.toAlgebra g
  letI : IsScalarTower R S A := IsScalarTower.of_algebraMap_eq fun _ => rfl
  let f₁ := Algebra.linearMap R S
  let g₁ := (IsScalarTower.toAlgHom R S A).toLinearMap
  exact Submodule.fg_ker_comp f₁ g₁ hf (Submodule.fg_restrictScalars (RingHom.ker g) hg hsur) hsur

theorem exists_radical_pow_le_of_fg {R : Type*} [CommSemiring R] (I : Ideal R) (h : I.radical.FG) :
    ∃ n : ℕ, I.radical ^ n ≤ I := by
  have := le_refl I.radical; revert this
  refine Submodule.fg_induction _ _ (fun J => J ≤ I.radical → ∃ n : ℕ, J ^ n ≤ I) ?_ ?_ _ h
  · intro x hx
    obtain ⟨n, hn⟩ := hx (subset_span (Set.mem_singleton x))
    exact ⟨n, by rwa [← Ideal.span, span_singleton_pow, span_le, Set.singleton_subset_iff]⟩
  · intro J K hJ hK hJK
    obtain ⟨n, hn⟩ := hJ fun x hx => hJK <| Ideal.mem_sup_left hx
    obtain ⟨m, hm⟩ := hK fun x hx => hJK <| Ideal.mem_sup_right hx
    use n + m
    rw [← Ideal.add_eq_sup, add_pow, Ideal.sum_eq_sup, Finset.sup_le_iff]
    refine fun i _ => Ideal.mul_le_right.trans ?_
    obtain h | h := le_or_lt n i
    · apply Ideal.mul_le_right.trans ((Ideal.pow_le_pow_right h).trans hn)
    · apply Ideal.mul_le_left.trans
      refine (Ideal.pow_le_pow_right ?_).trans hm
      rw [add_comm, Nat.add_sub_assoc h.le]
      apply Nat.le_add_right

end Ideal

section ModuleAndAlgebra

variable (R A B M N : Type*)

/-- A module over a semiring is `Finite` if it is finitely generated as a module. -/
class Module.Finite [Semiring R] [AddCommMonoid M] [Module R M] : Prop where
  out : (⊤ : Submodule R M).FG

attribute [inherit_doc Module.Finite] Module.Finite.out

namespace Module

variable [Semiring R] [AddCommMonoid M] [Module R M] [AddCommMonoid N] [Module R N]

theorem finite_def {R M} [Semiring R] [AddCommMonoid M] [Module R M] :
    Finite R M ↔ (⊤ : Submodule R M).FG :=
  ⟨fun h => h.1, fun h => ⟨h⟩⟩

namespace Finite

open Submodule Set

theorem iff_addMonoid_fg {M : Type*} [AddCommMonoid M] : Module.Finite ℕ M ↔ AddMonoid.FG M :=
  ⟨fun h => AddMonoid.fg_def.2 <| (Submodule.fg_iff_addSubmonoid_fg ⊤).1 (finite_def.1 h), fun h =>
    finite_def.2 <| (Submodule.fg_iff_addSubmonoid_fg ⊤).2 (AddMonoid.fg_def.1 h)⟩

theorem iff_addGroup_fg {G : Type*} [AddCommGroup G] : Module.Finite ℤ G ↔ AddGroup.FG G :=
  ⟨fun h => AddGroup.fg_def.2 <| (Submodule.fg_iff_add_subgroup_fg ⊤).1 (finite_def.1 h), fun h =>
    finite_def.2 <| (Submodule.fg_iff_add_subgroup_fg ⊤).2 (AddGroup.fg_def.1 h)⟩

variable {R M N}

/-- See also `Module.Finite.exists_fin'`. -/
theorem exists_fin [Finite R M] : ∃ (n : ℕ) (s : Fin n → M), Submodule.span R (range s) = ⊤ :=
  Submodule.fg_iff_exists_fin_generating_family.mp out

variable (R M) in
lemma exists_fin' [Finite R M] : ∃ (n : ℕ) (f : (Fin n → R) →ₗ[R] M), Surjective f := by
  have ⟨n, s, hs⟩ := exists_fin (R := R) (M := M)
  refine ⟨n, Basis.constr (Pi.basisFun R _) ℕ s, ?_⟩
  rw [← LinearMap.range_eq_top, Basis.constr_range, hs]

theorem of_surjective [hM : Finite R M] (f : M →ₗ[R] N) (hf : Surjective f) : Finite R N :=
  ⟨by
    rw [← LinearMap.range_eq_top.2 hf, ← Submodule.map_top]
    exact hM.1.map f⟩

instance quotient (R) {A M} [Semiring R] [AddCommGroup M] [Ring A] [Module A M] [Module R M]
    [SMul R A] [IsScalarTower R A M] [Finite R M]
    (N : Submodule A M) : Finite R (M ⧸ N) :=
  Module.Finite.of_surjective (N.mkQ.restrictScalars R) N.mkQ_surjective

/-- The range of a linear map from a finite module is finite. -/
instance range {F : Type*} [FunLike F M N] [SemilinearMapClass F (RingHom.id R) M N] [Finite R M]
    (f : F) : Finite R (LinearMap.range f) :=
  of_surjective (SemilinearMapClass.semilinearMap f).rangeRestrict
    fun ⟨_, y, hy⟩ => ⟨y, Subtype.ext hy⟩

/-- Pushforwards of finite submodules are finite. -/
instance map (p : Submodule R M) [Finite R p] (f : M →ₗ[R] N) : Finite R (p.map f) :=
  of_surjective (f.restrict fun _ => Submodule.mem_map_of_mem) fun ⟨_, _, hy, hy'⟩ =>
    ⟨⟨_, hy⟩, Subtype.ext hy'⟩

variable (R)

instance self : Finite R R :=
  ⟨⟨{1}, by simpa only [Finset.coe_singleton] using Ideal.span_singleton_one⟩⟩

variable (M)

theorem of_restrictScalars_finite (R A M : Type*) [CommSemiring R] [Semiring A] [AddCommMonoid M]
    [Module R M] [Module A M] [Algebra R A] [IsScalarTower R A M] [hM : Finite R M] :
    Finite A M := by
  rw [finite_def, Submodule.fg_def] at hM ⊢
  obtain ⟨S, hSfin, hSgen⟩ := hM
  refine ⟨S, hSfin, eq_top_iff.2 ?_⟩
  have := Submodule.span_le_restrictScalars R A S
  rw [hSgen] at this
  exact this

variable {R M}

instance prod [hM : Finite R M] [hN : Finite R N] : Finite R (M × N) :=
  ⟨by
    rw [← Submodule.prod_top]
    exact hM.1.prod hN.1⟩

instance pi {ι : Type*} {M : ι → Type*} [_root_.Finite ι] [∀ i, AddCommMonoid (M i)]
    [∀ i, Module R (M i)] [h : ∀ i, Finite R (M i)] : Finite R (∀ i, M i) :=
  ⟨by
    rw [← Submodule.pi_top]
    exact Submodule.fg_pi fun i => (h i).1⟩

theorem equiv [Finite R M] (e : M ≃ₗ[R] N) : Finite R N :=
  of_surjective (e : M →ₗ[R] N) e.surjective

theorem equiv_iff (e : M ≃ₗ[R] N) : Finite R M ↔ Finite R N :=
  ⟨fun _ ↦ equiv e, fun _ ↦ equiv e.symm⟩

instance ulift [Finite R M] : Finite R (ULift M) := equiv ULift.moduleEquiv.symm

theorem iff_fg {N : Submodule R M} : Module.Finite R N ↔ N.FG := Module.finite_def.trans (fg_top _)

variable (R M)

instance bot : Module.Finite R (⊥ : Submodule R M) := iff_fg.mpr fg_bot

instance top [Finite R M] : Module.Finite R (⊤ : Submodule R M) := iff_fg.mpr out

variable {M}

/-- The submodule generated by a finite set is `R`-finite. -/
theorem span_of_finite {A : Set M} (hA : Set.Finite A) :
    Module.Finite R (Submodule.span R A) :=
  ⟨(Submodule.fg_top _).mpr ⟨hA.toFinset, hA.coe_toFinset.symm ▸ rfl⟩⟩

/-- The submodule generated by a single element is `R`-finite. -/
instance span_singleton (x : M) : Module.Finite R (R ∙ x) :=
  Module.Finite.span_of_finite R <| Set.finite_singleton _

/-- The submodule generated by a finset is `R`-finite. -/
instance span_finset (s : Finset M) : Module.Finite R (span R (s : Set M)) :=
  ⟨(Submodule.fg_top _).mpr ⟨s, rfl⟩⟩


theorem Module.End.isNilpotent_iff_of_finite {R M : Type*} [CommSemiring R] [AddCommMonoid M]
    [Module R M] [Module.Finite R M] {f : End R M} :
    IsNilpotent f ↔ ∀ m : M, ∃ n : ℕ, (f ^ n) m = 0 := by
  refine ⟨fun ⟨n, hn⟩ m ↦ ⟨n, by simp [hn]⟩, fun h ↦ ?_⟩
  rcases Module.Finite.out (R := R) (M := M) with ⟨S, hS⟩
  choose g hg using h
  use Finset.sup S g
  ext m
  have hm : m ∈ Submodule.span R S := by simp [hS]
  induction hm using Submodule.span_induction' with
  | mem x hx => exact LinearMap.pow_map_zero_of_le (Finset.le_sup hx) (hg x)
  | zero => simp
  | add => simp_all
  | smul => simp_all

variable {R}

section Algebra

theorem trans {R : Type*} (A M : Type*) [Semiring R] [Semiring A] [Module R A]
    [AddCommMonoid M] [Module R M] [Module A M] [IsScalarTower R A M] :
    ∀ [Finite R A] [Finite A M], Finite R M
  | ⟨⟨s, hs⟩⟩, ⟨⟨t, ht⟩⟩ =>
    ⟨Submodule.fg_def.2
        ⟨Set.image2 (· • ·) (↑s : Set A) (↑t : Set M),
          Set.Finite.image2 _ s.finite_toSet t.finite_toSet, by
          erw [Set.image2_smul, Submodule.span_smul_of_span_eq_top hs (↑t : Set M), ht,
            Submodule.restrictScalars_top]⟩⟩

lemma of_equiv_equiv {A₁ B₁ A₂ B₂ : Type*} [CommRing A₁] [CommRing B₁]
    [CommRing A₂] [CommRing B₂] [Algebra A₁ B₁] [Algebra A₂ B₂] (e₁ : A₁ ≃+* A₂) (e₂ : B₁ ≃+* B₂)
    (he : RingHom.comp (algebraMap A₂ B₂) ↑e₁ = RingHom.comp ↑e₂ (algebraMap A₁ B₁))
    [Module.Finite A₁ B₁] : Module.Finite A₂ B₂ := by
  letI := e₁.toRingHom.toAlgebra
  letI := ((algebraMap A₁ B₁).comp e₁.symm.toRingHom).toAlgebra
  haveI : IsScalarTower A₁ A₂ B₁ := IsScalarTower.of_algebraMap_eq
    (fun x ↦ by simp [RingHom.algebraMap_toAlgebra])
  let e : B₁ ≃ₐ[A₂] B₂ :=
    { e₂ with
      commutes' := fun r ↦ by
        simpa [RingHom.algebraMap_toAlgebra] using DFunLike.congr_fun he.symm (e₁.symm r) }
  haveI := Module.Finite.of_restrictScalars_finite A₁ A₂ B₁
  exact Module.Finite.equiv e.toLinearEquiv

end Algebra

end Finite

end Module

/-- Porting note: reminding Lean about this instance for Module.Finite.base_change -/
noncomputable local instance
    [CommSemiring R] [Semiring A] [Algebra R A] [AddCommMonoid M] [Module R M] :
    Module A (TensorProduct R A M) :=
  haveI : SMulCommClass R A A := IsScalarTower.to_smulCommClass
  TensorProduct.leftModule

instance Module.Finite.base_change [CommSemiring R] [Semiring A] [Algebra R A] [AddCommMonoid M]
    [Module R M] [h : Module.Finite R M] : Module.Finite A (TensorProduct R A M) := by
  classical
    obtain ⟨s, hs⟩ := h.out
    refine ⟨⟨s.image (TensorProduct.mk R A M 1), eq_top_iff.mpr ?_⟩⟩
    rintro x -
    induction x with
    | zero => exact zero_mem _
    | tmul x y =>
      -- Porting note: new TC reminder
      haveI : IsScalarTower R A (TensorProduct R A M) := TensorProduct.isScalarTower_left
      rw [Finset.coe_image, ← Submodule.span_span_of_tower R, Submodule.span_image, hs,
        Submodule.map_top, LinearMap.range_coe]
      change _ ∈ Submodule.span A (Set.range <| TensorProduct.mk R A M 1)
      rw [← mul_one x, ← smul_eq_mul, ← TensorProduct.smul_tmul']
      exact Submodule.smul_mem _ x (Submodule.subset_span <| Set.mem_range_self y)
    | add x y hx hy => exact Submodule.add_mem _ hx hy

instance Module.Finite.tensorProduct [CommSemiring R] [AddCommMonoid M] [Module R M]
    [AddCommMonoid N] [Module R N] [hM : Module.Finite R M] [hN : Module.Finite R N] :
    Module.Finite R (TensorProduct R M N) where
  out := (TensorProduct.map₂_mk_top_top_eq_top R M N).subst (hM.out.map₂ _ hN.out)

/-- If a free module is finite, then any arbitrary basis is finite. -/
lemma Module.Finite.finite_basis {R M} [Semiring R] [Nontrivial R] [AddCommGroup M] [Module R M]
    {ι} [Module.Finite R M] (b : Basis ι R M) :
    _root_.Finite ι :=
  let ⟨s, hs⟩ := ‹Module.Finite R M›
  basis_finite_of_finite_spans (↑s) s.finite_toSet hs b

end ModuleAndAlgebra

namespace Submodule

open Module

variable {R V} [Ring R] [AddCommGroup V] [Module R V]

/-- The sup of two fg submodules is finite. Also see `Submodule.FG.sup`. -/
instance finite_sup (S₁ S₂ : Submodule R V) [h₁ : Module.Finite R S₁]
    [h₂ : Module.Finite R S₂] : Module.Finite R (S₁ ⊔ S₂ : Submodule R V) := by
  rw [finite_def] at *
  exact (fg_top _).2 (((fg_top S₁).1 h₁).sup ((fg_top S₂).1 h₂))

/-- The submodule generated by a finite supremum of finite dimensional submodules is
finite-dimensional.

Note that strictly this only needs `∀ i ∈ s, FiniteDimensional K (S i)`, but that doesn't
work well with typeclass search. -/
instance finite_finset_sup {ι : Type*} (s : Finset ι) (S : ι → Submodule R V)
    [∀ i, Module.Finite R (S i)] : Module.Finite R (s.sup S : Submodule R V) := by
  refine
    @Finset.sup_induction _ _ _ _ s S (fun i => Module.Finite R ↑i) (Module.Finite.bot R V)
<<<<<<< HEAD
      _ fun i _ => by infer_instance
=======
      ?_ fun i _ => by infer_instance
>>>>>>> 99508fb5
  intro S₁ hS₁ S₂ hS₂
  exact Submodule.finite_sup S₁ S₂

/-- The submodule generated by a supremum of finite dimensional submodules, indexed by a finite
sort is finite-dimensional. -/
instance finite_iSup {ι : Sort*} [Finite ι] (S : ι → Submodule R V)
    [∀ i, Module.Finite R (S i)] : Module.Finite R ↑(⨆ i, S i) := by
  cases nonempty_fintype (PLift ι)
  rw [← iSup_plift_down, ← Finset.sup_univ_eq_iSup]
  exact Submodule.finite_finset_sup _ _

end Submodule

section

variable {R V} [Ring R] [AddCommGroup V] [Module R V]

instance Module.Finite.finsupp {ι : Type*} [_root_.Finite ι] [Module.Finite R V] :
    Module.Finite R (ι →₀ V) :=
  Module.Finite.equiv (Finsupp.linearEquivFunOnFinite R V ι).symm

end

namespace RingHom

variable {A B C : Type*} [CommRing A] [CommRing B] [CommRing C]

/-- A ring morphism `A →+* B` is `Finite` if `B` is finitely generated as `A`-module. -/
def Finite (f : A →+* B) : Prop :=
  letI : Algebra A B := f.toAlgebra
  Module.Finite A B

namespace Finite

variable (A)

theorem id : Finite (RingHom.id A) :=
  Module.Finite.self A

variable {A}

theorem of_surjective (f : A →+* B) (hf : Surjective f) : f.Finite :=
  letI := f.toAlgebra
  Module.Finite.of_surjective (Algebra.linearMap A B) hf

theorem comp {g : B →+* C} {f : A →+* B} (hg : g.Finite) (hf : f.Finite) : (g.comp f).Finite := by
  letI := f.toAlgebra
  letI := g.toAlgebra
  letI := (g.comp f).toAlgebra
  letI : IsScalarTower A B C := RestrictScalars.isScalarTower A B C
  letI : Module.Finite A B := hf
  letI : Module.Finite B C := hg
  exact Module.Finite.trans B C

theorem of_comp_finite {f : A →+* B} {g : B →+* C} (h : (g.comp f).Finite) : g.Finite := by
  letI := f.toAlgebra
  letI := g.toAlgebra
  letI := (g.comp f).toAlgebra
  letI : IsScalarTower A B C := RestrictScalars.isScalarTower A B C
  letI : Module.Finite A C := h
  exact Module.Finite.of_restrictScalars_finite A B C

end Finite

end RingHom

namespace AlgHom

variable {R A B C : Type*} [CommRing R]
variable [CommRing A] [CommRing B] [CommRing C]
variable [Algebra R A] [Algebra R B] [Algebra R C]

/-- An algebra morphism `A →ₐ[R] B` is finite if it is finite as ring morphism.
In other words, if `B` is finitely generated as `A`-module. -/
def Finite (f : A →ₐ[R] B) : Prop :=
  f.toRingHom.Finite

namespace Finite

variable (R A)

theorem id : Finite (AlgHom.id R A) :=
  RingHom.Finite.id A

variable {R A}

theorem comp {g : B →ₐ[R] C} {f : A →ₐ[R] B} (hg : g.Finite) (hf : f.Finite) : (g.comp f).Finite :=
  RingHom.Finite.comp hg hf

theorem of_surjective (f : A →ₐ[R] B) (hf : Surjective f) : f.Finite :=
  RingHom.Finite.of_surjective f.toRingHom hf

theorem of_comp_finite {f : A →ₐ[R] B} {g : B →ₐ[R] C} (h : (g.comp f).Finite) : g.Finite :=
  RingHom.Finite.of_comp_finite h

end Finite

end AlgHom

instance Subalgebra.finite_bot {F E : Type*} [CommSemiring F] [Semiring E] [Algebra F E] :
    Module.Finite F (⊥ : Subalgebra F E) := Module.Finite.range (Algebra.linearMap F E)<|MERGE_RESOLUTION|>--- conflicted
+++ resolved
@@ -731,11 +731,7 @@
     [∀ i, Module.Finite R (S i)] : Module.Finite R (s.sup S : Submodule R V) := by
   refine
     @Finset.sup_induction _ _ _ _ s S (fun i => Module.Finite R ↑i) (Module.Finite.bot R V)
-<<<<<<< HEAD
-      _ fun i _ => by infer_instance
-=======
       ?_ fun i _ => by infer_instance
->>>>>>> 99508fb5
   intro S₁ hS₁ S₂ hS₂
   exact Submodule.finite_sup S₁ S₂
 
