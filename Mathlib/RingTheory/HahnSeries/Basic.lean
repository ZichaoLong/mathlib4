--- conflicted
+++ resolved
@@ -265,7 +265,6 @@
   rw [orderTop_of_ne hx, WithTop.coe_lt_coe]
   exact Set.IsWF.not_lt_min _ _ hi
 
-<<<<<<< HEAD
 /-- A variant of the coefficient function that takes inputs in `WithTop Γ`. -/
 def coeffTop (x : HahnSeries Γ R) (g : WithTop Γ) : R :=
   match g with
@@ -305,9 +304,6 @@
   | ⊤ => exact rfl
   | (i : Γ) => rw [coeffTop_eq, coeff_eq_zero_of_lt_orderTop hi]
 
-=======
-open Classical in
->>>>>>> 249c5361
 /-- A leading coefficient of a Hahn series is the coefficient of a lowest-order nonzero term, or
 zero if the series vanishes. -/
 def leadingCoeff (x : HahnSeries Γ R) : R :=
@@ -333,6 +329,7 @@
   simp only [leadingCoeff, single_eq_zero_iff]
   by_cases h : r = 0 <;> simp [h]
 
+open Classical in
 /-- A leading term of a Hahn series is a Hahn series with subsingleton support at minimal-order.
   This is uniquely defined if `Γ` is a linear order. -/
 def leadingTerm (x : HahnSeries Γ R) : HahnSeries Γ R :=
@@ -432,7 +429,7 @@
   · rw [h, leadingCoeff_zero, zero_coeff]
   · rw [leadingCoeff_of_ne h, order_of_ne h]
 
-theorem leadingTerm_eq [Zero Γ] {x : HahnSeries Γ R} :
+theorem leadingTerm_eq {x : HahnSeries Γ R} :
     x.leadingTerm = single x.order (x.coeff x.order) := by
   by_cases h : x = 0
   · rw [h, leadingTerm_zero, order_zero, zero_coeff, single_eq_zero]
@@ -527,15 +524,11 @@
 
 section LocallyFiniteLinearOrder
 
-<<<<<<< HEAD
 variable [Zero R]
 
 theorem suppBddBelow_supp_PWO [LinearOrder Γ] [LocallyFiniteOrder Γ] (f : Γ → R)
     (hf : BddBelow (Function.support f)) : (Function.support f).IsPWO :=
   Set.isWF_iff_isPWO.mp hf.wellFoundedOn_lt
-=======
-variable [Zero R] [LinearOrder Γ]
->>>>>>> 249c5361
 
 theorem forallLTEqZero_supp_BddBelow [LinearOrder Γ] (f : Γ → R) (n : Γ)
     (hn : ∀(m : Γ), m < n → f m = 0) : BddBelow (Function.support f) := by
@@ -545,16 +538,6 @@
   rw [Function.mem_support, ne_eq] at hm
   exact not_lt.mp (mt (hn m) hm)
 
-theorem BddBelow_zero [Nonempty Γ] : BddBelow (Function.support (0 : Γ → R)) := by
-  simp only [support_zero', bddBelow_empty]
-
-variable [LocallyFiniteOrder Γ]
-
-theorem suppBddBelow_supp_PWO (f : Γ → R)
-    (hf : BddBelow (Function.support f)) :
-    (Function.support f).IsPWO :=
-  Set.isWF_iff_isPWO.mp hf.wellFoundedOn_lt
-
 /-- Construct a Hahn series from any function whose support is bounded below. -/
 @[simps]
 def ofSuppBddBelow [LinearOrder Γ] [LocallyFiniteOrder Γ] (f : Γ → R)
@@ -562,12 +545,9 @@
   coeff := f
   isPWO_support' := suppBddBelow_supp_PWO f hf
 
-<<<<<<< HEAD
 theorem BddBelow_zero [Preorder Γ] [Nonempty Γ] : BddBelow (Function.support (0 : Γ → R)) := by
   simp only [support_zero', bddBelow_empty]
 
-=======
->>>>>>> 249c5361
 @[simp]
 theorem zero_ofSuppBddBelow [LinearOrder Γ] [LocallyFiniteOrder Γ] [Nonempty Γ] :
     ofSuppBddBelow 0 BddBelow_zero = (0 : HahnSeries Γ R) :=
