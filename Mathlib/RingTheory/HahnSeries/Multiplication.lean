/-
Copyright (c) 2021 Aaron Anderson. All rights reserved.
Released under Apache 2.0 license as described in the file LICENSE.
Authors: Aaron Anderson, Scott Carnahan
-/
import Mathlib.Algebra.Algebra.Subalgebra.Basic
import Mathlib.Algebra.Order.AddTorsor
import Mathlib.RingTheory.HahnSeries.Addition
import Mathlib.Data.Finset.MulAntidiagonal

#align_import ring_theory.hahn_series from "leanprover-community/mathlib"@"a484a7d0eade4e1268f4fb402859b6686037f965"

/-!
# Multiplicative properties of Hahn series
If `Γ` is ordered and `R` has zero, then `HahnSeries Γ R` consists of formal series over `Γ` with
coefficients in `R`, whose supports are partially well-ordered. With further structure on `R` and
`Γ`, we can add further structure on `HahnSeries Γ R`.  We prove some facts about multiplying
Hahn series.

## Main Definitions
  * `HahnModule` is a type alias for `HahnSeries`, which we use for defining scalar multiplication
  of `HahnSeries Γ R` on `HahnModule Γ V` for an `R`-module `V`, where `Γ'` admits an ordered
  cancellative vector addition operation from `Γ`.

  ## Main results
  * If `R` is a (commutative) (semi-)ring, then so is `HahnSeries Γ R`.
  * If `V` is an `R`-module, then `HahnModule Γ' R V` is a `HahnSeries Γ R`-module.

## To do

* something like `IsScalarTower R S (HahnSeries Γ V)` from `IsScalarTower R S V`

## References
- [J. van der Hoeven, *Operators on Generalized Power Series*][van_der_hoeven]
-/

set_option linter.uppercaseLean3 false

open Finset Function

open scoped Classical
open Pointwise

noncomputable section

variable {Γ Γ' R V : Type*}
<<<<<<< HEAD
=======

section Multiplication
>>>>>>> f8a8ae12

namespace HahnSeries

variable [PartialOrder Γ] [Zero Γ]

instance [Zero R] [One R] : One (HahnSeries Γ R) :=
  ⟨single 0 1⟩

@[simp]
theorem one_coeff [Zero R] [One R] {a : Γ} :
    (1 : HahnSeries Γ R).coeff a = if a = 0 then 1 else 0 :=
  single_coeff
#align hahn_series.one_coeff HahnSeries.one_coeff

@[simp]
theorem single_zero_one [Zero R] [One R] : single (0 : Γ) (1 : R) = 1 :=
  rfl
#align hahn_series.single_zero_one HahnSeries.single_zero_one

@[simp]
theorem support_one [MulZeroOneClass R] [Nontrivial R] : support (1 : HahnSeries Γ R) = {0} :=
  support_single_of_ne one_ne_zero
#align hahn_series.support_one HahnSeries.support_one

theorem orderTop_one [MulZeroOneClass R] [Nontrivial R] : orderTop (1 : HahnSeries Γ R) = 0 := by
  rw [← single_zero_one, orderTop_single one_ne_zero, WithTop.coe_eq_zero]

@[simp]
theorem order_one [MulZeroOneClass R] : order (1 : HahnSeries Γ R) = 0 := by
  cases subsingleton_or_nontrivial R
  · rw [Subsingleton.elim (1 : HahnSeries Γ R) 0, order_zero]
  · exact order_single one_ne_zero
#align hahn_series.order_one HahnSeries.order_one

@[simp]
theorem leadingCoeff_one [MulZeroOneClass R] : (1 : HahnSeries Γ R).leadingCoeff = 1 := by
  simp [leadingCoeff_eq]

end HahnSeries

/-- We introduce a type alias for `HahnSeries` in order to work with scalar multiplication by
series. If we wrote a `SMul (HahnSeries Γ R) (HahnSeries Γ V)` instance, then when
`V = HahnSeries Γ R`, we would have two different actions of `HahnSeries Γ R` on `HahnSeries Γ V`.
See `Mathlib.Algebra.Polynomial.Module` for more discussion on this problem. -/
@[nolint unusedArguments]
def HahnModule (Γ R V : Type*) [PartialOrder Γ] [Zero V] [SMul R V] :=
  HahnSeries Γ V

namespace HahnModule

section

variable [PartialOrder Γ] [Zero V] [SMul R V]

/-- The casting function to the type synonym. -/
<<<<<<< HEAD
def of (R : Type*) [SMul R V] : HahnSeries Γ V ≃ HahnModule Γ R V :=
  Equiv.refl _
=======
def of (R : Type*) [SMul R V] :
    HahnSeries Γ V ≃ HahnModule Γ R V := Equiv.refl _
>>>>>>> f8a8ae12

/-- Recursion principle to reduce a result about the synonym to the original type. -/
@[elab_as_elim]
def rec {motive : HahnModule Γ R V → Sort*} (h : ∀ x : HahnSeries Γ V, motive (of R x)) :
    ∀ x, motive x :=
  fun x => h <| (of R).symm x

@[ext]
theorem ext (x y : HahnModule Γ R V) (h : ((of R).symm x).coeff = ((of R).symm y).coeff) : x = y :=
  (of R).symm.injective <| HahnSeries.coeff_inj.1 h

<<<<<<< HEAD
theorem ext_iff (x y : HahnModule Γ R V) :
    ((of R).symm x).coeff = ((of R).symm y).coeff ↔ x = y := by
  simp_all only [HahnSeries.coeff_inj, EmbeddingLike.apply_eq_iff_eq]

=======
>>>>>>> f8a8ae12
end

section SMul

<<<<<<< HEAD
=======
section

>>>>>>> f8a8ae12
variable [PartialOrder Γ] [AddCommMonoid V] [SMul R V]

instance instAddCommMonoid : AddCommMonoid (HahnModule Γ R V) :=
  inferInstanceAs <| AddCommMonoid (HahnSeries Γ V)
instance instBaseSMul {V} [Monoid R] [AddMonoid V] [DistribMulAction R V] :
    SMul R (HahnModule Γ R V) :=
  inferInstanceAs <| SMul R (HahnSeries Γ V)

@[simp] theorem of_zero : of R (0 : HahnSeries Γ V) = 0 := rfl
@[simp] theorem of_add (x y : HahnSeries Γ V) : of R (x + y) = of R x + of R y := rfl

@[simp] theorem of_symm_zero : (of R).symm (0 : HahnModule Γ R V) = 0 := rfl
@[simp] theorem of_symm_add (x y : HahnModule Γ R V) :
  (of R).symm (x + y) = (of R).symm x + (of R).symm y := rfl

instance instBaseMod {V} [Semiring R] [AddCommMonoid V] [Module R V] :
    Module R (HahnModule Γ R V) :=
  inferInstanceAs <| Module R (HahnSeries Γ V)

<<<<<<< HEAD
variable [PartialOrder Γ'] [VAdd Γ Γ'] [OrderedCancelVAdd Γ Γ']

instance instSMul [Zero R] : SMul (HahnSeries Γ R) (HahnModule Γ' R V) where
=======
variable [OrderedCancelAddCommMonoid Γ] [AddCommMonoid V] [SMul R V]

instance instSMul [Zero R] : SMul (HahnSeries Γ R) (HahnModule Γ R V) where
>>>>>>> f8a8ae12
  smul x y := (of R) {
    coeff := fun a =>
      ∑ ij ∈ vAddAntidiagonal x.isPWO_support ((of R).symm y).isPWO_support a,
        x.coeff ij.fst • ((of R).symm y).coeff ij.snd
    isPWO_support' :=
        haveI h :
          { a : Γ' | (∑ ij ∈ vAddAntidiagonal x.isPWO_support ((of R).symm y).isPWO_support a,
            x.coeff ij.fst • ((of R).symm y).coeff ij.snd) ≠ 0 } ⊆
            { a : Γ' | (vAddAntidiagonal x.isPWO_support
              ((of R).symm y).isPWO_support a).Nonempty } := by
          intro a ha
          contrapose! ha
          simp [not_nonempty_iff_eq_empty.1 ha]
        isPWO_support_vAddAntidiagonal.mono h }

theorem smul_coeff [Zero R] (x : HahnSeries Γ R) (y : HahnModule Γ' R V) (a : Γ') :
    ((of R).symm <| x • y).coeff a =
      ∑ ij ∈ vAddAntidiagonal x.isPWO_support ((of R).symm y).isPWO_support a,
        x.coeff ij.fst • ((of R).symm y).coeff ij.snd :=
  rfl

end SMul

section SMulZeroClass

<<<<<<< HEAD
variable [PartialOrder Γ] [PartialOrder Γ'] [VAdd Γ Γ'] [OrderedCancelVAdd Γ Γ'] [Zero R]
  [AddCommMonoid V]

instance instBaseSMulZeroClass [SMulZeroClass R V] : SMulZeroClass R (HahnModule Γ R V) :=
  inferInstanceAs <| SMulZeroClass R (HahnSeries Γ V)

@[simp] theorem of_smul [SMulZeroClass R V] (r : R) (x : HahnSeries Γ V) :
  (of R) (r • x) = r • (of R) x := rfl
@[simp] theorem of_symm_smul [SMulZeroClass R V] (r : R) (x : HahnModule Γ R V) :
  (of R).symm (r • x) = r • (of R).symm x := rfl

instance instSMulZeroClass [SMulZeroClass R V] :
    SMulZeroClass (HahnSeries Γ R) (HahnModule Γ' R V) where
=======
section


variable [PartialOrder Γ] [Zero R] [AddCommMonoid V] [SMulZeroClass R V]

instance instBaseSMulZeroClass : SMulZeroClass R (HahnModule Γ R V) :=
  inferInstanceAs <| SMulZeroClass R (HahnSeries Γ V)

@[simp] theorem of_smul (r : R) (x : HahnSeries Γ V) : (of R) (r • x) = r • (of R) x :=
  rfl
@[simp] theorem of_symm_smul (r : R) (x : HahnModule Γ R V) :
    (of R).symm (r • x) = r • (of R).symm x :=
  rfl

end

variable [OrderedCancelAddCommMonoid Γ] [Zero R] [AddCommMonoid V]

instance instSMulZeroClass [SMulZeroClass R V] :
    SMulZeroClass (HahnSeries Γ R) (HahnModule Γ R V) where
>>>>>>> f8a8ae12
  smul_zero x := by
    ext
    simp [smul_coeff]

<<<<<<< HEAD
theorem smul_coeff_right [SMulZeroClass R V] {x : HahnSeries Γ R} {y : HahnModule Γ' R V} {a : Γ'}
    {s : Set Γ'} (hs : s.IsPWO) (hys : ((of R).symm y).support ⊆ s) :
=======
theorem smul_coeff_right [SMulZeroClass R V] {x : HahnSeries Γ R}
    {y : HahnModule Γ R V} {a : Γ} {s : Set Γ} (hs : s.IsPWO) (hys : ((of R).symm y).support ⊆ s) :
>>>>>>> f8a8ae12
    ((of R).symm <| x • y).coeff a =
      ∑ ij ∈ vAddAntidiagonal x.isPWO_support hs a,
        x.coeff ij.fst • ((of R).symm y).coeff ij.snd := by
  rw [smul_coeff]
  apply sum_subset_zero_on_sdiff (vAddAntidiagonal_mono_right hys) _ fun _ _ => rfl
  intro b hb
  simp only [not_and, mem_sdiff, mem_vAddAntidiagonal, HahnSeries.mem_support, not_imp_not] at hb
  rw [hb.2 hb.1.1 hb.1.2.2, smul_zero]

theorem smul_coeff_left [SMulWithZero R V] {x : HahnSeries Γ R}
<<<<<<< HEAD
    {y : HahnModule Γ' R V} {a : Γ'} {s : Set Γ}
=======
    {y : HahnModule Γ R V} {a : Γ} {s : Set Γ}
>>>>>>> f8a8ae12
    (hs : s.IsPWO) (hxs : x.support ⊆ s) :
    ((of R).symm <| x • y).coeff a =
      ∑ ij ∈ vAddAntidiagonal hs ((of R).symm y).isPWO_support a,
        x.coeff ij.fst • ((of R).symm y).coeff ij.snd := by
  rw [smul_coeff]
  apply sum_subset_zero_on_sdiff (vAddAntidiagonal_mono_left hxs) _ fun _ _ => rfl
  intro b hb
  simp only [not_and', mem_sdiff, mem_vAddAntidiagonal, HahnSeries.mem_support, not_ne_iff] at hb
  rw [hb.2 ⟨hb.1.2.1, hb.1.2.2⟩, zero_smul]

end SMulZeroClass

<<<<<<< HEAD
section DistribSMul

variable [PartialOrder Γ] [PartialOrder Γ'] [VAdd Γ Γ'] [OrderedCancelVAdd Γ Γ'] [AddCommMonoid V]

theorem smul_add [Zero R] [DistribSMul R V] (x : HahnSeries Γ R) (y z : HahnModule Γ' R V) :
    x • (y + z) = x • y + x • z := by
  ext k
  have hwf := ((of R).symm y).isPWO_support.union ((of R).symm z).isPWO_support
  rw [smul_coeff_right hwf, of_symm_add]
  · simp_all only [HahnSeries.add_coeff', Pi.add_apply, smul_add, of_symm_add]
    rw [smul_coeff_right hwf Set.subset_union_right,
      smul_coeff_right hwf Set.subset_union_left]
    simp_all [sum_add_distrib]
  · intro b
    simp_all only [Set.isPWO_union, HahnSeries.isPWO_support, and_self, of_symm_add,
      HahnSeries.add_coeff', Pi.add_apply, ne_eq, Set.mem_union, HahnSeries.mem_support]
    contrapose!
    intro h
    rw [h.1, h.2, add_zero]

instance instDistribSMul [MonoidWithZero R] [DistribSMul R V] : DistribSMul (HahnSeries Γ R)
    (HahnModule Γ' R V) where
  smul_add := smul_add

theorem add_smul [AddCommMonoid R] [SMulWithZero R V] {x y : HahnSeries Γ R}
    {z : HahnModule Γ' R V} (h : ∀(r s : R) (u : V), (r + s) • u = r • u + s • u) :
    (x + y) • z = x • z + y • z := by
  ext a
  have hwf := x.isPWO_support.union y.isPWO_support
  rw [smul_coeff_left hwf, HahnSeries.add_coeff', of_symm_add]
  simp_all only [Pi.add_apply, HahnSeries.add_coeff']
  rw [smul_coeff_left hwf Set.subset_union_right,
    smul_coeff_left hwf Set.subset_union_left]
  · simp only [HahnSeries.add_coeff, h, sum_add_distrib]
  · intro b
    simp_all only [Set.isPWO_union, HahnSeries.isPWO_support, and_self, HahnSeries.mem_support,
      HahnSeries.add_coeff, ne_eq, Set.mem_union]
    contrapose!
    intro h
    rw [h.1, h.2, add_zero]

theorem single_smul_coeff_add [MulZeroClass R] [SMulWithZero R V] {r : R} {x : HahnModule Γ' R V}
    {a : Γ'} {b : Γ} :
    ((of R).symm (HahnSeries.single b r • x)).coeff (b +ᵥ a) = r • ((of R).symm x).coeff a := by
  by_cases hr : r = 0
  · simp_all only [map_zero, zero_smul, smul_coeff, HahnSeries.support_zero, HahnSeries.zero_coeff,
    sum_const_zero]
  simp only [smul_coeff, ne_eq, hr, not_false_eq_true, HahnSeries.support_single_of_ne]
  by_cases hx : ((of R).symm x).coeff a = 0
  · simp only [hx, smul_zero]
    rw [sum_congr _ fun _ _ => rfl, sum_empty]
    ext ⟨a1, a2⟩
    simp only [not_mem_empty, not_and, Set.mem_singleton_iff, Classical.not_not,
      mem_vAddAntidiagonal, Set.mem_setOf_eq, iff_false_iff]
    rintro rfl h2 h1
    rw [CancelVAdd.left_cancel a1 a2 a h1] at h2
    exact h2 hx
  trans ∑ ij ∈ {(b, a)},
    (HahnSeries.single b r).coeff ij.fst • ((of R).symm x).coeff ij.snd
  · apply sum_congr _ fun _ _ => rfl
    ext ⟨a1, a2⟩
    simp only [Set.mem_singleton_iff, Prod.mk.inj_iff, mem_vAddAntidiagonal, mem_singleton,
      Set.mem_setOf_eq]
    constructor
    · rintro ⟨rfl, _, h1⟩
      exact ⟨rfl, CancelVAdd.left_cancel a1 a2 a h1⟩
    · rintro ⟨rfl, rfl⟩
      exact ⟨rfl, by exact hx, rfl⟩
  · simp

theorem single_zero_smul_coeff {Γ} [OrderedAddCommMonoid Γ] [AddAction Γ Γ']
    [OrderedCancelVAdd Γ Γ'] [MulZeroClass R] [SMulWithZero R V] {r : R}
    {x : HahnModule Γ' R V} {a : Γ'} :
    ((of R).symm ((HahnSeries.single 0 r : HahnSeries Γ R) • x)).coeff a =
      r • ((of R).symm x).coeff a := by
  nth_rw 1 [← zero_vadd Γ a]
  exact single_smul_coeff_add

@[simp]
theorem single_zero_smul_eq_smul (Γ) [OrderedAddCommMonoid Γ] [AddAction Γ Γ']
    [OrderedCancelVAdd Γ Γ'] [MulZeroClass R] [SMulWithZero R V] {r : R}
    {x : HahnModule Γ' R V} : (HahnSeries.single (0 : Γ) r) • x = r • x := by
  ext
  exact single_zero_smul_coeff

@[simp]
theorem zero_smul' [Zero R] [SMulWithZero R V] {x : HahnModule Γ' R V} :
    (0 : HahnSeries Γ R) • x = 0 := by
  ext
  simp [smul_coeff]

@[simp]
theorem one_smul' {Γ} [OrderedAddCommMonoid Γ] [AddAction Γ Γ'] [OrderedCancelVAdd Γ Γ']
    [MonoidWithZero R] [MulActionWithZero R V] {x : HahnModule Γ' R V} :
    (1 : HahnSeries Γ R) • x = x := by
  ext g
  exact single_zero_smul_coeff.trans (one_smul R (x.coeff g))

theorem support_smul_subset_vAdd_support' [MulZeroClass R] [SMulWithZero R V] {x : HahnSeries Γ R}
    {y : HahnModule Γ' R V} : ((of R).symm (x • y)).support ⊆
      HahnSeries.support x +ᵥ HahnSeries.support y := by
  apply Set.Subset.trans (fun x hx => _) support_vAddAntidiagonal_subset_vAdd
  · exact x.isPWO_support
  · exact y.isPWO_support
  intro x hx
  contrapose! hx
  simp only [not_nonempty_iff_eq_empty, Set.mem_setOf_eq] at hx
  simp [hx, smul_coeff]

theorem support_smul_subset_vAdd_support [MulZeroClass R] [SMulWithZero R V] {x : HahnSeries Γ R}
    {y : HahnModule Γ' R V} :
    ((of R).symm (x • y)).support ⊆ x.support +ᵥ ((of R).symm y).support := by
  have h : x.support +ᵥ ((of R).symm y).support =
      x.support +ᵥ ((of R).symm y).support := by
    exact rfl
  rw [h]
  exact support_smul_subset_vAdd_support'

theorem smul_coeffTop_orderTop_vAdd_orderTop {Γ Γ'} [LinearOrder Γ] [LinearOrder Γ'] [VAdd Γ Γ']
    [OrderedCancelVAdd Γ Γ'] [Zero R] [SMulWithZero R V] {x : HahnSeries Γ R}
    {y : HahnModule Γ' R V} :
    ((of R).symm (x • y)).coeffTop (x.orderTop +ᵥ ((of R).symm y).orderTop) =
      x.leadingCoeff • ((of R).symm y).leadingCoeff := by
  by_cases hx : x = 0; · simp_all [hx]
  by_cases hy : (of R).symm y = 0; · simp_all [hy]
  simp_rw [HahnSeries.orderTop_of_ne hx, HahnSeries.orderTop_of_ne hy,
    HahnSeries.leadingCoeff_of_ne hx, HahnSeries.leadingCoeff_of_ne hy, ← WithTop.coe_vAdd,
    HahnSeries.coeffTop_eq]
  rw [smul_coeff, Finset.vAddAntidiagonal_min_vAdd_min, Finset.sum_singleton]

theorem orderTop_smul_of_nonzero {Γ Γ'} [LinearOrder Γ] [LinearOrder Γ'] [VAdd Γ Γ']
    [OrderedCancelVAdd Γ Γ'] [MulZeroClass R] [SMulWithZero R V] {x : HahnSeries Γ R}
    {y : HahnModule Γ' R V} (h : x.leadingCoeff • ((of R).symm y).leadingCoeff ≠ 0) :
    ((of R).symm (x • y)).orderTop = x.orderTop +ᵥ ((of R).symm y).orderTop := by
  by_cases hx : x = 0; · simp_all
  by_cases hy : (of R).symm y = 0; · simp_all
  refine le_antisymm (HahnSeries.orderTop_le_of_coeffTop_ne_zero ?_) ?_
  · rw [smul_coeffTop_orderTop_vAdd_orderTop]
    exact h
  · rw [HahnSeries.orderTop_of_ne hx, HahnSeries.orderTop_of_ne hy, ← WithTop.coe_vAdd,
      ← Set.IsWF.min_vAdd]
    have hxy : (of R).symm (x • y) ≠ 0 :=
      HahnSeries.ne_zero_of_coeffTop_ne_zero (ne_of_eq_of_ne smul_coeffTop_orderTop_vAdd_orderTop h)
    rw [HahnSeries.orderTop_of_ne hxy, WithTop.coe_le_coe]
    exact Set.IsWF.min_le_min_of_subset support_smul_subset_vAdd_support

theorem leadingCoeff_smul_of_nonzero {Γ Γ'} [LinearOrder Γ] [LinearOrder Γ'] [VAdd Γ Γ']
    [OrderedCancelVAdd Γ Γ'] [MulZeroClass R] [SMulWithZero R V] {x : HahnSeries Γ R}
    {y : HahnModule Γ' R V} (h : x.leadingCoeff • ((of R).symm y).leadingCoeff ≠ 0) :
    ((of R).symm (x • y)).leadingCoeff = x.leadingCoeff • ((of R).symm y).leadingCoeff := by
  by_cases hx : x = 0; · simp_all
  by_cases hy : (of R).symm y = 0; · simp_all
  simp only [HahnSeries.leadingCoeff, orderTop_smul_of_nonzero h,
    smul_coeffTop_orderTop_vAdd_orderTop]

theorem smul_coeff_order_add_order {Γ} [LinearOrderedCancelAddCommMonoid Γ] [Zero R]
    [SMulWithZero R V] (x : HahnSeries Γ R) (y : HahnModule Γ R V) :
    ((of R).symm (x • y)).coeff (x.order + ((of R).symm y).order) =
    x.leadingCoeff • ((of R).symm y).leadingCoeff := by
  by_cases hx : x = (0 : HahnSeries Γ R); · simp [HahnSeries.zero_coeff, hx]
  by_cases hy : (of R).symm y = 0; · simp [hy, smul_coeff]
  rw [HahnSeries.order_of_ne hx, HahnSeries.order_of_ne hy, smul_coeff,
    HahnSeries.leadingCoeff_of_ne hx, HahnSeries.leadingCoeff_of_ne hy]
  erw [Finset.vAddAntidiagonal_min_vAdd_min, Finset.sum_singleton]

end DistribSMul

=======
>>>>>>> f8a8ae12
end HahnModule

variable [OrderedCancelAddCommMonoid Γ]

variable [OrderedCancelAddCommMonoid Γ]

namespace HahnSeries

instance [NonUnitalNonAssocSemiring R] : Mul (HahnSeries Γ R) where
  mul x y := (HahnModule.of R).symm (x • HahnModule.of R y)

theorem of_symm_smul_of_eq_mul [NonUnitalNonAssocSemiring R] {x y : HahnSeries Γ R} :
    (HahnModule.of R).symm (x • HahnModule.of R y) = x * y := rfl

theorem mul_coeff [NonUnitalNonAssocSemiring R] {x y : HahnSeries Γ R} {a : Γ} :
    (x * y).coeff a =
      ∑ ij ∈ addAntidiagonal x.isPWO_support y.isPWO_support a, x.coeff ij.fst * y.coeff ij.snd :=
  rfl
#align hahn_series.mul_coeff HahnSeries.mul_coeff

theorem mul_coeff_left' [NonUnitalNonAssocSemiring R] {x : HahnSeries Γ R}
    {y : HahnSeries Γ R} {a : Γ} {s : Set Γ}
    (hs : s.IsPWO) (hxs : x.support ⊆ s) :
    (x * y).coeff a =
      ∑ ij ∈ addAntidiagonal hs y.isPWO_support a, x.coeff ij.fst * y.coeff ij.snd :=
  HahnModule.smul_coeff_left hs hxs
#align hahn_series.mul_coeff_left' HahnSeries.mul_coeff_left'

theorem mul_coeff_right' [NonUnitalNonAssocSemiring R] {x y : HahnSeries Γ R} {a : Γ} {s : Set Γ}
    (hs : s.IsPWO) (hys : y.support ⊆ s) :
    (x * y).coeff a =
      ∑ ij ∈ addAntidiagonal x.isPWO_support hs a, x.coeff ij.fst * y.coeff ij.snd :=
  HahnModule.smul_coeff_right hs hys
#align hahn_series.mul_coeff_right' HahnSeries.mul_coeff_right'

instance [NonUnitalNonAssocSemiring R] : Distrib (HahnSeries Γ R) :=
  { inferInstanceAs (Mul (HahnSeries Γ R)),
    inferInstanceAs (Add (HahnSeries Γ R)) with
    left_distrib := fun x y z => by
      simp only [← smul_eq_mul]
      exact HahnModule.smul_add x y z
    right_distrib := fun x y z => by
      simp only [← smul_eq_mul]
      refine HahnModule.add_smul ?_
      simp only [smul_eq_mul]
      exact add_mul
  }

theorem single_mul_coeff_add [NonUnitalNonAssocSemiring R] {r : R} {x : HahnSeries Γ R} {a : Γ}
    {b : Γ} : (single b r * x).coeff (a + b) = r * x.coeff a := by
  rw [← smul_eq_mul, add_comm, ← smul_eq_mul]
  exact HahnModule.single_smul_coeff_add
#align hahn_series.single_mul_coeff_add HahnSeries.single_mul_coeff_add

theorem mul_single_coeff_add [NonUnitalNonAssocSemiring R] {r : R} {x : HahnSeries Γ R} {a : Γ}
    {b : Γ} : (x * single b r).coeff (a + b) = x.coeff a * r := by
  by_cases hr : r = 0
  · simp [hr, mul_coeff]
  simp only [hr, smul_coeff, mul_coeff, support_single_of_ne, Ne, not_false_iff, smul_eq_mul]
  by_cases hx : x.coeff a = 0
  · simp only [hx, zero_mul]
    rw [sum_congr _ fun _ _ => rfl, sum_empty]
    ext ⟨a1, a2⟩
    simp only [not_mem_empty, not_and, Set.mem_singleton_iff, Classical.not_not,
      mem_addAntidiagonal, Set.mem_setOf_eq, iff_false_iff]
    rintro h2 rfl h1
    rw [← add_right_cancel h1] at hx
    exact h2 hx
  trans ∑ ij ∈ {(a, b)}, x.coeff ij.fst * (single b r).coeff ij.snd
  · apply sum_congr _ fun _ _ => rfl
    ext ⟨a1, a2⟩
    simp only [Set.mem_singleton_iff, Prod.mk.inj_iff, mem_addAntidiagonal, mem_singleton,
      Set.mem_setOf_eq]
    constructor
    · rintro ⟨_, rfl, h1⟩
      exact ⟨add_right_cancel h1, rfl⟩
    · rintro ⟨rfl, rfl⟩
      simp [hx]
  · simp
#align hahn_series.mul_single_coeff_add HahnSeries.mul_single_coeff_add

@[simp]
theorem mul_single_zero_coeff [NonUnitalNonAssocSemiring R] {r : R} {x : HahnSeries Γ R} {a : Γ} :
    (x * single 0 r).coeff a = x.coeff a * r := by rw [← add_zero a, mul_single_coeff_add, add_zero]
#align hahn_series.mul_single_zero_coeff HahnSeries.mul_single_zero_coeff

theorem single_zero_mul_coeff [NonUnitalNonAssocSemiring R] {r : R} {x : HahnSeries Γ R} {a : Γ} :
    ((single 0 r : HahnSeries Γ R) * x).coeff a = r * x.coeff a := by
  rw [← add_zero a, single_mul_coeff_add, add_zero]
#align hahn_series.single_zero_mul_coeff HahnSeries.single_zero_mul_coeff

@[simp]
theorem single_zero_mul_eq_smul [Semiring R] {r : R} {x : HahnSeries Γ R} :
    single 0 r * x = r • x := by
  ext
  exact single_zero_mul_coeff
#align hahn_series.single_zero_mul_eq_smul HahnSeries.single_zero_mul_eq_smul

theorem support_mul_subset_add_support [NonUnitalNonAssocSemiring R] {x y : HahnSeries Γ R} :
    support (x * y) ⊆ support x + support y := by
  rw [← smul_eq_mul]
  exact HahnModule.support_smul_subset_vAdd_support
#align hahn_series.support_mul_subset_add_support HahnSeries.support_mul_subset_add_support

theorem mul_coeff_order_add_order {Γ} [LinearOrderedCancelAddCommMonoid Γ]
    [NonUnitalNonAssocSemiring R] (x y : HahnSeries Γ R) :
    (x * y).coeff (x.order + y.order) = x.leadingCoeff * y.leadingCoeff := by
  simp only [← smul_eq_mul]
  exact HahnModule.smul_coeff_order_add_order x y
#align hahn_series.mul_coeff_order_add_order HahnSeries.mul_coeff_order_add_order

theorem orderTop_mul_of_nonzero {Γ} [LinearOrderedCancelAddCommMonoid Γ]
    [NonUnitalNonAssocSemiring R] {x y : HahnSeries Γ R} (h : x.leadingCoeff * y.leadingCoeff ≠ 0) :
    (x * y).orderTop = x.orderTop + y.orderTop := by
  by_cases hx : x = 0; · simp_all
  by_cases hy : y = 0; · simp_all
  rw [← smul_eq_mul]
  exact HahnModule.orderTop_smul_of_nonzero h

theorem order_mul_of_nonzero {Γ} [LinearOrderedCancelAddCommMonoid Γ]
    [NonUnitalNonAssocSemiring R] {x y : HahnSeries Γ R}
    (h : x.leadingCoeff * y.leadingCoeff ≠ 0) : (x * y).order = x.order + y.order := by
  have hx : x.leadingCoeff ≠ 0 := by aesop
  have hy : y.leadingCoeff ≠ 0 := by aesop
  have hxy : (x * y).coeff (x.order + y.order) ≠ 0 :=
    ne_of_eq_of_ne (mul_coeff_order_add_order x y) h
  refine le_antisymm (order_le_of_coeff_ne_zero
    (Eq.mpr (congrArg (fun _a ↦ _a ≠ 0) (mul_coeff_order_add_order x y)) h)) ?_
  rw [order_of_ne <| leadingCoeff_ne_iff.mp hx, order_of_ne <| leadingCoeff_ne_iff.mp hy,
    order_of_ne <| ne_zero_of_coeff_ne_zero hxy, ← Set.IsWF.min_add]
  exact Set.IsWF.min_le_min_of_subset support_mul_subset_add_support

theorem leadingCoeff_mul_of_nonzero {Γ} [LinearOrderedCancelAddCommMonoid Γ]
    [NonUnitalNonAssocSemiring R] {x y : HahnSeries Γ R} (h : x.leadingCoeff * y.leadingCoeff ≠ 0) :
    (x * y).leadingCoeff = x.leadingCoeff * y.leadingCoeff := by
  simp only [leadingCoeff_eq, order_mul_of_nonzero h, mul_coeff_order_add_order]

theorem order_mul_single_of_nonzero_divisor {Γ} [LinearOrderedCancelAddCommMonoid Γ]
    [NonUnitalNonAssocSemiring R] {g : Γ} {r : R} (hr : ∀ (s : R), r * s = 0 → s = 0)
    {x : HahnSeries Γ R} (hx : x ≠ 0) : (((single g) r) * x).order = g + x.order := by
  have hR : ∃ (y : R), y ≠ 0 := Exists.intro (x.coeff (order x)) (coeff_order_ne_zero hx)
  have hrne : r ≠ 0 := by
    by_contra hr'
    let y := Exists.choose hR
    exact (Exists.choose_spec hR) (hr y (mul_eq_zero_of_left hr' y))
  have hrx : ((single g) r).leadingCoeff * x.leadingCoeff ≠ 0 := by
    rw [leadingCoeff_of_single]
    exact fun hrx' => (leadingCoeff_ne_iff.mpr hx) (hr x.leadingCoeff hrx')
  rw [order_mul_of_nonzero hrx, order_single hrne]

private theorem mul_assoc' [NonUnitalSemiring R] (x y z : HahnSeries Γ R) :
    x * y * z = x * (y * z) := by
  ext b
  rw [mul_coeff_left' (x.isPWO_support.add y.isPWO_support) support_mul_subset_add_support,
    mul_coeff_right' (y.isPWO_support.add z.isPWO_support) support_mul_subset_add_support]
  simp only [mul_coeff, add_coeff, sum_mul, mul_sum, sum_sigma']
  apply Finset.sum_nbij' (fun ⟨⟨_i, j⟩, ⟨k, l⟩⟩ ↦ ⟨(k, l + j), (l, j)⟩)
    (fun ⟨⟨i, _j⟩, ⟨k, l⟩⟩ ↦ ⟨(i + k, l), (i, k)⟩) <;>
  aesop (add safe Set.add_mem_add) (add simp [add_assoc, mul_assoc])

instance [NonUnitalNonAssocSemiring R] : NonUnitalNonAssocSemiring (HahnSeries Γ R) :=
  { inferInstanceAs (AddCommMonoid (HahnSeries Γ R)),
    inferInstanceAs (Distrib (HahnSeries Γ R)) with
    zero_mul := fun _ => by
      ext
      simp [mul_coeff]
    mul_zero := fun _ => by
      ext
      simp [mul_coeff] }

instance [NonUnitalSemiring R] : NonUnitalSemiring (HahnSeries Γ R) :=
  { inferInstanceAs (NonUnitalNonAssocSemiring (HahnSeries Γ R)) with
    mul_assoc := mul_assoc' }

instance [NonAssocSemiring R] : NonAssocSemiring (HahnSeries Γ R) :=
  { AddMonoidWithOne.unary,
    inferInstanceAs (NonUnitalNonAssocSemiring (HahnSeries Γ R)) with
    one_mul := fun x => by
      ext
      exact single_zero_mul_coeff.trans (one_mul _)
    mul_one := fun x => by
      ext
      exact mul_single_zero_coeff.trans (mul_one _) }

instance [Semiring R] : Semiring (HahnSeries Γ R) :=
  { inferInstanceAs (NonAssocSemiring (HahnSeries Γ R)),
    inferInstanceAs (NonUnitalSemiring (HahnSeries Γ R)) with }

instance [NonUnitalCommSemiring R] : NonUnitalCommSemiring (HahnSeries Γ R) where
  __ : NonUnitalSemiring (HahnSeries Γ R) := inferInstance
  mul_comm x y := by
    ext
    simp_rw [mul_coeff, mul_comm]
    exact Finset.sum_equiv (Equiv.prodComm _ _) (fun _ ↦ swap_mem_addAntidiagonal.symm) <| by simp

instance [CommSemiring R] : CommSemiring (HahnSeries Γ R) :=
  { inferInstanceAs (NonUnitalCommSemiring (HahnSeries Γ R)),
    inferInstanceAs (Semiring (HahnSeries Γ R)) with }

instance [NonUnitalNonAssocRing R] : NonUnitalNonAssocRing (HahnSeries Γ R) :=
  { inferInstanceAs (NonUnitalNonAssocSemiring (HahnSeries Γ R)),
    inferInstanceAs (AddGroup (HahnSeries Γ R)) with }

instance [NonUnitalRing R] : NonUnitalRing (HahnSeries Γ R) :=
  { inferInstanceAs (NonUnitalNonAssocRing (HahnSeries Γ R)),
    inferInstanceAs (NonUnitalSemiring (HahnSeries Γ R)) with }

instance [NonAssocRing R] : NonAssocRing (HahnSeries Γ R) :=
  { inferInstanceAs (NonUnitalNonAssocRing (HahnSeries Γ R)),
    inferInstanceAs (NonAssocSemiring (HahnSeries Γ R)) with }

instance [Ring R] : Ring (HahnSeries Γ R) :=
  { inferInstanceAs (Semiring (HahnSeries Γ R)),
    inferInstanceAs (AddCommGroup (HahnSeries Γ R)) with }

instance [NonUnitalCommRing R] : NonUnitalCommRing (HahnSeries Γ R) :=
  { inferInstanceAs (NonUnitalCommSemiring (HahnSeries Γ R)),
    inferInstanceAs (NonUnitalRing (HahnSeries Γ R)) with }

instance [CommRing R] : CommRing (HahnSeries Γ R) :=
  { inferInstanceAs (CommSemiring (HahnSeries Γ R)),
    inferInstanceAs (Ring (HahnSeries Γ R)) with }

end HahnSeries

namespace HahnModule

variable [PartialOrder Γ'] [AddAction Γ Γ'] [OrderedCancelVAdd Γ Γ'] [AddCommMonoid V]

private theorem mul_smul' [Semiring R] [Module R V] (x y : HahnSeries Γ R)
    (z : HahnModule Γ' R V) : (x * y) • z = x • (y • z) := by
  ext b
  rw [smul_coeff_left (x.isPWO_support.add y.isPWO_support)
    HahnSeries.support_mul_subset_add_support, smul_coeff_right
    (y.isPWO_support.vAdd z.isPWO_support) support_smul_subset_vAdd_support']
  simp only [HahnSeries.mul_coeff, smul_coeff, HahnSeries.add_coeff, sum_smul, smul_sum, sum_sigma']
  apply Finset.sum_nbij' (fun ⟨⟨_i, j⟩, ⟨k, l⟩⟩ ↦ ⟨(k, l +ᵥ j), (l, j)⟩)
    (fun ⟨⟨i, _j⟩, ⟨k, l⟩⟩ ↦ ⟨(i + k, l), (i, k)⟩) <;>
    aesop (add safe [Set.vAdd_mem_vAdd, Set.add_mem_add]) (add simp [add_vadd, mul_smul])

instance instRModule [Semiring R] [Module R V] : Module R (HahnModule Γ R V) :=
  inferInstanceAs <| Module R (HahnSeries Γ V)

/-- The isomorphism between HahnSeries and HahnModules, as a linear map. -/
@[simps]
def lof (R : Type*) [Semiring R] [Module R V] : HahnSeries Γ V ≃ₗ[R] HahnModule Γ R V where
  toFun := of R
  map_add' := of_add
  map_smul' := of_smul
  invFun := (of R).symm
  left_inv := congrFun rfl
  right_inv := congrFun rfl

instance instModule [Semiring R] [Module R V] : Module (HahnSeries Γ R)
    (HahnModule Γ' R V) := {
  inferInstanceAs (DistribSMul (HahnSeries Γ R) (HahnModule Γ' R V)) with
  mul_smul := fun x y z => mul_smul' x y z
  one_smul := fun _ => one_smul'
  add_smul := fun _ _ _ => add_smul Module.add_smul
  zero_smul := fun _ => zero_smul'
  }

instance instGroupModule {V} [Ring R] [AddCommGroup V] [Module R V] : Module (HahnSeries Γ R)
    (HahnModule Γ' R V) where
  add_smul _ _ _ := add_smul Module.add_smul
  zero_smul _ := zero_smul'

instance SMulCommClass [CommRing R] [Module R V] :
    SMulCommClass R (HahnSeries Γ R) (HahnModule Γ' R V) where
  smul_comm r x y := by
    rw [← single_zero_smul_eq_smul Γ, ← mul_smul', mul_comm, mul_smul', single_zero_smul_eq_smul Γ]

theorem smul_comm [CommRing R] [Module R V] (r : R) (x : HahnSeries Γ R) (y : HahnModule Γ' R V) :
    r • x • y = x • r • y := by
  rw [@SMulCommClass.smul_comm]

instance instNoZeroSMulDivisors {Γ} [LinearOrderedCancelAddCommMonoid Γ] [Zero R] [SMulWithZero R V]
    [NoZeroSMulDivisors R V] : NoZeroSMulDivisors (HahnSeries Γ R) (HahnModule Γ R V) where
  eq_zero_or_eq_zero_of_smul_eq_zero {x y} hxy := by
    contrapose! hxy
    simp_all only [ne_eq]
    rw [← HahnModule.ext_iff, Function.funext_iff, not_forall]
    refine' ⟨x.order + ((of R).symm y).order, _⟩
    rw [smul_coeff_order_add_order x y, of_symm_zero, HahnSeries.zero_coeff, smul_eq_zero]
    simp only [HahnSeries.leadingCoeff_ne_iff.mpr hxy.1, false_or]
    exact HahnSeries.leadingCoeff_ne_iff.mpr hxy.2 -- defeq abuse?

end HahnModule

namespace HahnSeries

instance {Γ} [LinearOrderedCancelAddCommMonoid Γ] [NonUnitalNonAssocSemiring R] [NoZeroDivisors R] :
    NoZeroDivisors (HahnSeries Γ R) where
    eq_zero_or_eq_zero_of_mul_eq_zero {x y} xy := by
      have : NoZeroSMulDivisors (HahnSeries Γ R) (HahnSeries Γ R) :=
        HahnModule.instNoZeroSMulDivisors
      exact eq_zero_or_eq_zero_of_smul_eq_zero xy

instance {Γ} [LinearOrderedCancelAddCommMonoid Γ] [Ring R] [IsDomain R] :
    IsDomain (HahnSeries Γ R) :=
  NoZeroDivisors.to_isDomain _

@[simp]
theorem order_mul {Γ} [LinearOrderedCancelAddCommMonoid Γ] [NonUnitalNonAssocSemiring R]
    [NoZeroDivisors R] {x y : HahnSeries Γ R} (hx : x ≠ 0) (hy : y ≠ 0) :
    (x * y).order = x.order + y.order :=
  order_mul_of_nonzero (mul_ne_zero (leadingCoeff_ne_iff.mpr hx) (leadingCoeff_ne_iff.mpr hy))
#align hahn_series.order_mul HahnSeries.order_mul

@[simp]
theorem order_pow {Γ} [LinearOrderedCancelAddCommMonoid Γ] [Semiring R] [NoZeroDivisors R]
    (x : HahnSeries Γ R) (n : ℕ) : (x ^ n).order = n • x.order := by
  induction' n with h IH
  · simp
  rcases eq_or_ne x 0 with (rfl | hx)
  · simp
  rw [pow_succ, order_mul (pow_ne_zero _ hx) hx, succ_nsmul, IH]
#align hahn_series.order_pow HahnSeries.order_pow

section NonUnitalNonAssocSemiring

variable [NonUnitalNonAssocSemiring R]

@[simp]
theorem single_mul_single {a b : Γ} {r s : R} :
    single a r * single b s = single (a + b) (r * s) := by
  ext x
  by_cases h : x = a + b
  · rw [h, mul_single_coeff_add]
    simp
  · rw [single_coeff_of_ne h, mul_coeff, sum_eq_zero]
    simp_rw [mem_addAntidiagonal]
    rintro ⟨y, z⟩ ⟨hy, hz, rfl⟩
    rw [eq_of_mem_support_single hy, eq_of_mem_support_single hz] at h
    exact (h rfl).elim
#align hahn_series.single_mul_single HahnSeries.single_mul_single

end NonUnitalNonAssocSemiring

section Semiring

variable [Semiring R]

@[simp]
theorem single_pow (a : Γ) (n : ℕ) (r : R) : single a r ^ n = single (n • a) (r ^ n) := by
  induction' n with n IH
  · ext; simp only [pow_zero, one_coeff, zero_smul, single_coeff]
  · rw [pow_succ, pow_succ, IH, single_mul_single, succ_nsmul]

end Semiring

section NonAssocSemiring

variable [NonAssocSemiring R]

/-- `C a` is the constant Hahn Series `a`. `C` is provided as a ring homomorphism. -/
@[simps]
def C : R →+* HahnSeries Γ R where
  toFun := single 0
  map_zero' := single_eq_zero
  map_one' := rfl
  map_add' x y := by
    ext a
    by_cases h : a = 0 <;> simp [h]
  map_mul' x y := by rw [single_mul_single, zero_add]
#align hahn_series.C HahnSeries.C

--@[simp] Porting note (#10618): simp can prove it
theorem C_zero : C (0 : R) = (0 : HahnSeries Γ R) :=
  C.map_zero
#align hahn_series.C_zero HahnSeries.C_zero

--@[simp] Porting note (#10618): simp can prove it
theorem C_one : C (1 : R) = (1 : HahnSeries Γ R) :=
  C.map_one
#align hahn_series.C_one HahnSeries.C_one

theorem C_injective : Function.Injective (C : R → HahnSeries Γ R) := by
  intro r s rs
  rw [HahnSeries.ext_iff, Function.funext_iff] at rs
  have h := rs 0
  rwa [C_apply, single_coeff_same, C_apply, single_coeff_same] at h
#align hahn_series.C_injective HahnSeries.C_injective

theorem C_ne_zero {r : R} (h : r ≠ 0) : (C r : HahnSeries Γ R) ≠ 0 := by
  contrapose! h
  rw [← C_zero] at h
  exact C_injective h
#align hahn_series.C_ne_zero HahnSeries.C_ne_zero

theorem order_C {r : R} : order (C r : HahnSeries Γ R) = 0 := by
  by_cases h : r = 0
  · rw [h, C_zero, order_zero]
  · exact order_single h
#align hahn_series.order_C HahnSeries.order_C

end NonAssocSemiring

section Semiring

variable [Semiring R]

theorem C_mul_eq_smul {r : R} {x : HahnSeries Γ R} : C r * x = r • x :=
  single_zero_mul_eq_smul
#align hahn_series.C_mul_eq_smul HahnSeries.C_mul_eq_smul

end Semiring

section Domain

variable {Γ' : Type*} [OrderedCancelAddCommMonoid Γ']

theorem embDomain_mul [NonUnitalNonAssocSemiring R] (f : Γ ↪o Γ')
    (hf : ∀ x y, f (x + y) = f x + f y) (x y : HahnSeries Γ R) :
    embDomain f (x * y) = embDomain f x * embDomain f y := by
  ext g
  by_cases hg : g ∈ Set.range f
  · obtain ⟨g, rfl⟩ := hg
    simp only [mul_coeff, embDomain_coeff]
    trans
      ∑ ij in
        (addAntidiagonal x.isPWO_support y.isPWO_support g).map
          (Function.Embedding.prodMap f.toEmbedding f.toEmbedding),
        (embDomain f x).coeff ij.1 * (embDomain f y).coeff ij.2
    · simp
    apply sum_subset
    · rintro ⟨i, j⟩ hij
      simp only [exists_prop, mem_map, Prod.mk.inj_iff, mem_addAntidiagonal,
        Function.Embedding.coe_prodMap, mem_support, Prod.exists] at hij
      obtain ⟨i, j, ⟨hx, hy, rfl⟩, rfl, rfl⟩ := hij
      simp [hx, hy, hf]
    · rintro ⟨_, _⟩ h1 h2
      contrapose! h2
      obtain ⟨i, _, rfl⟩ := support_embDomain_subset (ne_zero_and_ne_zero_of_mul h2).1
      obtain ⟨j, _, rfl⟩ := support_embDomain_subset (ne_zero_and_ne_zero_of_mul h2).2
      simp only [exists_prop, mem_map, Prod.mk.inj_iff, mem_addAntidiagonal,
        Function.Embedding.coe_prodMap, mem_support, Prod.exists]
      simp only [mem_addAntidiagonal, embDomain_coeff, mem_support, ← hf,
        OrderEmbedding.eq_iff_eq] at h1
      exact ⟨i, j, h1, rfl⟩
  · rw [embDomain_notin_range hg, eq_comm]
    contrapose! hg
    obtain ⟨_, hi, _, hj, rfl⟩ := support_mul_subset_add_support ((mem_support _ _).2 hg)
    obtain ⟨i, _, rfl⟩ := support_embDomain_subset hi
    obtain ⟨j, _, rfl⟩ := support_embDomain_subset hj
    exact ⟨i + j, hf i j⟩
#align hahn_series.emb_domain_mul HahnSeries.embDomain_mul

theorem embDomain_one [NonAssocSemiring R] (f : Γ ↪o Γ') (hf : f 0 = 0) :
    embDomain f (1 : HahnSeries Γ R) = (1 : HahnSeries Γ' R) :=
  embDomain_single.trans <| hf.symm ▸ rfl
#align hahn_series.emb_domain_one HahnSeries.embDomain_one

/-- Extending the domain of Hahn series is a ring homomorphism. -/
@[simps]
def embDomainRingHom [NonAssocSemiring R] (f : Γ →+ Γ') (hfi : Function.Injective f)
    (hf : ∀ g g' : Γ, f g ≤ f g' ↔ g ≤ g') : HahnSeries Γ R →+* HahnSeries Γ' R where
  toFun := embDomain ⟨⟨f, hfi⟩, hf _ _⟩
  map_one' := embDomain_one _ f.map_zero
  map_mul' := embDomain_mul _ f.map_add
  map_zero' := embDomain_zero
  map_add' := embDomain_add _
#align hahn_series.emb_domain_ring_hom HahnSeries.embDomainRingHom

theorem embDomainRingHom_C [NonAssocSemiring R] {f : Γ →+ Γ'} {hfi : Function.Injective f}
    {hf : ∀ g g' : Γ, f g ≤ f g' ↔ g ≤ g'} {r : R} : embDomainRingHom f hfi hf (C r) = C r :=
  embDomain_single.trans (by simp)
#align hahn_series.emb_domain_ring_hom_C HahnSeries.embDomainRingHom_C

end Domain

section Algebra

variable [CommSemiring R] {A : Type*} [Semiring A] [Algebra R A]

instance : Algebra R (HahnSeries Γ A) where
  toRingHom := C.comp (algebraMap R A)
  smul_def' r x := by
    ext
    simp
  commutes' r x := by
    ext
    simp only [smul_coeff, single_zero_mul_eq_smul, RingHom.coe_comp, RingHom.toFun_eq_coe, C_apply,
      Function.comp_apply, algebraMap_smul, mul_single_zero_coeff]
    rw [← Algebra.commutes, Algebra.smul_def]

theorem C_eq_algebraMap : C = algebraMap R (HahnSeries Γ R) :=
  rfl
#align hahn_series.C_eq_algebra_map HahnSeries.C_eq_algebraMap

theorem algebraMap_apply {r : R} : algebraMap R (HahnSeries Γ A) r = C (algebraMap R A r) :=
  rfl
#align hahn_series.algebra_map_apply HahnSeries.algebraMap_apply

instance [Nontrivial Γ] [Nontrivial R] : Nontrivial (Subalgebra R (HahnSeries Γ R)) :=
  ⟨⟨⊥, ⊤, by
      rw [Ne, SetLike.ext_iff, not_forall]
      obtain ⟨a, ha⟩ := exists_ne (0 : Γ)
      refine ⟨single a 1, ?_⟩
      simp only [Algebra.mem_bot, not_exists, Set.mem_range, iff_true_iff, Algebra.mem_top]
      intro x
      rw [HahnSeries.ext_iff, Function.funext_iff, not_forall]
      refine ⟨a, ?_⟩
      rw [single_coeff_same, algebraMap_apply, C_apply, single_coeff_of_ne ha]
      exact zero_ne_one⟩⟩

section Domain

variable {Γ' : Type*} [OrderedCancelAddCommMonoid Γ']

/-- Extending the domain of Hahn series is an algebra homomorphism. -/
@[simps!]
def embDomainAlgHom (f : Γ →+ Γ') (hfi : Function.Injective f)
    (hf : ∀ g g' : Γ, f g ≤ f g' ↔ g ≤ g') : HahnSeries Γ A →ₐ[R] HahnSeries Γ' A :=
  { embDomainRingHom f hfi hf with commutes' := fun _ => embDomainRingHom_C (hf := hf) }
#align hahn_series.emb_domain_alg_hom HahnSeries.embDomainAlgHom

end Domain

end Algebra

end HahnSeries<|MERGE_RESOLUTION|>--- conflicted
+++ resolved
@@ -44,11 +44,6 @@
 noncomputable section
 
 variable {Γ Γ' R V : Type*}
-<<<<<<< HEAD
-=======
-
-section Multiplication
->>>>>>> f8a8ae12
 
 namespace HahnSeries
 
@@ -102,15 +97,11 @@
 section
 
 variable [PartialOrder Γ] [Zero V] [SMul R V]
+variable [PartialOrder Γ] [Zero V] [SMul R V]
 
 /-- The casting function to the type synonym. -/
-<<<<<<< HEAD
 def of (R : Type*) [SMul R V] : HahnSeries Γ V ≃ HahnModule Γ R V :=
   Equiv.refl _
-=======
-def of (R : Type*) [SMul R V] :
-    HahnSeries Γ V ≃ HahnModule Γ R V := Equiv.refl _
->>>>>>> f8a8ae12
 
 /-- Recursion principle to reduce a result about the synonym to the original type. -/
 @[elab_as_elim]
@@ -122,22 +113,14 @@
 theorem ext (x y : HahnModule Γ R V) (h : ((of R).symm x).coeff = ((of R).symm y).coeff) : x = y :=
   (of R).symm.injective <| HahnSeries.coeff_inj.1 h
 
-<<<<<<< HEAD
 theorem ext_iff (x y : HahnModule Γ R V) :
     ((of R).symm x).coeff = ((of R).symm y).coeff ↔ x = y := by
   simp_all only [HahnSeries.coeff_inj, EmbeddingLike.apply_eq_iff_eq]
 
-=======
->>>>>>> f8a8ae12
 end
 
 section SMul
 
-<<<<<<< HEAD
-=======
-section
-
->>>>>>> f8a8ae12
 variable [PartialOrder Γ] [AddCommMonoid V] [SMul R V]
 
 instance instAddCommMonoid : AddCommMonoid (HahnModule Γ R V) :=
@@ -157,15 +140,9 @@
     Module R (HahnModule Γ R V) :=
   inferInstanceAs <| Module R (HahnSeries Γ V)
 
-<<<<<<< HEAD
 variable [PartialOrder Γ'] [VAdd Γ Γ'] [OrderedCancelVAdd Γ Γ']
 
 instance instSMul [Zero R] : SMul (HahnSeries Γ R) (HahnModule Γ' R V) where
-=======
-variable [OrderedCancelAddCommMonoid Γ] [AddCommMonoid V] [SMul R V]
-
-instance instSMul [Zero R] : SMul (HahnSeries Γ R) (HahnModule Γ R V) where
->>>>>>> f8a8ae12
   smul x y := (of R) {
     coeff := fun a =>
       ∑ ij ∈ vAddAntidiagonal x.isPWO_support ((of R).symm y).isPWO_support a,
@@ -191,7 +168,6 @@
 
 section SMulZeroClass
 
-<<<<<<< HEAD
 variable [PartialOrder Γ] [PartialOrder Γ'] [VAdd Γ Γ'] [OrderedCancelVAdd Γ Γ'] [Zero R]
   [AddCommMonoid V]
 
@@ -205,39 +181,12 @@
 
 instance instSMulZeroClass [SMulZeroClass R V] :
     SMulZeroClass (HahnSeries Γ R) (HahnModule Γ' R V) where
-=======
-section
-
-
-variable [PartialOrder Γ] [Zero R] [AddCommMonoid V] [SMulZeroClass R V]
-
-instance instBaseSMulZeroClass : SMulZeroClass R (HahnModule Γ R V) :=
-  inferInstanceAs <| SMulZeroClass R (HahnSeries Γ V)
-
-@[simp] theorem of_smul (r : R) (x : HahnSeries Γ V) : (of R) (r • x) = r • (of R) x :=
-  rfl
-@[simp] theorem of_symm_smul (r : R) (x : HahnModule Γ R V) :
-    (of R).symm (r • x) = r • (of R).symm x :=
-  rfl
-
-end
-
-variable [OrderedCancelAddCommMonoid Γ] [Zero R] [AddCommMonoid V]
-
-instance instSMulZeroClass [SMulZeroClass R V] :
-    SMulZeroClass (HahnSeries Γ R) (HahnModule Γ R V) where
->>>>>>> f8a8ae12
   smul_zero x := by
     ext
     simp [smul_coeff]
 
-<<<<<<< HEAD
 theorem smul_coeff_right [SMulZeroClass R V] {x : HahnSeries Γ R} {y : HahnModule Γ' R V} {a : Γ'}
     {s : Set Γ'} (hs : s.IsPWO) (hys : ((of R).symm y).support ⊆ s) :
-=======
-theorem smul_coeff_right [SMulZeroClass R V] {x : HahnSeries Γ R}
-    {y : HahnModule Γ R V} {a : Γ} {s : Set Γ} (hs : s.IsPWO) (hys : ((of R).symm y).support ⊆ s) :
->>>>>>> f8a8ae12
     ((of R).symm <| x • y).coeff a =
       ∑ ij ∈ vAddAntidiagonal x.isPWO_support hs a,
         x.coeff ij.fst • ((of R).symm y).coeff ij.snd := by
@@ -248,11 +197,7 @@
   rw [hb.2 hb.1.1 hb.1.2.2, smul_zero]
 
 theorem smul_coeff_left [SMulWithZero R V] {x : HahnSeries Γ R}
-<<<<<<< HEAD
     {y : HahnModule Γ' R V} {a : Γ'} {s : Set Γ}
-=======
-    {y : HahnModule Γ R V} {a : Γ} {s : Set Γ}
->>>>>>> f8a8ae12
     (hs : s.IsPWO) (hxs : x.support ⊆ s) :
     ((of R).symm <| x • y).coeff a =
       ∑ ij ∈ vAddAntidiagonal hs ((of R).symm y).isPWO_support a,
@@ -265,7 +210,6 @@
 
 end SMulZeroClass
 
-<<<<<<< HEAD
 section DistribSMul
 
 variable [PartialOrder Γ] [PartialOrder Γ'] [VAdd Γ Γ'] [OrderedCancelVAdd Γ Γ'] [AddCommMonoid V]
@@ -433,8 +377,6 @@
 
 end DistribSMul
 
-=======
->>>>>>> f8a8ae12
 end HahnModule
 
 variable [OrderedCancelAddCommMonoid Γ]
