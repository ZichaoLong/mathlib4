/-
Copyright (c) 2021 Aaron Anderson. All rights reserved.
Released under Apache 2.0 license as described in the file LICENSE.
Authors: Aaron Anderson, Scott Carnahan
-/
import Mathlib.Algebra.Algebra.Subalgebra.Basic
import Mathlib.Algebra.Order.AddTorsor
import Mathlib.RingTheory.HahnSeries.Addition
import Mathlib.RingTheory.Nilpotent.Defs
import Mathlib.Data.Finset.MulAntidiagonal

#align_import ring_theory.hahn_series from "leanprover-community/mathlib"@"a484a7d0eade4e1268f4fb402859b6686037f965"

/-!
# Multiplicative properties of Hahn series
If `Γ` is ordered and `R` has zero, then `HahnSeries Γ R` consists of formal series over `Γ` with
coefficients in `R`, whose supports are partially well-ordered. With further structure on `R` and
`Γ`, we can add further structure on `HahnSeries Γ R`.  We prove some facts about multiplying
Hahn series.

## Main Definitions
  * `HahnModule` is a type alias for `HahnSeries`, which we use for defining scalar multiplication
  of `HahnSeries Γ R` on `HahnModule Γ V` for an `R`-module `V`.
  * If `R` is a (commutative) (semi-)ring, then so is `HahnSeries Γ R`.

## To do

* Incorporate OrderedCancelVAdd from Algebra.Order.AddTorsor.

## References
- [J. van der Hoeven, *Operators on Generalized Power Series*][van_der_hoeven]
-/

set_option linter.uppercaseLean3 false

open Finset Function

open scoped Classical
open Pointwise

noncomputable section

variable {Γ Γ' R V : Type*}

namespace HahnSeries

variable [PartialOrder Γ] [Zero Γ]

instance [Zero R] [One R] : One (HahnSeries Γ R) :=
  ⟨single 0 1⟩

@[simp]
theorem one_coeff [Zero R] [One R] {a : Γ} :
    (1 : HahnSeries Γ R).coeff a = if a = 0 then 1 else 0 :=
  single_coeff
#align hahn_series.one_coeff HahnSeries.one_coeff

@[simp]
theorem single_zero_one [Zero R] [One R] : single (0 : Γ) (1 : R) = 1 :=
  rfl
#align hahn_series.single_zero_one HahnSeries.single_zero_one

@[simp]
theorem support_one [MulZeroOneClass R] [Nontrivial R] : support (1 : HahnSeries Γ R) = {0} :=
  support_single_of_ne one_ne_zero
#align hahn_series.support_one HahnSeries.support_one

@[simp]
theorem orderTop_one [MulZeroOneClass R] [Nontrivial R] : orderTop (1 : HahnSeries Γ R) = 0 := by
  rw [← single_zero_one, orderTop_single one_ne_zero, WithTop.coe_eq_zero]

@[simp]
theorem order_one [MulZeroOneClass R] : order (1 : HahnSeries Γ R) = 0 := by
  cases subsingleton_or_nontrivial R
  · rw [Subsingleton.elim (1 : HahnSeries Γ R) 0, order_zero]
  · exact order_single one_ne_zero
#align hahn_series.order_one HahnSeries.order_one

@[simp]
theorem leadingCoeff_one [MulZeroOneClass R] : (1 : HahnSeries Γ R).leadingCoeff = 1 := by
  simp [leadingCoeff_eq]

end HahnSeries

/-- We introduce a type alias for `HahnSeries` in order to work with scalar multiplication by
series. If we wrote a `SMul (HahnSeries Γ R) (HahnSeries Γ V)` instance, then when
`V = HahnSeries Γ R`, we would have two different actions of `HahnSeries Γ R` on `HahnSeries Γ V`.
See `Mathlib.Algebra.Polynomial.Module` for more discussion on this problem. -/
@[nolint unusedArguments]
def HahnModule (Γ R V : Type*) [PartialOrder Γ] [Zero V] [SMul R V] :=
  HahnSeries Γ V

namespace HahnModule

/-- The casting function to the type synonym. -/
def of {Γ : Type*} (R : Type*) {V : Type*} [PartialOrder Γ] [Zero V] [SMul R V] :
    HahnSeries Γ V ≃ HahnModule Γ R V := Equiv.refl _

/-- Recursion principle to reduce a result about the synonym to the original type. -/
@[elab_as_elim]
def rec [PartialOrder Γ] [Zero V] [SMul R V] {motive : HahnModule Γ R V → Sort*}
    (h : ∀ x : HahnSeries Γ V, motive (of R x)) : ∀ x, motive x :=
  fun x => h <| (of R).symm x

@[ext]
theorem ext [PartialOrder Γ] [Zero V] [SMul R V] (x y : HahnModule Γ R V)
    (h : ((of R).symm x).coeff = ((of R).symm y).coeff) : x = y :=
  (of R).symm.injective <| HahnSeries.coeff_inj.1 h

theorem ext_iff [PartialOrder Γ] [Zero V] [SMul R V]
    (x y : HahnModule Γ R V) : ((of R).symm x).coeff = ((of R).symm y).coeff ↔ x = y := by
  simp_all only [HahnSeries.coeff_inj, EmbeddingLike.apply_eq_iff_eq]

section SMul

variable [AddCommMonoid V] [SMul R V]

variable [PartialOrder Γ]

instance instAddCommMonoid : AddCommMonoid (HahnModule Γ R V) :=
  inferInstanceAs <| AddCommMonoid (HahnSeries Γ V)
instance instBaseSMul {V} [Monoid R] [AddMonoid V] [DistribMulAction R V] :
    SMul R (HahnModule Γ R V) :=
  inferInstanceAs <| SMul R (HahnSeries Γ V)

@[simp] theorem of_zero : of R (0 : HahnSeries Γ V) = 0 := rfl
@[simp] theorem of_add (x y : HahnSeries Γ V) : of R (x + y) = of R x + of R y := rfl

@[simp] theorem of_symm_zero : (of R).symm (0 : HahnModule Γ R V) = 0 := rfl
@[simp] theorem of_symm_add (x y : HahnModule Γ R V) :
  (of R).symm (x + y) = (of R).symm x + (of R).symm y := rfl

instance instBaseMod {V} [Semiring R] [AddCommMonoid V] [Module R V] :
    Module R (HahnModule Γ R V) :=
  inferInstanceAs <| Module R (HahnSeries Γ V)

variable [PartialOrder Γ'] [OrderedCancelVAdd Γ Γ']

instance instSMul [Zero R] : SMul (HahnSeries Γ R) (HahnModule Γ' R V) where
  smul x y := {
    coeff := fun a =>
<<<<<<< HEAD
      ∑ ij ∈ vAddAntidiagonal x.isPWO_support y.isPWO_support a,
        x.coeff ij.fst • ((of R).symm y).coeff ij.snd
    isPWO_support' :=
        haveI h :
          { a : Γ' |
              (∑ ij ∈ vAddAntidiagonal x.isPWO_support y.isPWO_support a,
                  x.coeff ij.fst • y.coeff ij.snd) ≠
                0 } ⊆
            { a : Γ' | (vAddAntidiagonal x.isPWO_support y.isPWO_support a).Nonempty } := by
=======
      ∑ ij ∈ addAntidiagonal x.isPWO_support y.isPWO_support a,
        x.coeff ij.fst • ((of R).symm y).coeff ij.snd
    isPWO_support' :=
        haveI h :
          {a : Γ | ∑ ij ∈ addAntidiagonal x.isPWO_support y.isPWO_support a,
            x.coeff ij.fst • y.coeff ij.snd ≠ 0} ⊆
            {a : Γ | (addAntidiagonal x.isPWO_support y.isPWO_support a).Nonempty} := by
>>>>>>> daa801e2
          intro a ha
          contrapose! ha
          simp [not_nonempty_iff_eq_empty.1 ha]
        isPWO_support_vAddAntidiagonal.mono h }

theorem smul_coeff [Zero R] (x : HahnSeries Γ R) (y : HahnModule Γ' R V) (a : Γ') :
    ((of R).symm <| x • y).coeff a =
<<<<<<< HEAD
      ∑ ij ∈ vAddAntidiagonal x.isPWO_support y.isPWO_support a,
=======
      ∑ ij ∈ addAntidiagonal x.isPWO_support y.isPWO_support a,
>>>>>>> daa801e2
        x.coeff ij.fst • ((of R).symm y).coeff ij.snd :=
  rfl

end SMul

section SMulZeroClass

variable [PartialOrder Γ] [PartialOrder Γ'] [OrderedCancelVAdd Γ Γ'] [Zero R] [AddCommMonoid V]

instance instRSMulZeroClass [PartialOrder Γ] [SMulZeroClass R V] :
    SMulZeroClass R (HahnModule Γ R V) :=
  inferInstanceAs <| SMulZeroClass R (HahnSeries Γ V)

@[simp] theorem of_smul [PartialOrder Γ] [SMulZeroClass R V] (r : R) (x : HahnSeries Γ V) :
  (of R) (r • x) = r • (of R) x := rfl
@[simp] theorem of_symm_smul [PartialOrder Γ] [SMulZeroClass R V] (r : R) (x : HahnModule Γ R V) :
  (of R).symm (r • x) = r • (of R).symm x := rfl

instance instSMulZeroClass [SMulZeroClass R V] :
    SMulZeroClass (HahnSeries Γ R) (HahnModule Γ' R V) where
  smul_zero x := by
    ext
    simp [smul_coeff]

theorem smul_coeff_right [SMulZeroClass R V] {x : HahnSeries Γ R} {y : HahnModule Γ' R V} {a : Γ'}
    {s : Set Γ'} (hs : s.IsPWO) (hys : ((of R).symm y).support ⊆ s) :
    ((of R).symm <| x • y).coeff a =
<<<<<<< HEAD
      ∑ ij ∈ vAddAntidiagonal x.isPWO_support hs a,
=======
      ∑ ij ∈ addAntidiagonal x.isPWO_support hs a,
>>>>>>> daa801e2
        x.coeff ij.fst • ((of R).symm y).coeff ij.snd := by
  rw [smul_coeff]
  apply sum_subset_zero_on_sdiff (vAddAntidiagonal_mono_right hys) _ fun _ _ => rfl
  intro b hb
  simp only [not_and, mem_sdiff, mem_vAddAntidiagonal, HahnSeries.mem_support, not_imp_not] at hb
  rw [hb.2 hb.1.1 hb.1.2.2, smul_zero]

theorem smul_coeff_left [SMulWithZero R V] {x : HahnSeries Γ R}
    {y : HahnModule Γ' R V} {a : Γ'} {s : Set Γ}
    (hs : s.IsPWO) (hxs : x.support ⊆ s) :
    ((of R).symm <| x • y).coeff a =
<<<<<<< HEAD
      ∑ ij ∈ vAddAntidiagonal hs ((of R).symm y).isPWO_support a,
=======
      ∑ ij ∈ addAntidiagonal hs y.isPWO_support a,
>>>>>>> daa801e2
        x.coeff ij.fst • ((of R).symm y).coeff ij.snd := by
  rw [smul_coeff]
  apply sum_subset_zero_on_sdiff (vAddAntidiagonal_mono_left hxs) _ fun _ _ => rfl
  intro b hb
  simp only [not_and', mem_sdiff, mem_vAddAntidiagonal, HahnSeries.mem_support, not_ne_iff] at hb
  rw [hb.2 ⟨hb.1.2.1, hb.1.2.2⟩, zero_smul]

end SMulZeroClass

section DistribSMul

variable [PartialOrder Γ] [PartialOrder Γ'] [OrderedCancelVAdd Γ Γ'] [AddCommMonoid V]

theorem smul_add [Zero R] [DistribSMul R V] (x : HahnSeries Γ R) (y z : HahnModule Γ' R V) :
    x • (y + z) = x • y + x • z := by
  ext k
  have hwf := ((of R).symm y).isPWO_support.union ((of R).symm z).isPWO_support
  rw [smul_coeff_right hwf, of_symm_add]
  · simp_all only [HahnSeries.add_coeff', Pi.add_apply, smul_add, of_symm_add]
    rw [smul_coeff_right hwf (Set.subset_union_right _ _),
      smul_coeff_right hwf (Set.subset_union_left _ _)]
    simp_all [sum_add_distrib]
  · intro b
    simp_all only [Set.isPWO_union, HahnSeries.isPWO_support, and_self, of_symm_add,
      HahnSeries.add_coeff', Pi.add_apply, ne_eq, Set.mem_union, HahnSeries.mem_support]
    contrapose!
    intro h
    rw [h.1, h.2, add_zero]

instance instDistribSMul [MonoidWithZero R] [DistribSMul R V] : DistribSMul (HahnSeries Γ R)
    (HahnModule Γ' R V) where
  smul_add := smul_add

theorem add_smul [AddCommMonoid R] [SMulWithZero R V] {x y : HahnSeries Γ R}
    {z : HahnModule Γ' R V} (h : ∀(r s : R) (u : V), (r + s) • u = r • u + s • u) :
    (x + y) • z = x • z + y • z := by
  ext a
  have hwf := x.isPWO_support.union y.isPWO_support
  rw [smul_coeff_left hwf, HahnSeries.add_coeff', of_symm_add]
  simp_all only [Pi.add_apply, HahnSeries.add_coeff']
  rw [smul_coeff_left hwf (Set.subset_union_right _ _),
    smul_coeff_left hwf (Set.subset_union_left _ _)]
  · simp only [HahnSeries.add_coeff, h, sum_add_distrib]
  · intro b
    simp_all only [Set.isPWO_union, HahnSeries.isPWO_support, and_self, HahnSeries.mem_support,
      HahnSeries.add_coeff, ne_eq, Set.mem_union]
    contrapose!
    intro h
    rw [h.1, h.2, add_zero]

theorem single_smul_coeff_add [MulZeroClass R] [SMulWithZero R V] {r : R} {x : HahnModule Γ' R V}
    {a : Γ'} {b : Γ} :
    ((of R).symm (HahnSeries.single b r • x)).coeff (b +ᵥ a) = r • ((of R).symm x).coeff a := by
  by_cases hr : r = 0
  · simp_all only [map_zero, zero_smul, smul_coeff, HahnSeries.support_zero, HahnSeries.zero_coeff,
    sum_const_zero]
  simp only [smul_coeff, ne_eq, hr, not_false_eq_true, HahnSeries.support_single_of_ne]
  by_cases hx : ((of R).symm x).coeff a = 0
  · simp only [hx, smul_zero]
    rw [sum_congr _ fun _ _ => rfl, sum_empty]
    ext ⟨a1, a2⟩
    simp only [not_mem_empty, not_and, Set.mem_singleton_iff, Classical.not_not,
      mem_vAddAntidiagonal, Set.mem_setOf_eq, iff_false_iff]
    rintro rfl h2 h1
    rw [CancelVAdd.left_cancel a1 a2 a h1] at h2
    exact h2 hx
  trans ∑ ij ∈ {(b, a)},
    (HahnSeries.single b r).coeff ij.fst • ((of R).symm x).coeff ij.snd
  · apply sum_congr _ fun _ _ => rfl
    ext ⟨a1, a2⟩
    simp only [Set.mem_singleton_iff, Prod.mk.inj_iff, mem_vAddAntidiagonal, mem_singleton,
      Set.mem_setOf_eq]
    constructor
    · rintro ⟨rfl, _, h1⟩
      exact ⟨rfl, CancelVAdd.left_cancel a1 a2 a h1⟩
    · rintro ⟨rfl, rfl⟩
      exact ⟨rfl, by exact hx, rfl⟩
  · simp

theorem single_zero_smul_coeff {Γ} [OrderedAddCommMonoid Γ] [OrderedCancelAddAction Γ Γ']
    [MulZeroClass R] [SMulWithZero R V] {r : R} {x : HahnModule Γ' R V} {a : Γ'} :
    ((of R).symm ((HahnSeries.single 0 r : HahnSeries Γ R) • x)).coeff a =
      r • ((of R).symm x).coeff a := by
  nth_rw 1 [← zero_vadd Γ a]
  exact single_smul_coeff_add

@[simp]
theorem single_zero_smul_eq_smul (Γ) [OrderedAddCommMonoid Γ] [OrderedCancelAddAction Γ Γ']
    [MulZeroClass R] [SMulWithZero R V] {r : R} {x : HahnModule Γ' R V} :
    (HahnSeries.single (0 : Γ) r) • x = r • x := by
  ext
  exact single_zero_smul_coeff

@[simp]
theorem zero_smul' [Zero R] [SMulWithZero R V] {x : HahnModule Γ' R V} :
    (0 : HahnSeries Γ R) • x = 0 := by
  ext
  simp [smul_coeff]

@[simp]
theorem one_smul' {Γ} [OrderedAddCommMonoid Γ] [OrderedCancelAddAction Γ Γ'] [MonoidWithZero R]
    [MulActionWithZero R V] {x : HahnModule Γ' R V} : (1 : HahnSeries Γ R) • x = x := by
  ext g
  exact single_zero_smul_coeff.trans (one_smul R (x.coeff g))

theorem support_smul_subset_vAdd_support [MulZeroClass R] [SMulWithZero R V] {x : HahnSeries Γ R}
    {y : HahnModule Γ' R V} : ((of R).symm (x • y)).support ⊆
      x.support +ᵥ ((of R).symm y).support := by
  apply Set.Subset.trans (fun x hx => _) (support_vAddAntidiagonal_subset_vAdd
    (hs := x.isPWO_support) (ht := ((of R).symm y).isPWO_support))
  intro x hx
  contrapose! hx
  simp only [Set.mem_setOf_eq, not_nonempty_iff_eq_empty] at hx
  simp [hx, smul_coeff]

theorem smul_coeffTop_orderTop_vAdd_orderTop {Γ Γ'} [LinearOrder Γ] [LinearOrder Γ']
    [OrderedCancelVAdd Γ Γ'] [Zero R] [SMulWithZero R V] {x : HahnSeries Γ R}
    {y : HahnModule Γ' R V} :
    ((of R).symm (x • y)).coeffTop (x.orderTop +ᵥ ((of R).symm y).orderTop) =
      x.leadingCoeff • ((of R).symm y).leadingCoeff := by
  by_cases hx : x = 0; · simp_all [hx]
  by_cases hy : (of R).symm y = 0; · simp_all [hy]
  simp_rw [HahnSeries.orderTop_of_ne hx, HahnSeries.orderTop_of_ne hy,
    HahnSeries.leadingCoeff_of_ne hx, HahnSeries.leadingCoeff_of_ne hy, ← WithTop.coe_vAdd,
    HahnSeries.coeffTop_eq]
  rw [smul_coeff, Finset.vAddAntidiagonal_min_vAdd_min, Finset.sum_singleton]

theorem orderTop_vAdd_le_orderTop_smul {Γ Γ'} [LinearOrder Γ] [LinearOrder Γ']
    [OrderedCancelVAdd Γ Γ'] [MulZeroClass R] [SMulWithZero R V] {x : HahnSeries Γ R}
    {y : HahnModule Γ' R V} :
    x.orderTop +ᵥ ((of R).symm y).orderTop ≤ ((of R).symm (x • y)).orderTop := by
  by_cases hx : x = 0; · simp_all
  by_cases hy : y = 0; · simp_all
  have hhy : ((of R).symm y) ≠ 0 := hy
  rw [HahnSeries.orderTop_of_ne hx, HahnSeries.orderTop_of_ne hhy, ← WithTop.coe_vAdd,
      ← Set.IsWF.min_vAdd]
  by_cases hxy : (of R).symm (x • y) = 0
  · rw [hxy, HahnSeries.orderTop_zero]
    exact OrderTop.le_top (α := WithTop Γ') _
  · rw [HahnSeries.orderTop_of_ne hxy, WithTop.coe_le_coe]
    exact Set.IsWF.min_le_min_of_subset support_smul_subset_vAdd_support

theorem orderTop_smul_of_nonzero {Γ Γ'} [LinearOrder Γ] [LinearOrder Γ']
    [OrderedCancelVAdd Γ Γ'] [MulZeroClass R] [SMulWithZero R V] {x : HahnSeries Γ R}
    {y : HahnModule Γ' R V} (h : x.leadingCoeff • ((of R).symm y).leadingCoeff ≠ 0) :
    ((of R).symm (x • y)).orderTop = x.orderTop +ᵥ ((of R).symm y).orderTop := by
  refine le_antisymm (HahnSeries.orderTop_le_of_coeffTop_ne_zero ?_) orderTop_vAdd_le_orderTop_smul
  rw [smul_coeffTop_orderTop_vAdd_orderTop]
  exact h

theorem leadingCoeff_smul_of_nonzero {Γ Γ'} [LinearOrder Γ] [LinearOrder Γ']
    [OrderedCancelVAdd Γ Γ'] [MulZeroClass R] [SMulWithZero R V] {x : HahnSeries Γ R}
    {y : HahnModule Γ' R V} (h : x.leadingCoeff • ((of R).symm y).leadingCoeff ≠ 0) :
    ((of R).symm (x • y)).leadingCoeff = x.leadingCoeff • ((of R).symm y).leadingCoeff := by
  by_cases hx : x = 0; · simp_all
  by_cases hy : (of R).symm y = 0; · simp_all
  simp [HahnSeries.leadingCoeff, orderTop_smul_of_nonzero h, smul_coeffTop_orderTop_vAdd_orderTop]

theorem smul_coeff_order_add_order {Γ} [LinearOrderedCancelAddCommMonoid Γ] [Zero R]
    [SMulWithZero R V] (x : HahnSeries Γ R) (y : HahnModule Γ R V) :
    ((of R).symm (x • y)).coeff (x.order + ((of R).symm y).order) =
    x.leadingCoeff • ((of R).symm y).leadingCoeff := by
  by_cases hx : x = (0 : HahnSeries Γ R); · simp [HahnSeries.zero_coeff, hx]
  by_cases hy : (of R).symm y = 0; · simp [hy, smul_coeff]
  rw [HahnSeries.order_of_ne hx, HahnSeries.order_of_ne hy, smul_coeff,
    HahnSeries.leadingCoeff_of_ne hx, HahnSeries.leadingCoeff_of_ne hy]
  erw [Finset.vAddAntidiagonal_min_vAdd_min, Finset.sum_singleton]

end DistribSMul

end HahnModule

variable [OrderedCancelAddCommMonoid Γ]

namespace HahnSeries

instance [NonUnitalNonAssocSemiring R] : Mul (HahnSeries Γ R) where
  mul x y := (HahnModule.of R).symm (x • HahnModule.of R y)

theorem of_symm_smul_of_eq_mul [NonUnitalNonAssocSemiring R] {x y : HahnSeries Γ R} :
    (HahnModule.of R).symm (x • HahnModule.of R y) = x * y := rfl

theorem mul_coeff [NonUnitalNonAssocSemiring R] {x y : HahnSeries Γ R} {a : Γ} :
    (x * y).coeff a =
      ∑ ij ∈ addAntidiagonal x.isPWO_support y.isPWO_support a, x.coeff ij.fst * y.coeff ij.snd :=
  rfl
#align hahn_series.mul_coeff HahnSeries.mul_coeff

<<<<<<< HEAD
instance [NonUnitalNonAssocSemiring R] : MulZeroClass (HahnSeries Γ R) where
  zero_mul x := by
    ext
    simp [mul_coeff]
  mul_zero x := by
    ext
    simp [mul_coeff]
=======
theorem mul_coeff_right' [NonUnitalNonAssocSemiring R] {x y : HahnSeries Γ R} {a : Γ} {s : Set Γ}
    (hs : s.IsPWO) (hys : y.support ⊆ s) :
    (x * y).coeff a =
      ∑ ij ∈ addAntidiagonal x.isPWO_support hs a, x.coeff ij.fst * y.coeff ij.snd :=
  HahnModule.smul_coeff_right hs hys
#align hahn_series.mul_coeff_right' HahnSeries.mul_coeff_right'
>>>>>>> daa801e2

theorem mul_coeff_left' [NonUnitalNonAssocSemiring R] {x : HahnSeries Γ R}
    {y : HahnSeries Γ R} {a : Γ} {s : Set Γ}
    (hs : s.IsPWO) (hxs : x.support ⊆ s) :
    (x * y).coeff a =
      ∑ ij ∈ addAntidiagonal hs y.isPWO_support a, x.coeff ij.fst * y.coeff ij.snd :=
  HahnModule.smul_coeff_left hs hxs
#align hahn_series.mul_coeff_left' HahnSeries.mul_coeff_left'

theorem mul_coeff_right' [NonUnitalNonAssocSemiring R] {x y : HahnSeries Γ R} {a : Γ} {s : Set Γ}
    (hs : s.IsPWO) (hys : y.support ⊆ s) :
    (x * y).coeff a =
      ∑ ij ∈ addAntidiagonal x.isPWO_support hs a, x.coeff ij.fst * y.coeff ij.snd :=
  HahnModule.smul_coeff_right hs hys
#align hahn_series.mul_coeff_right' HahnSeries.mul_coeff_right'

instance [NonUnitalNonAssocSemiring R] : Distrib (HahnSeries Γ R) :=
  { inferInstanceAs (Mul (HahnSeries Γ R)),
    inferInstanceAs (Add (HahnSeries Γ R)) with
    left_distrib := fun x y z => by
      simp only [← smul_eq_mul]
      exact HahnModule.smul_add x y z
    right_distrib := fun x y z => by
      simp only [← smul_eq_mul]
      refine HahnModule.add_smul ?_
      simp only [smul_eq_mul]
      exact add_mul }

instance [NonUnitalNonAssocSemiring R] : NonUnitalNonAssocSemiring (HahnSeries Γ R) :=
  { inferInstanceAs (AddCommMonoid (HahnSeries Γ R)),
    inferInstanceAs (Distrib (HahnSeries Γ R)),
    inferInstanceAs (MulZeroClass (HahnSeries Γ R)) with }

theorem single_mul_coeff_add [NonUnitalNonAssocSemiring R] {r : R} {x : HahnSeries Γ R} {a : Γ}
    {b : Γ} : (single b r * x).coeff (a + b) = r * x.coeff a := by
<<<<<<< HEAD
  rw [← smul_eq_mul, add_comm, ← smul_eq_mul]
  exact HahnModule.single_smul_coeff_add
=======
  by_cases hr : r = 0
  · simp [hr, mul_coeff]
  simp only [hr, smul_coeff, mul_coeff, support_single_of_ne, Ne, not_false_iff, smul_eq_mul]
  by_cases hx : x.coeff a = 0
  · simp only [hx, mul_zero]
    rw [sum_congr _ fun _ _ => rfl, sum_empty]
    ext ⟨a1, a2⟩
    simp only [not_mem_empty, not_and, Set.mem_singleton_iff, Classical.not_not,
      mem_addAntidiagonal, Set.mem_setOf_eq, iff_false_iff]
    rintro rfl h2 h1
    rw [add_comm] at h1
    rw [← add_right_cancel h1] at hx
    exact h2 hx
  trans ∑ ij ∈ {(b, a)}, (single b r).coeff ij.fst * x.coeff ij.snd
  · apply sum_congr _ fun _ _ => rfl
    ext ⟨a1, a2⟩
    simp only [Set.mem_singleton_iff, Prod.mk.inj_iff, mem_addAntidiagonal, mem_singleton,
      Set.mem_setOf_eq]
    constructor
    · rintro ⟨rfl, _, h1⟩
      rw [add_comm] at h1
      exact ⟨rfl, add_right_cancel h1⟩
    · rintro ⟨rfl, rfl⟩
      exact ⟨rfl, by simp [hx], add_comm _ _⟩
  · simp
>>>>>>> daa801e2
#align hahn_series.single_mul_coeff_add HahnSeries.single_mul_coeff_add

theorem mul_single_coeff_add [NonUnitalNonAssocSemiring R] {r : R} {x : HahnSeries Γ R} {a : Γ}
    {b : Γ} : (x * single b r).coeff (a + b) = x.coeff a * r := by
  by_cases hr : r = 0
  · simp [hr, mul_coeff]
  simp only [hr, smul_coeff, mul_coeff, support_single_of_ne, Ne, not_false_iff, smul_eq_mul]
  by_cases hx : x.coeff a = 0
  · simp only [hx, zero_mul]
    rw [sum_congr _ fun _ _ => rfl, sum_empty]
    ext ⟨a1, a2⟩
    simp only [not_mem_empty, not_and, Set.mem_singleton_iff, Classical.not_not,
      mem_addAntidiagonal, Set.mem_setOf_eq, iff_false_iff]
    rintro h2 rfl h1
    rw [← add_right_cancel h1] at hx
    exact h2 hx
  trans ∑ ij ∈ {(a, b)}, x.coeff ij.fst * (single b r).coeff ij.snd
  · apply sum_congr _ fun _ _ => rfl
    ext ⟨a1, a2⟩
    simp only [Set.mem_singleton_iff, Prod.mk.inj_iff, mem_addAntidiagonal, mem_singleton,
      Set.mem_setOf_eq]
    constructor
    · rintro ⟨_, rfl, h1⟩
      exact ⟨add_right_cancel h1, rfl⟩
    · rintro ⟨rfl, rfl⟩
      simp [hx]
  · simp
#align hahn_series.mul_single_coeff_add HahnSeries.mul_single_coeff_add

@[simp]
theorem mul_single_zero_coeff [NonUnitalNonAssocSemiring R] {r : R} {x : HahnSeries Γ R} {a : Γ} :
    (x * single 0 r).coeff a = x.coeff a * r := by rw [← add_zero a, mul_single_coeff_add, add_zero]
#align hahn_series.mul_single_zero_coeff HahnSeries.mul_single_zero_coeff

theorem single_zero_mul_coeff [NonUnitalNonAssocSemiring R] {r : R} {x : HahnSeries Γ R} {a : Γ} :
    ((single 0 r : HahnSeries Γ R) * x).coeff a = r * x.coeff a := by
  rw [← add_zero a, single_mul_coeff_add, add_zero]
#align hahn_series.single_zero_mul_coeff HahnSeries.single_zero_mul_coeff

instance [NonAssocSemiring R] : NonAssocSemiring (HahnSeries Γ R) :=
  { AddMonoidWithOne.unary,
    inferInstanceAs (NonUnitalNonAssocSemiring (HahnSeries Γ R)) with
    one_mul := fun x => by
      ext
      exact single_zero_mul_coeff.trans (one_mul _)
    mul_one := fun x => by
      ext
      exact mul_single_zero_coeff.trans (mul_one _) }

@[simp]
theorem single_zero_mul_eq_smul [Semiring R] {r : R} {x : HahnSeries Γ R} :
    single 0 r * x = r • x := by
  ext
  exact single_zero_mul_coeff
#align hahn_series.single_zero_mul_eq_smul HahnSeries.single_zero_mul_eq_smul

theorem support_mul_subset_add_support [NonUnitalNonAssocSemiring R] {x y : HahnSeries Γ R} :
    support (x * y) ⊆ support x + support y := by
  rw [← smul_eq_mul]
  exact HahnModule.support_smul_subset_vAdd_support
#align hahn_series.support_mul_subset_add_support HahnSeries.support_mul_subset_add_support

theorem mul_coeff_order_add_order {Γ} [LinearOrderedCancelAddCommMonoid Γ]
    [NonUnitalNonAssocSemiring R] (x y : HahnSeries Γ R) :
    (x * y).coeff (x.order + y.order) = x.leadingCoeff * y.leadingCoeff := by
  simp only [← smul_eq_mul]
  exact HahnModule.smul_coeff_order_add_order x y
#align hahn_series.mul_coeff_order_add_order HahnSeries.mul_coeff_order_add_order

theorem orderTop_mul_of_nonzero {Γ} [LinearOrderedCancelAddCommMonoid Γ]
    [NonUnitalNonAssocSemiring R] {x y : HahnSeries Γ R} (h : x.leadingCoeff * y.leadingCoeff ≠ 0) :
    (x * y).orderTop = x.orderTop + y.orderTop := by
  by_cases hx : x = 0; · simp_all
  by_cases hy : y = 0; · simp_all
  rw [← smul_eq_mul]
  exact HahnModule.orderTop_smul_of_nonzero h

theorem orderTop_add_le_mul {Γ} [LinearOrderedCancelAddCommMonoid Γ]
    [NonUnitalNonAssocSemiring R] {x y : HahnSeries Γ R} :
    x.orderTop + y.orderTop ≤ (x * y).orderTop := by
  rw [← smul_eq_mul]
  exact HahnModule.orderTop_vAdd_le_orderTop_smul

theorem order_add_le_mul {Γ} [LinearOrderedCancelAddCommMonoid Γ]
    [NonUnitalNonAssocSemiring R] {x y : HahnSeries Γ R} (hxy : x * y ≠ 0) :
  x.order + y.order ≤ (x * y).order := by
  refine WithTop.coe_le_coe.mp ?_
  rw [WithTop.coe_add, order_eq_orderTop_of_ne (ne_zero_and_ne_zero_of_mul hxy).1,
    order_eq_orderTop_of_ne (ne_zero_and_ne_zero_of_mul hxy).2, order_eq_orderTop_of_ne hxy]
  exact orderTop_add_le_mul

theorem order_mul_of_nonzero {Γ} [LinearOrderedCancelAddCommMonoid Γ]
    [NonUnitalNonAssocSemiring R] {x y : HahnSeries Γ R}
    (h : x.leadingCoeff * y.leadingCoeff ≠ 0) : (x * y).order = x.order + y.order := by
  have hx : x.leadingCoeff ≠ 0 := by aesop
  have hy : y.leadingCoeff ≠ 0 := by aesop
  have hxy : (x * y).coeff (x.order + y.order) ≠ 0 :=
    ne_of_eq_of_ne (mul_coeff_order_add_order x y) h
  refine le_antisymm (order_le_of_coeff_ne_zero
    (Eq.mpr (congrArg (fun _a ↦ _a ≠ 0) (mul_coeff_order_add_order x y)) h)) ?_
  rw [order_of_ne <| leadingCoeff_ne_iff.mpr hx, order_of_ne <| leadingCoeff_ne_iff.mpr hy,
    order_of_ne <| ne_zero_of_coeff_ne_zero hxy, ← Set.IsWF.min_add]
  exact Set.IsWF.min_le_min_of_subset support_mul_subset_add_support

theorem leadingCoeff_mul_of_nonzero {Γ} [LinearOrderedCancelAddCommMonoid Γ]
    [NonUnitalNonAssocSemiring R] {x y : HahnSeries Γ R} (h : x.leadingCoeff * y.leadingCoeff ≠ 0) :
    (x * y).leadingCoeff = x.leadingCoeff * y.leadingCoeff := by
  simp only [leadingCoeff_eq, order_mul_of_nonzero h, mul_coeff_order_add_order]

theorem order_mul_single_of_nonzero_divisor {Γ} [LinearOrderedCancelAddCommMonoid Γ]
    [NonUnitalNonAssocSemiring R] {g : Γ} {r : R} (hr : ∀ (s : R), r * s = 0 → s = 0)
    {x : HahnSeries Γ R} (hx : x ≠ 0) : (((single g) r) * x).order = g + x.order := by
  have hR : ∃ (y : R), y ≠ 0 := Exists.intro (x.leadingCoeff) (leadingCoeff_ne_iff.mp hx)
  have hrne : r ≠ 0 := by
    by_contra hr'
    let y := Exists.choose hR
    exact (Exists.choose_spec hR) (hr y (mul_eq_zero_of_left hr' y))
  have hrx : ((single g) r).leadingCoeff * x.leadingCoeff ≠ 0 := by
    rw [leadingCoeff_of_single]
    exact fun hrx' => (leadingCoeff_ne_iff.mp hx) (hr x.leadingCoeff hrx')
  rw [order_mul_of_nonzero hrx, order_single hrne]

private theorem mul_assoc' [NonUnitalSemiring R] (x y z : HahnSeries Γ R) :
    x * y * z = x * (y * z) := by
  ext b
  rw [mul_coeff_left' (x.isPWO_support.add y.isPWO_support) support_mul_subset_add_support,
    mul_coeff_right' (y.isPWO_support.add z.isPWO_support) support_mul_subset_add_support]
  simp only [mul_coeff, add_coeff, sum_mul, mul_sum, sum_sigma']
  apply Finset.sum_nbij' (fun ⟨⟨_i, j⟩, ⟨k, l⟩⟩ ↦ ⟨(k, l + j), (l, j)⟩)
    (fun ⟨⟨i, _j⟩, ⟨k, l⟩⟩ ↦ ⟨(i + k, l), (i, k)⟩) <;>
  aesop (add safe Set.add_mem_add) (add simp [add_assoc, mul_assoc])

instance [NonUnitalSemiring R] : NonUnitalSemiring (HahnSeries Γ R) :=
  { inferInstanceAs (NonUnitalNonAssocSemiring (HahnSeries Γ R)) with
    mul_assoc := mul_assoc' }

instance [Semiring R] : Semiring (HahnSeries Γ R) :=
  { inferInstanceAs (NonAssocSemiring (HahnSeries Γ R)),
    inferInstanceAs (NonUnitalSemiring (HahnSeries Γ R)) with }

instance [NonUnitalCommSemiring R] : NonUnitalCommSemiring (HahnSeries Γ R) where
  __ : NonUnitalSemiring (HahnSeries Γ R) := inferInstance
  mul_comm x y := by
    ext
    simp_rw [mul_coeff, mul_comm]
    exact Finset.sum_equiv (Equiv.prodComm _ _) (fun _ ↦ swap_mem_addAntidiagonal.symm) <| by simp

instance [CommSemiring R] : CommSemiring (HahnSeries Γ R) :=
  { inferInstanceAs (NonUnitalCommSemiring (HahnSeries Γ R)),
    inferInstanceAs (Semiring (HahnSeries Γ R)) with }

theorem orderTop_prod_le_sum {Γ} [LinearOrderedCancelAddCommMonoid Γ]{α : Type*} [CommSemiring R]
    {x : α → HahnSeries Γ R} {s : Finset α} :
    ∑ i ∈ s, (x i).orderTop ≤ (∏ i ∈ s, x i).orderTop := by
  refine cons_induction ?_ (fun a hfa ha ih => ?_) s
  · rw [sum_empty, prod_empty, ← single_zero_one]
    exact LE.le.trans (Preorder.le_refl 0) orderTop_single_le
  · rw [sum_cons, prod_cons]
    exact (add_le_add_left ih (x a).orderTop).trans orderTop_add_le_mul

theorem order_prod_le_sum {Γ} [LinearOrderedCancelAddCommMonoid Γ]{α : Type*} [CommSemiring R]
    {x : α → HahnSeries Γ R} {s : Finset α} (hx : ∀ t : Finset α, ∏ i ∈ t, x i ≠ 0) :
    ∑ i ∈ s, (x i).order ≤ (∏ i ∈ s, x i).order := by
  refine cons_induction ?_ (fun a t ha ih => ?_) s
  · simp only [sum_empty, prod_empty, order_one, le_refl]
  · rw [sum_cons, prod_cons]
    refine (add_le_add_left ih (x a).order).trans (order_add_le_mul ?_)
    rw [← prod_cons ha]
    exact hx _

instance [NonUnitalNonAssocRing R] : NonUnitalNonAssocRing (HahnSeries Γ R) :=
  { inferInstanceAs (NonUnitalNonAssocSemiring (HahnSeries Γ R)),
    inferInstanceAs (AddGroup (HahnSeries Γ R)) with }

instance [NonUnitalRing R] : NonUnitalRing (HahnSeries Γ R) :=
  { inferInstanceAs (NonUnitalNonAssocRing (HahnSeries Γ R)),
    inferInstanceAs (NonUnitalSemiring (HahnSeries Γ R)) with }

instance [NonAssocRing R] : NonAssocRing (HahnSeries Γ R) :=
  { inferInstanceAs (NonUnitalNonAssocRing (HahnSeries Γ R)),
    inferInstanceAs (NonAssocSemiring (HahnSeries Γ R)) with }

instance [Ring R] : Ring (HahnSeries Γ R) :=
  { inferInstanceAs (Semiring (HahnSeries Γ R)),
    inferInstanceAs (AddCommGroup (HahnSeries Γ R)) with }

instance [NonUnitalCommRing R] : NonUnitalCommRing (HahnSeries Γ R) :=
  { inferInstanceAs (NonUnitalCommSemiring (HahnSeries Γ R)),
    inferInstanceAs (NonUnitalRing (HahnSeries Γ R)) with }

instance [CommRing R] : CommRing (HahnSeries Γ R) :=
  { inferInstanceAs (CommSemiring (HahnSeries Γ R)),
    inferInstanceAs (Ring (HahnSeries Γ R)) with }

end HahnSeries

namespace HahnModule

variable [PartialOrder Γ'] [OrderedCancelAddAction Γ Γ'] [AddCommMonoid V]

private theorem mul_smul' [Semiring R] [Module R V] (x y : HahnSeries Γ R)
    (z : HahnModule Γ' R V) : (x * y) • z = x • (y • z) := by
  ext b
  rw [smul_coeff_left (x.isPWO_support.add y.isPWO_support)
    HahnSeries.support_mul_subset_add_support, smul_coeff_right
    (y.isPWO_support.vAdd ((of R).symm z).isPWO_support) support_smul_subset_vAdd_support]
  simp only [HahnSeries.mul_coeff, smul_coeff, HahnSeries.add_coeff, sum_smul, smul_sum, sum_sigma']
  apply Finset.sum_nbij' (fun ⟨⟨_i, j⟩, ⟨k, l⟩⟩ ↦ ⟨(k, l +ᵥ j), (l, j)⟩)
    (fun ⟨⟨i, _j⟩, ⟨k, l⟩⟩ ↦ ⟨(i + k, l), (i, k)⟩) <;>
    aesop (add safe [Set.vAdd_mem_vAdd, Set.add_mem_add]) (add simp [add_vadd, mul_smul])

instance instRModule [Semiring R] [Module R V] : Module R (HahnModule Γ R V) :=
  inferInstanceAs <| Module R (HahnSeries Γ V)

/-- The isomorphism between HahnSeries and HahnModules, as a linear map. -/
@[simps]
def lof (R : Type*) [Semiring R] [Module R V] : HahnSeries Γ V ≃ₗ[R] HahnModule Γ R V where
  toFun := of R
  map_add' := of_add
  map_smul' := of_smul
  invFun := (of R).symm
  left_inv := congrFun rfl
  right_inv := congrFun rfl

instance instModule [Semiring R] [Module R V] : Module (HahnSeries Γ R)
    (HahnModule Γ' R V) := {
  inferInstanceAs (DistribSMul (HahnSeries Γ R) (HahnModule Γ' R V)) with
  mul_smul := fun x y z => mul_smul' x y z
  one_smul := fun x => @one_smul' Γ' R V _ _ Γ _ _ _ _ x
  add_smul := fun _ _ _ => add_smul Module.add_smul
  zero_smul := fun _ => zero_smul'
  }

instance instGroupModule {V} [Ring R] [AddCommGroup V] [Module R V] : Module (HahnSeries Γ R)
    (HahnModule Γ' R V) where
  add_smul _ _ _ := add_smul Module.add_smul
  zero_smul _ := zero_smul'

instance SMulCommClass [CommRing R] [Module R V] :
    SMulCommClass R (HahnSeries Γ R) (HahnModule Γ' R V) where
  smul_comm r x y := by
    rw [← single_zero_smul_eq_smul Γ, ← mul_smul', mul_comm, mul_smul', single_zero_smul_eq_smul Γ]

theorem smul_comm [CommRing R] [Module R V] (r : R) (x : HahnSeries Γ R) (y : HahnModule Γ' R V) :
    r • x • y = x • r • y := by
  rw [@SMulCommClass.smul_comm]

instance [CommRing R] {S : Type*} [CommRing S] [Algebra R S] [Module R V] [Module S V]
    [IsScalarTower R S V] : IsScalarTower R S (HahnSeries Γ V) where
  smul_assoc r s a := by
    ext
    simp

/-!
instance [CommRing R] [Module R V] : IsScalarTower R (HahnSeries Γ R) (HahnModule Γ' R V) where
  smul_assoc r x a := by
    ext
    simp only [of_symm_smul, HahnSeries.smul_coeff, smul_coeff, smul_sum]
-/

instance instNoZeroSMulDivisors {Γ} [LinearOrderedCancelAddCommMonoid Γ] [Zero R] [SMulWithZero R V]
    [NoZeroSMulDivisors R V] : NoZeroSMulDivisors (HahnSeries Γ R) (HahnModule Γ R V) where
  eq_zero_or_eq_zero_of_smul_eq_zero {x y} hxy := by
    contrapose! hxy
    simp_all only [ne_eq]
    rw [← HahnModule.ext_iff, Function.funext_iff, not_forall]
    refine' ⟨x.order + ((of R).symm y).order, _⟩
    rw [smul_coeff_order_add_order x y, of_symm_zero, HahnSeries.zero_coeff, smul_eq_zero]
    simp only [HahnSeries.leadingCoeff_ne_iff.mp hxy.1, false_or]
    exact HahnSeries.leadingCoeff_ne_iff.mp hxy.2 -- defeq abuse?

end HahnModule

namespace HahnSeries

instance {Γ} [LinearOrderedCancelAddCommMonoid Γ] [NonUnitalNonAssocSemiring R] [NoZeroDivisors R] :
    NoZeroDivisors (HahnSeries Γ R) where
    eq_zero_or_eq_zero_of_mul_eq_zero {x y} xy := by
      have : NoZeroSMulDivisors (HahnSeries Γ R) (HahnSeries Γ R) :=
        HahnModule.instNoZeroSMulDivisors
      exact eq_zero_or_eq_zero_of_smul_eq_zero xy

instance {Γ} [LinearOrderedCancelAddCommMonoid Γ] [Ring R] [IsDomain R] :
    IsDomain (HahnSeries Γ R) :=
  NoZeroDivisors.to_isDomain _

@[simp]
theorem order_mul {Γ} [LinearOrderedCancelAddCommMonoid Γ] [NonUnitalNonAssocSemiring R]
    [NoZeroDivisors R] {x y : HahnSeries Γ R} (hx : x ≠ 0) (hy : y ≠ 0) :
    (x * y).order = x.order + y.order :=
  order_mul_of_nonzero (mul_ne_zero (leadingCoeff_ne_iff.mp hx) (leadingCoeff_ne_iff.mp hy))
#align hahn_series.order_mul HahnSeries.order_mul

@[simp]
theorem order_pow {Γ} [LinearOrderedCancelAddCommMonoid Γ] [Semiring R] [NoZeroDivisors R]
    (x : HahnSeries Γ R) (n : ℕ) : (x ^ n).order = n • x.order := by
  induction' n with h IH
  · simp
  rcases eq_or_ne x 0 with (rfl | hx)
  · simp
  rw [pow_succ, order_mul (pow_ne_zero _ hx) hx, succ_nsmul, IH]
#align hahn_series.order_pow HahnSeries.order_pow

section NonUnitalNonAssocSemiring

variable [NonUnitalNonAssocSemiring R]

@[simp]
theorem single_mul_single {a b : Γ} {r s : R} :
    single a r * single b s = single (a + b) (r * s) := by
  ext x
  by_cases h : x = a + b
  · rw [h, mul_single_coeff_add]
    simp
  · rw [single_coeff_of_ne h, mul_coeff, sum_eq_zero]
    simp_rw [mem_addAntidiagonal]
    rintro ⟨y, z⟩ ⟨hy, hz, rfl⟩
    rw [eq_of_mem_support_single hy, eq_of_mem_support_single hz] at h
    exact (h rfl).elim
#align hahn_series.single_mul_single HahnSeries.single_mul_single

end NonUnitalNonAssocSemiring

section NonAssocSemiring

variable [NonAssocSemiring R]

/-- `C a` is the constant Hahn Series `a`. `C` is provided as a ring homomorphism. -/
@[simps]
def C : R →+* HahnSeries Γ R where
  toFun := single 0
  map_zero' := single_eq_zero
  map_one' := rfl
  map_add' x y := by
    ext a
    by_cases h : a = 0 <;> simp [h]
  map_mul' x y := by rw [single_mul_single, zero_add]
#align hahn_series.C HahnSeries.C

--@[simp] Porting note (#10618): simp can prove it
theorem C_zero : C (0 : R) = (0 : HahnSeries Γ R) :=
  C.map_zero
#align hahn_series.C_zero HahnSeries.C_zero

--@[simp] Porting note (#10618): simp can prove it
theorem C_one : C (1 : R) = (1 : HahnSeries Γ R) :=
  C.map_one
#align hahn_series.C_one HahnSeries.C_one

theorem C_injective : Function.Injective (C : R → HahnSeries Γ R) := by
  intro r s rs
  rw [HahnSeries.ext_iff, Function.funext_iff] at rs
  have h := rs 0
  rwa [C_apply, single_coeff_same, C_apply, single_coeff_same] at h
#align hahn_series.C_injective HahnSeries.C_injective

theorem C_ne_zero {r : R} (h : r ≠ 0) : (C r : HahnSeries Γ R) ≠ 0 := by
  contrapose! h
  rw [← C_zero] at h
  exact C_injective h
#align hahn_series.C_ne_zero HahnSeries.C_ne_zero

theorem order_C {r : R} : order (C r : HahnSeries Γ R) = 0 := by
  by_cases h : r = 0
  · rw [h, C_zero, order_zero]
  · exact order_single h
#align hahn_series.order_C HahnSeries.order_C

end NonAssocSemiring

section Semiring

variable [Semiring R]

theorem C_mul_eq_smul {r : R} {x : HahnSeries Γ R} : C r * x = r • x :=
  single_zero_mul_eq_smul
#align hahn_series.C_mul_eq_smul HahnSeries.C_mul_eq_smul

@[simp]
theorem single_pow (a : Γ) (n : ℕ) (r : R) : single a r ^ n = single (n • a) (r ^ n) := by
  induction' n with n IH
  · ext; simp only [pow_zero, one_coeff, zero_smul, single_zero_one]
  · simp only [pow_succ, IH, single_mul_single, succ_nsmul]

theorem pow_leadingCoeff {Γ} [LinearOrderedCancelAddCommMonoid Γ] {x : HahnSeries Γ R}
    (hx : ¬IsNilpotent x.leadingCoeff) (n : ℕ) : (x ^ n).leadingCoeff = (x.leadingCoeff) ^ n := by
  induction' n with n ihn
  · simp
  · rw [pow_succ, leadingCoeff_mul_of_nonzero, ihn, pow_succ]
    rw [ihn, ← pow_succ]
    by_contra
    simp_all [IsNilpotent]

end Semiring

section Domain

variable {Γ' : Type*} [OrderedCancelAddCommMonoid Γ']

theorem embDomain_mul [NonUnitalNonAssocSemiring R] (f : Γ ↪o Γ')
    (hf : ∀ x y, f (x + y) = f x + f y) (x y : HahnSeries Γ R) :
    embDomain f (x * y) = embDomain f x * embDomain f y := by
  ext g
  by_cases hg : g ∈ Set.range f
  · obtain ⟨g, rfl⟩ := hg
    simp only [mul_coeff, embDomain_coeff]
    trans
      ∑ ij in
        (addAntidiagonal x.isPWO_support y.isPWO_support g).map
          (Function.Embedding.prodMap f.toEmbedding f.toEmbedding),
        (embDomain f x).coeff ij.1 * (embDomain f y).coeff ij.2
    · simp
    apply sum_subset
    · rintro ⟨i, j⟩ hij
      simp only [exists_prop, mem_map, Prod.mk.inj_iff, mem_addAntidiagonal,
        Function.Embedding.coe_prodMap, mem_support, Prod.exists] at hij
      obtain ⟨i, j, ⟨hx, hy, rfl⟩, rfl, rfl⟩ := hij
      simp [hx, hy, hf]
    · rintro ⟨_, _⟩ h1 h2
      contrapose! h2
      obtain ⟨i, _, rfl⟩ := support_embDomain_subset (ne_zero_and_ne_zero_of_mul h2).1
      obtain ⟨j, _, rfl⟩ := support_embDomain_subset (ne_zero_and_ne_zero_of_mul h2).2
      simp only [exists_prop, mem_map, Prod.mk.inj_iff, mem_addAntidiagonal,
        Function.Embedding.coe_prodMap, mem_support, Prod.exists]
      simp only [mem_addAntidiagonal, embDomain_coeff, mem_support, ← hf,
        OrderEmbedding.eq_iff_eq] at h1
      exact ⟨i, j, h1, rfl⟩
  · rw [embDomain_notin_range hg, eq_comm]
    contrapose! hg
    obtain ⟨_, hi, _, hj, rfl⟩ := support_mul_subset_add_support ((mem_support _ _).2 hg)
    obtain ⟨i, _, rfl⟩ := support_embDomain_subset hi
    obtain ⟨j, _, rfl⟩ := support_embDomain_subset hj
    exact ⟨i + j, hf i j⟩
#align hahn_series.emb_domain_mul HahnSeries.embDomain_mul

theorem embDomain_one [NonAssocSemiring R] (f : Γ ↪o Γ') (hf : f 0 = 0) :
    embDomain f (1 : HahnSeries Γ R) = (1 : HahnSeries Γ' R) :=
  embDomain_single.trans <| hf.symm ▸ rfl
#align hahn_series.emb_domain_one HahnSeries.embDomain_one

/-- Extending the domain of Hahn series is a ring homomorphism. -/
@[simps]
def embDomainRingHom [NonAssocSemiring R] (f : Γ →+ Γ') (hfi : Function.Injective f)
    (hf : ∀ g g' : Γ, f g ≤ f g' ↔ g ≤ g') : HahnSeries Γ R →+* HahnSeries Γ' R where
  toFun := embDomain ⟨⟨f, hfi⟩, hf _ _⟩
  map_one' := embDomain_one _ f.map_zero
  map_mul' := embDomain_mul _ f.map_add
  map_zero' := embDomain_zero
  map_add' := embDomain_add _
#align hahn_series.emb_domain_ring_hom HahnSeries.embDomainRingHom

theorem embDomainRingHom_C [NonAssocSemiring R] {f : Γ →+ Γ'} {hfi : Function.Injective f}
    {hf : ∀ g g' : Γ, f g ≤ f g' ↔ g ≤ g'} {r : R} : embDomainRingHom f hfi hf (C r) = C r :=
  embDomain_single.trans (by simp)
#align hahn_series.emb_domain_ring_hom_C HahnSeries.embDomainRingHom_C

end Domain

section Algebra

variable [CommSemiring R] {A : Type*} [Semiring A] [Algebra R A]

instance : Algebra R (HahnSeries Γ A) where
  toRingHom := C.comp (algebraMap R A)
  smul_def' r x := by
    ext
    simp
  commutes' r x := by
    ext
    simp only [smul_coeff, single_zero_mul_eq_smul, RingHom.coe_comp, RingHom.toFun_eq_coe, C_apply,
      Function.comp_apply, algebraMap_smul, mul_single_zero_coeff]
    rw [← Algebra.commutes, Algebra.smul_def]

theorem C_eq_algebraMap : C = algebraMap R (HahnSeries Γ R) :=
  rfl
#align hahn_series.C_eq_algebra_map HahnSeries.C_eq_algebraMap

theorem algebraMap_apply {r : R} : algebraMap R (HahnSeries Γ A) r = C (algebraMap R A r) :=
  rfl
#align hahn_series.algebra_map_apply HahnSeries.algebraMap_apply

instance [Nontrivial Γ] [Nontrivial R] : Nontrivial (Subalgebra R (HahnSeries Γ R)) :=
  ⟨⟨⊥, ⊤, by
      rw [Ne, SetLike.ext_iff, not_forall]
      obtain ⟨a, ha⟩ := exists_ne (0 : Γ)
      refine ⟨single a 1, ?_⟩
      simp only [Algebra.mem_bot, not_exists, Set.mem_range, iff_true_iff, Algebra.mem_top]
      intro x
      rw [HahnSeries.ext_iff, Function.funext_iff, not_forall]
      refine ⟨a, ?_⟩
      rw [single_coeff_same, algebraMap_apply, C_apply, single_coeff_of_ne ha]
      exact zero_ne_one⟩⟩

section Domain

variable {Γ' : Type*} [OrderedCancelAddCommMonoid Γ']

/-- Extending the domain of Hahn series is an algebra homomorphism. -/
@[simps!]
def embDomainAlgHom (f : Γ →+ Γ') (hfi : Function.Injective f)
    (hf : ∀ g g' : Γ, f g ≤ f g' ↔ g ≤ g') : HahnSeries Γ A →ₐ[R] HahnSeries Γ' A :=
  { embDomainRingHom f hfi hf with commutes' := fun _ => embDomainRingHom_C (hf := hf) }
#align hahn_series.emb_domain_alg_hom HahnSeries.embDomainAlgHom

end Domain

end Algebra

end HahnSeries<|MERGE_RESOLUTION|>--- conflicted
+++ resolved
@@ -139,7 +139,6 @@
 instance instSMul [Zero R] : SMul (HahnSeries Γ R) (HahnModule Γ' R V) where
   smul x y := {
     coeff := fun a =>
-<<<<<<< HEAD
       ∑ ij ∈ vAddAntidiagonal x.isPWO_support y.isPWO_support a,
         x.coeff ij.fst • ((of R).symm y).coeff ij.snd
     isPWO_support' :=
@@ -149,15 +148,6 @@
                   x.coeff ij.fst • y.coeff ij.snd) ≠
                 0 } ⊆
             { a : Γ' | (vAddAntidiagonal x.isPWO_support y.isPWO_support a).Nonempty } := by
-=======
-      ∑ ij ∈ addAntidiagonal x.isPWO_support y.isPWO_support a,
-        x.coeff ij.fst • ((of R).symm y).coeff ij.snd
-    isPWO_support' :=
-        haveI h :
-          {a : Γ | ∑ ij ∈ addAntidiagonal x.isPWO_support y.isPWO_support a,
-            x.coeff ij.fst • y.coeff ij.snd ≠ 0} ⊆
-            {a : Γ | (addAntidiagonal x.isPWO_support y.isPWO_support a).Nonempty} := by
->>>>>>> daa801e2
           intro a ha
           contrapose! ha
           simp [not_nonempty_iff_eq_empty.1 ha]
@@ -165,11 +155,7 @@
 
 theorem smul_coeff [Zero R] (x : HahnSeries Γ R) (y : HahnModule Γ' R V) (a : Γ') :
     ((of R).symm <| x • y).coeff a =
-<<<<<<< HEAD
       ∑ ij ∈ vAddAntidiagonal x.isPWO_support y.isPWO_support a,
-=======
-      ∑ ij ∈ addAntidiagonal x.isPWO_support y.isPWO_support a,
->>>>>>> daa801e2
         x.coeff ij.fst • ((of R).symm y).coeff ij.snd :=
   rfl
 
@@ -197,11 +183,7 @@
 theorem smul_coeff_right [SMulZeroClass R V] {x : HahnSeries Γ R} {y : HahnModule Γ' R V} {a : Γ'}
     {s : Set Γ'} (hs : s.IsPWO) (hys : ((of R).symm y).support ⊆ s) :
     ((of R).symm <| x • y).coeff a =
-<<<<<<< HEAD
       ∑ ij ∈ vAddAntidiagonal x.isPWO_support hs a,
-=======
-      ∑ ij ∈ addAntidiagonal x.isPWO_support hs a,
->>>>>>> daa801e2
         x.coeff ij.fst • ((of R).symm y).coeff ij.snd := by
   rw [smul_coeff]
   apply sum_subset_zero_on_sdiff (vAddAntidiagonal_mono_right hys) _ fun _ _ => rfl
@@ -213,11 +195,7 @@
     {y : HahnModule Γ' R V} {a : Γ'} {s : Set Γ}
     (hs : s.IsPWO) (hxs : x.support ⊆ s) :
     ((of R).symm <| x • y).coeff a =
-<<<<<<< HEAD
       ∑ ij ∈ vAddAntidiagonal hs ((of R).symm y).isPWO_support a,
-=======
-      ∑ ij ∈ addAntidiagonal hs y.isPWO_support a,
->>>>>>> daa801e2
         x.coeff ij.fst • ((of R).symm y).coeff ij.snd := by
   rw [smul_coeff]
   apply sum_subset_zero_on_sdiff (vAddAntidiagonal_mono_left hxs) _ fun _ _ => rfl
@@ -406,7 +384,6 @@
   rfl
 #align hahn_series.mul_coeff HahnSeries.mul_coeff
 
-<<<<<<< HEAD
 instance [NonUnitalNonAssocSemiring R] : MulZeroClass (HahnSeries Γ R) where
   zero_mul x := by
     ext
@@ -414,14 +391,6 @@
   mul_zero x := by
     ext
     simp [mul_coeff]
-=======
-theorem mul_coeff_right' [NonUnitalNonAssocSemiring R] {x y : HahnSeries Γ R} {a : Γ} {s : Set Γ}
-    (hs : s.IsPWO) (hys : y.support ⊆ s) :
-    (x * y).coeff a =
-      ∑ ij ∈ addAntidiagonal x.isPWO_support hs a, x.coeff ij.fst * y.coeff ij.snd :=
-  HahnModule.smul_coeff_right hs hys
-#align hahn_series.mul_coeff_right' HahnSeries.mul_coeff_right'
->>>>>>> daa801e2
 
 theorem mul_coeff_left' [NonUnitalNonAssocSemiring R] {x : HahnSeries Γ R}
     {y : HahnSeries Γ R} {a : Γ} {s : Set Γ}
@@ -434,6 +403,7 @@
 theorem mul_coeff_right' [NonUnitalNonAssocSemiring R] {x y : HahnSeries Γ R} {a : Γ} {s : Set Γ}
     (hs : s.IsPWO) (hys : y.support ⊆ s) :
     (x * y).coeff a =
+      ∑ ij ∈ addAntidiagonal x.isPWO_support hs a, x.coeff ij.fst * y.coeff ij.snd :=
       ∑ ij ∈ addAntidiagonal x.isPWO_support hs a, x.coeff ij.fst * y.coeff ij.snd :=
   HahnModule.smul_coeff_right hs hys
 #align hahn_series.mul_coeff_right' HahnSeries.mul_coeff_right'
@@ -457,36 +427,8 @@
 
 theorem single_mul_coeff_add [NonUnitalNonAssocSemiring R] {r : R} {x : HahnSeries Γ R} {a : Γ}
     {b : Γ} : (single b r * x).coeff (a + b) = r * x.coeff a := by
-<<<<<<< HEAD
   rw [← smul_eq_mul, add_comm, ← smul_eq_mul]
   exact HahnModule.single_smul_coeff_add
-=======
-  by_cases hr : r = 0
-  · simp [hr, mul_coeff]
-  simp only [hr, smul_coeff, mul_coeff, support_single_of_ne, Ne, not_false_iff, smul_eq_mul]
-  by_cases hx : x.coeff a = 0
-  · simp only [hx, mul_zero]
-    rw [sum_congr _ fun _ _ => rfl, sum_empty]
-    ext ⟨a1, a2⟩
-    simp only [not_mem_empty, not_and, Set.mem_singleton_iff, Classical.not_not,
-      mem_addAntidiagonal, Set.mem_setOf_eq, iff_false_iff]
-    rintro rfl h2 h1
-    rw [add_comm] at h1
-    rw [← add_right_cancel h1] at hx
-    exact h2 hx
-  trans ∑ ij ∈ {(b, a)}, (single b r).coeff ij.fst * x.coeff ij.snd
-  · apply sum_congr _ fun _ _ => rfl
-    ext ⟨a1, a2⟩
-    simp only [Set.mem_singleton_iff, Prod.mk.inj_iff, mem_addAntidiagonal, mem_singleton,
-      Set.mem_setOf_eq]
-    constructor
-    · rintro ⟨rfl, _, h1⟩
-      rw [add_comm] at h1
-      exact ⟨rfl, add_right_cancel h1⟩
-    · rintro ⟨rfl, rfl⟩
-      exact ⟨rfl, by simp [hx], add_comm _ _⟩
-  · simp
->>>>>>> daa801e2
 #align hahn_series.single_mul_coeff_add HahnSeries.single_mul_coeff_add
 
 theorem mul_single_coeff_add [NonUnitalNonAssocSemiring R] {r : R} {x : HahnSeries Γ R} {a : Γ}
