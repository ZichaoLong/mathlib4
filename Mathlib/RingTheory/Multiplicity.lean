/-
Copyright (c) 2018 Robert Y. Lewis. All rights reserved.
Released under Apache 2.0 license as described in the file LICENSE.
Authors: Robert Y. Lewis, Chris Hughes
-/
import Mathlib.Algebra.Associated.Basic
import Mathlib.Algebra.BigOperators.Group.Finset
import Mathlib.Algebra.SMulWithZero
import Mathlib.Data.Nat.PartENat
import Mathlib.Tactic.Linarith

/-!
# Multiplicity of a divisor

For a commutative monoid, this file introduces the notion of multiplicity of a divisor and proves
several basic results on it.

## Main definitions

* `multiplicity a b`: for two elements `a` and `b` of a commutative monoid returns the largest
  number `n` such that `a ^ n ∣ b` or infinity, written `⊤`, if `a ^ n ∣ b` for all natural numbers
  `n`.
* `multiplicity.Finite a b`: a predicate denoting that the multiplicity of `a` in `b` is finite.
-/


variable {α β : Type*}

open Nat Part

/-- `multiplicity a b` returns the largest natural number `n` such that
  `a ^ n ∣ b`, as a `PartENat` or natural with infinity. If `∀ n, a ^ n ∣ b`,
  then it returns `⊤`-/
def multiplicity [Monoid α] [DecidableRel ((· ∣ ·) : α → α → Prop)] (a b : α) : PartENat :=
  PartENat.find fun n => ¬a ^ (n + 1) ∣ b

namespace multiplicity

section Monoid

variable [Monoid α] [Monoid β]

/-- `multiplicity.Finite a b` indicates that the multiplicity of `a` in `b` is finite. -/
abbrev Finite (a b : α) : Prop :=
  ∃ n : ℕ, ¬a ^ (n + 1) ∣ b

theorem finite_iff_dom [DecidableRel ((· ∣ ·) : α → α → Prop)] {a b : α} :
    Finite a b ↔ (multiplicity a b).Dom :=
  Iff.rfl

theorem finite_def {a b : α} : Finite a b ↔ ∃ n : ℕ, ¬a ^ (n + 1) ∣ b :=
  Iff.rfl

theorem not_dvd_one_of_finite_one_right {a : α} : Finite a 1 → ¬a ∣ 1 := fun ⟨n, hn⟩ ⟨d, hd⟩ =>
  hn ⟨d ^ (n + 1), (pow_mul_pow_eq_one (n + 1) hd.symm).symm⟩

@[norm_cast]
theorem Int.natCast_multiplicity (a b : ℕ) : multiplicity (a : ℤ) (b : ℤ) = multiplicity a b := by
  apply Part.ext'
  · rw [← @finite_iff_dom ℕ, @finite_def ℕ, ← @finite_iff_dom ℤ, @finite_def ℤ]
    norm_cast
  · intro h1 h2
    apply _root_.le_antisymm <;>
      · apply Nat.find_mono
        norm_cast
        simp
<<<<<<< HEAD
#align multiplicity.int.coe_nat_multiplicity multiplicity.Int.natCast_multiplicity

-- 2024-04-05
@[deprecated] alias Int.coe_nat_multiplicity := Int.natCast_multiplicity
=======

@[deprecated (since := "2024-04-05")] alias Int.coe_nat_multiplicity := Int.natCast_multiplicity
>>>>>>> 59de845a

theorem not_finite_iff_forall {a b : α} : ¬Finite a b ↔ ∀ n : ℕ, a ^ n ∣ b :=
  ⟨fun h n =>
    Nat.casesOn n
      (by
        rw [_root_.pow_zero]
        exact one_dvd _)
      (by simpa [Finite, Classical.not_not] using h),
    by simp [Finite, multiplicity, Classical.not_not]; tauto⟩

theorem not_unit_of_finite {a b : α} (h : Finite a b) : ¬IsUnit a :=
  let ⟨n, hn⟩ := h
  hn ∘ IsUnit.dvd ∘ IsUnit.pow (n + 1)

theorem finite_of_finite_mul_right {a b c : α} : Finite a (b * c) → Finite a b := fun ⟨n, hn⟩ =>
  ⟨n, fun h => hn (h.trans (dvd_mul_right _ _))⟩

variable [DecidableRel ((· ∣ ·) : α → α → Prop)] [DecidableRel ((· ∣ ·) : β → β → Prop)]

theorem pow_dvd_of_le_multiplicity {a b : α} {k : ℕ} :
    (k : PartENat) ≤ multiplicity a b → a ^ k ∣ b := by
  rw [← PartENat.some_eq_natCast]
  exact
    Nat.casesOn k
      (fun _ => by
        rw [_root_.pow_zero]
        exact one_dvd _)
      fun k ⟨_, h₂⟩ => by_contradiction fun hk => Nat.find_min _ (lt_of_succ_le (h₂ ⟨k, hk⟩)) hk

theorem pow_multiplicity_dvd {a b : α} (h : Finite a b) : a ^ get (multiplicity a b) h ∣ b :=
  pow_dvd_of_le_multiplicity (by rw [PartENat.natCast_get])

theorem is_greatest {a b : α} {m : ℕ} (hm : multiplicity a b < m) : ¬a ^ m ∣ b := fun h => by
  rw [PartENat.lt_coe_iff] at hm; exact Nat.find_spec hm.fst ((pow_dvd_pow _ hm.snd).trans h)

theorem is_greatest' {a b : α} {m : ℕ} (h : Finite a b) (hm : get (multiplicity a b) h < m) :
    ¬a ^ m ∣ b :=
  is_greatest (by rwa [← PartENat.coe_lt_coe, PartENat.natCast_get] at hm)

theorem pos_of_dvd {a b : α} (hfin : Finite a b) (hdiv : a ∣ b) :
    0 < (multiplicity a b).get hfin := by
  refine zero_lt_iff.2 fun h => ?_
  simpa [hdiv] using is_greatest' hfin (lt_one_iff.mpr h)

theorem unique {a b : α} {k : ℕ} (hk : a ^ k ∣ b) (hsucc : ¬a ^ (k + 1) ∣ b) :
    (k : PartENat) = multiplicity a b :=
  le_antisymm (le_of_not_gt fun hk' => is_greatest hk' hk) <| by
    have : Finite a b := ⟨k, hsucc⟩
    rw [PartENat.le_coe_iff]
    exact ⟨this, Nat.find_min' _ hsucc⟩

theorem unique' {a b : α} {k : ℕ} (hk : a ^ k ∣ b) (hsucc : ¬a ^ (k + 1) ∣ b) :
    k = get (multiplicity a b) ⟨k, hsucc⟩ := by
  rw [← PartENat.natCast_inj, PartENat.natCast_get, unique hk hsucc]

theorem le_multiplicity_of_pow_dvd {a b : α} {k : ℕ} (hk : a ^ k ∣ b) :
    (k : PartENat) ≤ multiplicity a b :=
  le_of_not_gt fun hk' => is_greatest hk' hk

theorem pow_dvd_iff_le_multiplicity {a b : α} {k : ℕ} :
    a ^ k ∣ b ↔ (k : PartENat) ≤ multiplicity a b :=
  ⟨le_multiplicity_of_pow_dvd, pow_dvd_of_le_multiplicity⟩

theorem multiplicity_lt_iff_not_dvd {a b : α} {k : ℕ} :
    multiplicity a b < (k : PartENat) ↔ ¬a ^ k ∣ b := by rw [pow_dvd_iff_le_multiplicity, not_le]

theorem eq_coe_iff {a b : α} {n : ℕ} :
    multiplicity a b = (n : PartENat) ↔ a ^ n ∣ b ∧ ¬a ^ (n + 1) ∣ b := by
  rw [← PartENat.some_eq_natCast]
  exact
    ⟨fun h =>
      let ⟨h₁, h₂⟩ := eq_some_iff.1 h
      h₂ ▸ ⟨pow_multiplicity_dvd _, is_greatest (by
              rw [PartENat.lt_coe_iff]
              exact ⟨h₁, lt_succ_self _⟩)⟩,
      fun h => eq_some_iff.2 ⟨⟨n, h.2⟩, Eq.symm <| unique' h.1 h.2⟩⟩

theorem eq_top_iff {a b : α} : multiplicity a b = ⊤ ↔ ∀ n : ℕ, a ^ n ∣ b :=
  (PartENat.find_eq_top_iff _).trans <| by
    simp only [Classical.not_not]
    exact
      ⟨fun h n =>
        Nat.casesOn n
          (by
            rw [_root_.pow_zero]
            exact one_dvd _)
          fun n => h _,
        fun h n => h _⟩

@[simp]
theorem isUnit_left {a : α} (b : α) (ha : IsUnit a) : multiplicity a b = ⊤ :=
  eq_top_iff.2 fun _ => IsUnit.dvd (ha.pow _)

-- @[simp] Porting note (#10618): simp can prove this
theorem one_left (b : α) : multiplicity 1 b = ⊤ :=
  isUnit_left b isUnit_one

@[simp]
theorem get_one_right {a : α} (ha : Finite a 1) : get (multiplicity a 1) ha = 0 := by
  rw [PartENat.get_eq_iff_eq_coe, eq_coe_iff, _root_.pow_zero]
  simp [not_dvd_one_of_finite_one_right ha]

-- @[simp] Porting note (#10618): simp can prove this
theorem unit_left (a : α) (u : αˣ) : multiplicity (u : α) a = ⊤ :=
  isUnit_left a u.isUnit

theorem multiplicity_eq_zero {a b : α} : multiplicity a b = 0 ↔ ¬a ∣ b := by
  rw [← Nat.cast_zero, eq_coe_iff]
  simp only [_root_.pow_zero, isUnit_one, IsUnit.dvd, zero_add, pow_one, true_and]

theorem multiplicity_ne_zero {a b : α} : multiplicity a b ≠ 0 ↔ a ∣ b :=
  multiplicity_eq_zero.not_left

theorem eq_top_iff_not_finite {a b : α} : multiplicity a b = ⊤ ↔ ¬Finite a b :=
  Part.eq_none_iff'

theorem ne_top_iff_finite {a b : α} : multiplicity a b ≠ ⊤ ↔ Finite a b := by
  rw [Ne, eq_top_iff_not_finite, Classical.not_not]

theorem lt_top_iff_finite {a b : α} : multiplicity a b < ⊤ ↔ Finite a b := by
  rw [lt_top_iff_ne_top, ne_top_iff_finite]

theorem exists_eq_pow_mul_and_not_dvd {a b : α} (hfin : Finite a b) :
    ∃ c : α, b = a ^ (multiplicity a b).get hfin * c ∧ ¬a ∣ c := by
  obtain ⟨c, hc⟩ := multiplicity.pow_multiplicity_dvd hfin
  refine ⟨c, hc, ?_⟩
  rintro ⟨k, hk⟩
  rw [hk, ← mul_assoc, ← _root_.pow_succ] at hc
  have h₁ : a ^ ((multiplicity a b).get hfin + 1) ∣ b := ⟨k, hc⟩
  exact (multiplicity.eq_coe_iff.1 (by simp)).2 h₁

theorem multiplicity_le_multiplicity_iff {a b : α} {c d : β} :
    multiplicity a b ≤ multiplicity c d ↔ ∀ n : ℕ, a ^ n ∣ b → c ^ n ∣ d :=
  ⟨fun h n hab => pow_dvd_of_le_multiplicity (le_trans (le_multiplicity_of_pow_dvd hab) h), fun h =>
    letI := Classical.dec (Finite a b)
    if hab : Finite a b then by
      rw [← PartENat.natCast_get (finite_iff_dom.1 hab)];
      exact le_multiplicity_of_pow_dvd (h _ (pow_multiplicity_dvd _))
    else by
      have : ∀ n : ℕ, c ^ n ∣ d := fun n => h n (not_finite_iff_forall.1 hab _)
      rw [eq_top_iff_not_finite.2 hab, eq_top_iff_not_finite.2 (not_finite_iff_forall.2 this)]⟩

theorem multiplicity_eq_multiplicity_iff {a b : α} {c d : β} :
    multiplicity a b = multiplicity c d ↔ ∀ n : ℕ, a ^ n ∣ b ↔ c ^ n ∣ d :=
  ⟨fun h n =>
    ⟨multiplicity_le_multiplicity_iff.mp h.le n, multiplicity_le_multiplicity_iff.mp h.ge n⟩,
    fun h =>
    le_antisymm (multiplicity_le_multiplicity_iff.mpr fun n => (h n).mp)
      (multiplicity_le_multiplicity_iff.mpr fun n => (h n).mpr)⟩

theorem le_multiplicity_map {F : Type*} [FunLike F α β] [MonoidHomClass F α β]
    (f : F) {a b : α} : multiplicity a b ≤ multiplicity (f a) (f b) :=
  multiplicity_le_multiplicity_iff.mpr fun n ↦ by rw [← map_pow]; exact map_dvd f

theorem multiplicity_map_eq {F : Type*} [EquivLike F α β] [MulEquivClass F α β]
    (f : F) {a b : α} : multiplicity (f a) (f b) = multiplicity a b :=
  multiplicity_eq_multiplicity_iff.mpr fun n ↦ by rw [← map_pow]; exact map_dvd_iff f

theorem multiplicity_le_multiplicity_of_dvd_right {a b c : α} (h : b ∣ c) :
    multiplicity a b ≤ multiplicity a c :=
  multiplicity_le_multiplicity_iff.2 fun _ hb => hb.trans h

theorem eq_of_associated_right {a b c : α} (h : Associated b c) :
    multiplicity a b = multiplicity a c :=
  le_antisymm (multiplicity_le_multiplicity_of_dvd_right h.dvd)
    (multiplicity_le_multiplicity_of_dvd_right h.symm.dvd)

theorem dvd_of_multiplicity_pos {a b : α} (h : (0 : PartENat) < multiplicity a b) : a ∣ b := by
  rw [← pow_one a]
  apply pow_dvd_of_le_multiplicity
  simpa only [Nat.cast_one, PartENat.pos_iff_one_le] using h

theorem dvd_iff_multiplicity_pos {a b : α} : (0 : PartENat) < multiplicity a b ↔ a ∣ b :=
  ⟨dvd_of_multiplicity_pos, fun hdvd =>
    lt_of_le_of_ne (zero_le _) fun heq =>
      is_greatest
        (show multiplicity a b < ↑1 by
          simpa only [heq, Nat.cast_zero] using PartENat.coe_lt_coe.mpr zero_lt_one)
        (by rwa [pow_one a])⟩

theorem finite_nat_iff {a b : ℕ} : Finite a b ↔ a ≠ 1 ∧ 0 < b := by
  rw [← not_iff_not, not_finite_iff_forall, not_and_or, Ne, Classical.not_not, not_lt,
    Nat.le_zero]
  exact
    ⟨fun h =>
      or_iff_not_imp_right.2 fun hb =>
        have ha : a ≠ 0 := fun ha => hb <| zero_dvd_iff.mp <| by rw [ha] at h; exact h 1
        Classical.by_contradiction fun ha1 : a ≠ 1 =>
          have ha_gt_one : 1 < a :=
            lt_of_not_ge fun _ =>
              match a with
              | 0 => ha rfl
              | 1 => ha1 rfl
              | b+2 => by omega
          not_lt_of_ge (le_of_dvd (Nat.pos_of_ne_zero hb) (h b)) (lt_pow_self ha_gt_one b),
      fun h => by cases h <;> simp [*]⟩

alias ⟨_, _root_.has_dvd.dvd.multiplicity_pos⟩ := dvd_iff_multiplicity_pos

end Monoid

section CommMonoid

variable [CommMonoid α]

theorem finite_of_finite_mul_left {a b c : α} : Finite a (b * c) → Finite a c := by
  rw [mul_comm]; exact finite_of_finite_mul_right

variable [DecidableRel ((· ∣ ·) : α → α → Prop)]

theorem isUnit_right {a b : α} (ha : ¬IsUnit a) (hb : IsUnit b) : multiplicity a b = 0 :=
  eq_coe_iff.2
    ⟨show a ^ 0 ∣ b by simp only [_root_.pow_zero, one_dvd], by
      rw [pow_one]
      exact fun h => mt (isUnit_of_dvd_unit h) ha hb⟩

theorem one_right {a : α} (ha : ¬IsUnit a) : multiplicity a 1 = 0 :=
  isUnit_right ha isUnit_one

theorem unit_right {a : α} (ha : ¬IsUnit a) (u : αˣ) : multiplicity a u = 0 :=
  isUnit_right ha u.isUnit

open scoped Classical

theorem multiplicity_le_multiplicity_of_dvd_left {a b c : α} (hdvd : a ∣ b) :
    multiplicity b c ≤ multiplicity a c :=
  multiplicity_le_multiplicity_iff.2 fun n h => (pow_dvd_pow_of_dvd hdvd n).trans h

theorem eq_of_associated_left {a b c : α} (h : Associated a b) :
    multiplicity b c = multiplicity a c :=
  le_antisymm (multiplicity_le_multiplicity_of_dvd_left h.dvd)
    (multiplicity_le_multiplicity_of_dvd_left h.symm.dvd)

-- Porting note: this was doing nothing in mathlib3 also
-- alias dvd_iff_multiplicity_pos ↔ _ _root_.has_dvd.dvd.multiplicity_pos

end CommMonoid

section MonoidWithZero

variable [MonoidWithZero α]

theorem ne_zero_of_finite {a b : α} (h : Finite a b) : b ≠ 0 :=
  let ⟨n, hn⟩ := h
  fun hb => by simp [hb] at hn

variable [DecidableRel ((· ∣ ·) : α → α → Prop)]

@[simp]
protected theorem zero (a : α) : multiplicity a 0 = ⊤ :=
  Part.eq_none_iff.2 fun _ ⟨⟨_, hk⟩, _⟩ => hk (dvd_zero _)

@[simp]
theorem multiplicity_zero_eq_zero_of_ne_zero (a : α) (ha : a ≠ 0) : multiplicity 0 a = 0 :=
  multiplicity.multiplicity_eq_zero.2 <| mt zero_dvd_iff.1 ha

end MonoidWithZero

section CommMonoidWithZero

variable [CommMonoidWithZero α]
variable [DecidableRel ((· ∣ ·) : α → α → Prop)]

theorem multiplicity_mk_eq_multiplicity
    [DecidableRel ((· ∣ ·) : Associates α → Associates α → Prop)] {a b : α} :
    multiplicity (Associates.mk a) (Associates.mk b) = multiplicity a b := by
  by_cases h : Finite a b
  · rw [← PartENat.natCast_get (finite_iff_dom.mp h)]
    refine
        (multiplicity.unique
            (show Associates.mk a ^ (multiplicity a b).get h ∣ Associates.mk b from ?_) ?_).symm <;>
      rw [← Associates.mk_pow, Associates.mk_dvd_mk]
    · exact pow_multiplicity_dvd h
    · exact is_greatest
          ((PartENat.lt_coe_iff _ _).mpr (Exists.intro (finite_iff_dom.mp h) (Nat.lt_succ_self _)))
  · suffices ¬Finite (Associates.mk a) (Associates.mk b) by
      rw [finite_iff_dom, PartENat.not_dom_iff_eq_top] at h this
      rw [h, this]
    refine
      not_finite_iff_forall.mpr fun n => by
        rw [← Associates.mk_pow, Associates.mk_dvd_mk]
        exact not_finite_iff_forall.mp h n

end CommMonoidWithZero

section Semiring

variable [Semiring α] [DecidableRel ((· ∣ ·) : α → α → Prop)]

theorem min_le_multiplicity_add {p a b : α} :
    min (multiplicity p a) (multiplicity p b) ≤ multiplicity p (a + b) :=
  (le_total (multiplicity p a) (multiplicity p b)).elim
    (fun h ↦ by
      rw [min_eq_left h, multiplicity_le_multiplicity_iff];
      exact fun n hn => dvd_add hn (multiplicity_le_multiplicity_iff.1 h n hn))
    fun h ↦ by
      rw [min_eq_right h, multiplicity_le_multiplicity_iff];
      exact fun n hn => dvd_add (multiplicity_le_multiplicity_iff.1 h n hn) hn

end Semiring

section Ring

variable [Ring α] [DecidableRel ((· ∣ ·) : α → α → Prop)]

@[simp]
protected theorem neg (a b : α) : multiplicity a (-b) = multiplicity a b :=
  Part.ext' (by simp only [multiplicity, PartENat.find, dvd_neg]) fun h₁ h₂ =>
    PartENat.natCast_inj.1 (by
      rw [PartENat.natCast_get]
      exact Eq.symm
              (unique (pow_multiplicity_dvd _).neg_right
                (mt dvd_neg.1 (is_greatest' _ (lt_succ_self _)))))

theorem Int.natAbs (a : ℕ) (b : ℤ) : multiplicity a b.natAbs = multiplicity (a : ℤ) b := by
  cases' Int.natAbs_eq b with h h <;> conv_rhs => rw [h]
  · rw [Int.natCast_multiplicity]
  · rw [multiplicity.neg, Int.natCast_multiplicity]
<<<<<<< HEAD
#align multiplicity.int.nat_abs multiplicity.Int.natAbs
=======
>>>>>>> 59de845a

theorem multiplicity_add_of_gt {p a b : α} (h : multiplicity p b < multiplicity p a) :
    multiplicity p (a + b) = multiplicity p b := by
  apply le_antisymm
  · apply PartENat.le_of_lt_add_one
    cases' PartENat.ne_top_iff.mp (PartENat.ne_top_of_lt h) with k hk
    rw [hk]
    rw_mod_cast [multiplicity_lt_iff_not_dvd, dvd_add_right]
    · intro h_dvd
      apply multiplicity.is_greatest _ h_dvd
      rw [hk, ← Nat.succ_eq_add_one]
      norm_cast
      apply Nat.lt_succ_self k
    · rw [pow_dvd_iff_le_multiplicity, Nat.cast_add, ← hk, Nat.cast_one]
      exact PartENat.add_one_le_of_lt h
  · have := @min_le_multiplicity_add α _ _ p a b
    rwa [← min_eq_right (le_of_lt h)]

theorem multiplicity_sub_of_gt {p a b : α} (h : multiplicity p b < multiplicity p a) :
    multiplicity p (a - b) = multiplicity p b := by
  rw [sub_eq_add_neg, multiplicity_add_of_gt] <;> rw [multiplicity.neg]; assumption

theorem multiplicity_add_eq_min {p a b : α} (h : multiplicity p a ≠ multiplicity p b) :
    multiplicity p (a + b) = min (multiplicity p a) (multiplicity p b) := by
  rcases lt_trichotomy (multiplicity p a) (multiplicity p b) with (hab | hab | hab)
  · rw [add_comm, multiplicity_add_of_gt hab, min_eq_left]
    exact le_of_lt hab
  · contradiction
  · rw [multiplicity_add_of_gt hab, min_eq_right]
    exact le_of_lt hab

end Ring

section CancelCommMonoidWithZero

variable [CancelCommMonoidWithZero α]

/- Porting note:
Pulled a b intro parameters since Lean parses that more easily -/
theorem finite_mul_aux {p : α} (hp : Prime p) {a b : α} :
    ∀ {n m : ℕ}, ¬p ^ (n + 1) ∣ a → ¬p ^ (m + 1) ∣ b → ¬p ^ (n + m + 1) ∣ a * b
  | n, m => fun ha hb ⟨s, hs⟩ =>
    have : p ∣ a * b := ⟨p ^ (n + m) * s, by simp [hs, pow_add, mul_comm, mul_assoc, mul_left_comm]⟩
    (hp.2.2 a b this).elim
      (fun ⟨x, hx⟩ =>
        have hn0 : 0 < n :=
          Nat.pos_of_ne_zero fun hn0 => by simp [hx, hn0] at ha
        have hpx : ¬p ^ (n - 1 + 1) ∣ x := fun ⟨y, hy⟩ =>
          ha (hx.symm ▸ ⟨y, mul_right_cancel₀ hp.1 <| by
            rw [tsub_add_cancel_of_le (succ_le_of_lt hn0)] at hy;
            simp [hy, pow_add, mul_comm, mul_assoc, mul_left_comm]⟩)
        have : 1 ≤ n + m := le_trans hn0 (Nat.le_add_right n m)
        finite_mul_aux hp hpx hb
          ⟨s, mul_right_cancel₀ hp.1 (by
                rw [tsub_add_eq_add_tsub (succ_le_of_lt hn0), tsub_add_cancel_of_le this]
                simp_all [mul_comm, mul_assoc, mul_left_comm, pow_add])⟩)
      fun ⟨x, hx⟩ =>
        have hm0 : 0 < m :=
          Nat.pos_of_ne_zero fun hm0 => by simp [hx, hm0] at hb
        have hpx : ¬p ^ (m - 1 + 1) ∣ x := fun ⟨y, hy⟩ =>
          hb
            (hx.symm ▸
              ⟨y,
                mul_right_cancel₀ hp.1 <| by
                  rw [tsub_add_cancel_of_le (succ_le_of_lt hm0)] at hy;
                  simp [hy, pow_add, mul_comm, mul_assoc, mul_left_comm]⟩)
        finite_mul_aux hp ha hpx
        ⟨s, mul_right_cancel₀ hp.1 (by
              rw [add_assoc, tsub_add_cancel_of_le (succ_le_of_lt hm0)]
              simp_all [mul_comm, mul_assoc, mul_left_comm, pow_add])⟩

theorem finite_mul {p a b : α} (hp : Prime p) : Finite p a → Finite p b → Finite p (a * b) :=
  fun ⟨n, hn⟩ ⟨m, hm⟩ => ⟨n + m, finite_mul_aux hp hn hm⟩

theorem finite_mul_iff {p a b : α} (hp : Prime p) : Finite p (a * b) ↔ Finite p a ∧ Finite p b :=
  ⟨fun h => ⟨finite_of_finite_mul_right h, finite_of_finite_mul_left h⟩, fun h =>
    finite_mul hp h.1 h.2⟩

theorem finite_pow {p a : α} (hp : Prime p) : ∀ {k : ℕ} (_ : Finite p a), Finite p (a ^ k)
  | 0, _ => ⟨0, by simp [mt isUnit_iff_dvd_one.2 hp.2.1]⟩
  | k + 1, ha => by rw [_root_.pow_succ']; exact finite_mul hp ha (finite_pow hp ha)

variable [DecidableRel ((· ∣ ·) : α → α → Prop)]

@[simp]
theorem multiplicity_self {a : α} (ha : ¬IsUnit a) (ha0 : a ≠ 0) : multiplicity a a = 1 := by
  rw [← Nat.cast_one]
  exact eq_coe_iff.2 ⟨by simp, fun ⟨b, hb⟩ => ha (isUnit_iff_dvd_one.2
            ⟨b, mul_left_cancel₀ ha0 <| by simpa [_root_.pow_succ, mul_assoc] using hb⟩)⟩

@[simp]
theorem get_multiplicity_self {a : α} (ha : Finite a a) : get (multiplicity a a) ha = 1 :=
  PartENat.get_eq_iff_eq_coe.2
    (eq_coe_iff.2
      ⟨by simp, fun ⟨b, hb⟩ => by
        rw [← mul_one a, pow_add, pow_one, mul_assoc, mul_assoc,
            mul_right_inj' (ne_zero_of_finite ha)] at hb;
        exact mt isUnit_iff_dvd_one.2 (not_unit_of_finite ha) ⟨b, by simp_all⟩⟩)

protected theorem mul' {p a b : α} (hp : Prime p) (h : (multiplicity p (a * b)).Dom) :
    get (multiplicity p (a * b)) h =
      get (multiplicity p a) ((finite_mul_iff hp).1 h).1 +
        get (multiplicity p b) ((finite_mul_iff hp).1 h).2 := by
  have hdiva : p ^ get (multiplicity p a) ((finite_mul_iff hp).1 h).1 ∣ a := pow_multiplicity_dvd _
  have hdivb : p ^ get (multiplicity p b) ((finite_mul_iff hp).1 h).2 ∣ b := pow_multiplicity_dvd _
  have hpoweq :
    p ^ (get (multiplicity p a) ((finite_mul_iff hp).1 h).1 +
          get (multiplicity p b) ((finite_mul_iff hp).1 h).2) =
      p ^ get (multiplicity p a) ((finite_mul_iff hp).1 h).1 *
        p ^ get (multiplicity p b) ((finite_mul_iff hp).1 h).2 := by
    simp [pow_add]
  have hdiv :
    p ^ (get (multiplicity p a) ((finite_mul_iff hp).1 h).1 +
          get (multiplicity p b) ((finite_mul_iff hp).1 h).2) ∣
      a * b := by
    rw [hpoweq]; apply mul_dvd_mul <;> assumption
  have hsucc :
    ¬p ^ (get (multiplicity p a) ((finite_mul_iff hp).1 h).1 +
              get (multiplicity p b) ((finite_mul_iff hp).1 h).2 +
            1) ∣
        a * b :=
    fun h =>
    not_or_of_not (is_greatest' _ (lt_succ_self _)) (is_greatest' _ (lt_succ_self _))
      (_root_.succ_dvd_or_succ_dvd_of_succ_sum_dvd_mul hp hdiva hdivb h)
  rw [← PartENat.natCast_inj, PartENat.natCast_get, eq_coe_iff]; exact ⟨hdiv, hsucc⟩

open scoped Classical

protected theorem mul {p a b : α} (hp : Prime p) :
    multiplicity p (a * b) = multiplicity p a + multiplicity p b :=
  if h : Finite p a ∧ Finite p b then by
    rw [← PartENat.natCast_get (finite_iff_dom.1 h.1), ←
        PartENat.natCast_get (finite_iff_dom.1 h.2), ←
        PartENat.natCast_get (finite_iff_dom.1 (finite_mul hp h.1 h.2)), ← Nat.cast_add,
        PartENat.natCast_inj, multiplicity.mul' hp]
  else by
    rw [eq_top_iff_not_finite.2 (mt (finite_mul_iff hp).1 h)]
    cases' not_and_or.1 h with h h <;> simp [eq_top_iff_not_finite.2 h]

theorem Finset.prod {β : Type*} {p : α} (hp : Prime p) (s : Finset β) (f : β → α) :
    multiplicity p (∏ x ∈ s, f x) = ∑ x ∈ s, multiplicity p (f x) := by
  classical
    induction' s using Finset.induction with a s has ih h
    · simp only [Finset.sum_empty, Finset.prod_empty]
      convert one_right hp.not_unit
    · simp [has, ← ih]
      convert multiplicity.mul hp

-- Porting note: with protected could not use pow' k in the succ branch
protected theorem pow' {p a : α} (hp : Prime p) (ha : Finite p a) :
    ∀ {k : ℕ}, get (multiplicity p (a ^ k)) (finite_pow hp ha) = k * get (multiplicity p a) ha := by
  intro k
  induction' k with k hk
  · simp [one_right hp.not_unit]
  · have : multiplicity p (a ^ (k + 1)) = multiplicity p (a * a ^ k) := by rw [_root_.pow_succ']
    rw [get_eq_get_of_eq _ _ this,
      multiplicity.mul' hp, hk, add_mul, one_mul, add_comm]

theorem pow {p a : α} (hp : Prime p) : ∀ {k : ℕ}, multiplicity p (a ^ k) = k • multiplicity p a
  | 0 => by simp [one_right hp.not_unit]
  | succ k => by simp [_root_.pow_succ, succ_nsmul, pow hp, multiplicity.mul hp]

theorem multiplicity_pow_self {p : α} (h0 : p ≠ 0) (hu : ¬IsUnit p) (n : ℕ) :
    multiplicity p (p ^ n) = n := by
  rw [eq_coe_iff]
  use dvd_rfl
  rw [pow_dvd_pow_iff h0 hu]
  apply Nat.not_succ_le_self

theorem multiplicity_pow_self_of_prime {p : α} (hp : Prime p) (n : ℕ) :
    multiplicity p (p ^ n) = n :=
  multiplicity_pow_self hp.ne_zero hp.not_unit n

end CancelCommMonoidWithZero

end multiplicity

section Nat

open multiplicity

theorem multiplicity_eq_zero_of_coprime {p a b : ℕ} (hp : p ≠ 1)
    (hle : multiplicity p a ≤ multiplicity p b) (hab : Nat.Coprime a b) : multiplicity p a = 0 := by
  rw [multiplicity_le_multiplicity_iff] at hle
  rw [← nonpos_iff_eq_zero, ← not_lt, PartENat.pos_iff_one_le, ← Nat.cast_one, ←
    pow_dvd_iff_le_multiplicity]
  intro h
  have := Nat.dvd_gcd h (hle _ h)
  rw [Coprime.gcd_eq_one hab, Nat.dvd_one, pow_one] at this
  exact hp this

end Nat

namespace multiplicity

theorem finite_int_iff_natAbs_finite {a b : ℤ} : Finite a b ↔ Finite a.natAbs b.natAbs := by
  simp only [finite_def, ← Int.natAbs_dvd_natAbs, Int.natAbs_pow]
<<<<<<< HEAD
#align multiplicity.finite_int_iff_nat_abs_finite multiplicity.finite_int_iff_natAbs_finite

theorem finite_int_iff {a b : ℤ} : Finite a b ↔ a.natAbs ≠ 1 ∧ b ≠ 0 := by
  rw [finite_int_iff_natAbs_finite, finite_nat_iff, pos_iff_ne_zero, Int.natAbs_ne_zero]
#align multiplicity.finite_int_iff multiplicity.finite_int_iff

instance decidableNat : DecidableRel fun a b : ℕ => (multiplicity a b).Dom := fun _ _ =>
  decidable_of_iff _ finite_nat_iff.symm
#align multiplicity.decidable_nat multiplicity.decidableNat

instance decidableInt : DecidableRel fun a b : ℤ => (multiplicity a b).Dom := fun _ _ =>
  decidable_of_iff _ finite_int_iff.symm
#align multiplicity.decidable_int multiplicity.decidableInt
=======

theorem finite_int_iff {a b : ℤ} : Finite a b ↔ a.natAbs ≠ 1 ∧ b ≠ 0 := by
  rw [finite_int_iff_natAbs_finite, finite_nat_iff, pos_iff_ne_zero, Int.natAbs_ne_zero]

instance decidableNat : DecidableRel fun a b : ℕ => (multiplicity a b).Dom := fun _ _ =>
  decidable_of_iff _ finite_nat_iff.symm

instance decidableInt : DecidableRel fun a b : ℤ => (multiplicity a b).Dom := fun _ _ =>
  decidable_of_iff _ finite_int_iff.symm
>>>>>>> 59de845a

end multiplicity<|MERGE_RESOLUTION|>--- conflicted
+++ resolved
@@ -64,15 +64,8 @@
       · apply Nat.find_mono
         norm_cast
         simp
-<<<<<<< HEAD
-#align multiplicity.int.coe_nat_multiplicity multiplicity.Int.natCast_multiplicity
-
--- 2024-04-05
-@[deprecated] alias Int.coe_nat_multiplicity := Int.natCast_multiplicity
-=======
 
 @[deprecated (since := "2024-04-05")] alias Int.coe_nat_multiplicity := Int.natCast_multiplicity
->>>>>>> 59de845a
 
 theorem not_finite_iff_forall {a b : α} : ¬Finite a b ↔ ∀ n : ℕ, a ^ n ∣ b :=
   ⟨fun h n =>
@@ -391,10 +384,6 @@
   cases' Int.natAbs_eq b with h h <;> conv_rhs => rw [h]
   · rw [Int.natCast_multiplicity]
   · rw [multiplicity.neg, Int.natCast_multiplicity]
-<<<<<<< HEAD
-#align multiplicity.int.nat_abs multiplicity.Int.natAbs
-=======
->>>>>>> 59de845a
 
 theorem multiplicity_add_of_gt {p a b : α} (h : multiplicity p b < multiplicity p a) :
     multiplicity p (a + b) = multiplicity p b := by
@@ -592,30 +581,14 @@
 
 theorem finite_int_iff_natAbs_finite {a b : ℤ} : Finite a b ↔ Finite a.natAbs b.natAbs := by
   simp only [finite_def, ← Int.natAbs_dvd_natAbs, Int.natAbs_pow]
-<<<<<<< HEAD
-#align multiplicity.finite_int_iff_nat_abs_finite multiplicity.finite_int_iff_natAbs_finite
 
 theorem finite_int_iff {a b : ℤ} : Finite a b ↔ a.natAbs ≠ 1 ∧ b ≠ 0 := by
   rw [finite_int_iff_natAbs_finite, finite_nat_iff, pos_iff_ne_zero, Int.natAbs_ne_zero]
-#align multiplicity.finite_int_iff multiplicity.finite_int_iff
 
 instance decidableNat : DecidableRel fun a b : ℕ => (multiplicity a b).Dom := fun _ _ =>
   decidable_of_iff _ finite_nat_iff.symm
-#align multiplicity.decidable_nat multiplicity.decidableNat
 
 instance decidableInt : DecidableRel fun a b : ℤ => (multiplicity a b).Dom := fun _ _ =>
   decidable_of_iff _ finite_int_iff.symm
-#align multiplicity.decidable_int multiplicity.decidableInt
-=======
-
-theorem finite_int_iff {a b : ℤ} : Finite a b ↔ a.natAbs ≠ 1 ∧ b ≠ 0 := by
-  rw [finite_int_iff_natAbs_finite, finite_nat_iff, pos_iff_ne_zero, Int.natAbs_ne_zero]
-
-instance decidableNat : DecidableRel fun a b : ℕ => (multiplicity a b).Dom := fun _ _ =>
-  decidable_of_iff _ finite_nat_iff.symm
-
-instance decidableInt : DecidableRel fun a b : ℤ => (multiplicity a b).Dom := fun _ _ =>
-  decidable_of_iff _ finite_int_iff.symm
->>>>>>> 59de845a
 
 end multiplicity