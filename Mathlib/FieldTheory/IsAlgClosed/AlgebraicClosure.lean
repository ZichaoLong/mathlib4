/-
Copyright (c) 2020 Kenny Lau. All rights reserved.
Released under Apache 2.0 license as described in the file LICENSE.
Authors: Kenny Lau
-/
import Mathlib.Algebra.DirectLimit
import Mathlib.Algebra.CharP.Algebra
import Mathlib.FieldTheory.IsAlgClosed.Basic
import Mathlib.FieldTheory.SplittingField.Construction

/-!
# Algebraic Closure

In this file we construct the algebraic closure of a field

## Main Definitions

- `AlgebraicClosure k` is an algebraic closure of `k` (in the same universe).
  It is constructed by taking the polynomial ring generated by indeterminates `x_f`
  corresponding to monic irreducible polynomials `f` with coefficients in `k`, and quotienting
  out by a maximal ideal containing every `f(x_f)`, and then repeating this step countably
  many times. See Exercise 1.13 in Atiyah--Macdonald.

## Tags

algebraic closure, algebraically closed
-/

universe u v w

noncomputable section

open Polynomial

variable (k : Type u) [Field k]

namespace AlgebraicClosure

open MvPolynomial

/-- The subtype of monic irreducible polynomials -/
abbrev MonicIrreducible : Type u :=
  { f : k[X] // Monic f ∧ Irreducible f }

/-- Sends a monic irreducible polynomial `f` to `f(x_f)` where `x_f` is a formal indeterminate. -/
def evalXSelf (f : MonicIrreducible k) : MvPolynomial (MonicIrreducible k) k :=
  Polynomial.eval₂ MvPolynomial.C (X f) f

/-- The span of `f(x_f)` across monic irreducible polynomials `f` where `x_f` is an
indeterminate. -/
def spanEval : Ideal (MvPolynomial (MonicIrreducible k) k) :=
  Ideal.span <| Set.range <| evalXSelf k

open Classical in
/-- Given a finset of monic irreducible polynomials, construct an algebra homomorphism to the
splitting field of the product of the polynomials sending each indeterminate `x_f` represented by
the polynomial `f` in the finset to a root of `f`. -/
def toSplittingField (s : Finset (MonicIrreducible k)) :
    MvPolynomial (MonicIrreducible k) k →ₐ[k] SplittingField (∏ x ∈ s, x : k[X]) :=
  MvPolynomial.aeval fun f =>
    if hf : f ∈ s then
      rootOfSplits _
        ((splits_prod_iff _ fun (j : MonicIrreducible k) _ => j.2.2.ne_zero).1
          (SplittingField.splits _) f hf)
        (mt isUnit_iff_degree_eq_zero.2 f.2.2.not_unit)
    else 37

theorem toSplittingField_evalXSelf {s : Finset (MonicIrreducible k)} {f} (hf : f ∈ s) :
    toSplittingField k s (evalXSelf k f) = 0 := by
  rw [toSplittingField, evalXSelf, ← AlgHom.coe_toRingHom, hom_eval₂, AlgHom.coe_toRingHom,
    MvPolynomial.aeval_X, dif_pos hf, ← MvPolynomial.algebraMap_eq, AlgHom.comp_algebraMap]
  exact map_rootOfSplits _ _ _

theorem spanEval_ne_top : spanEval k ≠ ⊤ := by
  rw [Ideal.ne_top_iff_one, spanEval, Ideal.span, ← Set.image_univ,
    Finsupp.mem_span_image_iff_linearCombination]
  rintro ⟨v, _, hv⟩
  replace hv := congr_arg (toSplittingField k v.support) hv
  rw [map_one, Finsupp.linearCombination_apply, Finsupp.sum, map_sum, Finset.sum_eq_zero] at hv
  · exact zero_ne_one hv
  intro j hj
  rw [smul_eq_mul, map_mul, toSplittingField_evalXSelf (s := v.support) hj,
    mul_zero]

/-- A random maximal ideal that contains `spanEval k` -/
def maxIdeal : Ideal (MvPolynomial (MonicIrreducible k) k) :=
  Classical.choose <| Ideal.exists_le_maximal _ <| spanEval_ne_top k

instance maxIdeal.isMaximal : (maxIdeal k).IsMaximal :=
  (Classical.choose_spec <| Ideal.exists_le_maximal _ <| spanEval_ne_top k).1

theorem le_maxIdeal : spanEval k ≤ maxIdeal k :=
  (Classical.choose_spec <| Ideal.exists_le_maximal _ <| spanEval_ne_top k).2

/-- The first step of constructing `AlgebraicClosure`: adjoin a root of all monic polynomials -/
def AdjoinMonic : Type u :=
  MvPolynomial (MonicIrreducible k) k ⧸ maxIdeal k

instance AdjoinMonic.field : Field (AdjoinMonic k) :=
  Ideal.Quotient.field _

instance AdjoinMonic.inhabited : Inhabited (AdjoinMonic k) :=
  ⟨37⟩

/-- The canonical ring homomorphism to `AdjoinMonic k`. -/
def toAdjoinMonic : k →+* AdjoinMonic k :=
  (Ideal.Quotient.mk _).comp C

instance AdjoinMonic.algebra : Algebra k (AdjoinMonic k) :=
  (toAdjoinMonic k).toAlgebra

-- Porting note: In the statement, the type of `C` had to be made explicit.
theorem AdjoinMonic.algebraMap : algebraMap k (AdjoinMonic k) = (Ideal.Quotient.mk _).comp
    (C : k →+* MvPolynomial (MonicIrreducible k) k) := rfl

theorem AdjoinMonic.isIntegral (z : AdjoinMonic k) : IsIntegral k z := by
  let ⟨p, hp⟩ := Ideal.Quotient.mk_surjective z
  rw [← hp]
  induction p using MvPolynomial.induction_on generalizing z with
    | h_C => exact isIntegral_algebraMap
    | h_add _ _ ha hb => exact (ha _ rfl).add (hb _ rfl)
    | h_X p f ih =>
      refine @IsIntegral.mul k _ _ _ _ _ (Ideal.Quotient.mk (maxIdeal k) _) (ih _ rfl) ?_
      refine ⟨f, f.2.1, ?_⟩
      erw [AdjoinMonic.algebraMap, ← hom_eval₂, Ideal.Quotient.eq_zero_iff_mem]
      exact le_maxIdeal k (Ideal.subset_span ⟨f, rfl⟩)
<<<<<<< HEAD
#align algebraic_closure.adjoin_monic.is_integral AlgebraicClosure.AdjoinMonic.isIntegral
=======
>>>>>>> 99508fb5

theorem AdjoinMonic.exists_root {f : k[X]} (hfm : f.Monic) (hfi : Irreducible f) :
    ∃ x : AdjoinMonic k, f.eval₂ (toAdjoinMonic k) x = 0 :=
  ⟨Ideal.Quotient.mk _ <| X (⟨f, hfm, hfi⟩ : MonicIrreducible k), by
    -- This used to be `rw`, but we need `erw` after leanprover/lean4#2644
    erw [toAdjoinMonic, ← hom_eval₂, Ideal.Quotient.eq_zero_iff_mem]
    exact le_maxIdeal k (Ideal.subset_span <| ⟨_, rfl⟩)⟩

/-- The `n`th step of constructing `AlgebraicClosure`, together with its `Field` instance. -/
def stepAux (n : ℕ) : Σ α : Type u, Field α :=
  Nat.recOn n ⟨k, inferInstance⟩ fun _ ih => ⟨@AdjoinMonic ih.1 ih.2, @AdjoinMonic.field ih.1 ih.2⟩

/-- The `n`th step of constructing `AlgebraicClosure`. -/
def Step (n : ℕ) : Type u :=
  (stepAux k n).1

-- Porting note: added during the port to help in the proof of `Step.isIntegral` below.
theorem Step.zero : Step k 0 = k := rfl

instance Step.field (n : ℕ) : Field (Step k n) :=
  (stepAux k n).2

-- Porting note: added during the port to help in the proof of `Step.isIntegral` below.
theorem Step.succ (n : ℕ) : Step k (n + 1) = AdjoinMonic (Step k n) := rfl

instance Step.inhabited (n) : Inhabited (Step k n) :=
  ⟨37⟩

/-- The canonical inclusion to the `0`th step. -/
def toStepZero : k →+* Step k 0 :=
  RingHom.id k

/-- The canonical ring homomorphism to the next step. -/
def toStepSucc (n : ℕ) : Step k n →+* (Step k (n + 1)) :=
  @toAdjoinMonic (Step k n) (Step.field k n)

instance Step.algebraSucc (n) : Algebra (Step k n) (Step k (n + 1)) :=
  (toStepSucc k n).toAlgebra

theorem toStepSucc.exists_root {n} {f : Polynomial (Step k n)} (hfm : f.Monic)
    (hfi : Irreducible f) : ∃ x : Step k (n + 1), f.eval₂ (toStepSucc k n) x = 0 := by
-- Porting note: original proof was `@AdjoinMonic.exists_root _ (Step.field k n) _ hfm hfi`,
-- but it timeouts.
  obtain ⟨x, hx⟩ := @AdjoinMonic.exists_root _ (Step.field k n) _ hfm hfi
-- Porting note: using `hx` instead of `by apply hx` timeouts.
  exact ⟨x, by apply hx⟩

-- Porting note: the following two declarations were added during the port to be used in the
-- definition of toStepOfLE
private def toStepOfLE' (m n : ℕ) (h : m ≤ n) : Step k m → Step k n :=
Nat.leRecOn h @fun a => toStepSucc k a

private theorem toStepOfLE'.succ (m n : ℕ) (h : m ≤ n) :
    toStepOfLE' k m (Nat.succ n) (h.trans n.le_succ) =
    (toStepSucc k n) ∘ toStepOfLE' k m n h := by
  ext x
  exact Nat.leRecOn_succ h x

/-- The canonical ring homomorphism to a step with a greater index. -/
def toStepOfLE (m n : ℕ) (h : m ≤ n) : Step k m →+* Step k n where
  toFun := toStepOfLE' k m n h
  map_one' := by
-- Porting note: original proof was `induction' h with n h ih; · exact Nat.leRecOn_self 1`
--                                   `rw [Nat.leRecOn_succ h, ih, RingHom.map_one]`
    induction' h with a h ih
    · exact Nat.leRecOn_self 1
    · rw [toStepOfLE'.succ k m a h]; simp [ih]
  map_mul' x y := by
-- Porting note: original proof was `induction' h with n h ih; · simp_rw [Nat.leRecOn_self]`
--                                   `simp_rw [Nat.leRecOn_succ h, ih, RingHom.map_mul]`
    induction' h with a h ih
    · dsimp [toStepOfLE']; simp_rw [Nat.leRecOn_self]
    · simp_rw [toStepOfLE'.succ k m a h]; simp only at ih; simp [ih]
-- Porting note: original proof was `induction' h with n h ih; · exact Nat.leRecOn_self 0`
--                                   `rw [Nat.leRecOn_succ h, ih, RingHom.map_zero]`
  map_zero' := by
    induction' h with a h ih
    · exact Nat.leRecOn_self 0
    · simp_rw [toStepOfLE'.succ k m a h]; simp only at ih; simp [ih]
  map_add' x y := by
-- Porting note: original proof was `induction' h with n h ih; · simp_rw [Nat.leRecOn_self]`
--                                   `simp_rw [Nat.leRecOn_succ h, ih, RingHom.map_add]`
    induction' h with a h ih
    · dsimp [toStepOfLE']; simp_rw [Nat.leRecOn_self]
    · simp_rw [toStepOfLE'.succ k m a h]; simp only at ih; simp [ih]

@[simp]
theorem coe_toStepOfLE (m n : ℕ) (h : m ≤ n) :
    (toStepOfLE k m n h : Step k m → Step k n) = Nat.leRecOn h @fun n => toStepSucc k n :=
  rfl

instance Step.algebra (n) : Algebra k (Step k n) :=
  (toStepOfLE k 0 n n.zero_le).toAlgebra

instance Step.scalar_tower (n) : IsScalarTower k (Step k n) (Step k (n + 1)) :=
  IsScalarTower.of_algebraMap_eq fun z =>
    @Nat.leRecOn_succ (Step k) 0 n n.zero_le (n + 1).zero_le (@fun n => toStepSucc k n) z

-- Porting note: Added to make `Step.isIntegral` faster
private theorem toStepOfLE.succ (n : ℕ) (h : 0 ≤ n) :
    toStepOfLE k 0 (n + 1) (h.trans n.le_succ) =
    (toStepSucc k n).comp (toStepOfLE k 0 n h) := by
    ext1 x
    rw [RingHom.comp_apply]
    simp only [toStepOfLE, RingHom.coe_mk, MonoidHom.coe_mk, OneHom.coe_mk]
    change _ = (_ ∘ _) x
    rw [toStepOfLE'.succ k 0 n h]

theorem Step.isIntegral (n) : ∀ z : Step k n, IsIntegral k z := by
  induction' n with a h
  · intro z
    exact isIntegral_algebraMap
  · intro z
    change RingHom.IsIntegralElem _ _
    revert z
    change RingHom.IsIntegral _
    unfold algebraMap
    unfold Algebra.toRingHom
    unfold algebra
    unfold RingHom.toAlgebra
    unfold RingHom.toAlgebra'
    simp only
    rw [toStepOfLE.succ k a a.zero_le]
    apply @RingHom.IsIntegral.trans (Step k 0) (Step k a) (Step k (a + 1)) _ _ _
        (toStepOfLE k 0 a (a.zero_le : 0 ≤ a)) (toStepSucc k a) _
    · intro z
      have := AdjoinMonic.isIntegral (Step k a) (z : Step k (a + 1))
      convert this
    · convert h -- Porting note: This times out at 500000

instance toStepOfLE.directedSystem : DirectedSystem (Step k) fun i j h => toStepOfLE k i j h :=
  ⟨fun _ x _ => Nat.leRecOn_self x, fun h₁₂ h₂₃ x => (Nat.leRecOn_trans h₁₂ h₂₃ x).symm⟩

end AlgebraicClosure

/-- Auxiliary construction for `AlgebraicClosure`. Although `AlgebraicClosureAux` does define
the algebraic closure of a field, it is redefined at `AlgebraicClosure` in order to make sure
certain instance diamonds commute by definition.
-/
def AlgebraicClosureAux [Field k] : Type u :=
  Ring.DirectLimit (AlgebraicClosure.Step k) fun i j h => AlgebraicClosure.toStepOfLE k i j h

namespace AlgebraicClosureAux

open AlgebraicClosure

/-- `AlgebraicClosureAux k` is a `Field` -/
local instance field : Field (AlgebraicClosureAux k) :=
  Field.DirectLimit.field _ _

instance : Inhabited (AlgebraicClosureAux k) :=
  ⟨37⟩

/-- The canonical ring embedding from the `n`th step to the algebraic closure. -/
def ofStep (n : ℕ) : Step k n →+* AlgebraicClosureAux k :=
  Ring.DirectLimit.of _ _ _

theorem ofStep_succ (n : ℕ) : (ofStep k (n + 1)).comp (toStepSucc k n) = ofStep k n := by
  ext x
  have hx : toStepOfLE' k n (n+1) n.le_succ x = toStepSucc k n x := Nat.leRecOn_succ' x
  unfold ofStep
  rw [RingHom.comp_apply]
  dsimp [toStepOfLE]
  rw [← hx]
  change Ring.DirectLimit.of (Step k) (toStepOfLE' k) (n + 1) (_) =
      Ring.DirectLimit.of (Step k) (toStepOfLE' k) n x
  convert Ring.DirectLimit.of_f n.le_succ x
  -- Porting Note: Original proof timed out at 2 mil. Heartbeats. The problem was likely
  -- in comparing `toStepOfLE'` with `toStepSucc`. In the above, I made some things more explicit
  -- Original proof:
  -- RingHom.ext fun x =>
  --   show Ring.DirectLimit.of (Step k) (fun i j h => toStepOfLE k i j h) _ _ = _ by
  --     convert Ring.DirectLimit.of_f n.le_succ x; ext x; exact (Nat.leRecOn_succ' x).symm

theorem exists_ofStep (z : AlgebraicClosureAux k) : ∃ n x, ofStep k n x = z :=
  Ring.DirectLimit.exists_of z

theorem exists_root {f : Polynomial (AlgebraicClosureAux k)}
    (hfm : f.Monic) (hfi : Irreducible f) : ∃ x : AlgebraicClosureAux k, f.eval x = 0 := by
  have : ∃ n p, Polynomial.map (ofStep k n) p = f := by
    convert Ring.DirectLimit.Polynomial.exists_of f
  obtain ⟨n, p, rfl⟩ := this
  rw [monic_map_iff] at hfm
  have := hfm.irreducible_of_irreducible_map (ofStep k n) p hfi
  obtain ⟨x, hx⟩ := toStepSucc.exists_root k hfm this
  refine ⟨ofStep k (n + 1) x, ?_⟩
  rw [← ofStep_succ k n, eval_map, ← hom_eval₂, hx, RingHom.map_zero]

@[local instance] theorem instIsAlgClosed : IsAlgClosed (AlgebraicClosureAux k) :=
  IsAlgClosed.of_exists_root _ fun _ => exists_root k

/-- `AlgebraicClosureAux k` is a `k`-`Algebra` -/
local instance instAlgebra : Algebra k (AlgebraicClosureAux k) :=
  (ofStep k 0).toAlgebra

/-- Canonical algebra embedding from the `n`th step to the algebraic closure. -/
def ofStepHom (n) : Step k n →ₐ[k] AlgebraicClosureAux k :=
  { ofStep k n with
    commutes' := by
    -- Porting note: Originally `(fun x => Ring.DirectLimit.of_f n.zero_le x)`
    -- I think one problem was in recognizing that we want `toStepOfLE` in `of_f`
      intro x
      simp only [RingHom.toMonoidHom_eq_coe, OneHom.toFun_eq_coe, MonoidHom.toOneHom_coe,
          MonoidHom.coe_coe]
      convert @Ring.DirectLimit.of_f ℕ _ (Step k) _ (fun m n h => (toStepOfLE k m n h : _ → _))
          0 n n.zero_le x }

instance isAlgebraic : Algebra.IsAlgebraic k (AlgebraicClosureAux k) :=
  ⟨fun z =>
    IsIntegral.isAlgebraic <|
      let ⟨n, x, hx⟩ := exists_ofStep k z
      hx ▸ (Step.isIntegral k n x).map (ofStepHom k n)⟩

@[local instance] theorem isAlgClosure : IsAlgClosure k (AlgebraicClosureAux k) :=
  ⟨AlgebraicClosureAux.instIsAlgClosed k, isAlgebraic k⟩

end AlgebraicClosureAux

attribute [local instance] AlgebraicClosureAux.field AlgebraicClosureAux.instAlgebra
  AlgebraicClosureAux.instIsAlgClosed

/-- The canonical algebraic closure of a field, the direct limit of adding roots to the field for
each polynomial over the field. -/
def AlgebraicClosure : Type u :=
  MvPolynomial (AlgebraicClosureAux k) k ⧸
    RingHom.ker (MvPolynomial.aeval (R := k) id).toRingHom

namespace AlgebraicClosure

instance instCommRing : CommRing (AlgebraicClosure k) := Ideal.Quotient.commRing _
instance instInhabited : Inhabited (AlgebraicClosure k) := ⟨37⟩

instance {S : Type*} [DistribSMul S k] [IsScalarTower S k k] : SMul S (AlgebraicClosure k) :=
  Submodule.Quotient.instSMul' _

instance instAlgebra {R : Type*} [CommSemiring R] [Algebra R k] : Algebra R (AlgebraicClosure k) :=
  Ideal.Quotient.algebra _

instance {R S : Type*} [CommSemiring R] [CommSemiring S] [Algebra R S] [Algebra S k] [Algebra R k]
    [IsScalarTower R S k] : IsScalarTower R S (AlgebraicClosure k) :=
  Ideal.Quotient.isScalarTower _ _ _

/-- The equivalence between `AlgebraicClosure` and `AlgebraicClosureAux`, which we use to transfer
properties of `AlgebraicClosureAux` to `AlgebraicClosure` -/
def algEquivAlgebraicClosureAux :
    AlgebraicClosure k ≃ₐ[k] AlgebraicClosureAux k := by
  delta AlgebraicClosure
  exact Ideal.quotientKerAlgEquivOfSurjective
    (fun x => ⟨MvPolynomial.X x, by simp⟩)

-- Those two instances are copy-pasta from the analogous instances for `SplittingField`
instance instGroupWithZero : GroupWithZero (AlgebraicClosure k) :=
  let e := algEquivAlgebraicClosureAux k
  { inv := fun a ↦ e.symm (e a)⁻¹
    inv_zero := by simp
    mul_inv_cancel := fun a ha ↦ e.injective <| by simp [(AddEquivClass.map_ne_zero_iff _).2 ha]
    __ := e.surjective.nontrivial }

instance instField : Field (AlgebraicClosure k) where
  __ := instCommRing _
  __ := instGroupWithZero _
  nnqsmul := (· • ·)
  qsmul := (· • ·)
  nnratCast q := algebraMap k _ q
  ratCast q := algebraMap k _ q
  nnratCast_def q := by change algebraMap k _ _ = _; simp_rw [NNRat.cast_def, map_div₀, map_natCast]
  ratCast_def q := by
    change algebraMap k _ _ = _; rw [Rat.cast_def, map_div₀, map_intCast, map_natCast]
  nnqsmul_def q x := Quotient.inductionOn x fun p ↦ congr_arg Quotient.mk'' <| by
    ext; simp [MvPolynomial.algebraMap_eq, NNRat.smul_def]
  qsmul_def q x := Quotient.inductionOn x fun p ↦ congr_arg Quotient.mk'' <| by
    ext; simp [MvPolynomial.algebraMap_eq, Rat.smul_def]

instance isAlgClosed : IsAlgClosed (AlgebraicClosure k) :=
  IsAlgClosed.of_ringEquiv _ _ (algEquivAlgebraicClosureAux k).symm.toRingEquiv

instance : IsAlgClosure k (AlgebraicClosure k) := by
  rw [isAlgClosure_iff]
  exact ⟨inferInstance, (algEquivAlgebraicClosureAux k).symm.isAlgebraic⟩

instance isAlgebraic : Algebra.IsAlgebraic k (AlgebraicClosure k) :=
  IsAlgClosure.algebraic

instance [CharZero k] : CharZero (AlgebraicClosure k) :=
  charZero_of_injective_algebraMap (RingHom.injective (algebraMap k (AlgebraicClosure k)))

instance {p : ℕ} [CharP k p] : CharP (AlgebraicClosure k) p :=
  charP_of_injective_algebraMap (RingHom.injective (algebraMap k (AlgebraicClosure k))) p

end AlgebraicClosure<|MERGE_RESOLUTION|>--- conflicted
+++ resolved
@@ -124,10 +124,6 @@
       refine ⟨f, f.2.1, ?_⟩
       erw [AdjoinMonic.algebraMap, ← hom_eval₂, Ideal.Quotient.eq_zero_iff_mem]
       exact le_maxIdeal k (Ideal.subset_span ⟨f, rfl⟩)
-<<<<<<< HEAD
-#align algebraic_closure.adjoin_monic.is_integral AlgebraicClosure.AdjoinMonic.isIntegral
-=======
->>>>>>> 99508fb5
 
 theorem AdjoinMonic.exists_root {f : k[X]} (hfm : f.Monic) (hfi : Irreducible f) :
     ∃ x : AdjoinMonic k, f.eval₂ (toAdjoinMonic k) x = 0 :=
