/-
Copyright (c) 2022 Chris Hughes. All rights reserved.
Released under Apache 2.0 license as described in the file LICENSE.
Authors: Chris Hughes
-/
import Mathlib.Algebra.Algebra.ZMod
import Mathlib.Algebra.MvPolynomial.Cardinal
import Mathlib.Algebra.Polynomial.Cardinal
import Mathlib.FieldTheory.IsAlgClosed.Basic
import Mathlib.RingTheory.AlgebraicIndependent

/-!
# Classification of Algebraically closed fields

This file contains results related to classifying algebraically closed fields.

## Main statements

* `IsAlgClosed.equivOfTranscendenceBasis` Two algebraically closed fields with the same
  characteristic and the same cardinality of transcendence basis are isomorphic.
* `IsAlgClosed.ringEquivOfCardinalEqOfCharEq` Two uncountable algebraically closed fields
  are isomorphic if they have the same characteristic and the same cardinality.
-/


universe u

open scoped Cardinal Polynomial

open Cardinal

section AlgebraicClosure

namespace Algebra.IsAlgebraic

variable (R L : Type u) [CommRing R] [CommRing L] [IsDomain L] [Algebra R L]
variable [NoZeroSMulDivisors R L] [Algebra.IsAlgebraic R L]

theorem cardinalMk_le_sigma_polynomial :
    #L ≤ #(Σ p : R[X], { x : L // x ∈ p.aroots L }) :=
  @mk_le_of_injective L (Σ p : R[X], {x : L | x ∈ p.aroots L})
    (fun x : L =>
      let p := Classical.indefiniteDescription _ (Algebra.IsAlgebraic.isAlgebraic x)
      ⟨p.1, x, by
        dsimp
        have h : p.1.map (algebraMap R L) ≠ 0 := by
          rw [Ne, ← Polynomial.degree_eq_bot,
            Polynomial.degree_map_eq_of_injective (NoZeroSMulDivisors.algebraMap_injective R L),
            Polynomial.degree_eq_bot]
          exact p.2.1
        rw [Polynomial.mem_roots h, Polynomial.IsRoot, Polynomial.eval_map, ← Polynomial.aeval_def,
          p.2.2]⟩)
    fun x y => by
      intro h
      simp? at h says simp only [Set.coe_setOf, ne_eq, Set.mem_setOf_eq, Sigma.mk.inj_iff] at h
      refine (Subtype.heq_iff_coe_eq ?_).1 h.2
      simp only [h.1, forall_true_iff]
<<<<<<< HEAD
=======

@[deprecated (since := "2024-11-10")]
alias cardinal_mk_le_sigma_polynomial := cardinalMk_le_sigma_polynomial
>>>>>>> d0df76bd

/-- The cardinality of an algebraic extension is at most the maximum of the cardinality
of the base ring or `ℵ₀`. -/
@[stacks 09GK]
theorem cardinalMk_le_max : #L ≤ max #R ℵ₀ :=
  calc
    #L ≤ #(Σ p : R[X], { x : L // x ∈ p.aroots L }) :=
      cardinalMk_le_sigma_polynomial R L
    _ = Cardinal.sum fun p : R[X] => #{x : L | x ∈ p.aroots L} := by
      rw [← mk_sigma]; rfl
    _ ≤ Cardinal.sum.{u, u} fun _ : R[X] => ℵ₀ :=
      (sum_le_sum _ _ fun _ => (Multiset.finite_toSet _).lt_aleph0.le)
    _ = #(R[X]) * ℵ₀ := sum_const' _ _
    _ ≤ max (max #(R[X]) ℵ₀) ℵ₀ := mul_le_max _ _
    _ ≤ max (max (max #R ℵ₀) ℵ₀) ℵ₀ :=
      (max_le_max (max_le_max Polynomial.cardinalMk_le_max le_rfl) le_rfl)
    _ = max #R ℵ₀ := by simp only [max_assoc, max_comm ℵ₀, max_left_comm ℵ₀, max_self]

@[deprecated (since := "2024-11-10")] alias cardinal_mk_le_max := cardinalMk_le_max

end Algebra.IsAlgebraic

end AlgebraicClosure

namespace IsAlgClosed

section Classification

noncomputable section

variable {R L K : Type*} [CommRing R]
variable [Field K] [Algebra R K]
variable [Field L] [Algebra R L]
variable {ι : Type*} (v : ι → K)
variable {κ : Type*} (w : κ → L)
variable (hv : AlgebraicIndependent R v)

theorem isAlgClosure_of_transcendence_basis [IsAlgClosed K] (hv : IsTranscendenceBasis R v) :
    IsAlgClosure (Algebra.adjoin R (Set.range v)) K :=
  letI := RingHom.domain_nontrivial (algebraMap R K)
  { isAlgClosed := by infer_instance
    isAlgebraic := hv.isAlgebraic }

variable (hw : AlgebraicIndependent R w)

/-- setting `R` to be `ZMod (ringChar R)` this result shows that if two algebraically
closed fields have equipotent transcendence bases and the same characteristic then they are
isomorphic. -/
def equivOfTranscendenceBasis [IsAlgClosed K] [IsAlgClosed L] (e : ι ≃ κ)
    (hv : IsTranscendenceBasis R v) (hw : IsTranscendenceBasis R w) : K ≃+* L := by
  letI := isAlgClosure_of_transcendence_basis v hv
  letI := isAlgClosure_of_transcendence_basis w hw
  have e : Algebra.adjoin R (Set.range v) ≃+* Algebra.adjoin R (Set.range w) := by
    refine hv.1.aevalEquiv.symm.toRingEquiv.trans ?_
    refine (AlgEquiv.ofAlgHom (MvPolynomial.rename e)
      (MvPolynomial.rename e.symm) ?_ ?_).toRingEquiv.trans ?_
    · ext; simp
    · ext; simp
    exact hw.1.aevalEquiv.toRingEquiv
  exact IsAlgClosure.equivOfEquiv K L e

end

end Classification

section Cardinal

variable {R K : Type u} [CommRing R] [Field K] [Algebra R K] [IsAlgClosed K]
variable {ι : Type u} (v : ι → K)

theorem cardinal_le_max_transcendence_basis (hv : IsTranscendenceBasis R v) :
    #K ≤ max (max #R #ι) ℵ₀ :=
  calc
    #K ≤ max #(Algebra.adjoin R (Set.range v)) ℵ₀ :=
      letI := isAlgClosure_of_transcendence_basis v hv
      Algebra.IsAlgebraic.cardinalMk_le_max _ _
    _ = max #(MvPolynomial ι R) ℵ₀ := by rw [Cardinal.eq.2 ⟨hv.1.aevalEquiv.toEquiv⟩]
    _ ≤ max (max (max #R #ι) ℵ₀) ℵ₀ := max_le_max MvPolynomial.cardinalMk_le_max le_rfl
    _ = _ := by simp [max_assoc]

/-- If `K` is an uncountable algebraically closed field, then its
cardinality is the same as that of a transcendence basis. -/
theorem cardinal_eq_cardinal_transcendence_basis_of_aleph0_lt [Nontrivial R]
    (hv : IsTranscendenceBasis R v) (hR : #R ≤ ℵ₀) (hK : ℵ₀ < #K) : #K = #ι :=
  have : ℵ₀ ≤ #ι := le_of_not_lt fun h => not_le_of_gt hK <|
    calc
      #K ≤ max (max #R #ι) ℵ₀ := cardinal_le_max_transcendence_basis v hv
      _ ≤ _ := max_le (max_le hR (le_of_lt h)) le_rfl
  le_antisymm
    (calc
      #K ≤ max (max #R #ι) ℵ₀ := cardinal_le_max_transcendence_basis v hv
      _ = #ι := by
        rw [max_eq_left, max_eq_right]
        · exact le_trans hR this
        · exact le_max_of_le_right this)
    (mk_le_of_injective (show Function.Injective v from hv.1.injective))

end Cardinal

variable {K L : Type} [Field K] [Field L] [IsAlgClosed K] [IsAlgClosed L]

/-- Two uncountable algebraically closed fields of characteristic zero are isomorphic
if they have the same cardinality. -/
theorem ringEquivOfCardinalEqOfCharZero [CharZero K] [CharZero L] (hK : ℵ₀ < #K)
    (hKL : #K = #L) : Nonempty (K ≃+* L) := by
  cases' exists_isTranscendenceBasis ℤ
    (show Function.Injective (algebraMap ℤ K) from Int.cast_injective) with s hs
  cases' exists_isTranscendenceBasis ℤ
    (show Function.Injective (algebraMap ℤ L) from Int.cast_injective) with t ht
  have : #s = #t := by
    rw [← cardinal_eq_cardinal_transcendence_basis_of_aleph0_lt _ hs (le_of_eq mk_int) hK, ←
      cardinal_eq_cardinal_transcendence_basis_of_aleph0_lt _ ht (le_of_eq mk_int), hKL]
    rwa [← hKL]
  cases' Cardinal.eq.1 this with e
  exact ⟨equivOfTranscendenceBasis _ _ e hs ht⟩

private theorem ringEquivOfCardinalEqOfCharP (p : ℕ) [Fact p.Prime] [CharP K p] [CharP L p]
    (hK : ℵ₀ < #K) (hKL : #K = #L) : Nonempty (K ≃+* L) := by
  letI : Algebra (ZMod p) K := ZMod.algebra _ _
  letI : Algebra (ZMod p) L := ZMod.algebra _ _
  cases' exists_isTranscendenceBasis (ZMod p)
    (show Function.Injective (algebraMap (ZMod p) K) from RingHom.injective _) with s hs
  cases' exists_isTranscendenceBasis (ZMod p)
    (show Function.Injective (algebraMap (ZMod p) L) from RingHom.injective _) with t ht
  have : #s = #t := by
    rw [← cardinal_eq_cardinal_transcendence_basis_of_aleph0_lt _ hs
      (lt_aleph0_of_finite (ZMod p)).le hK,
      ← cardinal_eq_cardinal_transcendence_basis_of_aleph0_lt _ ht
        (lt_aleph0_of_finite (ZMod p)).le, hKL]
    rwa [← hKL]
  cases' Cardinal.eq.1 this with e
  exact ⟨equivOfTranscendenceBasis _ _ e hs ht⟩

/-- Two uncountable algebraically closed fields are isomorphic
if they have the same cardinality and the same characteristic. -/
theorem ringEquivOfCardinalEqOfCharEq (p : ℕ) [CharP K p] [CharP L p] (hK : ℵ₀ < #K)
    (hKL : #K = #L) : Nonempty (K ≃+* L) := by
  rcases CharP.char_is_prime_or_zero K p with (hp | hp)
  · haveI : Fact p.Prime := ⟨hp⟩
    exact ringEquivOfCardinalEqOfCharP p hK hKL
  · simp only [hp] at *
    letI : CharZero K := CharP.charP_to_charZero K
    letI : CharZero L := CharP.charP_to_charZero L
    exact ringEquivOfCardinalEqOfCharZero hK hKL

end IsAlgClosed<|MERGE_RESOLUTION|>--- conflicted
+++ resolved
@@ -55,12 +55,9 @@
       simp? at h says simp only [Set.coe_setOf, ne_eq, Set.mem_setOf_eq, Sigma.mk.inj_iff] at h
       refine (Subtype.heq_iff_coe_eq ?_).1 h.2
       simp only [h.1, forall_true_iff]
-<<<<<<< HEAD
-=======
 
 @[deprecated (since := "2024-11-10")]
 alias cardinal_mk_le_sigma_polynomial := cardinalMk_le_sigma_polynomial
->>>>>>> d0df76bd
 
 /-- The cardinality of an algebraic extension is at most the maximum of the cardinality
 of the base ring or `ℵ₀`. -/
