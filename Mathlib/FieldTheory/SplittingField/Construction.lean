/-
Copyright (c) 2018 Chris Hughes. All rights reserved.
Released under Apache 2.0 license as described in the file LICENSE.
Authors: Chris Hughes
-/
import Mathlib.Algebra.CharP.Algebra
import Mathlib.FieldTheory.SplittingField.IsSplittingField

/-!
# Splitting fields

In this file we prove the existence and uniqueness of splitting fields.

## Main definitions

* `Polynomial.SplittingField f`: A fixed splitting field of the polynomial `f`.

## Main statements

* `Polynomial.IsSplittingField.algEquiv`: Every splitting field of a polynomial `f` is isomorphic
  to `SplittingField f` and thus, being a splitting field is unique up to isomorphism.

## Implementation details
We construct a `SplittingFieldAux` without worrying about whether the instances satisfy nice
definitional equalities. Then the actual `SplittingField` is defined to be a quotient of a
`MvPolynomial` ring by the kernel of the obvious map into `SplittingFieldAux`. Because the
actual `SplittingField` will be a quotient of a `MvPolynomial`, it has nice instances on it.

-/

noncomputable section

universe u v w

variable {F : Type u} {K : Type v} {L : Type w}

namespace Polynomial

variable [Field K] [Field L] [Field F]

open Polynomial

section SplittingField

open Classical in
/-- Non-computably choose an irreducible factor from a polynomial. -/
def factor (f : K[X]) : K[X] :=
  if H : ∃ g, Irreducible g ∧ g ∣ f then Classical.choose H else X

theorem irreducible_factor (f : K[X]) : Irreducible (factor f) := by
  rw [factor]
  split_ifs with H
  · exact (Classical.choose_spec H).1
  · exact irreducible_X

/-- See note [fact non-instances]. -/
theorem fact_irreducible_factor (f : K[X]) : Fact (Irreducible (factor f)) :=
  ⟨irreducible_factor f⟩

attribute [local instance] fact_irreducible_factor

theorem factor_dvd_of_not_isUnit {f : K[X]} (hf1 : ¬IsUnit f) : factor f ∣ f := by
  by_cases hf2 : f = 0; · rw [hf2]; exact dvd_zero _
  rw [factor, dif_pos (WfDvdMonoid.exists_irreducible_factor hf1 hf2)]
  exact (Classical.choose_spec <| WfDvdMonoid.exists_irreducible_factor hf1 hf2).2

theorem factor_dvd_of_degree_ne_zero {f : K[X]} (hf : f.degree ≠ 0) : factor f ∣ f :=
  factor_dvd_of_not_isUnit (mt degree_eq_zero_of_isUnit hf)

theorem factor_dvd_of_natDegree_ne_zero {f : K[X]} (hf : f.natDegree ≠ 0) : factor f ∣ f :=
  factor_dvd_of_degree_ne_zero (mt natDegree_eq_of_degree_eq_some hf)

lemma isCoprime_iff_aeval_ne_zero (f g : K[X]) : IsCoprime f g ↔ ∀ {A : Type v} [CommRing A]
    [IsDomain A] [Algebra K A] (a : A), aeval a f ≠ 0 ∨ aeval a g ≠ 0 := by
  refine ⟨fun h => aeval_ne_zero_of_isCoprime h, fun h => isCoprime_of_dvd _ _ ?_ fun x hx _ => ?_⟩
  · replace h := @h K _ _ _ 0
    contrapose! h
    rw [h.left, h.right, map_zero, and_self]
  · rintro ⟨_, rfl⟩ ⟨_, rfl⟩
    replace h := not_and_or.mpr <| h <| AdjoinRoot.root x.factor
    simp only [AdjoinRoot.aeval_eq, AdjoinRoot.mk_eq_zero,
      dvd_mul_of_dvd_left <| factor_dvd_of_not_isUnit hx, true_and, not_true] at h

/-- Divide a polynomial f by `X - C r` where `r` is a root of `f` in a bigger field extension. -/
def removeFactor (f : K[X]) : Polynomial (AdjoinRoot <| factor f) :=
  map (AdjoinRoot.of f.factor) f /ₘ (X - C (AdjoinRoot.root f.factor))

theorem X_sub_C_mul_removeFactor (f : K[X]) (hf : f.natDegree ≠ 0) :
    (X - C (AdjoinRoot.root f.factor)) * f.removeFactor = map (AdjoinRoot.of f.factor) f := by
  let ⟨g, hg⟩ := factor_dvd_of_natDegree_ne_zero hf
  apply (mul_divByMonic_eq_iff_isRoot
    (R := AdjoinRoot f.factor) (a := AdjoinRoot.root f.factor)).mpr
  rw [IsRoot.def, eval_map, hg, eval₂_mul, ← hg, AdjoinRoot.eval₂_root, zero_mul]

theorem natDegree_removeFactor (f : K[X]) : f.removeFactor.natDegree = f.natDegree - 1 := by
  -- Porting note: `(map (AdjoinRoot.of f.factor) f)` was `_`
  rw [removeFactor, natDegree_divByMonic (map (AdjoinRoot.of f.factor) f) (monic_X_sub_C _),
    natDegree_map, natDegree_X_sub_C]

theorem natDegree_removeFactor' {f : K[X]} {n : ℕ} (hfn : f.natDegree = n + 1) :
    f.removeFactor.natDegree = n := by rw [natDegree_removeFactor, hfn, n.add_sub_cancel]

/-- Auxiliary construction to a splitting field of a polynomial, which removes
`n` (arbitrarily-chosen) factors.

It constructs the type, proves that is a field and algebra over the base field.

Uses recursion on the degree.
-/
def SplittingFieldAuxAux (n : ℕ) : ∀ {K : Type u} [Field K], K[X] →
    Σ (L : Type u) (_ : Field L), Algebra K L :=
  -- Porting note: added motive
  Nat.recOn (motive := fun (_x : ℕ) => ∀ {K : Type u} [_inst_4 : Field K], K[X] →
      Σ (L : Type u) (_ : Field L), Algebra K L) n
    (fun {K} _ _ => ⟨K, inferInstance, inferInstance⟩)
    fun _ ih _ _ f =>
      let ⟨L, fL, _⟩ := ih f.removeFactor
      ⟨L, fL, (RingHom.comp (algebraMap _ _) (AdjoinRoot.of f.factor)).toAlgebra⟩

/-- Auxiliary construction to a splitting field of a polynomial, which removes
`n` (arbitrarily-chosen) factors. It is the type constructed in `SplittingFieldAuxAux`.
-/
def SplittingFieldAux (n : ℕ) {K : Type u} [Field K] (f : K[X]) : Type u :=
  (SplittingFieldAuxAux n f).1

instance SplittingFieldAux.field (n : ℕ) {K : Type u} [Field K] (f : K[X]) :
    Field (SplittingFieldAux n f) :=
  (SplittingFieldAuxAux n f).2.1

instance (n : ℕ) {K : Type u} [Field K] (f : K[X]) : Inhabited (SplittingFieldAux n f) :=
  ⟨0⟩

instance SplittingFieldAux.algebra (n : ℕ) {K : Type u} [Field K] (f : K[X]) :
    Algebra K (SplittingFieldAux n f) :=
  (SplittingFieldAuxAux n f).2.2

namespace SplittingFieldAux

theorem succ (n : ℕ) (f : K[X]) :
    SplittingFieldAux (n + 1) f = SplittingFieldAux n f.removeFactor :=
  rfl

instance algebra''' {n : ℕ} {f : K[X]} :
    Algebra (AdjoinRoot f.factor) (SplittingFieldAux n f.removeFactor) :=
  SplittingFieldAux.algebra n _

instance algebra' {n : ℕ} {f : K[X]} : Algebra (AdjoinRoot f.factor) (SplittingFieldAux n.succ f) :=
  SplittingFieldAux.algebra'''

instance algebra'' {n : ℕ} {f : K[X]} : Algebra K (SplittingFieldAux n f.removeFactor) :=
  RingHom.toAlgebra (RingHom.comp (algebraMap _ _) (AdjoinRoot.of f.factor))

instance scalar_tower' {n : ℕ} {f : K[X]} :
    IsScalarTower K (AdjoinRoot f.factor) (SplittingFieldAux n f.removeFactor) :=
  IsScalarTower.of_algebraMap_eq fun _ => rfl

theorem algebraMap_succ (n : ℕ) (f : K[X]) :
    algebraMap K (SplittingFieldAux (n + 1) f) =
      (algebraMap (AdjoinRoot f.factor) (SplittingFieldAux n f.removeFactor)).comp
        (AdjoinRoot.of f.factor) :=
  rfl

protected theorem splits (n : ℕ) :
    ∀ {K : Type u} [Field K],
      ∀ (f : K[X]) (_hfn : f.natDegree = n), Splits (algebraMap K <| SplittingFieldAux n f) f :=
  Nat.recOn (motive := fun n => ∀ {K : Type u} [Field K],
      ∀ (f : K[X]) (_hfn : f.natDegree = n), Splits (algebraMap K <| SplittingFieldAux n f) f) n
    (fun {_} _ _ hf =>
      splits_of_degree_le_one _
        (le_trans degree_le_natDegree <| hf.symm ▸ WithBot.coe_le_coe.2 zero_le_one))
    fun n ih {K} _ f hf => by
    rw [← splits_id_iff_splits, algebraMap_succ, ← map_map, splits_id_iff_splits,
      ← X_sub_C_mul_removeFactor f fun h => by rw [h] at hf; cases hf]
    exact splits_mul _ (splits_X_sub_C _) (ih _ (natDegree_removeFactor' hf))

theorem adjoin_rootSet (n : ℕ) :
    ∀ {K : Type u} [Field K],
      ∀ (f : K[X]) (_hfn : f.natDegree = n),
        Algebra.adjoin K (f.rootSet (SplittingFieldAux n f)) = ⊤ :=
  Nat.recOn (motive := fun n =>
    ∀ {K : Type u} [Field K],
      ∀ (f : K[X]) (_hfn : f.natDegree = n),
        Algebra.adjoin K (f.rootSet (SplittingFieldAux n f)) = ⊤)
    n (fun {_} _ _ _hf => Algebra.eq_top_iff.2 fun x => Subalgebra.range_le _ ⟨x, rfl⟩)
    fun n ih {K} _ f hfn => by
    have hndf : f.natDegree ≠ 0 := by intro h; rw [h] at hfn; cases hfn
    have hfn0 : f ≠ 0 := by intro h; rw [h] at hndf; exact hndf rfl
    have hmf0 : map (algebraMap K (SplittingFieldAux n.succ f)) f ≠ 0 := map_ne_zero hfn0
    classical
    rw [rootSet_def, aroots_def]
    rw [algebraMap_succ, ← map_map, ← X_sub_C_mul_removeFactor _ hndf, Polynomial.map_mul] at hmf0 ⊢
    -- This used to be `rw`, but we need `erw` after leanprover/lean4#2644
    erw [roots_mul hmf0, Polynomial.map_sub, map_X, map_C, roots_X_sub_C, Multiset.toFinset_add,
      Finset.coe_union, Multiset.toFinset_singleton, Finset.coe_singleton,
      Algebra.adjoin_union_eq_adjoin_adjoin, ← Set.image_singleton,
      Algebra.adjoin_algebraMap K (SplittingFieldAux n f.removeFactor),
      AdjoinRoot.adjoinRoot_eq_top, Algebra.map_top]
    /- Porting note: was `rw [IsScalarTower.adjoin_range_toAlgHom K (AdjoinRoot f.factor)
        (SplittingFieldAux n f.removeFactor)]` -/
    have := IsScalarTower.adjoin_range_toAlgHom K (AdjoinRoot f.factor)
        (SplittingFieldAux n f.removeFactor)
        (f.removeFactor.rootSet (SplittingFieldAux n f.removeFactor))
    refine this.trans ?_
    rw [ih _ (natDegree_removeFactor' hfn), Subalgebra.restrictScalars_top]

instance (f : K[X]) : IsSplittingField K (SplittingFieldAux f.natDegree f) f :=
  ⟨SplittingFieldAux.splits _ _ rfl, SplittingFieldAux.adjoin_rootSet _ _ rfl⟩

end SplittingFieldAux

/-- A splitting field of a polynomial. -/
@[stacks 09HV "The construction of the splitting field."]
def SplittingField (f : K[X]) :=
  MvPolynomial (SplittingFieldAux f.natDegree f) K ⧸
    RingHom.ker (MvPolynomial.aeval (R := K) id).toRingHom

namespace SplittingField

variable (f : K[X])

instance commRing : CommRing (SplittingField f) :=
  Ideal.Quotient.commRing _

instance inhabited : Inhabited (SplittingField f) :=
  ⟨37⟩

instance {S : Type*} [DistribSMul S K] [IsScalarTower S K K] : SMul S (SplittingField f) :=
  Submodule.Quotient.instSMul' _

instance algebra : Algebra K (SplittingField f) :=
  Ideal.Quotient.algebra _

instance algebra' {R : Type*} [CommSemiring R] [Algebra R K] : Algebra R (SplittingField f) :=
  Ideal.Quotient.algebra _

instance isScalarTower {R : Type*} [CommSemiring R] [Algebra R K] :
    IsScalarTower R K (SplittingField f) :=
  Ideal.Quotient.isScalarTower _ _ _

/-- The algebra equivalence with `SplittingFieldAux`,
which we will use to construct the field structure. -/
def algEquivSplittingFieldAux (f : K[X]) : SplittingField f ≃ₐ[K] SplittingFieldAux f.natDegree f :=
  Ideal.quotientKerAlgEquivOfSurjective fun x => ⟨MvPolynomial.X x, by simp⟩

instance instGroupWithZero : GroupWithZero (SplittingField f) :=
  let e := algEquivSplittingFieldAux f
  { inv := fun a ↦ e.symm (e a)⁻¹
    inv_zero := by simp
<<<<<<< HEAD
    mul_inv_cancel := fun a ha ↦ e.injective <| by simp [(EquivLike.map_ne_zero_iff _).2 ha]
=======
    mul_inv_cancel := fun a ha ↦ e.injective <| by simp [EmbeddingLike.map_ne_zero_iff.2 ha]
>>>>>>> fd92bc36
    __ := e.surjective.nontrivial }

instance instField : Field (SplittingField f) where
  __ := commRing _
  __ := instGroupWithZero _
  nnratCast q := algebraMap K _ q
  ratCast q := algebraMap K _ q
  nnqsmul := (· • ·)
  qsmul := (· • ·)
  nnratCast_def q := by change algebraMap K _ _ = _; simp_rw [NNRat.cast_def, map_div₀, map_natCast]
  ratCast_def q := by
    change algebraMap K _ _ = _; rw [Rat.cast_def, map_div₀, map_intCast, map_natCast]
  nnqsmul_def q x := Quotient.inductionOn x fun p ↦ congr_arg Quotient.mk'' <| by
    ext; simp [MvPolynomial.algebraMap_eq, NNRat.smul_def]
  qsmul_def q x := Quotient.inductionOn x fun p ↦ congr_arg Quotient.mk'' <| by
    ext; simp [MvPolynomial.algebraMap_eq, Rat.smul_def]

instance instCharZero [CharZero K] : CharZero (SplittingField f) :=
  charZero_of_injective_algebraMap (algebraMap K _).injective

instance instCharP (p : ℕ) [CharP K p] : CharP (SplittingField f) p :=
  charP_of_injective_algebraMap (algebraMap K _).injective p

instance instExpChar (p : ℕ) [ExpChar K p] : ExpChar (SplittingField f) p :=
  expChar_of_injective_algebraMap (algebraMap K _).injective p

instance _root_.Polynomial.IsSplittingField.splittingField (f : K[X]) :
    IsSplittingField K (SplittingField f) f :=
  IsSplittingField.of_algEquiv _ f (algEquivSplittingFieldAux f).symm

@[stacks 09HU "Splitting part"]
protected theorem splits : Splits (algebraMap K (SplittingField f)) f :=
  IsSplittingField.splits f.SplittingField f

variable [Algebra K L] (hb : Splits (algebraMap K L) f)

/-- Embeds the splitting field into any other field that splits the polynomial. -/
def lift : SplittingField f →ₐ[K] L :=
  IsSplittingField.lift f.SplittingField f hb

theorem adjoin_rootSet : Algebra.adjoin K (f.rootSet (SplittingField f)) = ⊤ :=
  Polynomial.IsSplittingField.adjoin_rootSet _ f

end SplittingField

end SplittingField

namespace IsSplittingField

variable (K L)
variable [Algebra K L]
variable {K}

instance (f : K[X]) : FiniteDimensional K f.SplittingField :=
  finiteDimensional f.SplittingField f

instance [Finite K] (f : K[X]) : Finite f.SplittingField :=
  Module.finite_of_finite K

instance (f : K[X]) : NoZeroSMulDivisors K f.SplittingField :=
  inferInstance

/-- Any splitting field is isomorphic to `SplittingFieldAux f`. -/
def algEquiv (f : K[X]) [h : IsSplittingField K L f] : L ≃ₐ[K] SplittingField f :=
  AlgEquiv.ofBijective (lift L f <| splits (SplittingField f) f) <|
    have := finiteDimensional L f
    ((Algebra.IsAlgebraic.of_finite K L).algHom_bijective₂ _ <| lift _ f h.1).1

end IsSplittingField

end Polynomial<|MERGE_RESOLUTION|>--- conflicted
+++ resolved
@@ -246,11 +246,7 @@
   let e := algEquivSplittingFieldAux f
   { inv := fun a ↦ e.symm (e a)⁻¹
     inv_zero := by simp
-<<<<<<< HEAD
-    mul_inv_cancel := fun a ha ↦ e.injective <| by simp [(EquivLike.map_ne_zero_iff _).2 ha]
-=======
     mul_inv_cancel := fun a ha ↦ e.injective <| by simp [EmbeddingLike.map_ne_zero_iff.2 ha]
->>>>>>> fd92bc36
     __ := e.surjective.nontrivial }
 
 instance instField : Field (SplittingField f) where
