--- conflicted
+++ resolved
@@ -286,27 +286,6 @@
   ⟨fun _ _ hx ↦ smul_mem _ hx⟩
 
 @[simp]
-<<<<<<< HEAD
-lemma normal_map {F L : Type*} [Field F] [Field L] [Algebra F L] [Normal F L]
-    (K : IntermediateField F L) (σ : L →ₐ[F] L) :
-    normalClosure F (K.map σ) L = normalClosure F K L := by
-  have (σ : L ≃ₐ[F] L) : normalClosure F (K.map (σ : L →ₐ[F] L)) L = normalClosure F K L := by
-    simp_rw [normalClosure_def'', map_map]
-    exact (Equiv.mulRight σ).iSup_congr fun _ ↦ rfl
-  simpa only [Algebra.IsAlgebraic.algEquivEquivAlgHom_symm_apply] using
-    this ((Algebra.IsAlgebraic.algEquivEquivAlgHom _ _).symm σ)
-
-@[simp]
-theorem normalClosure_le_iff_of_normal {k K : Type*} [Field k] [Field K]
-    [Algebra k K] {L₁ L₂ : IntermediateField k K} [Normal k L₂] [Normal k K] :
-    normalClosure k L₁ K ≤ L₂ ↔ L₁ ≤ L₂ := by
-  constructor
-  all_goals intro h
-  · rw [normalClosure_le_iff] at h
-    simpa only [fieldRange_val] using h L₁.val
-  · rw [← normalClosure_of_normal L₂]
-    exact normalClosure_mono L₁ L₂ h
-=======
 lemma normalClosure_map (K : IntermediateField F L) (σ : L →ₐ[F] L) :
     normalClosure F (K.map σ) L = normalClosure F K L :=
   have (σ : L ≃ₐ[F] L) : normalClosure F (K.map (σ : L →ₐ[F] L)) L = normalClosure F K L := by
@@ -322,6 +301,5 @@
     simpa only [fieldRange_val] using h K₁.val
   · rw [← normalClosure_of_normal K₂]
     exact normalClosure_mono K₁ K₂ h
->>>>>>> 22abb5cc
 
 end IntermediateField