--- conflicted
+++ resolved
@@ -69,11 +69,7 @@
               mt (Polynomial.map_eq_zero <| algebraMap F K).1 <|
                 Finset.prod_ne_zero_iff.2 fun x _ => ?_).2 ?_)
   · exact minpoly.ne_zero (h.isIntegral (s x))
-<<<<<<< HEAD
-  rw [IsRoot.def, eval_map, ← aeval_def, AlgHom.map_prod]
-=======
   rw [IsRoot.def, eval_map, ← aeval_def, map_prod]
->>>>>>> 59de845a
   exact Finset.prod_eq_zero (Finset.mem_univ _) (minpoly.aeval _ _)
 
 section NormalTower
@@ -209,13 +205,8 @@
       rintro x ⟨y, ⟨z, hy⟩, hx⟩
       rw [← hx, ← hy]
       apply minpoly.mem_range_of_degree_eq_one E
-<<<<<<< HEAD
-      refine'
-        Or.resolve_left (h.splits z).def (minpoly.ne_zero (h.isIntegral z)) (minpoly.irreducible _)
-=======
       refine
         Or.resolve_left (h.splits z).def (minpoly.ne_zero (h.isIntegral z)) (minpoly.irreducible ?_)
->>>>>>> 59de845a
           (minpoly.dvd E _ (by simp [aeval_algHom_apply]))
       simp only [AlgHom.toRingHom_eq_coe, AlgHom.coe_toRingHom]
       suffices IsIntegral F _ by exact this.tower_top
