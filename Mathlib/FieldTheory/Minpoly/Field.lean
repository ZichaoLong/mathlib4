--- conflicted
+++ resolved
@@ -167,11 +167,7 @@
       simpa using H
   · rw [minpoly.eq_zero hx, minpoly.eq_zero, zero_comp]
     · simp only [natDegree_zero, pow_zero, mul_zero]
-<<<<<<< HEAD
-    · exact fun h => hx (neg_neg x ▸ IsIntegral.neg h)
-=======
     · exact IsIntegral.neg_iff.not.mpr hx
->>>>>>> a239b957
 
 section AlgHomFintype
 
