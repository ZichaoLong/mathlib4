/-
Copyright (c) 2019 Riccardo Brasca. All rights reserved.
Released under Apache 2.0 license as described in the file LICENSE.
Authors: Riccardo Brasca, Paul Lezeau, Junyan Xu
-/
import Mathlib.RingTheory.AdjoinRoot
import Mathlib.FieldTheory.Minpoly.Field
import Mathlib.RingTheory.Polynomial.GaussLemma

/-!
# Minimal polynomials over a GCD monoid

This file specializes the theory of minpoly to the case of an algebra over a GCD monoid.

## Main results

 * `minpoly.isIntegrallyClosed_eq_field_fractions`: For integrally closed domains, the minimal
    polynomial over the ring is the same as the minimal polynomial over the fraction field.

 * `minpoly.isIntegrallyClosed_dvd` : For integrally closed domains, the minimal polynomial divides
    any primitive polynomial that has the integral element as root.

 * `IsIntegrallyClosed.Minpoly.unique` : The minimal polynomial of an element `x` is
    uniquely characterized by its defining property: if there is another monic polynomial of minimal
    degree that has `x` as a root, then this polynomial is equal to the minimal polynomial of `x`.

-/

open Polynomial Set Function minpoly

namespace minpoly

variable {R S : Type*} [CommRing R] [CommRing S] [IsDomain R] [Algebra R S]

section

variable (K L : Type*) [Field K] [Algebra R K] [IsFractionRing R K] [CommRing L] [Nontrivial L]
  [Algebra R L] [Algebra S L] [Algebra K L] [IsScalarTower R K L] [IsScalarTower R S L]

variable [IsIntegrallyClosed R]

/-- For integrally closed domains, the minimal polynomial over the ring is the same as the minimal
polynomial over the fraction field. See `minpoly.isIntegrallyClosed_eq_field_fractions'` if
`S` is already a `K`-algebra. -/
theorem isIntegrallyClosed_eq_field_fractions [IsDomain S] {s : S} (hs : IsIntegral R s) :
    minpoly K (algebraMap S L s) = (minpoly R s).map (algebraMap R K) := by
  refine (eq_of_irreducible_of_monic ?_ ?_ ?_).symm
  · exact ((monic hs).irreducible_iff_irreducible_map_fraction_map).1 (irreducible hs)
  · rw [aeval_map_algebraMap, aeval_algebraMap_apply, aeval, map_zero]
  · exact (monic hs).map _

/-- For integrally closed domains, the minimal polynomial over the ring is the same as the minimal
polynomial over the fraction field. Compared to `minpoly.isIntegrallyClosed_eq_field_fractions`,
this version is useful if the element is in a ring that is already a `K`-algebra. -/
theorem isIntegrallyClosed_eq_field_fractions' [IsDomain S] [Algebra K S] [IsScalarTower R K S]
    {s : S} (hs : IsIntegral R s) : minpoly K s = (minpoly R s).map (algebraMap R K) := by
  let L := FractionRing S
  rw [← isIntegrallyClosed_eq_field_fractions K L hs, algebraMap_eq (IsFractionRing.injective S L)]

end

variable [IsDomain S] [NoZeroSMulDivisors R S]
variable [IsIntegrallyClosed R]

/-- For integrally closed rings, the minimal polynomial divides any polynomial that has the
  integral element as root. See also `minpoly.dvd` which relaxes the assumptions on `S`
  in exchange for stronger assumptions on `R`. -/
theorem isIntegrallyClosed_dvd {s : S} (hs : IsIntegral R s) {p : R[X]}
    (hp : Polynomial.aeval s p = 0) : minpoly R s ∣ p := by
  let K := FractionRing R
  let L := FractionRing S
  let _ : Algebra K L := FractionRing.liftAlgebra R L
  have := FractionRing.isScalarTower_liftAlgebra R L
  have : minpoly K (algebraMap S L s) ∣ map (algebraMap R K) (p %ₘ minpoly R s) := by
    rw [map_modByMonic _ (minpoly.monic hs), modByMonic_eq_sub_mul_div]
<<<<<<< HEAD
    · refine' dvd_sub (minpoly.dvd K (algebraMap S L s) _) _
=======
    · refine dvd_sub (minpoly.dvd K (algebraMap S L s) ?_) ?_
>>>>>>> a60b09cd
      · rw [← map_aeval_eq_aeval_map, hp, map_zero]
        rw [← IsScalarTower.algebraMap_eq, ← IsScalarTower.algebraMap_eq]
      apply dvd_mul_of_dvd_left
      rw [isIntegrallyClosed_eq_field_fractions K L hs]
    exact Monic.map _ (minpoly.monic hs)
  rw [isIntegrallyClosed_eq_field_fractions _ _ hs,
    map_dvd_map (algebraMap R K) (IsFractionRing.injective R K) (minpoly.monic hs)] at this
  rw [← modByMonic_eq_zero_iff_dvd (minpoly.monic hs)]
  exact Polynomial.eq_zero_of_dvd_of_degree_lt this (degree_modByMonic_lt p <| minpoly.monic hs)

theorem isIntegrallyClosed_dvd_iff {s : S} (hs : IsIntegral R s) (p : R[X]) :
    Polynomial.aeval s p = 0 ↔ minpoly R s ∣ p :=
  ⟨fun hp => isIntegrallyClosed_dvd hs hp, fun hp => by
    simpa only [RingHom.mem_ker, RingHom.coe_comp, coe_evalRingHom, coe_mapRingHom,
      Function.comp_apply, eval_map, ← aeval_def] using
      aeval_eq_zero_of_dvd_aeval_eq_zero hp (minpoly.aeval R s)⟩

theorem ker_eval {s : S} (hs : IsIntegral R s) :
    RingHom.ker ((Polynomial.aeval s).toRingHom : R[X] →+* S) =
    Ideal.span ({minpoly R s} : Set R[X]) := by
  ext p
  simp_rw [RingHom.mem_ker, AlgHom.toRingHom_eq_coe, AlgHom.coe_toRingHom,
    isIntegrallyClosed_dvd_iff hs, ← Ideal.mem_span_singleton]

/-- If an element `x` is a root of a nonzero polynomial `p`, then the degree of `p` is at least the
degree of the minimal polynomial of `x`. See also `minpoly.degree_le_of_ne_zero` which relaxes the
assumptions on `S` in exchange for stronger assumptions on `R`. -/
theorem IsIntegrallyClosed.degree_le_of_ne_zero {s : S} (hs : IsIntegral R s) {p : R[X]}
    (hp0 : p ≠ 0) (hp : Polynomial.aeval s p = 0) : degree (minpoly R s) ≤ degree p := by
  rw [degree_eq_natDegree (minpoly.ne_zero hs), degree_eq_natDegree hp0]
  norm_cast
  exact natDegree_le_of_dvd ((isIntegrallyClosed_dvd_iff hs _).mp hp) hp0

/-- The minimal polynomial of an element `x` is uniquely characterized by its defining property:
if there is another monic polynomial of minimal degree that has `x` as a root, then this polynomial
is equal to the minimal polynomial of `x`. See also `minpoly.unique` which relaxes the
assumptions on `S` in exchange for stronger assumptions on `R`. -/
theorem _root_.IsIntegrallyClosed.minpoly.unique {s : S} {P : R[X]} (hmo : P.Monic)
    (hP : Polynomial.aeval s P = 0)
    (Pmin : ∀ Q : R[X], Q.Monic → Polynomial.aeval s Q = 0 → degree P ≤ degree Q) :
    P = minpoly R s := by
  have hs : IsIntegral R s := ⟨P, hmo, hP⟩
  symm; apply eq_of_sub_eq_zero
  by_contra hnz
  refine IsIntegrallyClosed.degree_le_of_ne_zero hs hnz (by simp [hP]) |>.not_lt ?_
  refine degree_sub_lt ?_ (ne_zero hs) ?_
  · exact le_antisymm (min R s hmo hP) (Pmin (minpoly R s) (monic hs) (aeval R s))
  · rw [(monic hs).leadingCoeff, hmo.leadingCoeff]

theorem prime_of_isIntegrallyClosed {x : S} (hx : IsIntegral R x) : Prime (minpoly R x) := by
  refine
    ⟨(minpoly.monic hx).ne_zero,
      ⟨fun h_contra => (ne_of_lt (minpoly.degree_pos hx)) (degree_eq_zero_of_isUnit h_contra).symm,
        fun a b h => or_iff_not_imp_left.mpr fun h' => ?_⟩⟩
  rw [← minpoly.isIntegrallyClosed_dvd_iff hx] at h' h ⊢
  rw [aeval_mul] at h
  exact eq_zero_of_ne_zero_of_mul_left_eq_zero h' h

noncomputable section AdjoinRoot

open Algebra Polynomial AdjoinRoot

variable {x : S}

theorem ToAdjoin.injective (hx : IsIntegral R x) : Function.Injective (Minpoly.toAdjoin R x) := by
  refine (injective_iff_map_eq_zero _).2 fun P₁ hP₁ => ?_
  obtain ⟨P, rfl⟩ := mk_surjective P₁
  rwa [Minpoly.toAdjoin_apply', liftHom_mk, ← Subalgebra.coe_eq_zero, aeval_subalgebra_coe,
    isIntegrallyClosed_dvd_iff hx, ← AdjoinRoot.mk_eq_zero] at hP₁

/-- The algebra isomorphism `AdjoinRoot (minpoly R x) ≃ₐ[R] adjoin R x` -/
@[simps!]
def equivAdjoin (hx : IsIntegral R x) : AdjoinRoot (minpoly R x) ≃ₐ[R] adjoin R ({x} : Set S) :=
  AlgEquiv.ofBijective (Minpoly.toAdjoin R x)
    ⟨minpoly.ToAdjoin.injective hx, Minpoly.toAdjoin.surjective R x⟩

/-- The `PowerBasis` of `adjoin R {x}` given by `x`. See `Algebra.adjoin.powerBasis` for a version
over a field. -/
def _root_.Algebra.adjoin.powerBasis' (hx : IsIntegral R x) :
    PowerBasis R (Algebra.adjoin R ({x} : Set S)) :=
  PowerBasis.map (AdjoinRoot.powerBasis' (minpoly.monic hx)) (minpoly.equivAdjoin hx)

@[simp]
theorem _root_.Algebra.adjoin.powerBasis'_dim (hx : IsIntegral R x) :
    (Algebra.adjoin.powerBasis' hx).dim = (minpoly R x).natDegree := rfl

@[simp]
theorem _root_.Algebra.adjoin.powerBasis'_gen (hx : IsIntegral R x) :
    (adjoin.powerBasis' hx).gen = ⟨x, SetLike.mem_coe.1 <| subset_adjoin <| mem_singleton x⟩ := by
  rw [Algebra.adjoin.powerBasis', PowerBasis.map_gen, AdjoinRoot.powerBasis'_gen, equivAdjoin,
    AlgEquiv.ofBijective_apply, Minpoly.toAdjoin, liftHom_root]

/-- The power basis given by `x` if `B.gen ∈ adjoin R {x}`. -/
noncomputable def _root_.PowerBasis.ofGenMemAdjoin' (B : PowerBasis R S) (hint : IsIntegral R x)
    (hx : B.gen ∈ adjoin R ({x} : Set S)) : PowerBasis R S :=
  (Algebra.adjoin.powerBasis' hint).map <|
    (Subalgebra.equivOfEq _ _ <| PowerBasis.adjoin_eq_top_of_gen_mem_adjoin hx).trans
      Subalgebra.topEquiv

@[simp]
theorem _root_.PowerBasis.ofGenMemAdjoin'_dim (B : PowerBasis R S) (hint : IsIntegral R x)
    (hx : B.gen ∈ adjoin R ({x} : Set S)) :
    (B.ofGenMemAdjoin' hint hx).dim = (minpoly R x).natDegree := rfl

@[simp]
theorem _root_.PowerBasis.ofGenMemAdjoin'_gen (B : PowerBasis R S) (hint : IsIntegral R x)
    (hx : B.gen ∈ adjoin R ({x} : Set S)) :
    (B.ofGenMemAdjoin' hint hx).gen = x := by
  simp [PowerBasis.ofGenMemAdjoin']

end AdjoinRoot

section Subring

variable {K L : Type*} [Field K] [Field L] [Algebra K L]

variable (A : Subring K) [IsIntegrallyClosed A] [IsFractionRing A K]

-- Implementation note: `inferInstance` does not work for these.
instance : Algebra A (integralClosure A L) := Subalgebra.algebra (integralClosure A L)
instance : SMul A (integralClosure A L) := Algebra.toSMul
instance : IsScalarTower A ((integralClosure A L)) L :=
  IsScalarTower.subalgebra' A L L (integralClosure A L)

/-- The minimal polynomial of `x : L` over `K` agrees with its minimal polynomial over the
integrally closed subring `A`. -/
theorem ofSubring (x : integralClosure A L) :
    Polynomial.map (algebraMap A K) (minpoly A x) = minpoly K (x : L) :=
  eq_comm.mpr (isIntegrallyClosed_eq_field_fractions K L (IsIntegralClosure.isIntegral A L x))

end Subring

end minpoly<|MERGE_RESOLUTION|>--- conflicted
+++ resolved
@@ -73,11 +73,7 @@
   have := FractionRing.isScalarTower_liftAlgebra R L
   have : minpoly K (algebraMap S L s) ∣ map (algebraMap R K) (p %ₘ minpoly R s) := by
     rw [map_modByMonic _ (minpoly.monic hs), modByMonic_eq_sub_mul_div]
-<<<<<<< HEAD
-    · refine' dvd_sub (minpoly.dvd K (algebraMap S L s) _) _
-=======
     · refine dvd_sub (minpoly.dvd K (algebraMap S L s) ?_) ?_
->>>>>>> a60b09cd
       · rw [← map_aeval_eq_aeval_map, hp, map_zero]
         rw [← IsScalarTower.algebraMap_eq, ← IsScalarTower.algebraMap_eq]
       apply dvd_mul_of_dvd_left
