--- conflicted
+++ resolved
@@ -170,13 +170,8 @@
 theorem separableClosure.normalClosure_eq_self :
     normalClosure F (separableClosure F E) E = separableClosure F E :=
   le_antisymm (normalClosure_le_iff.2 fun i ↦
-<<<<<<< HEAD
-    haveI : Algebra.IsSeparable F i.fieldRange :=
-      (AlgEquiv.Algrebra.isSeparable (AlgEquiv.ofInjectiveField i))
-=======
     have : Algebra.IsSeparable F i.fieldRange :=
       (AlgEquiv.Algebra.isSeparable (AlgEquiv.ofInjectiveField i))
->>>>>>> 9348dae4
     le_separableClosure F E _) (le_normalClosure _)
 
 /-- If `E` is normal over `F`, then the separable closure of `F` in `E` is Galois (i.e.
@@ -225,11 +220,7 @@
 `separableClosure E K`. -/
 theorem separableClosure.le_restrictScalars [Algebra E K] [IsScalarTower F E K] :
     separableClosure F K ≤ (separableClosure E K).restrictScalars F :=
-<<<<<<< HEAD
-  fun _ h ↦ IsSeparable.tower_top E h
-=======
   fun _ ↦ IsSeparable.tower_top E
->>>>>>> 9348dae4
 
 /-- If `K / E / F` is a field extension tower, such that `E / F` is separable, then
 `separableClosure F K` is equal to `separableClosure E K`. -/
