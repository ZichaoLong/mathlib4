--- conflicted
+++ resolved
@@ -385,23 +385,14 @@
   refine LinearEquiv.finrank_eq ?_
   rfl
 
-<<<<<<< HEAD
-/-- Equivalent characterizations of a Galois extension of finite degree-/
-theorem tfae [FiniteDimensional F E] :
-    List.TFAE [IsGalois F E, IntermediateField.fixedField (⊤ : Subgroup (E ≃ₐ[F] E)) = ⊥,
-      Fintype.card (E ≃ₐ[F] E) = finrank F E, ∃ p: F[X], p.Separable ∧ p.IsSplittingField F E] := by
-  tfae_have 1 → 2 :=
-    fun h => OrderIso.map_bot (@intermediateFieldEquivSubgroup F _ E _ _ _ h).symm
-=======
 /-- Equivalent characterizations of a Galois extension of finite degree -/
 theorem tfae [FiniteDimensional F E] : List.TFAE [
     IsGalois F E,
     IntermediateField.fixedField (⊤ : Subgroup (E ≃ₐ[F] E)) = ⊥,
     Fintype.card (E ≃ₐ[F] E) = finrank F E,
     ∃ p : F[X], p.Separable ∧ p.IsSplittingField F E] := by
-  tfae_have 1 → 2
-  · exact fun h => OrderIso.map_bot (@intermediateFieldEquivSubgroup F _ E _ _ _ h).symm
->>>>>>> 833ac678
+  tfae_have 1 → 2 :=
+    fun h => OrderIso.map_bot (@intermediateFieldEquivSubgroup F _ E _ _ _ h).symm
   tfae_have 1 → 3
   | _ => card_aut_eq_finrank F E
   tfae_have 1 → 4
