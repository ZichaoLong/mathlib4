/-
Copyright (c) 2024 Michael Rothgang. All rights reserved.
Released under Apache 2.0 license as described in the file LICENSE.
Authors: Michael Rothgang
-/

import Batteries.Data.String.Matcher
import Mathlib.Data.Nat.Notation

/-!
## Text-based linters

This file defines various mathlib linters which are based on reading the source code only.
In practice, all such linters check for code style issues.

For now, this only contains linters checking
- that the copyright header and authors line are correctly formatted
- existence of module docstrings (in the right place)
- for certain disallowed imports
- if the string "adaptation note" is used instead of the command #adaptation_note
- lines are at most 100 characters long (except for URLs)
- files are at most 1500 lines long (unless specifically allowed).

<<<<<<< HEAD
=======
For historic reasons, some of these checks are still written in a Python script `lint-style.py`:
these are gradually being rewritten in Lean.

This linter maintains a list of exceptions, for legacy reasons.
Ideally, the length of the list of exceptions tends to 0.

>>>>>>> 7f113fae
An executable running all these linters is defined in `scripts/lint-style.lean`.
-/

open System

/-- Different kinds of "broad imports" that are linted against. -/
inductive BroadImports
  /-- Importing the entire "Mathlib.Tactic" folder -/
  | TacticFolder
  /-- Importing any module in `Lake`, unless carefully measured
  This has caused unexpected regressions in the past. -/
  | Lake
deriving BEq

/-- Possible errors that text-based linters can report. -/
-- We collect these in one inductive type to centralise error reporting.
inductive StyleError where
  /-- Missing or malformed copyright header.
  Unlike in the python script, we may provide some context on the actual error. -/
  | copyright (context : Option String)
  /-- Malformed authors line in the copyright header -/
  | authors
  /-- The bare string "Adaptation note" (or variants thereof): instead, the
  #adaptation_note command should be used. -/
  | adaptationNote
  /-- Lint against "too broad" imports, such as `Mathlib.Tactic` or any module in `Lake`
  (unless carefully measured) -/
  | broadImport (module : BroadImports)
  /-- Line longer than 100 characters -/
  | lineLength (actual : Int) : StyleError
  /-- The current file was too large: this error contains the current number of lines
  as well as a size limit (slightly larger). On future runs, this linter will allow this file
  to grow up to this limit.
  For diagnostic purposes, this may also contain a previous size limit, which is now exceeded. -/
  | fileTooLong (numberLines : ℕ) (newSizeLimit : ℕ) (previousLimit : Option ℕ) : StyleError
deriving BEq

/-- How to format style errors -/
inductive ErrorFormat
  /-- Produce style error output aimed at humans: no error code, clickable file name -/
  | humanReadable : ErrorFormat
  /-- Produce an entry in the style-exceptions file: mention the error code, slightly uglier
  than humand-readable output -/
  | exceptionsFile : ErrorFormat
  /-- Produce output suitable for Github error annotations: in particular,
  duplicate the file path, line number and error code -/
  | github : ErrorFormat
  deriving BEq

/-- Create the underlying error message for a given `StyleError`. -/
def StyleError.errorMessage (err : StyleError) (style : ErrorFormat) : String := match err with
  | StyleError.copyright (some context) => s!"Malformed or missing copyright header: {context}"
  | StyleError.copyright none => "Malformed or missing copyright header"
  | StyleError.authors =>
    "Authors line should look like: 'Authors: Jean Dupont, Иван Иванович Иванов'"
  | StyleError.adaptationNote =>
    "Found the string \"Adaptation note:\", please use the #adaptation_note command instead"
  | StyleError.broadImport BroadImports.TacticFolder =>
    "Files in mathlib cannot import the whole tactic folder"
  | StyleError.broadImport BroadImports.Lake =>
      "In the past, importing 'Lake' in mathlib has led to dramatic slow-downs of the linter (see \
      e.g. mathlib4#13779). Please consider carefully if this import is useful and make sure to \
      benchmark it. If this is fine, feel free to allow this linter."
  | StyleError.lineLength n => s!"Line has {n} characters, which is more than 100"
  | StyleError.fileTooLong currentSize sizeLimit previousLimit =>
    match style with
    | ErrorFormat.github =>
      if let some n := previousLimit then
        s!"file contains {currentSize} lines (at most {n} allowed), try to split it up"
      else
        s!"file contains {currentSize} lines, try to split it up"
    | ErrorFormat.exceptionsFile =>
        s!"{sizeLimit} file contains {currentSize} lines, try to split it up"
    | ErrorFormat.humanReadable => s!"file contains {currentSize} lines, try to split it up"

/-- The error code for a given style error. Keep this in sync with `parse?_errorContext` below! -/
-- FUTURE: we're matching the old codes in `lint-style.py` for compatibility;
-- in principle, we could also print something more readable.
def StyleError.errorCode (err : StyleError) : String := match err with
  | StyleError.copyright _ => "ERR_COP"
  | StyleError.authors => "ERR_AUT"
  | StyleError.adaptationNote => "ERR_ADN"
  | StyleError.broadImport _ => "ERR_IMP"
  | StyleError.lineLength _ => "ERR_LIN"
  | StyleError.fileTooLong _ _ _ => "ERR_NUM_LIN"

/-- Context for a style error: the actual error, the line number in the file we're reading
and the path to the file. -/
structure ErrorContext where
  /-- The underlying `StyleError`-/
  error : StyleError
  /-- The line number of the error (1-based) -/
  lineNumber : ℕ
  /-- The path to the file which was linted -/
  path : FilePath

/-- Possible results of comparing an `ErrorContext` to an `existing` entry:
most often, they are different --- if the existing entry covers the new exception,
depending on the error, we prefer the new or the existing entry. -/
inductive ComparisonResult
  /-- The contexts describe different errors: two separate style exceptions are required
  to cover both. -/
  | Different
  /-- The existing exception also covers the new error.
  Indicate whether we prefer keeping the existing exception (the more common case)
  or would rather replace it by the new exception
  (this is more rare, and currently only happens for particular file length errors). -/
  | Comparable (preferExisting : Bool)
  deriving BEq

/-- Determine whether a `new` `ErrorContext` is covered by an `existing` exception,
and, if it is, if we prefer replacing the new exception or keeping the previous one. -/
def compare (existing new : ErrorContext) : ComparisonResult :=
  -- Two comparable error contexts must have the same path.
  if existing.path != new.path then
    ComparisonResult.Different
  -- We entirely ignore their line numbers: not sure if this is best.

  -- NB: keep the following in sync with `parse?_errorContext` below.
  -- Generally, comparable errors must have equal `StyleError`s, but there are some exceptions.
  else match (existing.error, new.error) with
    -- File length errors are the biggest exceptions: generally, we prefer to keep the
    -- existing entry, *except* when a newer entry is much shorter.
  | (StyleError.fileTooLong n nLimit _, StyleError.fileTooLong m _mLimit _) =>
    -- The only exception are "file too long" errors.
    -- If a file got much longer, the existing exception does not apply;
    if m > nLimit then ComparisonResult.Different
    -- if it does apply, we prefer to keep the existing entry,
    -- *unless* the newer entry is much shorter.
    else if m + 200 <= n then ComparisonResult.Comparable false
    else ComparisonResult.Comparable true
  -- We do *not* care about the *kind* of wrong copyright,
  -- nor about the particular length of a too long line.
  | (StyleError.copyright _, StyleError.copyright _) => ComparisonResult.Comparable true
  | (StyleError.lineLength _, StyleError.lineLength _) => ComparisonResult.Comparable true
  -- In all other cases, `StyleErrors` must compare equal.
  | (a, b) => if a == b then ComparisonResult.Comparable true else ComparisonResult.Different

/-- Find the first style exception in `exceptions` (if any) which covers a style exception `e`. -/
def ErrorContext.find?_comparable (e : ErrorContext) (exceptions : Array ErrorContext) :
    Option ErrorContext :=
  (exceptions).find? (fun new ↦ compare e new matches ComparisonResult.Comparable _)

/-- Output the formatted error message, containing its context.
`style` specifies if the error should be formatted for humans to read, github problem matchers
to consume, or for the style exceptions file. -/
def outputMessage (errctx : ErrorContext) (style : ErrorFormat) : String :=
  let errorMessage := errctx.error.errorMessage style
  match style with
  | ErrorFormat.github =>
   -- We are outputting for github: duplicate file path, line number and error code,
    -- so that they are also visible in the plain text output.
    let path := errctx.path
    let nr := errctx.lineNumber
    let code := errctx.error.errorCode
    s!"::ERR file={path},line={nr},code={code}::{path}:{nr} {code}: {errorMessage}"
  | ErrorFormat.exceptionsFile =>
    -- Produce an entry in the exceptions file: with error code and "line" in front of the number.
    s!"{errctx.path} : line {errctx.lineNumber} : {errctx.error.errorCode} : {errorMessage}"
  | ErrorFormat.humanReadable =>
    -- Print for humans: clickable file name and omit the error code
    s!"error: {errctx.path}:{errctx.lineNumber}: {errorMessage}"

/-- Try parsing an `ErrorContext` from a string: return `some` if successful, `none` otherwise. -/
def parse?_errorContext (line : String) : Option ErrorContext := Id.run do
  let parts := line.split (· == ' ')
  match parts with
    | filename :: ":" :: "line" :: lineNumber :: ":" :: errorCode :: ":" :: errorMessage =>
      -- Turn the filename into a path. In general, this is ambiguous if we don't know if we're
      -- dealing with e.g. Windows or POSIX paths. In our setting, this is fine, since no path
      -- component contains any path separator.
      let path := mkFilePath (filename.split (FilePath.pathSeparators.contains ·))
      -- Parse the error kind from the error code, ugh.
      -- NB: keep this in sync with `StyleError.errorCode` above!
      let err : Option StyleError := match errorCode with
        -- Use default values for parameters which are ignored for comparing style exceptions.
        -- NB: keep this in sync with `compare` above!
        | "ERR_COP" => some (StyleError.copyright none)
        | "ERR_LIN" =>
          if let some n := errorMessage.get? 2 then
            match String.toNat? n with
              | some n => return StyleError.lineLength n
              | none => none
          else none
        | "ERR_AUT" => some (StyleError.authors)
        | "ERR_ADN" => some (StyleError.adaptationNote)
        | "ERR_IMP" =>
          -- XXX tweak exceptions messages to ease parsing?
          if (errorMessage.get! 0).containsSubstr "tactic" then
            some (StyleError.broadImport BroadImports.TacticFolder)
          else
            some (StyleError.broadImport BroadImports.Lake)
        | "ERR_NUM_LIN" =>
          -- Parse the error message in the script. `none` indicates invalid input.
          match (errorMessage.get? 0, errorMessage.get? 3) with
          | (some limit, some current) =>
            match (String.toNat? limit, String.toNat? current) with
            | (some sizeLimit, some currentSize) =>
              some (StyleError.fileTooLong currentSize sizeLimit (some sizeLimit))
            | _ => none
          | _ => none
        | _ => none
      match String.toNat? lineNumber with
      | some n => err.map fun e ↦ (ErrorContext.mk e n path)
      | _ => none
    -- It would be nice to print an error on any line which doesn't match the above format,
    -- but is awkward to do so (this `def` is not in any IO monad). Hopefully, this is not necessary
    -- anyway as the style exceptions file is mostly automatically generated.
    | _ => none

/-- Parse all style exceptions for a line of input.
Return an array of all exceptions which could be parsed: invalid input is ignored. -/
def parseStyleExceptions (lines : Array String) : Array ErrorContext := Id.run do
  -- We treat all lines starting with "--" as a comment and ignore them.
  Array.filterMap (parse?_errorContext ·) (lines.filter (fun line ↦ !line.startsWith "--"))

/-- Print information about all errors encountered to standard output.
`style` specifies if the error should be formatted for humans to read, github problem matchers
to consume, or for the style exceptions file. -/
def formatErrors (errors : Array ErrorContext) (style : ErrorFormat) : IO Unit := do
  for e in errors do
    IO.println (outputMessage e style)

/-- Core logic of a text based linter: given a collection of lines,
return an array of all style errors with line numbers. -/
abbrev TextbasedLinter := Array String → Array (StyleError × ℕ)

/-! Definitions of the actual text-based linters. -/
section

/-- Return if `line` looks like a correct authors line in a copyright header. -/
def isCorrectAuthorsLine (line : String) : Bool :=
  -- We cannot reasonably validate the author names, so we look only for a few common mistakes:
  -- the file starting wrong, double spaces, using ' and ' between names,
  -- and ending the line with a period.
  line.startsWith "Authors: " && (!line.containsSubstr "  ")
    && (!line.containsSubstr " and ") && (!line.endsWith ".")

/-- Lint a collection of input lines if they are missing an appropriate copyright header.

A copyright header should start at the very beginning of the file and contain precisely five lines,
including the copy year and holder, the license and main author(s) of the file (in this order).
-/
def copyrightHeaderLinter : TextbasedLinter := fun lines ↦ Id.run do
  -- Unlike the Python script, we just emit one warning.
  let start := lines.extract 0 4
  -- The header should start and end with blank comments.
  let _ := match (start.get? 0, start.get? 4) with
  | (some "/-", some "-/") => none
  | (some "/-", _) => return #[(StyleError.copyright none, 4)]
  | _ => return #[(StyleError.copyright none, 0)]

  -- If this is given, we go over the individual lines one by one,
  -- and provide some context on what is mis-formatted (if anything).
  let mut output := Array.mkEmpty 0
  -- By hypotheses above, start has at least five lines, so the `none` cases below are never hit.
  -- The first real line should state the copyright.
  if let some copy := start.get? 1 then
    if !(copy.startsWith "Copyright (c) 20" && copy.endsWith ". All rights reserved.") then
      output := output.push (StyleError.copyright "Copyright line is malformed", 2)
  -- The second line should be standard.
  let expectedSecondLine := "Released under Apache 2.0 license as described in the file LICENSE."
  if start.get? 2 != some expectedSecondLine then
    output := output.push (StyleError.copyright
      s!"Second line should be \"{expectedSecondLine}\"", 3)
  -- The third line should contain authors.
  if let some line := start.get? 3 then
    if !line.containsSubstr "Author" then
      output := output.push (StyleError.copyright
        "The third line should describe the file's main authors", 4)
    else
      -- If it does, we check the authors line is formatted correctly.
      if !isCorrectAuthorsLine line then
        output := output.push (StyleError.authors, 4)
  return output

/-- Lint on any occurrences of the string "Adaptation note:" or variants thereof. -/
def adaptationNoteLinter : TextbasedLinter := fun lines ↦ Id.run do
  let mut errors := Array.mkEmpty 0
  let mut lineNumber := 1
  for line in lines do
    -- We make this shorter to catch "Adaptation note", "adaptation note" and a missing colon.
    if line.containsSubstr "daptation note" then
      errors := errors.push (StyleError.adaptationNote, lineNumber)
    lineNumber := lineNumber + 1
  return errors

/-- Lint a collection of input strings if one of them contains an unnecessarily broad import. -/
def broadImportsLinter : TextbasedLinter := fun lines ↦ Id.run do
  let mut errors := Array.mkEmpty 0
  -- All import statements must be placed "at the beginning" of the file:
  -- we can have any number of blank lines, imports and single or multi-line comments.
  -- Doc comments, however, are not allowed: there is no item they could document.
  let mut inDocComment : Bool := False
  let mut lineNumber := 1
  for line in lines do
    if inDocComment then
      if line.endsWith "-/" then
        inDocComment := False
    else
      -- If `line` is just a single-line comment (starts with "--"), we just continue.
      if line.startsWith "/-" then
        inDocComment := True
      else if let some (rest) := line.dropPrefix? "import " then
          -- If there is any in-line or beginning doc comment on that line, trim that.
          -- Small hack: just split the string on space, "/" and "-":
          -- none of these occur in module names, so this is safe.
          if let some name := ((toString rest).split (" /-".contains ·)).head? then
            if name == "Mathlib.Tactic" then
              errors := errors.push (StyleError.broadImport BroadImports.TacticFolder, lineNumber)
            else if name == "Lake" || name.startsWith "Lake." then
              errors := errors.push (StyleError.broadImport BroadImports.Lake, lineNumber)
      lineNumber := lineNumber + 1
  return errors

/-- Iterates over a collection of strings, finding all lines which are longer than 101 chars.
We allow URLs to be longer, though.
-/
def lineLengthLinter : TextbasedLinter := fun lines ↦ Id.run do
  let errors := (lines.toList.enumFrom 1).filterMap (fun (lineNumber, line) ↦
    if line.length > 101 && !line.containsSubstr "http" then
      some (StyleError.lineLength line.length, lineNumber)
    else none)
  errors.toArray

/-- Whether a collection of lines consists *only* of imports, blank lines and single-line comments.
In practice, this means it's an imports-only file and exempt from almost all linting. -/
def isImportsOnlyFile (lines : Array String) : Bool :=
  -- The Python version also excluded multi-line comments: for all files generated by `mk_all`,
  -- this is in fact not necessary. (It is needed for `Tactic/Linter.lean`, though.)
  lines.all (fun line ↦ line.startsWith "import " || line == "" || line.startsWith "-- ")

/-- Error if a collection of lines is too large. "Too large" means more than 1500 lines
**and** longer than an optional previous limit.
If the file is too large, return a matching `StyleError`, which includes a new size limit
(which is somewhat larger than the current size). -/
def checkFileLength (lines : Array String) (existingLimit : Option ℕ) : Option StyleError :=
  Id.run do
  if lines.size > 1500 then
    let isLarger : Bool := match existingLimit with
    | some mark => lines.size > mark
    | none => true
    if isLarger then
      -- We add about 200 lines of slack to the current file size: small PRs will be unaffected,
      -- but sufficiently large PRs will get nudged towards splitting up this file.
      return some (StyleError.fileTooLong lines.size
        ((Nat.div lines.size 100) * 100 + 200) existingLimit)
  none

end

/-- All text-based linters registered in this file. -/
def allLinters : Array TextbasedLinter := #[
    copyrightHeaderLinter, adaptationNoteLinter, broadImportsLinter, lineLengthLinter
  ]

/-- Controls what kind of output this programme produces. -/
inductive OutputSetting : Type
  /-- Print any style error to standard output (the default) -/
  | print (style : ErrorFormat)
  /-- Update the style exceptions file (and still print style errors to standard output).
  This adds entries for any new exceptions, removes any entries which are no longer necessary,
  and tries to not modify exception entries unless necessary.
  To fully regenerate the exceptions file, delete `style-exceptions.txt` and run again in this mode.
  -/
  | update
  deriving BEq

/-- Read a file and apply all text-based linters. Return a list of all unexpected errors.
`sizeLimit` is any pre-existing limit on this file's size.
`exceptions` are any other style exceptions. -/
def lintFile (path : FilePath) (sizeLimit : Option ℕ) (exceptions : Array ErrorContext) :
    IO (Array ErrorContext) := do
  let lines ← IO.FS.lines path
  -- We don't need to run any checks on imports-only files.
  if isImportsOnlyFile lines then
    return #[]
  let mut errors := #[]
  if let some (StyleError.fileTooLong n limit ex) := checkFileLength lines sizeLimit then
    errors := #[ErrorContext.mk (StyleError.fileTooLong n limit ex) 1 path]
  let allOutput := (Array.map (fun lint ↦
    (Array.map (fun (e, n) ↦ ErrorContext.mk e n path)) (lint lines))) allLinters
  -- This this list is not sorted: for github, this is fine.
  errors := errors.append
    (allOutput.flatten.filter (fun e ↦ (e.find?_comparable exceptions).isNone))
  return errors

/-- Lint a collection of modules for style violations.
Print formatted errors for all unexpected style violations to standard output;
update the list of style exceptions if configured so.
Return the number of files which had new style errors.
`moduleNames` are all the modules to lint,
`mode` specifies what kind of output this script should produce,
`fix` configures whether fixable errors should be corrected in-place. -/
def lintModules (moduleNames : Array String) (mode : OutputSetting) (fix : Bool) : IO UInt32 := do
  -- Read the style exceptions file.
  -- We also have a `nolints` file with manual exceptions for the linter.
  let exceptionsFilePath : FilePath := "scripts" / "style-exceptions.txt"
  let exceptions ← IO.FS.lines exceptionsFilePath
  let mut styleExceptions := parseStyleExceptions exceptions
  let nolints ← IO.FS.lines ("scripts" / "nolints-style.txt")
  styleExceptions := styleExceptions.append (parseStyleExceptions nolints)

  let mut numberErrorFiles : UInt32 := 0
  let mut allUnexpectedErrors := #[]
  for module in moduleNames do
    -- Convert the module name to a file name, then lint that file.
    let path := (mkFilePath (module.split (· == '.'))).addExtension "lean"
    -- Find all size limits for this given file.
    -- If several size limits are given (unlikely in practice), we use the first one.
    let sizeLimits := (styleExceptions.filter (fun ex ↦ ex.path == path)).filterMap (fun errctx ↦
      match errctx.error with
      | StyleError.fileTooLong _ limit _ => some limit
      | _ => none)
    let errors :=
    if let OutputSetting.print _ := mode then
      ← lintFile path (sizeLimits.get? 0) styleExceptions
    else
      -- In "update" mode, we ignore the exceptions file (and only take `nolints` into account).
      ← lintFile path none (parseStyleExceptions nolints)
    if errors.size > 0 then
      allUnexpectedErrors := allUnexpectedErrors.append errors
      numberErrorFiles := numberErrorFiles + 1
  match mode with
  | OutputSetting.print style =>
    -- Run the remaining python linters. It is easier to just run on all files.
    -- If this poses an issue, I can either filter the output
    -- or wait until lint-style.py is fully rewritten in Lean.
    let args := if fix then #["--fix"] else #[]
    let pythonOutput ← IO.Process.run { cmd := "./scripts/print-style-errors.sh", args := args }
    if pythonOutput != "" then
      numberErrorFiles := numberErrorFiles + 1
      IO.print pythonOutput
    formatErrors allUnexpectedErrors style
<<<<<<< HEAD
    if numberErrorFiles > 0 && mode matches OutputSetting.print _ then
      IO.println s!"error: found {allUnexpectedErrors.size} new style errors\n\
=======
    if allUnexpectedErrors.size > 0 && mode matches OutputSetting.print _ then
      IO.println s!"error: found {allUnexpectedErrors.size} new style error(s)\n\
>>>>>>> 7f113fae
        run `lake exe lint-style --update` to ignore all of them"
  | OutputSetting.update =>
    formatErrors allUnexpectedErrors ErrorFormat.humanReadable
    -- Regenerate the style exceptions file, including the Python output.
    IO.FS.writeFile exceptionsFilePath ""
    let pythonOutput ← IO.Process.run { cmd := "./scripts/print-style-errors.sh" }
    -- Combine style exception entries: for each new error, replace by a corresponding
    -- previous exception if that is preferred.
    let mut tweaked := allUnexpectedErrors.map fun err ↦
      if let some existing := err.find?_comparable styleExceptions then
        if let ComparisonResult.Comparable (true) := _root_.compare err existing then existing
        else err
      else err
    let thisOutput := "\n".intercalate (tweaked.map
        (fun err ↦ outputMessage err ErrorFormat.exceptionsFile)).toList
    IO.FS.writeFile exceptionsFilePath s!"{pythonOutput}{thisOutput}\n"
  return numberErrorFiles<|MERGE_RESOLUTION|>--- conflicted
+++ resolved
@@ -21,15 +21,12 @@
 - lines are at most 100 characters long (except for URLs)
 - files are at most 1500 lines long (unless specifically allowed).
 
-<<<<<<< HEAD
-=======
 For historic reasons, some of these checks are still written in a Python script `lint-style.py`:
 these are gradually being rewritten in Lean.
 
 This linter maintains a list of exceptions, for legacy reasons.
 Ideally, the length of the list of exceptions tends to 0.
 
->>>>>>> 7f113fae
 An executable running all these linters is defined in `scripts/lint-style.lean`.
 -/
 
@@ -464,13 +461,8 @@
       numberErrorFiles := numberErrorFiles + 1
       IO.print pythonOutput
     formatErrors allUnexpectedErrors style
-<<<<<<< HEAD
-    if numberErrorFiles > 0 && mode matches OutputSetting.print _ then
-      IO.println s!"error: found {allUnexpectedErrors.size} new style errors\n\
-=======
     if allUnexpectedErrors.size > 0 && mode matches OutputSetting.print _ then
       IO.println s!"error: found {allUnexpectedErrors.size} new style error(s)\n\
->>>>>>> 7f113fae
         run `lake exe lint-style --update` to ignore all of them"
   | OutputSetting.update =>
     formatErrors allUnexpectedErrors ErrorFormat.humanReadable
