--- conflicted
+++ resolved
@@ -6,11 +6,7 @@
 
 import Batteries.Data.String.Matcher
 import Mathlib.Data.Nat.Notation
-<<<<<<< HEAD
 import Mathlib.Tactic.Linter.UnicodeLinter
-import Std.Data.HashMap.Basic
-=======
->>>>>>> fb23240e
 
 /-!
 ## Text-based linters
@@ -64,16 +60,12 @@
   | adaptationNote
   /-- A line ends with windows line endings (\r\n) instead of unix ones (\n). -/
   | windowsLineEnding
-<<<<<<< HEAD
-  | duplicateImport (importStatement: String) (alreadyImportedLine: ℕ)
   /-- Unicode variant selectors are used in a bad way.
   * `s` is the string containing the unicode character and any unicode-variant-selector following it
   * `selector` is the desired selector or `none`
   * `pos`: the character position in the line.
   -/
   | unicodeVariant (s : String) (selector: Option Char) (pos : String.Pos)
-=======
->>>>>>> fb23240e
 deriving BEq
 
 /-- How to format style errors -/
@@ -94,9 +86,6 @@
     "Found the string \"Adaptation note:\", please use the #adaptation_note command instead"
   | windowsLineEnding => "This line ends with a windows line ending (\r\n): please use Unix line\
     endings (\n) instead"
-<<<<<<< HEAD
-  | StyleError.duplicateImport (importStatement) (alreadyImportedLine) =>
-    s!"Duplicate imports: {importStatement} (already imported on line {alreadyImportedLine})"
   | StyleError.unicodeVariant s selector pos =>
     let variant := if selector == UnicodeVariant.emoji then
       "emoji"
@@ -120,8 +109,6 @@
     | _, _ =>
       s!"unexpected unicode variant-selector at char {pos}: \"{s}\" ({oldHex}). \
         Consider deleting it."
-=======
->>>>>>> fb23240e
 
 /-- The error code for a given style error. Keep this in sync with `parse?_errorContext` below! -/
 -- FUTURE: we're matching the old codes in `lint-style.py` for compatibility;
@@ -129,11 +116,7 @@
 def StyleError.errorCode (err : StyleError) : String := match err with
   | StyleError.adaptationNote => "ERR_ADN"
   | StyleError.windowsLineEnding => "ERR_WIN"
-<<<<<<< HEAD
-  | StyleError.duplicateImport _ _ => "ERR_DIMP"
   | StyleError.unicodeVariant _ _ _ => "ERR_UNICODE_VARIANT"
-=======
->>>>>>> fb23240e
 
 /-- Context for a style error: the actual error, the line number in the file we're reading
 and the path to the file. -/
@@ -217,14 +200,6 @@
         -- NB: keep this in sync with `compare` above!
         | "ERR_ADN" => some (StyleError.adaptationNote)
         | "ERR_WIN" => some (StyleError.windowsLineEnding)
-<<<<<<< HEAD
-        | "ERR_DIMP" => some (StyleError.duplicateImport "" 0)
-        | "ERR_IMP" =>
-          -- XXX tweak exceptions messages to ease parsing?
-          if (errorMessage.get! 0).containsSubstr "tactic" then
-            some (StyleError.broadImport BroadImports.TacticFolder)
-          else
-            some (StyleError.broadImport BroadImports.Lake)
         | "ERR_UNICODE_VARIANT" => do
           match (← errorMessage.get? 0) with
           | "wrong" | "missing" =>
@@ -240,8 +215,6 @@
             let charPos ← (← errorMessage.get? 5).stripSuffix ":" |>.toNat?
             StyleError.unicodeVariant offending none ⟨charPos⟩
           | _ => none
-=======
->>>>>>> fb23240e
         | _ => none
       match String.toNat? lineNumber with
       | some n => err.map fun e ↦ (ErrorContext.mk e n path)
@@ -375,12 +348,8 @@
 
 /-- All text-based linters registered in this file. -/
 def allLinters : Array TextbasedLinter := #[
-<<<<<<< HEAD
-    copyrightHeaderLinter, adaptationNoteLinter, broadImportsLinter, duplicateImportsLinter,
+    adaptationNoteLinter,
     unicodeLinter
-=======
-    adaptationNoteLinter
->>>>>>> fb23240e
   ]
 
 /-- Read a file and apply all text-based linters.
