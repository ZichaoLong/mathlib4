/-
Copyright (c) 2022 Michael Stoll. All rights reserved.
Released under Apache 2.0 license as described in the file LICENSE.
Authors: Michael Stoll
-/
import Mathlib.NumberTheory.LegendreSymbol.JacobiSymbol

/-!
# A `norm_num` extension for Jacobi and Legendre symbols

We extend the `norm_num` tactic so that it can be used to provably compute
the value of the Jacobi symbol `J(a | b)` or the Legendre symbol `legendreSym p a` when
the arguments are numerals.

## Implementation notes

We use the Law of Quadratic Reciprocity for the Jacobi symbol to compute the value of `J(a | b)`
efficiently, roughly comparable in effort with the euclidean algorithm for the computation
of the gcd of `a` and `b`. More precisely, the computation is done in the following steps.

* Use `J(a | 0) = 1` (an artifact of the definition) and `J(a | 1) = 1` to deal
  with corner cases.

* Use `J(a | b) = J(a % b | b)` to reduce to the case that `a` is a natural number.
  We define a version of the Jacobi symbol restricted to natural numbers for use in
  the following steps; see `NormNum.jacobiSymNat`. (But we'll continue to write `J(a | b)`
  in this description.)

* Remove powers of two from `b`. This is done via `J(2a | 2b) = 0` and
  `J(2a+1 | 2b) = J(2a+1 | b)` (another artifact of the definition).

* Now `0 ≤ a < b` and `b` is odd. If `b = 1`, then the value is `1`.
  If `a = 0` (and `b > 1`), then the value is `0`. Otherwise, we remove powers of two from `a`
  via `J(4a | b) = J(a | b)` and `J(2a | b) = ±J(a | b)`, where the sign is determined
  by the residue class of `b` mod 8, to reduce to `a` odd.

* Once `a` is odd, we use Quadratic Reciprocity (QR) in the form
  `J(a | b) = ±J(b % a | a)`, where the sign is determined by the residue classes
  of `a` and `b` mod 4. We are then back in the previous case.

We provide customized versions of these results for the various reduction steps,
where we encode the residue classes mod 2, mod 4, or mod 8 by using hypotheses like
`a % n = b`. In this way, the only divisions we have to compute and prove
are the ones occurring in the use of QR above.
-/


section Lemmas

namespace Mathlib.Meta.NormNum

/-- The Jacobi symbol restricted to natural numbers in both arguments. -/
def jacobiSymNat (a b : ℕ) : ℤ :=
  jacobiSym a b

/-!
### API Lemmas

We repeat part of the API for `jacobiSym` with `NormNum.jacobiSymNat` and without implicit
arguments, in a form that is suitable for constructing proofs in `norm_num`.
-/


/-- Base cases: `b = 0`, `b = 1`, `a = 0`, `a = 1`. -/
theorem jacobiSymNat.zero_right (a : ℕ) : jacobiSymNat a 0 = 1 := by
  rw [jacobiSymNat, jacobiSym.zero_right]

theorem jacobiSymNat.one_right (a : ℕ) : jacobiSymNat a 1 = 1 := by
  rw [jacobiSymNat, jacobiSym.one_right]

theorem jacobiSymNat.zero_left (b : ℕ) (hb : Nat.beq (b / 2) 0 = false) : jacobiSymNat 0 b = 0 := by
  rw [jacobiSymNat, Nat.cast_zero, jacobiSym.zero_left ?_]
  calc
    1 < 2 * 1       := by decide
    _ ≤ 2 * (b / 2) :=
      Nat.mul_le_mul_left _ (Nat.succ_le.mpr (Nat.pos_of_ne_zero (Nat.ne_of_beq_eq_false hb)))
    _ ≤ b           := Nat.mul_div_le b 2
<<<<<<< HEAD
#align norm_num.jacobi_sym_nat.zero_left_even Mathlib.Meta.NormNum.jacobiSymNat.zero_left
#align norm_num.jacobi_sym_nat.zero_left_odd Mathlib.Meta.NormNum.jacobiSymNat.zero_left
=======
>>>>>>> 99508fb5

theorem jacobiSymNat.one_left (b : ℕ) : jacobiSymNat 1 b = 1 := by
  rw [jacobiSymNat, Nat.cast_one, jacobiSym.one_left]

/-- Turn a Legendre symbol into a Jacobi symbol. -/
theorem LegendreSym.to_jacobiSym (p : ℕ) (pp : Fact p.Prime) (a r : ℤ)
    (hr : IsInt (jacobiSym a p) r) : IsInt (legendreSym p a) r := by
  rwa [@jacobiSym.legendreSym.to_jacobiSym p pp a]

/-- The value depends only on the residue class of `a` mod `b`. -/
theorem JacobiSym.mod_left (a : ℤ) (b ab' : ℕ) (ab r b' : ℤ) (hb' : (b : ℤ) = b')
    (hab : a % b' = ab) (h : (ab' : ℤ) = ab) (hr : jacobiSymNat ab' b = r) : jacobiSym a b = r := by
  rw [← hr, jacobiSymNat, jacobiSym.mod_left, hb', hab, ← h]

theorem jacobiSymNat.mod_left (a b ab : ℕ) (r : ℤ) (hab : a % b = ab) (hr : jacobiSymNat ab b = r) :
    jacobiSymNat a b = r := by
  rw [← hr, jacobiSymNat, jacobiSymNat, _root_.jacobiSym.mod_left a b, ← hab]; rfl

/-- The symbol vanishes when both entries are even (and `b / 2 ≠ 0`). -/
theorem jacobiSymNat.even_even (a b : ℕ) (hb₀ : Nat.beq (b / 2) 0 = false) (ha : a % 2 = 0)
    (hb₁ : b % 2 = 0) : jacobiSymNat a b = 0 := by
  refine jacobiSym.eq_zero_iff.mpr
    ⟨ne_of_gt ((Nat.pos_of_ne_zero (Nat.ne_of_beq_eq_false hb₀)).trans_le (Nat.div_le_self b 2)),
      fun hf => ?_⟩
  have h : 2 ∣ a.gcd b := Nat.dvd_gcd (Nat.dvd_of_mod_eq_zero ha) (Nat.dvd_of_mod_eq_zero hb₁)
  change 2 ∣ (a : ℤ).gcd b at h
  rw [hf, ← even_iff_two_dvd] at h
  exact Nat.not_even_one h

/-- When `a` is odd and `b` is even, we can replace `b` by `b / 2`. -/
theorem jacobiSymNat.odd_even (a b c : ℕ) (r : ℤ) (ha : a % 2 = 1) (hb : b % 2 = 0) (hc : b / 2 = c)
    (hr : jacobiSymNat a c = r) : jacobiSymNat a b = r := by
  have ha' : legendreSym 2 a = 1 := by
    simp only [legendreSym.mod 2 a, Int.ofNat_mod_ofNat, ha]
    decide
  rcases eq_or_ne c 0 with (rfl | hc')
  · rw [← hr, Nat.eq_zero_of_dvd_of_div_eq_zero (Nat.dvd_of_mod_eq_zero hb) hc]
  · haveI : NeZero c := ⟨hc'⟩
    -- for `jacobiSym.mul_right`
    rwa [← Nat.mod_add_div b 2, hb, hc, Nat.zero_add, jacobiSymNat, jacobiSym.mul_right,
      ← jacobiSym.legendreSym.to_jacobiSym, ha', one_mul]

/-- If `a` is divisible by `4` and `b` is odd, then we can remove the factor `4` from `a`. -/
theorem jacobiSymNat.double_even (a b c : ℕ) (r : ℤ) (ha : a % 4 = 0) (hb : b % 2 = 1)
    (hc : a / 4 = c) (hr : jacobiSymNat c b = r) : jacobiSymNat a b = r := by
  simp only [jacobiSymNat, ← hr, ← hc, Int.ofNat_ediv, Nat.cast_ofNat]
  exact (jacobiSym.div_four_left (mod_cast ha) hb).symm

/-- If `a` is even and `b` is odd, then we can remove a factor `2` from `a`,
but we may have to change the sign, depending on `b % 8`.
We give one version for each of the four odd residue classes mod `8`. -/
theorem jacobiSymNat.even_odd₁ (a b c : ℕ) (r : ℤ) (ha : a % 2 = 0) (hb : b % 8 = 1)
    (hc : a / 2 = c) (hr : jacobiSymNat c b = r) : jacobiSymNat a b = r := by
  simp only [jacobiSymNat, ← hr, ← hc, Int.ofNat_ediv, Nat.cast_ofNat]
  rw [← jacobiSym.even_odd (mod_cast ha), if_neg (by simp [hb])]
  rw [← Nat.mod_mod_of_dvd, hb]; norm_num

theorem jacobiSymNat.even_odd₇ (a b c : ℕ) (r : ℤ) (ha : a % 2 = 0) (hb : b % 8 = 7)
    (hc : a / 2 = c) (hr : jacobiSymNat c b = r) : jacobiSymNat a b = r := by
  simp only [jacobiSymNat, ← hr, ← hc, Int.ofNat_ediv, Nat.cast_ofNat]
  rw [← jacobiSym.even_odd (mod_cast ha), if_neg (by simp [hb])]
  rw [← Nat.mod_mod_of_dvd, hb]; norm_num

theorem jacobiSymNat.even_odd₃ (a b c : ℕ) (r : ℤ) (ha : a % 2 = 0) (hb : b % 8 = 3)
    (hc : a / 2 = c) (hr : jacobiSymNat c b = r) : jacobiSymNat a b = -r := by
  simp only [jacobiSymNat, ← hr, ← hc, Int.ofNat_ediv, Nat.cast_ofNat]
  rw [← jacobiSym.even_odd (mod_cast ha), if_pos (by simp [hb])]
  rw [← Nat.mod_mod_of_dvd, hb]; norm_num

theorem jacobiSymNat.even_odd₅ (a b c : ℕ) (r : ℤ) (ha : a % 2 = 0) (hb : b % 8 = 5)
    (hc : a / 2 = c) (hr : jacobiSymNat c b = r) : jacobiSymNat a b = -r := by
  simp only [jacobiSymNat, ← hr, ← hc, Int.ofNat_ediv, Nat.cast_ofNat]
  rw [← jacobiSym.even_odd (mod_cast ha), if_pos (by simp [hb])]
  rw [← Nat.mod_mod_of_dvd, hb]; norm_num

/-- Use quadratic reciproity to reduce to smaller `b`. -/
theorem jacobiSymNat.qr₁ (a b : ℕ) (r : ℤ) (ha : a % 4 = 1) (hb : b % 2 = 1)
    (hr : jacobiSymNat b a = r) : jacobiSymNat a b = r := by
  rwa [jacobiSymNat, jacobiSym.quadratic_reciprocity_one_mod_four ha (Nat.odd_iff.mpr hb)]

theorem jacobiSymNat.qr₁_mod (a b ab : ℕ) (r : ℤ) (ha : a % 4 = 1) (hb : b % 2 = 1)
    (hab : b % a = ab) (hr : jacobiSymNat ab a = r) : jacobiSymNat a b = r :=
  jacobiSymNat.qr₁ _ _ _ ha hb <| jacobiSymNat.mod_left _ _ ab r hab hr

theorem jacobiSymNat.qr₁' (a b : ℕ) (r : ℤ) (ha : a % 2 = 1) (hb : b % 4 = 1)
    (hr : jacobiSymNat b a = r) : jacobiSymNat a b = r := by
  rwa [jacobiSymNat, ← jacobiSym.quadratic_reciprocity_one_mod_four hb (Nat.odd_iff.mpr ha)]

theorem jacobiSymNat.qr₁'_mod (a b ab : ℕ) (r : ℤ) (ha : a % 2 = 1) (hb : b % 4 = 1)
    (hab : b % a = ab) (hr : jacobiSymNat ab a = r) : jacobiSymNat a b = r :=
  jacobiSymNat.qr₁' _ _ _ ha hb <| jacobiSymNat.mod_left _ _ ab r hab hr

theorem jacobiSymNat.qr₃ (a b : ℕ) (r : ℤ) (ha : a % 4 = 3) (hb : b % 4 = 3)
    (hr : jacobiSymNat b a = r) : jacobiSymNat a b = -r := by
  rwa [jacobiSymNat, jacobiSym.quadratic_reciprocity_three_mod_four ha hb, neg_inj]

theorem jacobiSymNat.qr₃_mod (a b ab : ℕ) (r : ℤ) (ha : a % 4 = 3) (hb : b % 4 = 3)
    (hab : b % a = ab) (hr : jacobiSymNat ab a = r) : jacobiSymNat a b = -r :=
  jacobiSymNat.qr₃ _ _ _ ha hb <| jacobiSymNat.mod_left _ _ ab r hab hr

theorem isInt_jacobiSym : {a na : ℤ} → {b nb : ℕ} → {r : ℤ} →
    IsInt a na → IsNat b nb → jacobiSym na nb = r → IsInt (jacobiSym a b) r
  | _, _, _, _, _, ⟨rfl⟩, ⟨rfl⟩, rfl => ⟨rfl⟩

theorem isInt_jacobiSymNat : {a na : ℕ} → {b nb : ℕ} → {r : ℤ} →
    IsNat a na → IsNat b nb → jacobiSymNat na nb = r → IsInt (jacobiSymNat a b) r
  | _, _, _, _, _, ⟨rfl⟩, ⟨rfl⟩, rfl => ⟨rfl⟩


end Mathlib.Meta.NormNum

end Lemmas

section Evaluation

/-!
### Certified evaluation of the Jacobi symbol

The following functions recursively evaluate a Jacobi symbol and construct the
corresponding proof term.
-/


namespace Mathlib.Meta.NormNum

open Lean Elab Tactic Qq

/-- This evaluates `r := jacobiSymNat a b` recursively using quadratic reciprocity
and produces a proof term for the equality, assuming that `a < b` and `b` is odd. -/
partial def proveJacobiSymOdd (ea eb : Q(ℕ)) : (er : Q(ℤ)) × Q(jacobiSymNat $ea $eb = $er) :=
  match eb.natLit! with
  | 1 =>
    haveI : $eb =Q 1 := ⟨⟩
    ⟨mkRawIntLit 1, q(jacobiSymNat.one_right $ea)⟩
  | b =>
    match ea.natLit! with
    | 0 =>
      haveI : $ea =Q 0 := ⟨⟩
      have hb : Q(Nat.beq ($eb / 2) 0 = false) := (q(Eq.refl false) : Expr)
      ⟨mkRawIntLit 0, q(jacobiSymNat.zero_left $eb $hb)⟩
    | 1 =>
      haveI : $ea =Q 1 := ⟨⟩
      ⟨mkRawIntLit 1, q(jacobiSymNat.one_left $eb)⟩
    | a =>
      match a % 2 with
      | 0 =>
        match a % 4 with
        | 0 =>
          have ha : Q(Nat.mod $ea 4 = 0) := (q(Eq.refl 0) : Expr)
          have hb : Q(Nat.mod $eb 2 = 1) := (q(Eq.refl 1) : Expr)
          have ec : Q(ℕ) := mkRawNatLit (a / 4)
          have hc : Q(Nat.div $ea 4 = $ec) := (q(Eq.refl $ec) : Expr)
          have ⟨er, p⟩ := proveJacobiSymOdd ec eb
          ⟨er, q(jacobiSymNat.double_even $ea $eb $ec $er $ha $hb $hc $p)⟩
        | _ =>
          have ha : Q(Nat.mod $ea 2 = 0) := (q(Eq.refl 0) : Expr)
          have ec : Q(ℕ) := mkRawNatLit (a / 2)
          have hc : Q(Nat.div $ea 2 = $ec) := (q(Eq.refl $ec) : Expr)
          have ⟨er, p⟩ := proveJacobiSymOdd ec eb
          match b % 8 with
          | 1 =>
            have hb : Q(Nat.mod $eb 8 = 1) := (q(Eq.refl 1) : Expr)
            ⟨er, q(jacobiSymNat.even_odd₁ $ea $eb $ec $er $ha $hb $hc $p)⟩
          | 3 =>
            have er' := mkRawIntLit (-er.intLit!)
            have hb : Q(Nat.mod $eb 8 = 3) := (q(Eq.refl 3) : Expr)
            show (_ : Q(ℤ)) × Q(jacobiSymNat $ea $eb = -$er) from
              ⟨er', q(jacobiSymNat.even_odd₃ $ea $eb $ec $er $ha $hb $hc $p)⟩
          | 5 =>
            have er' := mkRawIntLit (-er.intLit!)
            haveI : $er' =Q -$er := ⟨⟩
            have hb : Q(Nat.mod $eb 8 = 5) := (q(Eq.refl 5) : Expr)
            ⟨er', q(jacobiSymNat.even_odd₅ $ea $eb $ec $er $ha $hb $hc $p)⟩
          | _ =>
            have hb : Q(Nat.mod $eb 8 = 7) := (q(Eq.refl 7) : Expr)
            ⟨er, q(jacobiSymNat.even_odd₇ $ea $eb $ec $er $ha $hb $hc $p)⟩
      | _ =>
        have eab : Q(ℕ) := mkRawNatLit (b % a)
        have hab : Q(Nat.mod $eb $ea = $eab) := (q(Eq.refl $eab) : Expr)
        have ⟨er, p⟩ := proveJacobiSymOdd eab ea
        match a % 4 with
        | 1 =>
          have ha : Q(Nat.mod $ea 4 = 1) := (q(Eq.refl 1) : Expr)
          have hb : Q(Nat.mod $eb 2 = 1) := (q(Eq.refl 1) : Expr)
          ⟨er, q(jacobiSymNat.qr₁_mod $ea $eb $eab $er $ha $hb $hab $p)⟩
        | _ =>
          match b % 4 with
          | 1 =>
            have ha : Q(Nat.mod $ea 2 = 1) := (q(Eq.refl 1) : Expr)
            have hb : Q(Nat.mod $eb 4 = 1) := (q(Eq.refl 1) : Expr)
            ⟨er, q(jacobiSymNat.qr₁'_mod $ea $eb $eab $er $ha $hb $hab $p)⟩
          | _ =>
            have er' := mkRawIntLit (-er.intLit!)
            haveI : $er' =Q -$er := ⟨⟩
            have ha : Q(Nat.mod $ea 4 = 3) := (q(Eq.refl 3) : Expr)
            have hb : Q(Nat.mod $eb 4 = 3) := (q(Eq.refl 3) : Expr)
            ⟨er', q(jacobiSymNat.qr₃_mod $ea $eb $eab $er $ha $hb $hab $p)⟩

/-- This evaluates `r := jacobiSymNat a b` and produces a proof term for the equality
by removing powers of `2` from `b` and then calling `proveJacobiSymOdd`. -/
partial def proveJacobiSymNat (ea eb : Q(ℕ)) : (er : Q(ℤ)) × Q(jacobiSymNat $ea $eb = $er) :=
  match eb.natLit! with
  | 0 =>
    haveI : $eb =Q 0 := ⟨⟩
    ⟨mkRawIntLit 1, q(jacobiSymNat.zero_right $ea)⟩
  | 1 =>
    haveI : $eb =Q 1 := ⟨⟩
    ⟨mkRawIntLit 1, q(jacobiSymNat.one_right $ea)⟩
  | b =>
    match b % 2 with
    | 0 =>
      match ea.natLit! with
      | 0 =>
        have hb : Q(Nat.beq ($eb / 2) 0 = false) := (q(Eq.refl false) : Expr)
        show (er : Q(ℤ)) × Q(jacobiSymNat 0 $eb = $er) from
          ⟨mkRawIntLit 0, q(jacobiSymNat.zero_left $eb $hb)⟩
      | 1 =>
        show (er : Q(ℤ)) × Q(jacobiSymNat 1 $eb = $er) from
          ⟨mkRawIntLit 1, q(jacobiSymNat.one_left $eb)⟩
      | a =>
        match a % 2 with
        | 0 =>
          have hb₀ : Q(Nat.beq ($eb / 2) 0 = false) := (q(Eq.refl false) : Expr)
          have ha : Q(Nat.mod $ea 2 = 0) := (q(Eq.refl 0) : Expr)
          have hb₁ : Q(Nat.mod $eb 2 = 0) := (q(Eq.refl 0) : Expr)
          ⟨mkRawIntLit 0, q(jacobiSymNat.even_even $ea $eb $hb₀ $ha $hb₁)⟩
        | _ =>
          have ha : Q(Nat.mod $ea 2 = 1) := (q(Eq.refl 1) : Expr)
          have hb : Q(Nat.mod $eb 2 = 0) := (q(Eq.refl 0) : Expr)
          have ec : Q(ℕ) := mkRawNatLit (b / 2)
          have hc : Q(Nat.div $eb 2 = $ec) := (q(Eq.refl $ec) : Expr)
          have ⟨er, p⟩ := proveJacobiSymOdd ea ec
          ⟨er, q(jacobiSymNat.odd_even $ea $eb $ec $er $ha $hb $hc $p)⟩
    | _ =>
      have a := ea.natLit!
      if b ≤ a then
        have eab : Q(ℕ) := mkRawNatLit (a % b)
        have hab : Q(Nat.mod $ea $eb = $eab) := (q(Eq.refl $eab) : Expr)
        have ⟨er, p⟩ := proveJacobiSymOdd eab eb
        ⟨er, q(jacobiSymNat.mod_left $ea $eb $eab $er $hab $p)⟩
      else
        proveJacobiSymOdd ea eb

/-- This evaluates `r := jacobiSym a b` and produces a proof term for the equality.
This is done by reducing to `r := jacobiSymNat (a % b) b`. -/
partial def proveJacobiSym (ea : Q(ℤ)) (eb : Q(ℕ)) : (er : Q(ℤ)) × Q(jacobiSym $ea $eb = $er) :=
  match eb.natLit! with
  | 0 =>
    haveI : $eb =Q 0 := ⟨⟩
    ⟨mkRawIntLit 1, q(jacobiSym.zero_right $ea)⟩
  | 1 =>
    haveI : $eb =Q 1 := ⟨⟩
    ⟨mkRawIntLit 1, q(jacobiSym.one_right $ea)⟩
  | b =>
    have eb' := mkRawIntLit b
    have hb' : Q(($eb : ℤ) = $eb') := (q(Eq.refl $eb') : Expr)
    have ab := ea.intLit! % b
    have eab := mkRawIntLit ab
    have hab : Q(Int.emod $ea $eb' = $eab) := (q(Eq.refl $eab) : Expr)
    have eab' : Q(ℕ) := mkRawNatLit ab.toNat
    have hab' : Q(($eab' : ℤ) = $eab) := (q(Eq.refl $eab) : Expr)
    have ⟨er, p⟩ := proveJacobiSymNat eab' eb
    ⟨er, q(JacobiSym.mod_left $ea $eb $eab' $eab $er $eb' $hb' $hab $hab' $p)⟩

end Mathlib.Meta.NormNum

end Evaluation

section Tactic

/-!
### The `norm_num` plug-in
-/


namespace Tactic

namespace NormNum

open Lean Elab Tactic Qq Mathlib.Meta.NormNum

/-- This is the `norm_num` plug-in that evaluates Jacobi symbols. -/
@[norm_num jacobiSym _ _]
def evalJacobiSym : NormNumExt where eval {u α} e := do
    let .app (.app _ (a : Q(ℤ))) (b : Q(ℕ)) ← Meta.whnfR e | failure
    let ⟨ea, pa⟩ ← deriveInt a _
    let ⟨eb, pb⟩ ← deriveNat b _
    haveI' : u =QL 0 := ⟨⟩ haveI' : $α =Q ℤ := ⟨⟩
    have ⟨er, pr⟩ := proveJacobiSym ea eb
    haveI' : $e =Q jacobiSym $a $b := ⟨⟩
    return .isInt _ er er.intLit! q(isInt_jacobiSym $pa $pb $pr)

/-- This is the `norm_num` plug-in that evaluates Jacobi symbols on natural numbers. -/
@[norm_num jacobiSymNat _ _]
def evalJacobiSymNat : NormNumExt where eval {u α} e := do
    let .app (.app _ (a : Q(ℕ))) (b : Q(ℕ)) ← Meta.whnfR e | failure
    let ⟨ea, pa⟩ ← deriveNat a _
    let ⟨eb, pb⟩ ← deriveNat b _
    haveI' : u =QL 0 := ⟨⟩ haveI' : $α =Q ℤ := ⟨⟩
    have ⟨er, pr⟩ := proveJacobiSymNat ea eb
    haveI' : $e =Q jacobiSymNat $a $b := ⟨⟩
    return .isInt _ er er.intLit!  q(isInt_jacobiSymNat $pa $pb $pr)

/-- This is the `norm_num` plug-in that evaluates Legendre symbols. -/
@[norm_num legendreSym _ _]
def evalLegendreSym : NormNumExt where eval {u α} e := do
    let .app (.app (.app _ (p : Q(ℕ))) (fp : Q(Fact (Nat.Prime $p)))) (a : Q(ℤ)) ← Meta.whnfR e |
      failure
    let ⟨ea, pa⟩ ← deriveInt a _
    let ⟨ep, pp⟩ ← deriveNat p _
    haveI' : u =QL 0 := ⟨⟩ haveI' : $α =Q ℤ := ⟨⟩
    have ⟨er, pr⟩ := proveJacobiSym ea ep
    haveI' : $e =Q legendreSym $p $a := ⟨⟩
    return .isInt _ er er.intLit!
      q(LegendreSym.to_jacobiSym $p $fp $a $er (isInt_jacobiSym $pa $pp $pr))

end NormNum

end Tactic

end Tactic<|MERGE_RESOLUTION|>--- conflicted
+++ resolved
@@ -75,11 +75,6 @@
     _ ≤ 2 * (b / 2) :=
       Nat.mul_le_mul_left _ (Nat.succ_le.mpr (Nat.pos_of_ne_zero (Nat.ne_of_beq_eq_false hb)))
     _ ≤ b           := Nat.mul_div_le b 2
-<<<<<<< HEAD
-#align norm_num.jacobi_sym_nat.zero_left_even Mathlib.Meta.NormNum.jacobiSymNat.zero_left
-#align norm_num.jacobi_sym_nat.zero_left_odd Mathlib.Meta.NormNum.jacobiSymNat.zero_left
-=======
->>>>>>> 99508fb5
 
 theorem jacobiSymNat.one_left (b : ℕ) : jacobiSymNat 1 b = 1 := by
   rw [jacobiSymNat, Nat.cast_one, jacobiSym.one_left]
