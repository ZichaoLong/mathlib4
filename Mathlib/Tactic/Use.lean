--- conflicted
+++ resolved
@@ -3,13 +3,9 @@
 Released under Apache 2.0 license as described in the file LICENSE.
 Authors: Arthur Paulino, Gabriel Ebner, Kyle Miller
 -/
-<<<<<<< HEAD
-import Batteries.Logic
-=======
 import Mathlib.Init
 import Lean.Meta.Tactic.Util
 import Lean.Elab.Tactic.Basic
->>>>>>> 99508fb5
 
 /-!
 # The `use` tactic
