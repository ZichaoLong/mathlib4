/-
Copyright (c) 2022 Mario Carneiro, Heather Macbeth. All rights reserved.
Released under Apache 2.0 license as described in the file LICENSE.
Authors: Mario Carneiro, Heather Macbeth, Yaël Dillies
-/
<<<<<<< HEAD
import Mathlib.Algebra.GroupPower.Order
import Mathlib.Algebra.Order.Group.PosPart
import Mathlib.Data.Int.CharZero
import Mathlib.Data.NNRat.Defs
import Mathlib.Algebra.Order.Ring.Int
=======
import Mathlib.Algebra.Order.Group.PosPart
import Mathlib.Algebra.Order.Ring.Basic
import Mathlib.Data.Int.CharZero
>>>>>>> 99508fb5
import Mathlib.Data.Nat.Factorial.Basic
import Mathlib.Data.NNRat.Defs
import Mathlib.Data.PNat.Defs
import Mathlib.Tactic.Positivity.Core
import Qq

/-!
## `positivity` core extensions

This file sets up the basic `positivity` extensions tagged with the `@[positivity]` attribute.
-/

variable {α : Type*}

namespace Mathlib.Meta.Positivity
open Lean Meta Qq Function

section ite
variable [Zero α] (p : Prop) [Decidable p] {a b : α}

private lemma ite_pos [LT α] (ha : 0 < a) (hb : 0 < b) : 0 < ite p a b := by
  by_cases p <;> simp [*]

private lemma ite_nonneg [LE α] (ha : 0 ≤ a) (hb : 0 ≤ b) : 0 ≤ ite p a b := by
  by_cases p <;> simp [*]

private lemma ite_nonneg_of_pos_of_nonneg [Preorder α] (ha : 0 < a) (hb : 0 ≤ b) : 0 ≤ ite p a b :=
  ite_nonneg _ ha.le hb

private lemma ite_nonneg_of_nonneg_of_pos [Preorder α] (ha : 0 ≤ a) (hb : 0 < b) : 0 ≤ ite p a b :=
  ite_nonneg _ ha hb.le

private lemma ite_ne_zero (ha : a ≠ 0) (hb : b ≠ 0) : ite p a b ≠ 0 := by by_cases p <;> simp [*]

private lemma ite_ne_zero_of_pos_of_ne_zero [Preorder α] (ha : 0 < a) (hb : b ≠ 0) :
    ite p a b ≠ 0 :=
  ite_ne_zero _ ha.ne' hb

private lemma ite_ne_zero_of_ne_zero_of_pos [Preorder α] (ha : a ≠ 0) (hb : 0 < b) :
    ite p a b ≠ 0 :=
  ite_ne_zero _ ha hb.ne'

end ite

/-- The `positivity` extension which identifies expressions of the form `ite p a b`,
such that `positivity` successfully recognises both `a` and `b`. -/
@[positivity ite _ _ _] def evalIte : PositivityExt where eval {u α} zα pα e := do
  let .app (.app (.app (.app f (p : Q(Prop))) (_ : Q(Decidable $p))) (a : Q($α))) (b : Q($α))
    ← withReducible (whnf e) | throwError "not ite"
  haveI' : $e =Q ite $p $a $b := ⟨⟩
  let ra ← core zα pα a; let rb ← core zα pα b
  guard <|← withDefault <| withNewMCtxDepth <| isDefEq f q(ite (α := $α))
  match ra, rb with
  | .positive pa, .positive pb =>
    pure (.positive q(ite_pos $p $pa $pb))
  | .positive pa, .nonnegative pb =>
    let _b ← synthInstanceQ q(Preorder $α)
    assumeInstancesCommute
    pure (.nonnegative q(ite_nonneg_of_pos_of_nonneg $p $pa $pb))
  | .nonnegative pa, .positive pb =>
    let _b ← synthInstanceQ q(Preorder $α)
    assumeInstancesCommute
    pure (.nonnegative q(ite_nonneg_of_nonneg_of_pos $p $pa $pb))
  | .nonnegative pa, .nonnegative pb =>
    pure (.nonnegative q(ite_nonneg $p $pa $pb))
  | .positive pa, .nonzero pb =>
    let _b ← synthInstanceQ q(Preorder $α)
    assumeInstancesCommute
    pure (.nonzero q(ite_ne_zero_of_pos_of_ne_zero $p $pa $pb))
  | .nonzero pa, .positive pb =>
    let _b ← synthInstanceQ q(Preorder $α)
    assumeInstancesCommute
    pure (.nonzero q(ite_ne_zero_of_ne_zero_of_pos $p $pa $pb))
  | .nonzero pa, .nonzero pb =>
    pure (.nonzero q(ite_ne_zero $p $pa $pb))
  | _, _ => pure .none

section LinearOrder
variable {R : Type*} [LinearOrder R] {a b c : R}

private lemma le_min_of_lt_of_le (ha : a < b) (hb : a ≤ c) : a ≤ min b c := le_min ha.le hb
private lemma le_min_of_le_of_lt (ha : a ≤ b) (hb : a < c) : a ≤ min b c := le_min ha hb.le
private lemma min_ne (ha : a ≠ c) (hb : b ≠ c) : min a b ≠ c := by
  rw [min_def]; split_ifs <;> assumption

private lemma min_ne_of_ne_of_lt (ha : a ≠ c) (hb : c < b) : min a b ≠ c := min_ne ha hb.ne'
private lemma min_ne_of_lt_of_ne (ha : c < a) (hb : b ≠ c) : min a b ≠ c := min_ne ha.ne' hb

private lemma max_ne (ha : a ≠ c) (hb : b ≠ c) : max a b ≠ c := by
  rw [max_def]; split_ifs <;> assumption

end LinearOrder

/-- The `positivity` extension which identifies expressions of the form `min a b`,
such that `positivity` successfully recognises both `a` and `b`. -/
@[positivity min _ _] def evalMin : PositivityExt where eval {u α} zα pα e := do
  let .app (.app (f : Q($α → $α → $α)) (a : Q($α))) (b : Q($α)) ← withReducible (whnf e)
    | throwError "not min"
  let _e_eq : $e =Q $f $a $b := ⟨⟩
  let _a ← synthInstanceQ (q(LinearOrder $α) : Q(Type u))
  assumeInstancesCommute
  let ⟨_f_eq⟩ ← withDefault <| withNewMCtxDepth <| assertDefEqQ (u := u.succ) f q(min)
  match ← core zα pα a, ← core zα pα b with
  | .positive pa, .positive pb => pure (.positive q(lt_min $pa $pb))
  | .positive pa, .nonnegative pb => pure (.nonnegative q(le_min_of_lt_of_le $pa $pb))
  | .nonnegative pa, .positive pb => pure (.nonnegative q(le_min_of_le_of_lt $pa $pb))
  | .nonnegative pa, .nonnegative pb => pure (.nonnegative q(le_min $pa $pb))
  | .positive pa, .nonzero pb => pure (.nonzero q(min_ne_of_lt_of_ne $pa $pb))
  | .nonzero pa, .positive pb => pure (.nonzero q(min_ne_of_ne_of_lt $pa $pb))
  | .nonzero pa, .nonzero pb => pure (.nonzero q(min_ne $pa $pb))
  | _, _ => pure .none

/-- Extension for the `max` operator. The `max` of two numbers is nonnegative if at least one
is nonnegative, strictly positive if at least one is positive, and nonzero if both are nonzero. -/
@[positivity max _ _] def evalMax : PositivityExt where eval {u α} zα pα e := do
  let .app (.app (f : Q($α → $α → $α)) (a : Q($α))) (b : Q($α)) ← withReducible (whnf e)
    | throwError "not max"
  let _e_eq : $e =Q $f $a $b := ⟨⟩
  let _a ← synthInstanceQ (q(LinearOrder $α) : Q(Type u))
  assumeInstancesCommute
  let ⟨_f_eq⟩ ← withDefault <| withNewMCtxDepth <| assertDefEqQ (u := u.succ) f q(max)
  let result : Strictness zα pα e ← catchNone do
    let ra ← core zα pα a
    match ra with
    | .positive pa => pure (.positive q(lt_max_of_lt_left $pa))
    | .nonnegative pa => pure (.nonnegative q(le_max_of_le_left $pa))
    -- If `a ≠ 0`, we might prove `max a b ≠ 0` if `b ≠ 0` but we don't want to evaluate
    -- `b` before having ruled out `0 < a`, for performance. So we do that in the second branch
    -- of the `orElse'`.
    | _ => pure .none
  orElse result do
    let rb ← core zα pα b
    match rb with
    | .positive pb => pure (.positive q(lt_max_of_lt_right $pb))
    | .nonnegative pb => pure (.nonnegative q(le_max_of_le_right $pb))
    | .nonzero pb => do
      match ← core zα pα a with
      | .nonzero pa => pure (.nonzero q(max_ne $pa $pb))
      | _ => pure .none
    | _ => pure .none

/-- The `positivity` extension which identifies expressions of the form `a + b`,
such that `positivity` successfully recognises both `a` and `b`. -/
@[positivity _ + _] def evalAdd : PositivityExt where eval {u α} zα pα e := do
  let .app (.app (f : Q($α → $α → $α)) (a : Q($α))) (b : Q($α)) ← withReducible (whnf e)
    | throwError "not +"
  let _e_eq : $e =Q $f $a $b := ⟨⟩
  let _a ← synthInstanceQ (q(AddZeroClass $α) : Q(Type u))
  assumeInstancesCommute
  let ⟨_f_eq⟩ ← withDefault <| withNewMCtxDepth <| assertDefEqQ (u := u.succ) f q(HAdd.hAdd)
  let ra ← core zα pα a; let rb ← core zα pα b
  match ra, rb with
  | .positive pa, .positive pb =>
    let _a ← synthInstanceQ (q(CovariantClass $α $α (·+·) (·<·)) : Q(Prop))
    pure (.positive q(add_pos $pa $pb))
  | .positive pa, .nonnegative pb =>
    let _a ← synthInstanceQ (q(CovariantClass $α $α (swap (·+·)) (·<·)) : Q(Prop))
    pure (.positive q(lt_add_of_pos_of_le $pa $pb))
  | .nonnegative pa, .positive pb =>
    let _a ← synthInstanceQ (q(CovariantClass $α $α (·+·) (·<·)) : Q(Prop))
    pure (.positive q(lt_add_of_le_of_pos $pa $pb))
  | .nonnegative pa, .nonnegative pb =>
    let _a ← synthInstanceQ (q(CovariantClass $α $α (·+·) (·≤·)) : Q(Prop))
    pure (.nonnegative q(add_nonneg $pa $pb))
  | _, _ => failure

private theorem mul_nonneg_of_pos_of_nonneg [OrderedSemiring α] {a b : α}
    (ha : 0 < a) (hb : 0 ≤ b) : 0 ≤ a * b :=
  mul_nonneg ha.le hb

private theorem mul_nonneg_of_nonneg_of_pos [OrderedSemiring α] {a b : α}
    (ha : 0 ≤ a) (hb : 0 < b) : 0 ≤ a * b :=
  mul_nonneg ha hb.le

private theorem mul_ne_zero_of_ne_zero_of_pos [OrderedSemiring α] [NoZeroDivisors α]
    {a b : α} (ha : a ≠ 0) (hb : 0 < b) : a * b ≠ 0 :=
  mul_ne_zero ha (ne_of_gt hb)

private theorem mul_ne_zero_of_pos_of_ne_zero [OrderedSemiring α] [NoZeroDivisors α]
    {a b : α} (ha : 0 < a) (hb : b ≠ 0) : a * b ≠ 0 :=
  mul_ne_zero (ne_of_gt ha) hb

/-- The `positivity` extension which identifies expressions of the form `a * b`,
such that `positivity` successfully recognises both `a` and `b`. -/
@[positivity _ * _] def evalMul : PositivityExt where eval {u α} zα pα e := do
  let .app (.app (f : Q($α → $α → $α)) (a : Q($α))) (b : Q($α)) ← withReducible (whnf e)
    | throwError "not *"
  let _e_eq : $e =Q $f $a $b := ⟨⟩
  let _a ← synthInstanceQ q(StrictOrderedSemiring $α)
  assumeInstancesCommute
  let ⟨_f_eq⟩ ← withDefault <| withNewMCtxDepth <| assertDefEqQ (u := u.succ) f q(HMul.hMul)
  let ra ← core zα pα a; let rb ← core zα pα b
  match ra, rb with
  | .positive pa, .positive pb => pure (.positive q(mul_pos $pa $pb))
  | .positive pa, .nonnegative pb => pure (.nonnegative q(mul_nonneg_of_pos_of_nonneg $pa $pb))
  | .nonnegative pa, .positive pb => pure (.nonnegative q(mul_nonneg_of_nonneg_of_pos $pa $pb))
  | .nonnegative pa, .nonnegative pb => pure (.nonnegative q(mul_nonneg $pa $pb))
  | .positive pa, .nonzero pb =>
    let _a ← synthInstanceQ (q(NoZeroDivisors $α) : Q(Prop))
    pure (.nonzero q(mul_ne_zero_of_pos_of_ne_zero $pa $pb))
  | .nonzero pa, .positive pb =>
    let _a ← synthInstanceQ (q(NoZeroDivisors $α) : Q(Prop))
    pure (.nonzero q(mul_ne_zero_of_ne_zero_of_pos $pa $pb))
  | .nonzero pa, .nonzero pb =>
    let _a ← synthInstanceQ (q(NoZeroDivisors $α) : Q(Prop))
    pure (.nonzero q(mul_ne_zero $pa $pb))
  | _, _ => pure .none


private lemma int_div_self_pos {a : ℤ} (ha : 0 < a) : 0 < a / a := by
  rw [Int.ediv_self ha.ne']; exact zero_lt_one

private lemma int_div_nonneg_of_pos_of_nonneg {a b : ℤ} (ha : 0 < a) (hb : 0 ≤ b) : 0 ≤ a / b :=
  Int.ediv_nonneg ha.le hb

private lemma int_div_nonneg_of_nonneg_of_pos {a b : ℤ} (ha : 0 ≤ a) (hb : 0 < b) : 0 ≤ a / b :=
  Int.ediv_nonneg ha hb.le

private lemma int_div_nonneg_of_pos_of_pos {a b : ℤ} (ha : 0 < a) (hb : 0 < b) : 0 ≤ a / b :=
  Int.ediv_nonneg ha.le hb.le

/-- The `positivity` extension which identifies expressions of the form `a / b`,
where `a` and `b` are integers. -/
@[positivity (_ : ℤ) / (_ : ℤ)] def evalIntDiv : PositivityExt where eval {u α} _ _ e := do
  match u, α, e with
  | 0, ~q(ℤ), ~q($a / $b) =>
    let ra ← core q(inferInstance) q(inferInstance) a
    let rb ← core q(inferInstance) q(inferInstance) b
    assertInstancesCommute
    match ra, rb with
    | .positive (pa : Q(0 < $a)), .positive (pb : Q(0 < $b)) =>
      -- Only attempts to prove `0 < a / a`, otherwise falls back to `0 ≤ a / b`
      match ← isDefEqQ a b with
      | .defEq _ => pure (.positive q(int_div_self_pos $pa))
      | .notDefEq => pure (.nonnegative q(int_div_nonneg_of_pos_of_pos $pa $pb))
    | .positive (pa : Q(0 < $a)), .nonnegative (pb : Q(0 ≤ $b)) =>
      pure (.nonnegative q(int_div_nonneg_of_pos_of_nonneg $pa $pb))
    | .nonnegative (pa : Q(0 ≤ $a)), .positive (pb : Q(0 < $b)) =>
      pure (.nonnegative q(int_div_nonneg_of_nonneg_of_pos $pa $pb))
    | .nonnegative (pa : Q(0 ≤ $a)), .nonnegative (pb : Q(0 ≤ $b)) =>
      pure (.nonnegative q(Int.ediv_nonneg $pa $pb))
    | _, _ => pure .none
  | _, _, _ => throwError "not /"

private theorem pow_zero_pos [OrderedSemiring α] [Nontrivial α] (a : α) : 0 < a ^ 0 :=
  zero_lt_one.trans_le (pow_zero a).ge

/-- The `positivity` extension which identifies expressions of the form `a ^ (0:ℕ)`.
This extension is run in addition to the general `a ^ b` extension (they are overlapping). -/
@[positivity _ ^ (0:ℕ)]
def evalPowZeroNat : PositivityExt where eval {u α} _zα _pα e := do
  let .app (.app _ (a : Q($α))) _ ← withReducible (whnf e) | throwError "not ^"
  _ ← synthInstanceQ (q(OrderedSemiring $α) : Q(Type u))
  _ ← synthInstanceQ (q(Nontrivial $α) : Q(Prop))
  pure (.positive (q(pow_zero_pos $a) : Expr))

/-- The `positivity` extension which identifies expressions of the form `a ^ (b : ℕ)`,
such that `positivity` successfully recognises both `a` and `b`. -/
@[positivity _ ^ (_ : ℕ)]
def evalPow : PositivityExt where eval {u α} zα pα e := do
  let .app (.app _ (a : Q($α))) (b : Q(ℕ)) ← withReducible (whnf e) | throwError "not ^"
  let result ← catchNone do
    let .true := b.isAppOfArity ``OfNat.ofNat 3 | throwError "not a ^ n where n is a literal"
    let some n := (b.getRevArg! 1).rawNatLit? | throwError "not a ^ n where n is a literal"
    guard (n % 2 = 0)
    have m : Q(ℕ) := mkRawNatLit (n / 2)
    haveI' : $b =Q 2 * $m := ⟨⟩
    let _a ← synthInstanceQ q(LinearOrderedRing $α)
    haveI' : $e =Q $a ^ $b := ⟨⟩
    assumeInstancesCommute
    pure (.nonnegative q((even_two_mul $m).pow_nonneg $a))
  orElse result do
    let ra ← core zα pα a
    let ofNonneg (pa : Q(0 ≤ $a)) (_oα : Q(OrderedSemiring $α)) : MetaM (Strictness zα pα e) := do
      haveI' : $e =Q $a ^ $b := ⟨⟩
      assumeInstancesCommute
      pure (.nonnegative q(pow_nonneg $pa $b))
    let ofNonzero (pa : Q($a ≠ 0)) (_oα : Q(OrderedSemiring $α)) : MetaM (Strictness zα pα e) := do
      haveI' : $e =Q $a ^ $b := ⟨⟩
      assumeInstancesCommute
      let _a ← synthInstanceQ q(NoZeroDivisors $α)
      pure (.nonzero q(pow_ne_zero $b $pa))
    match ra with
    | .positive pa =>
      try
        let _a ← synthInstanceQ (q(StrictOrderedSemiring $α) : Q(Type u))
        haveI' : $e =Q $a ^ $b := ⟨⟩
        assumeInstancesCommute
        pure (.positive q(pow_pos $pa $b))
      catch e : Exception =>
        trace[Tactic.positivity.failure] "{e.toMessageData}"
        let oα ← synthInstanceQ q(OrderedSemiring $α)
        orElse (← catchNone (ofNonneg q(le_of_lt $pa) oα)) (ofNonzero q(ne_of_gt $pa) oα)
    | .nonnegative pa => ofNonneg pa (← synthInstanceQ (_ : Q(Type u)))
    | .nonzero pa => ofNonzero pa (← synthInstanceQ (_ : Q(Type u)))
    | .none => pure .none

private theorem abs_pos_of_ne_zero {α : Type*} [AddGroup α] [LinearOrder α]
    [CovariantClass α α (·+·) (·≤·)] {a : α} : a ≠ 0 → 0 < |a| := abs_pos.mpr

/-- The `positivity` extension which identifies expressions of the form `|a|`. -/
@[positivity |_|]
def evalAbs : PositivityExt where eval {u} (α : Q(Type u)) zα pα (e : Q($α)) := do
  let ~q(@abs _ (_) (_) $a) := e | throwError "not |·|"
  try
    match ← core zα pα a with
    | .positive pa =>
      let pa' ← mkAppM ``abs_pos_of_pos #[pa]
      pure (.positive pa')
    | .nonzero pa =>
      let pa' ← mkAppM ``abs_pos_of_ne_zero #[pa]
      pure (.positive pa')
    | _ => pure .none
  catch _ => do
    let pa' ← mkAppM ``abs_nonneg #[a]
    pure (.nonnegative pa')

private theorem int_natAbs_pos {n : ℤ} (hn : 0 < n) : 0 < n.natAbs :=
  Int.natAbs_pos.mpr hn.ne'

/-- Extension for the `positivity` tactic: `Int.natAbs` is positive when its input is.
Since the output type of `Int.natAbs` is `ℕ`, the nonnegative case is handled by the default
`positivity` tactic.
-/
@[positivity Int.natAbs _]
def evalNatAbs : PositivityExt where eval {u α} _zα _pα e := do
  match u, α, e with
  | 0, ~q(ℕ), ~q(Int.natAbs $a) =>
    let zα' : Q(Zero Int) := q(inferInstance)
    let pα' : Q(PartialOrder Int) := q(inferInstance)
    let ra ← core zα' pα' a
    match ra with
    | .positive pa =>
      assertInstancesCommute
      pure (.positive q(int_natAbs_pos $pa))
    | .nonzero pa =>
      assertInstancesCommute
      pure (.positive q(Int.natAbs_pos.mpr $pa))
    | .nonnegative _pa =>
      pure .none
    | .none =>
      pure .none
  | _, _, _ => throwError "not Int.natAbs"

/-- Extension for the `positivity` tactic: `Nat.cast` is always non-negative,
and positive when its input is. -/
@[positivity Nat.cast _]
def evalNatCast : PositivityExt where eval {u α} _zα _pα e := do
  let ~q(@Nat.cast _ (_) ($a : ℕ)) := e | throwError "not Nat.cast"
  let zα' : Q(Zero Nat) := q(inferInstance)
  let pα' : Q(PartialOrder Nat) := q(inferInstance)
  let (_oα : Q(OrderedSemiring $α)) ← synthInstanceQ q(OrderedSemiring $α)
  assumeInstancesCommute
  match ← core zα' pα' a with
  | .positive pa =>
    let _nt ← synthInstanceQ q(Nontrivial $α)
    pure (.positive q(Nat.cast_pos.mpr $pa))
  | _ =>
    pure (.nonnegative q(Nat.cast_nonneg _))

/-- Extension for the `positivity` tactic: `Int.cast` is positive (resp. non-negative)
if its input is. -/
@[positivity Int.cast _]
def evalIntCast : PositivityExt where eval {u α} _zα _pα e := do
  let ~q(@Int.cast _ (_) ($a : ℤ)) := e | throwError "not Int.cast"
  let zα' : Q(Zero Int) := q(inferInstance)
  let pα' : Q(PartialOrder Int) := q(inferInstance)
  let ra ← core zα' pα' a
  match ra with
  | .positive pa =>
    let _oα ← synthInstanceQ (q(OrderedRing $α) : Q(Type u))
    let _nt ← synthInstanceQ q(Nontrivial $α)
    assumeInstancesCommute
    pure (.positive q(Int.cast_pos.mpr $pa))
  | .nonnegative pa =>
    let _oα ← synthInstanceQ q(OrderedRing $α)
    let _nt ← synthInstanceQ q(Nontrivial $α)
    assumeInstancesCommute
    pure (.nonnegative q(Int.cast_nonneg.mpr $pa))
  | .nonzero pa =>
    let _oα ← synthInstanceQ (q(AddGroupWithOne $α) : Q(Type $u))
    let _nt ← synthInstanceQ (q(CharZero $α) : Q(Prop))
    assumeInstancesCommute
    pure (.nonzero q(Int.cast_ne_zero.mpr $pa))
  | .none =>
    pure .none

/-- Extension for `Nat.succ`. -/
@[positivity Nat.succ _]
def evalNatSucc : PositivityExt where eval {u α} _zα _pα e := do
  match u, α, e with
  | 0, ~q(ℕ), ~q(Nat.succ $a) =>
    assertInstancesCommute
    pure (.positive q(Nat.succ_pos $a))
  | _, _, _ => throwError "not Nat.succ"

/-- Extension for `PNat.val`. -/
@[positivity PNat.val _]
def evalPNatVal : PositivityExt where eval {u α} _zα _pα e := do
  match u, α, e with
  | 0, ~q(ℕ), ~q(PNat.val $a) =>
    assertInstancesCommute
    pure (.positive q(PNat.pos $a))
  | _, _, _ => throwError "not PNat.val"

/-- Extension for `Nat.factorial`. -/
@[positivity Nat.factorial _]
def evalFactorial : PositivityExt where eval {u α} _ _ e := do
  match u, α, e with
  | 0, ~q(ℕ), ~q(Nat.factorial $a) =>
    assertInstancesCommute
    pure (.positive q(Nat.factorial_pos $a))
  | _, _, _ => throwError "failed to match Nat.factorial"

/-- Extension for `Nat.ascFactorial`. -/
@[positivity Nat.ascFactorial _ _]
def evalAscFactorial : PositivityExt where eval {u α} _ _ e := do
  match u, α, e with
  | 0, ~q(ℕ), ~q(Nat.ascFactorial ($n + 1) $k) =>
    assertInstancesCommute
    pure (.positive q(Nat.ascFactorial_pos $n $k))
  | _, _, _ => throwError "failed to match Nat.ascFactorial"

section NNRat
open NNRat

private alias ⟨_, NNRat.num_pos_of_pos⟩ := num_pos
private alias ⟨_, NNRat.num_ne_zero_of_ne_zero⟩ := num_ne_zero

/-- The `positivity` extension which identifies expressions of the form `NNRat.num q`,
such that `positivity` successfully recognises `q`. -/
@[positivity NNRat.num _]
def evalNNRatNum : PositivityExt where eval {u α} _ _ e := do
  match u, α, e with
  | 0, ~q(ℕ), ~q(NNRat.num $a) =>
    let zα : Q(Zero ℚ≥0) := q(inferInstance)
    let pα : Q(PartialOrder ℚ≥0) := q(inferInstance)
    assumeInstancesCommute
    match ← core zα pα a with
    | .positive pa => return .positive q(NNRat.num_pos_of_pos $pa)
    | .nonzero pa => return .nonzero q(NNRat.num_ne_zero_of_ne_zero $pa)
    | _ => return .none
  | _, _, _ => throwError "not NNRat.num"

/-- The `positivity` extension which identifies expressions of the form `Rat.den a`. -/
@[positivity NNRat.den _]
def evalNNRatDen : PositivityExt where eval {u α} _ _ e := do
  match u, α, e with
  | 0, ~q(ℕ), ~q(NNRat.den $a) =>
    assumeInstancesCommute
    return .positive q(den_pos $a)
  | _, _, _ => throwError "not NNRat.den"

variable {q : ℚ≥0}

example (hq : 0 < q) : 0 < q.num := by positivity
example (hq : q ≠ 0) : q.num ≠ 0 := by positivity
example : 0 < q.den := by positivity

end NNRat

open Rat

private alias ⟨_, num_pos_of_pos⟩ := num_pos
private alias ⟨_, num_nonneg_of_nonneg⟩ := num_nonneg
private alias ⟨_, num_ne_zero_of_ne_zero⟩ := num_ne_zero

/-- The `positivity` extension which identifies expressions of the form `Rat.num a`,
such that `positivity` successfully recognises `a`. -/
@[positivity Rat.num _]
def evalRatNum : PositivityExt where eval {u α} _ _ e := do
  match u, α, e with
  | 0, ~q(ℤ), ~q(Rat.num $a) =>
    let zα : Q(Zero ℚ) := q(inferInstance)
    let pα : Q(PartialOrder ℚ) := q(inferInstance)
    assumeInstancesCommute
    match ← core zα pα a with
    | .positive pa => pure <| .positive q(num_pos_of_pos $pa)
    | .nonnegative pa => pure <| .nonnegative q(num_nonneg_of_nonneg $pa)
    | .nonzero pa => pure <| .nonzero q(num_ne_zero_of_ne_zero $pa)
    | .none => pure .none
  | _, _ => throwError "not Rat.num"

/-- The `positivity` extension which identifies expressions of the form `Rat.den a`. -/
@[positivity Rat.den _]
def evalRatDen : PositivityExt where eval {u α} _ _ e := do
  match u, α, e with
  | 0, ~q(ℕ), ~q(Rat.den $a) =>
    assumeInstancesCommute
<<<<<<< HEAD
    pure $ .positive q(den_pos $a)
=======
    pure <| .positive q(den_pos $a)
>>>>>>> 99508fb5
  | _, _ => throwError "not Rat.num"

/-- Extension for `posPart`. `a⁺` is always nonegative, and positive if `a` is. -/
@[positivity _⁺]
def evalPosPart : PositivityExt where eval zα pα e := do
  match e with
  | ~q(@posPart _ $instαlat $instαgrp $a) =>
    assertInstancesCommute
    -- FIXME: There seems to be a bug in `Positivity.core` that makes it fail (instead of returning
    -- `.none`) here sometimes. See eg the first test for `posPart`. This is why we need `catchNone`
    match ← catchNone (core zα pα a) with
    | .positive pf => return .positive q(posPart_pos $pf)
    | _ => return .nonnegative q(posPart_nonneg $a)
  | _ => throwError "not `posPart`"

/-- Extension for `negPart`. `a⁻` is always nonegative. -/
@[positivity _⁻]
def evalNegPart : PositivityExt where eval _ _ e := do
  match e with
  | ~q(@negPart _ $instαlat $instαgrp $a) =>
    assertInstancesCommute
    return .nonnegative q(negPart_nonneg $a)
<<<<<<< HEAD
  | _ => throwError "not `negPart`"
=======
  | _ => throwError "not `negPart`"

end Positivity

end Meta

end Mathlib
>>>>>>> 99508fb5
<|MERGE_RESOLUTION|>--- conflicted
+++ resolved
@@ -3,17 +3,9 @@
 Released under Apache 2.0 license as described in the file LICENSE.
 Authors: Mario Carneiro, Heather Macbeth, Yaël Dillies
 -/
-<<<<<<< HEAD
-import Mathlib.Algebra.GroupPower.Order
-import Mathlib.Algebra.Order.Group.PosPart
-import Mathlib.Data.Int.CharZero
-import Mathlib.Data.NNRat.Defs
-import Mathlib.Algebra.Order.Ring.Int
-=======
 import Mathlib.Algebra.Order.Group.PosPart
 import Mathlib.Algebra.Order.Ring.Basic
 import Mathlib.Data.Int.CharZero
->>>>>>> 99508fb5
 import Mathlib.Data.Nat.Factorial.Basic
 import Mathlib.Data.NNRat.Defs
 import Mathlib.Data.PNat.Defs
@@ -503,11 +495,7 @@
   match u, α, e with
   | 0, ~q(ℕ), ~q(Rat.den $a) =>
     assumeInstancesCommute
-<<<<<<< HEAD
-    pure $ .positive q(den_pos $a)
-=======
     pure <| .positive q(den_pos $a)
->>>>>>> 99508fb5
   | _, _ => throwError "not Rat.num"
 
 /-- Extension for `posPart`. `a⁺` is always nonegative, and positive if `a` is. -/
@@ -530,14 +518,10 @@
   | ~q(@negPart _ $instαlat $instαgrp $a) =>
     assertInstancesCommute
     return .nonnegative q(negPart_nonneg $a)
-<<<<<<< HEAD
   | _ => throwError "not `negPart`"
-=======
-  | _ => throwError "not `negPart`"
 
 end Positivity
 
 end Meta
 
-end Mathlib
->>>>>>> 99508fb5
+end Mathlib