--- conflicted
+++ resolved
@@ -4,11 +4,6 @@
 Authors: Robert Y. Lewis
 -/
 
-<<<<<<< HEAD
--- import Mathlib.Tactic.Linarith.Oracle.FourierMotzkin
-import Mathlib.Tactic.Linarith.Oracle.SimplexAlgorithm
-=======
->>>>>>> 99508fb5
 import Mathlib.Tactic.Linarith.Parsing
 import Mathlib.Util.Qq
 
@@ -206,10 +201,6 @@
       let (comps, max_var) ← linearFormsAndMaxVar transparency inputs
       trace[linarith.detail] "... finished `linearFormsAndMaxVar`."
       trace[linarith.detail] "{comps}"
-<<<<<<< HEAD
-      let oracle := cfg.oracle.getD (.simplexAlgorithm)
-=======
->>>>>>> 99508fb5
       -- perform the elimination and fail if no contradiction is found.
       let certificate : Batteries.HashMap Nat Nat ← try
         oracle.produceCertificate comps max_var
