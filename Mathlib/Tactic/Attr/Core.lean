/-
Copyright (c) 2023 Yury Kudryashov. All rights reserved.
Released under Apache 2.0 license as described in the file LICENSE.
Authors: Yury Kudryashov
-/
import Mathlib.Tactic.Attr.Register
<<<<<<< HEAD
import Batteries.Logic
=======
>>>>>>> 99508fb5

/-!
# Simp tags for core lemmas

In Lean 4, an attribute declared with `register_simp_attr` cannot be used in the same file. So, we
declare all `simp` attributes used in `Mathlib` in `Mathlib/Tactic/Attr/Register` and tag lemmas
from the core library and the `Batteries` library with these attributes in this file.
-/

attribute [simp] id_map'
attribute [functor_norm, monad_norm] seq_assoc pure_seq pure_bind bind_assoc bind_pure map_pure
attribute [monad_norm] seq_eq_bind_map

-- Porting note: changed some `iff` lemmas to `eq` lemmas
attribute [mfld_simps] id and_true true_and Function.comp_apply and_self eq_self not_false
  true_or or_true heq_eq_eq forall_const and_imp

attribute [nontriviality] eq_iff_true_of_subsingleton<|MERGE_RESOLUTION|>--- conflicted
+++ resolved
@@ -4,10 +4,6 @@
 Authors: Yury Kudryashov
 -/
 import Mathlib.Tactic.Attr.Register
-<<<<<<< HEAD
-import Batteries.Logic
-=======
->>>>>>> 99508fb5
 
 /-!
 # Simp tags for core lemmas
