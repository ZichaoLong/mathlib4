--- conflicted
+++ resolved
@@ -40,11 +40,7 @@
     rw [edist_comm] at xy
     obtain ⟨r, rpos, hr⟩ : ∃ r > 0, closedBall y r ⊆ f n :=
       nhds_basis_closed_eball.mem_iff.1 (isOpen_iff_mem_nhds.1 (ho n) y ys)
-<<<<<<< HEAD
-    refine' ⟨y, min (min (δ / 2) r) (B (n + 1)), _, _, fun z hz => ⟨_, _⟩⟩
-=======
     refine ⟨y, min (min (δ / 2) r) (B (n + 1)), ?_, ?_, fun z hz => ⟨?_, ?_⟩⟩
->>>>>>> 99508fb5
     · show 0 < min (min (δ / 2) r) (B (n + 1))
       exact lt_min (lt_min (ENNReal.half_pos δpos) rpos) (Bpos (n + 1))
     · show min (min (δ / 2) r) (B (n + 1)) ≤ B (n + 1)
