/-
Copyright (c) 2019 Reid Barton. All rights reserved.
Released under Apache 2.0 license as described in the file LICENSE.
Authors: Sébastien Gouëzel
-/
import Mathlib.Algebra.Group.Indicator
import Mathlib.Topology.Constructions

/-!
# Neighborhoods and continuity relative to a subset

This file develops API on the relative versions

* `nhdsWithin`          of `nhds`
* `ContinuousOn`        of `Continuous`
* `ContinuousWithinAt`  of `ContinuousAt`

related to continuity, which are defined in previous definition files.
Their basic properties studied in this file include the relationships between
these restricted notions and the corresponding notions for the subtype
equipped with the subspace topology.

## Notation

* `𝓝 x`: the filter of neighborhoods of a point `x`;
* `𝓟 s`: the principal filter of a set `s`;
* `𝓝[s] x`: the filter `nhdsWithin x s` of neighborhoods of a point `x` within a set `s`.

-/

open Set Filter Function Topology Filter

variable {α : Type*} {β : Type*} {γ : Type*} {δ : Type*}
variable [TopologicalSpace α]

/-!
## Properties of the neighborhood-within filter
-/

@[simp]
theorem nhds_bind_nhdsWithin {a : α} {s : Set α} : ((𝓝 a).bind fun x => 𝓝[s] x) = 𝓝[s] a :=
  bind_inf_principal.trans <| congr_arg₂ _ nhds_bind_nhds rfl

@[simp]
theorem eventually_nhds_nhdsWithin {a : α} {s : Set α} {p : α → Prop} :
    (∀ᶠ y in 𝓝 a, ∀ᶠ x in 𝓝[s] y, p x) ↔ ∀ᶠ x in 𝓝[s] a, p x :=
  Filter.ext_iff.1 nhds_bind_nhdsWithin { x | p x }

theorem eventually_nhdsWithin_iff {a : α} {s : Set α} {p : α → Prop} :
    (∀ᶠ x in 𝓝[s] a, p x) ↔ ∀ᶠ x in 𝓝 a, x ∈ s → p x :=
  eventually_inf_principal

theorem frequently_nhdsWithin_iff {z : α} {s : Set α} {p : α → Prop} :
    (∃ᶠ x in 𝓝[s] z, p x) ↔ ∃ᶠ x in 𝓝 z, p x ∧ x ∈ s :=
  frequently_inf_principal.trans <| by simp only [and_comm]

theorem mem_closure_ne_iff_frequently_within {z : α} {s : Set α} :
    z ∈ closure (s \ {z}) ↔ ∃ᶠ x in 𝓝[≠] z, x ∈ s := by
  simp [mem_closure_iff_frequently, frequently_nhdsWithin_iff]

@[simp]
theorem eventually_eventually_nhdsWithin {a : α} {s : Set α} {p : α → Prop} :
    (∀ᶠ y in 𝓝[s] a, ∀ᶠ x in 𝓝[s] y, p x) ↔ ∀ᶠ x in 𝓝[s] a, p x := by
  refine ⟨fun h => ?_, fun h => (eventually_nhds_nhdsWithin.2 h).filter_mono inf_le_left⟩
  simp only [eventually_nhdsWithin_iff] at h ⊢
  exact h.mono fun x hx hxs => (hx hxs).self_of_nhds hxs

@[deprecated (since := "2024-10-04")]
alias eventually_nhdsWithin_nhdsWithin := eventually_eventually_nhdsWithin

@[simp]
theorem eventually_mem_nhdsWithin_iff {x : α} {s t : Set α} :
    (∀ᶠ x' in 𝓝[s] x, t ∈ 𝓝[s] x') ↔ t ∈ 𝓝[s] x :=
  eventually_eventually_nhdsWithin

theorem nhdsWithin_eq (a : α) (s : Set α) :
    𝓝[s] a = ⨅ t ∈ { t : Set α | a ∈ t ∧ IsOpen t }, 𝓟 (t ∩ s) :=
  ((nhds_basis_opens a).inf_principal s).eq_biInf

@[simp] lemma nhdsWithin_univ (a : α) : 𝓝[Set.univ] a = 𝓝 a := by
  rw [nhdsWithin, principal_univ, inf_top_eq]

theorem nhdsWithin_hasBasis {p : β → Prop} {s : β → Set α} {a : α} (h : (𝓝 a).HasBasis p s)
    (t : Set α) : (𝓝[t] a).HasBasis p fun i => s i ∩ t :=
  h.inf_principal t

theorem nhdsWithin_basis_open (a : α) (t : Set α) :
    (𝓝[t] a).HasBasis (fun u => a ∈ u ∧ IsOpen u) fun u => u ∩ t :=
  nhdsWithin_hasBasis (nhds_basis_opens a) t

theorem mem_nhdsWithin {t : Set α} {a : α} {s : Set α} :
    t ∈ 𝓝[s] a ↔ ∃ u, IsOpen u ∧ a ∈ u ∧ u ∩ s ⊆ t := by
  simpa only [and_assoc, and_left_comm] using (nhdsWithin_basis_open a s).mem_iff

theorem mem_nhdsWithin_iff_exists_mem_nhds_inter {t : Set α} {a : α} {s : Set α} :
    t ∈ 𝓝[s] a ↔ ∃ u ∈ 𝓝 a, u ∩ s ⊆ t :=
  (nhdsWithin_hasBasis (𝓝 a).basis_sets s).mem_iff

theorem diff_mem_nhdsWithin_compl {x : α} {s : Set α} (hs : s ∈ 𝓝 x) (t : Set α) :
    s \ t ∈ 𝓝[tᶜ] x :=
  diff_mem_inf_principal_compl hs t

theorem diff_mem_nhdsWithin_diff {x : α} {s t : Set α} (hs : s ∈ 𝓝[t] x) (t' : Set α) :
    s \ t' ∈ 𝓝[t \ t'] x := by
  rw [nhdsWithin, diff_eq, diff_eq, ← inf_principal, ← inf_assoc]
  exact inter_mem_inf hs (mem_principal_self _)

theorem nhds_of_nhdsWithin_of_nhds {s t : Set α} {a : α} (h1 : s ∈ 𝓝 a) (h2 : t ∈ 𝓝[s] a) :
    t ∈ 𝓝 a := by
  rcases mem_nhdsWithin_iff_exists_mem_nhds_inter.mp h2 with ⟨_, Hw, hw⟩
  exact (𝓝 a).sets_of_superset ((𝓝 a).inter_sets Hw h1) hw

theorem mem_nhdsWithin_iff_eventually {s t : Set α} {x : α} :
    t ∈ 𝓝[s] x ↔ ∀ᶠ y in 𝓝 x, y ∈ s → y ∈ t :=
  eventually_inf_principal

theorem mem_nhdsWithin_iff_eventuallyEq {s t : Set α} {x : α} :
    t ∈ 𝓝[s] x ↔ s =ᶠ[𝓝 x] (s ∩ t : Set α) := by
  simp_rw [mem_nhdsWithin_iff_eventually, eventuallyEq_set, mem_inter_iff, iff_self_and]

theorem nhdsWithin_eq_iff_eventuallyEq {s t : Set α} {x : α} : 𝓝[s] x = 𝓝[t] x ↔ s =ᶠ[𝓝 x] t :=
  set_eventuallyEq_iff_inf_principal.symm

theorem nhdsWithin_le_iff {s t : Set α} {x : α} : 𝓝[s] x ≤ 𝓝[t] x ↔ t ∈ 𝓝[s] x :=
  set_eventuallyLE_iff_inf_principal_le.symm.trans set_eventuallyLE_iff_mem_inf_principal

-- Porting note: golfed, dropped an unneeded assumption
theorem preimage_nhdsWithin_coinduced' {π : α → β} {s : Set β} {t : Set α} {a : α} (h : a ∈ t)
    (hs : s ∈ @nhds β (.coinduced (fun x : t => π x) inferInstance) (π a)) :
    π ⁻¹' s ∈ 𝓝[t] a := by
  lift a to t using h
  replace hs : (fun x : t => π x) ⁻¹' s ∈ 𝓝 a := preimage_nhds_coinduced hs
  rwa [← map_nhds_subtype_val, mem_map]

theorem mem_nhdsWithin_of_mem_nhds {s t : Set α} {a : α} (h : s ∈ 𝓝 a) : s ∈ 𝓝[t] a :=
  mem_inf_of_left h

theorem self_mem_nhdsWithin {a : α} {s : Set α} : s ∈ 𝓝[s] a :=
  mem_inf_of_right (mem_principal_self s)

theorem eventually_mem_nhdsWithin {a : α} {s : Set α} : ∀ᶠ x in 𝓝[s] a, x ∈ s :=
  self_mem_nhdsWithin

theorem inter_mem_nhdsWithin (s : Set α) {t : Set α} {a : α} (h : t ∈ 𝓝 a) : s ∩ t ∈ 𝓝[s] a :=
  inter_mem self_mem_nhdsWithin (mem_inf_of_left h)

theorem pure_le_nhdsWithin {a : α} {s : Set α} (ha : a ∈ s) : pure a ≤ 𝓝[s] a :=
  le_inf (pure_le_nhds a) (le_principal_iff.2 ha)

theorem mem_of_mem_nhdsWithin {a : α} {s t : Set α} (ha : a ∈ s) (ht : t ∈ 𝓝[s] a) : a ∈ t :=
  pure_le_nhdsWithin ha ht

theorem Filter.Eventually.self_of_nhdsWithin {p : α → Prop} {s : Set α} {x : α}
    (h : ∀ᶠ y in 𝓝[s] x, p y) (hx : x ∈ s) : p x :=
  mem_of_mem_nhdsWithin hx h

theorem tendsto_const_nhdsWithin {l : Filter β} {s : Set α} {a : α} (ha : a ∈ s) :
    Tendsto (fun _ : β => a) l (𝓝[s] a) :=
  tendsto_const_pure.mono_right <| pure_le_nhdsWithin ha

theorem nhdsWithin_restrict'' {a : α} (s : Set α) {t : Set α} (h : t ∈ 𝓝[s] a) :
    𝓝[s] a = 𝓝[s ∩ t] a :=
  le_antisymm (le_inf inf_le_left (le_principal_iff.mpr (inter_mem self_mem_nhdsWithin h)))
    (inf_le_inf_left _ (principal_mono.mpr Set.inter_subset_left))

theorem nhdsWithin_restrict' {a : α} (s : Set α) {t : Set α} (h : t ∈ 𝓝 a) : 𝓝[s] a = 𝓝[s ∩ t] a :=
  nhdsWithin_restrict'' s <| mem_inf_of_left h

theorem nhdsWithin_restrict {a : α} (s : Set α) {t : Set α} (h₀ : a ∈ t) (h₁ : IsOpen t) :
    𝓝[s] a = 𝓝[s ∩ t] a :=
  nhdsWithin_restrict' s (IsOpen.mem_nhds h₁ h₀)

theorem nhdsWithin_le_of_mem {a : α} {s t : Set α} (h : s ∈ 𝓝[t] a) : 𝓝[t] a ≤ 𝓝[s] a :=
  nhdsWithin_le_iff.mpr h

theorem nhdsWithin_le_nhds {a : α} {s : Set α} : 𝓝[s] a ≤ 𝓝 a := by
  rw [← nhdsWithin_univ]
  apply nhdsWithin_le_of_mem
  exact univ_mem

theorem nhdsWithin_eq_nhdsWithin' {a : α} {s t u : Set α} (hs : s ∈ 𝓝 a) (h₂ : t ∩ s = u ∩ s) :
    𝓝[t] a = 𝓝[u] a := by rw [nhdsWithin_restrict' t hs, nhdsWithin_restrict' u hs, h₂]

theorem nhdsWithin_eq_nhdsWithin {a : α} {s t u : Set α} (h₀ : a ∈ s) (h₁ : IsOpen s)
    (h₂ : t ∩ s = u ∩ s) : 𝓝[t] a = 𝓝[u] a := by
  rw [nhdsWithin_restrict t h₀ h₁, nhdsWithin_restrict u h₀ h₁, h₂]

@[simp] theorem nhdsWithin_eq_nhds {a : α} {s : Set α} : 𝓝[s] a = 𝓝 a ↔ s ∈ 𝓝 a :=
  inf_eq_left.trans le_principal_iff

theorem IsOpen.nhdsWithin_eq {a : α} {s : Set α} (h : IsOpen s) (ha : a ∈ s) : 𝓝[s] a = 𝓝 a :=
  nhdsWithin_eq_nhds.2 <| h.mem_nhds ha

theorem preimage_nhds_within_coinduced {π : α → β} {s : Set β} {t : Set α} {a : α} (h : a ∈ t)
    (ht : IsOpen t)
    (hs : s ∈ @nhds β (.coinduced (fun x : t => π x) inferInstance) (π a)) :
    π ⁻¹' s ∈ 𝓝 a := by
  rw [← ht.nhdsWithin_eq h]
  exact preimage_nhdsWithin_coinduced' h hs

@[simp]
theorem nhdsWithin_empty (a : α) : 𝓝[∅] a = ⊥ := by rw [nhdsWithin, principal_empty, inf_bot_eq]

theorem nhdsWithin_union (a : α) (s t : Set α) : 𝓝[s ∪ t] a = 𝓝[s] a ⊔ 𝓝[t] a := by
  delta nhdsWithin
  rw [← inf_sup_left, sup_principal]

theorem nhdsWithin_biUnion {ι} {I : Set ι} (hI : I.Finite) (s : ι → Set α) (a : α) :
    𝓝[⋃ i ∈ I, s i] a = ⨆ i ∈ I, 𝓝[s i] a :=
  Set.Finite.induction_on hI (by simp) fun _ _ hT ↦ by
    simp only [hT, nhdsWithin_union, iSup_insert, biUnion_insert]

theorem nhdsWithin_sUnion {S : Set (Set α)} (hS : S.Finite) (a : α) :
    𝓝[⋃₀ S] a = ⨆ s ∈ S, 𝓝[s] a := by
  rw [sUnion_eq_biUnion, nhdsWithin_biUnion hS]

theorem nhdsWithin_iUnion {ι} [Finite ι] (s : ι → Set α) (a : α) :
    𝓝[⋃ i, s i] a = ⨆ i, 𝓝[s i] a := by
  rw [← sUnion_range, nhdsWithin_sUnion (finite_range s), iSup_range]

theorem nhdsWithin_inter (a : α) (s t : Set α) : 𝓝[s ∩ t] a = 𝓝[s] a ⊓ 𝓝[t] a := by
  delta nhdsWithin
  rw [inf_left_comm, inf_assoc, inf_principal, ← inf_assoc, inf_idem]

theorem nhdsWithin_inter' (a : α) (s t : Set α) : 𝓝[s ∩ t] a = 𝓝[s] a ⊓ 𝓟 t := by
  delta nhdsWithin
  rw [← inf_principal, inf_assoc]

theorem nhdsWithin_inter_of_mem {a : α} {s t : Set α} (h : s ∈ 𝓝[t] a) : 𝓝[s ∩ t] a = 𝓝[t] a := by
  rw [nhdsWithin_inter, inf_eq_right]
  exact nhdsWithin_le_of_mem h

theorem nhdsWithin_inter_of_mem' {a : α} {s t : Set α} (h : t ∈ 𝓝[s] a) : 𝓝[s ∩ t] a = 𝓝[s] a := by
  rw [inter_comm, nhdsWithin_inter_of_mem h]

@[simp]
theorem nhdsWithin_singleton (a : α) : 𝓝[{a}] a = pure a := by
  rw [nhdsWithin, principal_singleton, inf_eq_right.2 (pure_le_nhds a)]

@[simp]
theorem nhdsWithin_insert (a : α) (s : Set α) : 𝓝[insert a s] a = pure a ⊔ 𝓝[s] a := by
  rw [← singleton_union, nhdsWithin_union, nhdsWithin_singleton]

theorem mem_nhdsWithin_insert {a : α} {s t : Set α} : t ∈ 𝓝[insert a s] a ↔ a ∈ t ∧ t ∈ 𝓝[s] a := by
  simp

theorem insert_mem_nhdsWithin_insert {a : α} {s t : Set α} (h : t ∈ 𝓝[s] a) :
    insert a t ∈ 𝓝[insert a s] a := by simp [mem_of_superset h]

theorem insert_mem_nhds_iff {a : α} {s : Set α} : insert a s ∈ 𝓝 a ↔ s ∈ 𝓝[≠] a := by
  simp only [nhdsWithin, mem_inf_principal, mem_compl_iff, mem_singleton_iff, or_iff_not_imp_left,
    insert_def]

@[simp]
theorem nhdsWithin_compl_singleton_sup_pure (a : α) : 𝓝[≠] a ⊔ pure a = 𝓝 a := by
  rw [← nhdsWithin_singleton, ← nhdsWithin_union, compl_union_self, nhdsWithin_univ]

theorem nhdsWithin_prod {α : Type*} [TopologicalSpace α] {β : Type*} [TopologicalSpace β]
    {s u : Set α} {t v : Set β} {a : α} {b : β} (hu : u ∈ 𝓝[s] a) (hv : v ∈ 𝓝[t] b) :
    u ×ˢ v ∈ 𝓝[s ×ˢ t] (a, b) := by
  rw [nhdsWithin_prod_eq]
  exact prod_mem_prod hu hv

section Pi

variable {ι : Type*} {π : ι → Type*} [∀ i, TopologicalSpace (π i)]

theorem nhdsWithin_pi_eq' {I : Set ι} (hI : I.Finite) (s : ∀ i, Set (π i)) (x : ∀ i, π i) :
    𝓝[pi I s] x = ⨅ i, comap (fun x => x i) (𝓝 (x i) ⊓ ⨅ (_ : i ∈ I), 𝓟 (s i)) := by
  simp only [nhdsWithin, nhds_pi, Filter.pi, comap_inf, comap_iInf, pi_def, comap_principal, ←
    iInf_principal_finite hI, ← iInf_inf_eq]

theorem nhdsWithin_pi_eq {I : Set ι} (hI : I.Finite) (s : ∀ i, Set (π i)) (x : ∀ i, π i) :
    𝓝[pi I s] x =
      (⨅ i ∈ I, comap (fun x => x i) (𝓝[s i] x i)) ⊓
        ⨅ (i) (_ : i ∉ I), comap (fun x => x i) (𝓝 (x i)) := by
  simp only [nhdsWithin, nhds_pi, Filter.pi, pi_def, ← iInf_principal_finite hI, comap_inf,
    comap_principal, eval]
  rw [iInf_split _ fun i => i ∈ I, inf_right_comm]
  simp only [iInf_inf_eq]

theorem nhdsWithin_pi_univ_eq [Finite ι] (s : ∀ i, Set (π i)) (x : ∀ i, π i) :
    𝓝[pi univ s] x = ⨅ i, comap (fun x => x i) (𝓝[s i] x i) := by
  simpa [nhdsWithin] using nhdsWithin_pi_eq finite_univ s x

theorem nhdsWithin_pi_eq_bot {I : Set ι} {s : ∀ i, Set (π i)} {x : ∀ i, π i} :
    𝓝[pi I s] x = ⊥ ↔ ∃ i ∈ I, 𝓝[s i] x i = ⊥ := by
  simp only [nhdsWithin, nhds_pi, pi_inf_principal_pi_eq_bot]

theorem nhdsWithin_pi_neBot {I : Set ι} {s : ∀ i, Set (π i)} {x : ∀ i, π i} :
    (𝓝[pi I s] x).NeBot ↔ ∀ i ∈ I, (𝓝[s i] x i).NeBot := by
  simp [neBot_iff, nhdsWithin_pi_eq_bot]

instance instNeBotNhdsWithinUnivPi {s : ∀ i, Set (π i)} {x : ∀ i, π i}
    [∀ i, (𝓝[s i] x i).NeBot] : (𝓝[pi univ s] x).NeBot := by
  simpa [nhdsWithin_pi_neBot]

instance Pi.instNeBotNhdsWithinIio [Nonempty ι] [∀ i, Preorder (π i)] {x : ∀ i, π i}
    [∀ i, (𝓝[<] x i).NeBot] : (𝓝[<] x).NeBot :=
  have : (𝓝[pi univ fun i ↦ Iio (x i)] x).NeBot := inferInstance
  this.mono <| nhdsWithin_mono _ fun _y hy ↦ lt_of_strongLT fun i ↦ hy i trivial

instance Pi.instNeBotNhdsWithinIoi [Nonempty ι] [∀ i, Preorder (π i)] {x : ∀ i, π i}
    [∀ i, (𝓝[>] x i).NeBot] : (𝓝[>] x).NeBot :=
  Pi.instNeBotNhdsWithinIio (π := fun i ↦ (π i)ᵒᵈ) (x := fun i ↦ OrderDual.toDual (x i))

end Pi

theorem Filter.Tendsto.piecewise_nhdsWithin {f g : α → β} {t : Set α} [∀ x, Decidable (x ∈ t)]
    {a : α} {s : Set α} {l : Filter β} (h₀ : Tendsto f (𝓝[s ∩ t] a) l)
    (h₁ : Tendsto g (𝓝[s ∩ tᶜ] a) l) : Tendsto (piecewise t f g) (𝓝[s] a) l := by
  apply Tendsto.piecewise <;> rwa [← nhdsWithin_inter']

theorem Filter.Tendsto.if_nhdsWithin {f g : α → β} {p : α → Prop} [DecidablePred p] {a : α}
    {s : Set α} {l : Filter β} (h₀ : Tendsto f (𝓝[s ∩ { x | p x }] a) l)
    (h₁ : Tendsto g (𝓝[s ∩ { x | ¬p x }] a) l) :
    Tendsto (fun x => if p x then f x else g x) (𝓝[s] a) l :=
  h₀.piecewise_nhdsWithin h₁

theorem map_nhdsWithin (f : α → β) (a : α) (s : Set α) :
    map f (𝓝[s] a) = ⨅ t ∈ { t : Set α | a ∈ t ∧ IsOpen t }, 𝓟 (f '' (t ∩ s)) :=
  ((nhdsWithin_basis_open a s).map f).eq_biInf

theorem tendsto_nhdsWithin_mono_left {f : α → β} {a : α} {s t : Set α} {l : Filter β} (hst : s ⊆ t)
    (h : Tendsto f (𝓝[t] a) l) : Tendsto f (𝓝[s] a) l :=
  h.mono_left <| nhdsWithin_mono a hst

theorem tendsto_nhdsWithin_mono_right {f : β → α} {l : Filter β} {a : α} {s t : Set α} (hst : s ⊆ t)
    (h : Tendsto f l (𝓝[s] a)) : Tendsto f l (𝓝[t] a) :=
  h.mono_right (nhdsWithin_mono a hst)

theorem tendsto_nhdsWithin_of_tendsto_nhds {f : α → β} {a : α} {s : Set α} {l : Filter β}
    (h : Tendsto f (𝓝 a) l) : Tendsto f (𝓝[s] a) l :=
  h.mono_left inf_le_left

theorem eventually_mem_of_tendsto_nhdsWithin {f : β → α} {a : α} {s : Set α} {l : Filter β}
    (h : Tendsto f l (𝓝[s] a)) : ∀ᶠ i in l, f i ∈ s := by
  simp_rw [nhdsWithin_eq, tendsto_iInf, mem_setOf_eq, tendsto_principal, mem_inter_iff,
    eventually_and] at h
  exact (h univ ⟨mem_univ a, isOpen_univ⟩).2

theorem tendsto_nhds_of_tendsto_nhdsWithin {f : β → α} {a : α} {s : Set α} {l : Filter β}
    (h : Tendsto f l (𝓝[s] a)) : Tendsto f l (𝓝 a) :=
  h.mono_right nhdsWithin_le_nhds

theorem nhdsWithin_neBot_of_mem {s : Set α} {x : α} (hx : x ∈ s) : NeBot (𝓝[s] x) :=
  mem_closure_iff_nhdsWithin_neBot.1 <| subset_closure hx

theorem IsClosed.mem_of_nhdsWithin_neBot {s : Set α} (hs : IsClosed s) {x : α}
    (hx : NeBot <| 𝓝[s] x) : x ∈ s :=
  hs.closure_eq ▸ mem_closure_iff_nhdsWithin_neBot.2 hx

theorem DenseRange.nhdsWithin_neBot {ι : Type*} {f : ι → α} (h : DenseRange f) (x : α) :
    NeBot (𝓝[range f] x) :=
  mem_closure_iff_clusterPt.1 (h x)

theorem mem_closure_pi {ι : Type*} {α : ι → Type*} [∀ i, TopologicalSpace (α i)] {I : Set ι}
    {s : ∀ i, Set (α i)} {x : ∀ i, α i} : x ∈ closure (pi I s) ↔ ∀ i ∈ I, x i ∈ closure (s i) := by
  simp only [mem_closure_iff_nhdsWithin_neBot, nhdsWithin_pi_neBot]

theorem closure_pi_set {ι : Type*} {α : ι → Type*} [∀ i, TopologicalSpace (α i)] (I : Set ι)
    (s : ∀ i, Set (α i)) : closure (pi I s) = pi I fun i => closure (s i) :=
  Set.ext fun _ => mem_closure_pi

theorem dense_pi {ι : Type*} {α : ι → Type*} [∀ i, TopologicalSpace (α i)] {s : ∀ i, Set (α i)}
    (I : Set ι) (hs : ∀ i ∈ I, Dense (s i)) : Dense (pi I s) := by
  simp only [dense_iff_closure_eq, closure_pi_set, pi_congr rfl fun i hi => (hs i hi).closure_eq,
    pi_univ]

theorem eventuallyEq_nhdsWithin_iff {f g : α → β} {s : Set α} {a : α} :
    f =ᶠ[𝓝[s] a] g ↔ ∀ᶠ x in 𝓝 a, x ∈ s → f x = g x :=
  mem_inf_principal

theorem eventuallyEq_nhdsWithin_of_eqOn {f g : α → β} {s : Set α} {a : α} (h : EqOn f g s) :
    f =ᶠ[𝓝[s] a] g :=
  mem_inf_of_right h

theorem Set.EqOn.eventuallyEq_nhdsWithin {f g : α → β} {s : Set α} {a : α} (h : EqOn f g s) :
    f =ᶠ[𝓝[s] a] g :=
  eventuallyEq_nhdsWithin_of_eqOn h

theorem tendsto_nhdsWithin_congr {f g : α → β} {s : Set α} {a : α} {l : Filter β}
    (hfg : ∀ x ∈ s, f x = g x) (hf : Tendsto f (𝓝[s] a) l) : Tendsto g (𝓝[s] a) l :=
  (tendsto_congr' <| eventuallyEq_nhdsWithin_of_eqOn hfg).1 hf

theorem eventually_nhdsWithin_of_forall {s : Set α} {a : α} {p : α → Prop} (h : ∀ x ∈ s, p x) :
    ∀ᶠ x in 𝓝[s] a, p x :=
  mem_inf_of_right h

theorem tendsto_nhdsWithin_of_tendsto_nhds_of_eventually_within {a : α} {l : Filter β} {s : Set α}
    (f : β → α) (h1 : Tendsto f l (𝓝 a)) (h2 : ∀ᶠ x in l, f x ∈ s) : Tendsto f l (𝓝[s] a) :=
  tendsto_inf.2 ⟨h1, tendsto_principal.2 h2⟩

theorem tendsto_nhdsWithin_iff {a : α} {l : Filter β} {s : Set α} {f : β → α} :
    Tendsto f l (𝓝[s] a) ↔ Tendsto f l (𝓝 a) ∧ ∀ᶠ n in l, f n ∈ s :=
  ⟨fun h => ⟨tendsto_nhds_of_tendsto_nhdsWithin h, eventually_mem_of_tendsto_nhdsWithin h⟩, fun h =>
    tendsto_nhdsWithin_of_tendsto_nhds_of_eventually_within _ h.1 h.2⟩

@[simp]
theorem tendsto_nhdsWithin_range {a : α} {l : Filter β} {f : β → α} :
    Tendsto f l (𝓝[range f] a) ↔ Tendsto f l (𝓝 a) :=
  ⟨fun h => h.mono_right inf_le_left, fun h =>
    tendsto_inf.2 ⟨h, tendsto_principal.2 <| Eventually.of_forall mem_range_self⟩⟩

theorem Filter.EventuallyEq.eq_of_nhdsWithin {s : Set α} {f g : α → β} {a : α} (h : f =ᶠ[𝓝[s] a] g)
    (hmem : a ∈ s) : f a = g a :=
  h.self_of_nhdsWithin hmem

theorem eventually_nhdsWithin_of_eventually_nhds {α : Type*} [TopologicalSpace α] {s : Set α}
    {a : α} {p : α → Prop} (h : ∀ᶠ x in 𝓝 a, p x) : ∀ᶠ x in 𝓝[s] a, p x :=
  mem_nhdsWithin_of_mem_nhds h

/-!
### `nhdsWithin` and subtypes
-/

theorem mem_nhdsWithin_subtype {s : Set α} {a : { x // x ∈ s }} {t u : Set { x // x ∈ s }} :
    t ∈ 𝓝[u] a ↔ t ∈ comap ((↑) : s → α) (𝓝[(↑) '' u] a) := by
  rw [nhdsWithin, nhds_subtype, principal_subtype, ← comap_inf, ← nhdsWithin]

theorem nhdsWithin_subtype (s : Set α) (a : { x // x ∈ s }) (t : Set { x // x ∈ s }) :
    𝓝[t] a = comap ((↑) : s → α) (𝓝[(↑) '' t] a) :=
  Filter.ext fun _ => mem_nhdsWithin_subtype

theorem nhdsWithin_eq_map_subtype_coe {s : Set α} {a : α} (h : a ∈ s) :
    𝓝[s] a = map ((↑) : s → α) (𝓝 ⟨a, h⟩) :=
  (map_nhds_subtype_val ⟨a, h⟩).symm

theorem mem_nhds_subtype_iff_nhdsWithin {s : Set α} {a : s} {t : Set s} :
    t ∈ 𝓝 a ↔ (↑) '' t ∈ 𝓝[s] (a : α) := by
  rw [← map_nhds_subtype_val, image_mem_map_iff Subtype.val_injective]

theorem preimage_coe_mem_nhds_subtype {s t : Set α} {a : s} : (↑) ⁻¹' t ∈ 𝓝 a ↔ t ∈ 𝓝[s] ↑a := by
  rw [← map_nhds_subtype_val, mem_map]

theorem eventually_nhds_subtype_iff (s : Set α) (a : s) (P : α → Prop) :
    (∀ᶠ x : s in 𝓝 a, P x) ↔ ∀ᶠ x in 𝓝[s] a, P x :=
  preimage_coe_mem_nhds_subtype

theorem frequently_nhds_subtype_iff (s : Set α) (a : s) (P : α → Prop) :
    (∃ᶠ x : s in 𝓝 a, P x) ↔ ∃ᶠ x in 𝓝[s] a, P x :=
  eventually_nhds_subtype_iff s a (¬ P ·) |>.not

theorem tendsto_nhdsWithin_iff_subtype {s : Set α} {a : α} (h : a ∈ s) (f : α → β) (l : Filter β) :
    Tendsto f (𝓝[s] a) l ↔ Tendsto (s.restrict f) (𝓝 ⟨a, h⟩) l := by
  rw [nhdsWithin_eq_map_subtype_coe h, tendsto_map'_iff]; rfl

/-!
## Local continuity properties of functions
-/

variable [TopologicalSpace β] [TopologicalSpace γ] [TopologicalSpace δ]

/-!
### `ContinuousWithinAt`
-/

/-- If a function is continuous within `s` at `x`, then it tends to `f x` within `s` by definition.
We register this fact for use with the dot notation, especially to use `Filter.Tendsto.comp` as
`ContinuousWithinAt.comp` will have a different meaning. -/
theorem ContinuousWithinAt.tendsto {f : α → β} {s : Set α} {x : α} (h : ContinuousWithinAt f s x) :
    Tendsto f (𝓝[s] x) (𝓝 (f x)) :=
  h

theorem continuousWithinAt_univ (f : α → β) (x : α) :
    ContinuousWithinAt f Set.univ x ↔ ContinuousAt f x := by
  rw [ContinuousAt, ContinuousWithinAt, nhdsWithin_univ]

theorem continuous_iff_continuousOn_univ {f : α → β} : Continuous f ↔ ContinuousOn f univ := by
  simp [continuous_iff_continuousAt, ContinuousOn, ContinuousAt, ContinuousWithinAt,
    nhdsWithin_univ]

theorem continuousWithinAt_iff_continuousAt_restrict (f : α → β) {x : α} {s : Set α} (h : x ∈ s) :
    ContinuousWithinAt f s x ↔ ContinuousAt (s.restrict f) ⟨x, h⟩ :=
  tendsto_nhdsWithin_iff_subtype h f _

theorem ContinuousWithinAt.tendsto_nhdsWithin {f : α → β} {x : α} {s : Set α} {t : Set β}
    (h : ContinuousWithinAt f s x) (ht : MapsTo f s t) : Tendsto f (𝓝[s] x) (𝓝[t] f x) :=
  tendsto_inf.2 ⟨h, tendsto_principal.2 <| mem_inf_of_right <| mem_principal.2 <| ht⟩

theorem ContinuousWithinAt.tendsto_nhdsWithin_image {f : α → β} {x : α} {s : Set α}
    (h : ContinuousWithinAt f s x) : Tendsto f (𝓝[s] x) (𝓝[f '' s] f x) :=
  h.tendsto_nhdsWithin (mapsTo_image _ _)

theorem nhdsWithin_le_comap {x : α} {s : Set α} {f : α → β} (ctsf : ContinuousWithinAt f s x) :
    𝓝[s] x ≤ comap f (𝓝[f '' s] f x) :=
  ctsf.tendsto_nhdsWithin_image.le_comap

theorem ContinuousWithinAt.preimage_mem_nhdsWithin {f : α → β} {x : α} {s : Set α} {t : Set β}
    (h : ContinuousWithinAt f s x) (ht : t ∈ 𝓝 (f x)) : f ⁻¹' t ∈ 𝓝[s] x :=
  h ht

theorem ContinuousWithinAt.preimage_mem_nhdsWithin' {f : α → β} {x : α} {s : Set α} {t : Set β}
    (h : ContinuousWithinAt f s x) (ht : t ∈ 𝓝[f '' s] f x) : f ⁻¹' t ∈ 𝓝[s] x :=
  h.tendsto_nhdsWithin (mapsTo_image _ _) ht

theorem ContinuousWithinAt.preimage_mem_nhdsWithin''
    {f : α → β} {x : α} {y : β} {s t : Set β}
    (h : ContinuousWithinAt f (f ⁻¹' s) x) (ht : t ∈ 𝓝[s] y) (hxy : y = f x) :
    f ⁻¹' t ∈ 𝓝[f ⁻¹' s] x := by
  rw [hxy] at ht
  exact h.preimage_mem_nhdsWithin' (nhdsWithin_mono _ (image_preimage_subset f s) ht)

theorem continuousWithinAt_of_not_mem_closure {f : α → β} {s : Set α} {x : α} (hx : x ∉ closure s) :
    ContinuousWithinAt f s x := by
  rw [mem_closure_iff_nhdsWithin_neBot, not_neBot] at hx
  rw [ContinuousWithinAt, hx]
  exact tendsto_bot

/-!
### `ContinuousOn`
-/

theorem continuousOn_iff {f : α → β} {s : Set α} :
    ContinuousOn f s ↔
      ∀ x ∈ s, ∀ t : Set β, IsOpen t → f x ∈ t → ∃ u, IsOpen u ∧ x ∈ u ∧ u ∩ s ⊆ f ⁻¹' t := by
  simp only [ContinuousOn, ContinuousWithinAt, tendsto_nhds, mem_nhdsWithin]

theorem ContinuousOn.continuousWithinAt {f : α → β} {s : Set α} {x : α} (hf : ContinuousOn f s)
    (hx : x ∈ s) : ContinuousWithinAt f s x :=
  hf x hx

theorem continuousOn_iff_continuous_restrict {f : α → β} {s : Set α} :
    ContinuousOn f s ↔ Continuous (s.restrict f) := by
  rw [ContinuousOn, continuous_iff_continuousAt]; constructor
  · rintro h ⟨x, xs⟩
    exact (continuousWithinAt_iff_continuousAt_restrict f xs).mp (h x xs)
  intro h x xs
  exact (continuousWithinAt_iff_continuousAt_restrict f xs).mpr (h ⟨x, xs⟩)

-- Porting note: 2 new lemmas
alias ⟨ContinuousOn.restrict, _⟩ := continuousOn_iff_continuous_restrict

theorem ContinuousOn.restrict_mapsTo {f : α → β} {s : Set α} {t : Set β} (hf : ContinuousOn f s)
    (ht : MapsTo f s t) : Continuous (ht.restrict f s t) :=
  hf.restrict.codRestrict _

theorem continuousOn_iff' {f : α → β} {s : Set α} :
    ContinuousOn f s ↔ ∀ t : Set β, IsOpen t → ∃ u, IsOpen u ∧ f ⁻¹' t ∩ s = u ∩ s := by
  have : ∀ t, IsOpen (s.restrict f ⁻¹' t) ↔ ∃ u : Set α, IsOpen u ∧ f ⁻¹' t ∩ s = u ∩ s := by
    intro t
    rw [isOpen_induced_iff, Set.restrict_eq, Set.preimage_comp]
    simp only [Subtype.preimage_coe_eq_preimage_coe_iff]
    constructor <;>
      · rintro ⟨u, ou, useq⟩
        exact ⟨u, ou, by simpa only [Set.inter_comm, eq_comm] using useq⟩
  rw [continuousOn_iff_continuous_restrict, continuous_def]; simp only [this]

/-- If a function is continuous on a set for some topologies, then it is
continuous on the same set with respect to any finer topology on the source space. -/
theorem ContinuousOn.mono_dom {α β : Type*} {t₁ t₂ : TopologicalSpace α} {t₃ : TopologicalSpace β}
    (h₁ : t₂ ≤ t₁) {s : Set α} {f : α → β} (h₂ : @ContinuousOn α β t₁ t₃ f s) :
    @ContinuousOn α β t₂ t₃ f s := fun x hx _u hu =>
  map_mono (inf_le_inf_right _ <| nhds_mono h₁) (h₂ x hx hu)

/-- If a function is continuous on a set for some topologies, then it is
continuous on the same set with respect to any coarser topology on the target space. -/
theorem ContinuousOn.mono_rng {α β : Type*} {t₁ : TopologicalSpace α} {t₂ t₃ : TopologicalSpace β}
    (h₁ : t₂ ≤ t₃) {s : Set α} {f : α → β} (h₂ : @ContinuousOn α β t₁ t₂ f s) :
    @ContinuousOn α β t₁ t₃ f s := fun x hx _u hu =>
  h₂ x hx <| nhds_mono h₁ hu

theorem continuousOn_iff_isClosed {f : α → β} {s : Set α} :
    ContinuousOn f s ↔ ∀ t : Set β, IsClosed t → ∃ u, IsClosed u ∧ f ⁻¹' t ∩ s = u ∩ s := by
  have : ∀ t, IsClosed (s.restrict f ⁻¹' t) ↔ ∃ u : Set α, IsClosed u ∧ f ⁻¹' t ∩ s = u ∩ s := by
    intro t
    rw [isClosed_induced_iff, Set.restrict_eq, Set.preimage_comp]
    simp only [Subtype.preimage_coe_eq_preimage_coe_iff, eq_comm, Set.inter_comm s]
  rw [continuousOn_iff_continuous_restrict, continuous_iff_isClosed]; simp only [this]

theorem continuous_of_cover_nhds {ι : Sort*} {f : α → β} {s : ι → Set α}
    (hs : ∀ x : α, ∃ i, s i ∈ 𝓝 x) (hf : ∀ i, ContinuousOn f (s i)) :
    Continuous f :=
  continuous_iff_continuousAt.mpr fun x ↦ let ⟨i, hi⟩ := hs x; by
    rw [ContinuousAt, ← nhdsWithin_eq_nhds.2 hi]
    exact hf _ _ (mem_of_mem_nhds hi)

@[simp] theorem continuousOn_empty (f : α → β) : ContinuousOn f ∅ := fun _ => False.elim

@[simp]
theorem continuousOn_singleton (f : α → β) (a : α) : ContinuousOn f {a} :=
  forall_eq.2 <| by
    simpa only [ContinuousWithinAt, nhdsWithin_singleton, tendsto_pure_left] using fun s =>
      mem_of_mem_nhds

theorem Set.Subsingleton.continuousOn {s : Set α} (hs : s.Subsingleton) (f : α → β) :
    ContinuousOn f s :=
  hs.induction_on (continuousOn_empty f) (continuousOn_singleton f)

theorem continuousOn_open_iff {f : α → β} {s : Set α} (hs : IsOpen s) :
    ContinuousOn f s ↔ ∀ t, IsOpen t → IsOpen (s ∩ f ⁻¹' t) := by
  rw [continuousOn_iff']
  constructor
  · intro h t ht
    rcases h t ht with ⟨u, u_open, hu⟩
    rw [inter_comm, hu]
    apply IsOpen.inter u_open hs
  · intro h t ht
    refine ⟨s ∩ f ⁻¹' t, h t ht, ?_⟩
    rw [@inter_comm _ s (f ⁻¹' t), inter_assoc, inter_self]

theorem ContinuousOn.isOpen_inter_preimage {f : α → β} {s : Set α} {t : Set β}
    (hf : ContinuousOn f s) (hs : IsOpen s) (ht : IsOpen t) : IsOpen (s ∩ f ⁻¹' t) :=
  (continuousOn_open_iff hs).1 hf t ht

theorem ContinuousOn.isOpen_preimage {f : α → β} {s : Set α} {t : Set β} (h : ContinuousOn f s)
    (hs : IsOpen s) (hp : f ⁻¹' t ⊆ s) (ht : IsOpen t) : IsOpen (f ⁻¹' t) := by
  convert (continuousOn_open_iff hs).mp h t ht
  rw [inter_comm, inter_eq_self_of_subset_left hp]

theorem ContinuousOn.preimage_isClosed_of_isClosed {f : α → β} {s : Set α} {t : Set β}
    (hf : ContinuousOn f s) (hs : IsClosed s) (ht : IsClosed t) : IsClosed (s ∩ f ⁻¹' t) := by
  rcases continuousOn_iff_isClosed.1 hf t ht with ⟨u, hu⟩
  rw [inter_comm, hu.2]
  apply IsClosed.inter hu.1 hs

theorem ContinuousOn.preimage_interior_subset_interior_preimage {f : α → β} {s : Set α} {t : Set β}
    (hf : ContinuousOn f s) (hs : IsOpen s) : s ∩ f ⁻¹' interior t ⊆ s ∩ interior (f ⁻¹' t) :=
  calc
    s ∩ f ⁻¹' interior t ⊆ interior (s ∩ f ⁻¹' t) :=
      interior_maximal (inter_subset_inter (Subset.refl _) (preimage_mono interior_subset))
        (hf.isOpen_inter_preimage hs isOpen_interior)
    _ = s ∩ interior (f ⁻¹' t) := by rw [interior_inter, hs.interior_eq]

theorem continuousOn_of_locally_continuousOn {f : α → β} {s : Set α}
    (h : ∀ x ∈ s, ∃ t, IsOpen t ∧ x ∈ t ∧ ContinuousOn f (s ∩ t)) : ContinuousOn f s := by
  intro x xs
  rcases h x xs with ⟨t, open_t, xt, ct⟩
  have := ct x ⟨xs, xt⟩
  rwa [ContinuousWithinAt, ← nhdsWithin_restrict _ xt open_t] at this

theorem continuousOn_to_generateFrom_iff {β} {s : Set α} {T : Set (Set β)} {f : α → β} :
    @ContinuousOn α β _ (.generateFrom T) f s ↔ ∀ x ∈ s, ∀ t ∈ T, f x ∈ t → f ⁻¹' t ∈ 𝓝[s] x :=
  forall₂_congr fun x _ => by
    delta ContinuousWithinAt
    simp only [TopologicalSpace.nhds_generateFrom, tendsto_iInf, tendsto_principal, mem_setOf_eq,
      and_imp]
    exact forall_congr' fun t => forall_swap

-- Porting note: dropped an unneeded assumption
theorem continuousOn_isOpen_of_generateFrom {β : Type*} {s : Set α} {T : Set (Set β)} {f : α → β}
    (h : ∀ t ∈ T, IsOpen (s ∩ f ⁻¹' t)) :
    @ContinuousOn α β _ (.generateFrom T) f s :=
  continuousOn_to_generateFrom_iff.2 fun _x hx t ht hxt => mem_nhdsWithin.2
    ⟨_, h t ht, ⟨hx, hxt⟩, fun _y hy => hy.1.2⟩

/-!
### Congruence and monotonicity properties with respect to sets
-/

theorem ContinuousWithinAt.mono {f : α → β} {s t : Set α} {x : α} (h : ContinuousWithinAt f t x)
    (hs : s ⊆ t) : ContinuousWithinAt f s x :=
  h.mono_left (nhdsWithin_mono x hs)

theorem ContinuousWithinAt.mono_of_mem {f : α → β} {s t : Set α} {x : α}
    (h : ContinuousWithinAt f t x) (hs : t ∈ 𝓝[s] x) : ContinuousWithinAt f s x :=
  h.mono_left (nhdsWithin_le_of_mem hs)

theorem continuousWithinAt_congr_nhds {f : α → β} {s t : Set α} {x : α} (h : 𝓝[s] x = 𝓝[t] x) :
    ContinuousWithinAt f s x ↔ ContinuousWithinAt f t x := by
  simp only [ContinuousWithinAt, h]

theorem continuousWithinAt_inter' {f : α → β} {s t : Set α} {x : α} (h : t ∈ 𝓝[s] x) :
    ContinuousWithinAt f (s ∩ t) x ↔ ContinuousWithinAt f s x := by
  simp [ContinuousWithinAt, nhdsWithin_restrict'' s h]

theorem continuousWithinAt_inter {f : α → β} {s t : Set α} {x : α} (h : t ∈ 𝓝 x) :
    ContinuousWithinAt f (s ∩ t) x ↔ ContinuousWithinAt f s x := by
  simp [ContinuousWithinAt, nhdsWithin_restrict' s h]

theorem continuousWithinAt_union {f : α → β} {s t : Set α} {x : α} :
    ContinuousWithinAt f (s ∪ t) x ↔ ContinuousWithinAt f s x ∧ ContinuousWithinAt f t x := by
  simp only [ContinuousWithinAt, nhdsWithin_union, tendsto_sup]

theorem ContinuousWithinAt.union {f : α → β} {s t : Set α} {x : α} (hs : ContinuousWithinAt f s x)
    (ht : ContinuousWithinAt f t x) : ContinuousWithinAt f (s ∪ t) x :=
  continuousWithinAt_union.2 ⟨hs, ht⟩

@[simp]
theorem continuousWithinAt_singleton {f : α → β} {x : α} : ContinuousWithinAt f {x} x := by
  simp only [ContinuousWithinAt, nhdsWithin_singleton, tendsto_pure_nhds]

@[simp]
theorem continuousWithinAt_insert_self {f : α → β} {x : α} {s : Set α} :
    ContinuousWithinAt f (insert x s) x ↔ ContinuousWithinAt f s x := by
  simp only [← singleton_union, continuousWithinAt_union, continuousWithinAt_singleton, true_and]

alias ⟨_, ContinuousWithinAt.insert_self⟩ := continuousWithinAt_insert_self

theorem ContinuousWithinAt.diff_iff {f : α → β} {s t : Set α} {x : α}
    (ht : ContinuousWithinAt f t x) : ContinuousWithinAt f (s \ t) x ↔ ContinuousWithinAt f s x :=
  ⟨fun h => (h.union ht).mono <| by simp only [diff_union_self, subset_union_left], fun h =>
    h.mono diff_subset⟩

@[simp]
theorem continuousWithinAt_diff_self {f : α → β} {s : Set α} {x : α} :
    ContinuousWithinAt f (s \ {x}) x ↔ ContinuousWithinAt f s x :=
  continuousWithinAt_singleton.diff_iff

@[simp]
theorem continuousWithinAt_compl_self {f : α → β} {a : α} :
    ContinuousWithinAt f {a}ᶜ a ↔ ContinuousAt f a := by
  rw [compl_eq_univ_diff, continuousWithinAt_diff_self, continuousWithinAt_univ]

<<<<<<< HEAD
theorem ContinuousOn.mono {f : α → β} {s t : Set α} (hf : ContinuousOn f s) (h : t ⊆ s) :
    ContinuousOn f t := fun x hx => (hf x (h hx)).mono_left (nhdsWithin_mono _ h)
=======
@[simp]
theorem continuousWithinAt_update_same [DecidableEq α] {f : α → β} {s : Set α} {x : α} {y : β} :
    ContinuousWithinAt (update f x y) s x ↔ Tendsto f (𝓝[s \ {x}] x) (𝓝 y) :=
  calc
    ContinuousWithinAt (update f x y) s x ↔ Tendsto (update f x y) (𝓝[s \ {x}] x) (𝓝 y) := by
    { rw [← continuousWithinAt_diff_self, ContinuousWithinAt, update_same] }
    _ ↔ Tendsto f (𝓝[s \ {x}] x) (𝓝 y) :=
      tendsto_congr' <| eventually_nhdsWithin_iff.2 <| Eventually.of_forall
        fun _ hz => update_noteq hz.2 _ _

@[simp]
theorem continuousAt_update_same [DecidableEq α] {f : α → β} {x : α} {y : β} :
    ContinuousAt (Function.update f x y) x ↔ Tendsto f (𝓝[≠] x) (𝓝 y) := by
  rw [← continuousWithinAt_univ, continuousWithinAt_update_same, compl_eq_univ_diff]

theorem IsOpenMap.continuousOn_image_of_leftInvOn {f : α → β} {s : Set α}
    (h : IsOpenMap (s.restrict f)) {finv : β → α} (hleft : LeftInvOn finv f s) :
    ContinuousOn finv (f '' s) := by
  refine continuousOn_iff'.2 fun t ht => ⟨f '' (t ∩ s), ?_, ?_⟩
  · rw [← image_restrict]
    exact h _ (ht.preimage continuous_subtype_val)
  · rw [inter_eq_self_of_subset_left (image_subset f inter_subset_right), hleft.image_inter']

theorem IsOpenMap.continuousOn_range_of_leftInverse {f : α → β} (hf : IsOpenMap f) {finv : β → α}
    (hleft : Function.LeftInverse finv f) : ContinuousOn finv (range f) := by
  rw [← image_univ]
  exact (hf.restrict isOpen_univ).continuousOn_image_of_leftInvOn fun x _ => hleft x
>>>>>>> 6dca5634

theorem antitone_continuousOn {f : α → β} : Antitone (ContinuousOn f) := fun _s _t hst hf =>
  hf.mono hst


/-!
### Relation between `ContinuousAt` and `ContinuousWithinAt`
-/

theorem ContinuousAt.continuousWithinAt {f : α → β} {s : Set α} {x : α} (h : ContinuousAt f x) :
    ContinuousWithinAt f s x :=
  ContinuousWithinAt.mono ((continuousWithinAt_univ f x).2 h) (subset_univ _)

theorem continuousWithinAt_iff_continuousAt {f : α → β} {s : Set α} {x : α} (h : s ∈ 𝓝 x) :
    ContinuousWithinAt f s x ↔ ContinuousAt f x := by
  rw [← univ_inter s, continuousWithinAt_inter h, continuousWithinAt_univ]

theorem ContinuousWithinAt.continuousAt {f : α → β} {s : Set α} {x : α}
    (h : ContinuousWithinAt f s x) (hs : s ∈ 𝓝 x) : ContinuousAt f x :=
  (continuousWithinAt_iff_continuousAt hs).mp h

theorem IsOpen.continuousOn_iff {f : α → β} {s : Set α} (hs : IsOpen s) :
    ContinuousOn f s ↔ ∀ ⦃a⦄, a ∈ s → ContinuousAt f a :=
  forall₂_congr fun _ => continuousWithinAt_iff_continuousAt ∘ hs.mem_nhds

theorem ContinuousOn.continuousAt {f : α → β} {s : Set α} {x : α} (h : ContinuousOn f s)
    (hx : s ∈ 𝓝 x) : ContinuousAt f x :=
  (h x (mem_of_mem_nhds hx)).continuousAt hx

theorem ContinuousAt.continuousOn {f : α → β} {s : Set α} (hcont : ∀ x ∈ s, ContinuousAt f x) :
    ContinuousOn f s := fun x hx => (hcont x hx).continuousWithinAt

@[fun_prop]
theorem Continuous.continuousOn {f : α → β} {s : Set α} (h : Continuous f) : ContinuousOn f s := by
  rw [continuous_iff_continuousOn_univ] at h
  exact h.mono (subset_univ _)

theorem Continuous.continuousWithinAt {f : α → β} {s : Set α} {x : α} (h : Continuous f) :
    ContinuousWithinAt f s x :=
  h.continuousAt.continuousWithinAt


/-!
### Congruence properties with respect to functions
-/

theorem ContinuousOn.congr_mono {f g : α → β} {s s₁ : Set α} (h : ContinuousOn f s)
    (h' : EqOn g f s₁) (h₁ : s₁ ⊆ s) : ContinuousOn g s₁ := by
  intro x hx
  unfold ContinuousWithinAt
  have A := (h x (h₁ hx)).mono h₁
  unfold ContinuousWithinAt at A
  rw [← h' hx] at A
  exact A.congr' h'.eventuallyEq_nhdsWithin.symm

theorem ContinuousOn.congr {f g : α → β} {s : Set α} (h : ContinuousOn f s) (h' : EqOn g f s) :
    ContinuousOn g s :=
  h.congr_mono h' (Subset.refl _)

theorem continuousOn_congr {f g : α → β} {s : Set α} (h' : EqOn g f s) :
    ContinuousOn g s ↔ ContinuousOn f s :=
  ⟨fun h => ContinuousOn.congr h h'.symm, fun h => h.congr h'⟩

theorem Filter.EventuallyEq.congr_continuousWithinAt {f g : α → β} {s : Set α} {x : α}
    (h : f =ᶠ[𝓝[s] x] g) (hx : f x = g x) :
    ContinuousWithinAt f s x ↔ ContinuousWithinAt g s x := by
  rw [ContinuousWithinAt, hx, tendsto_congr' h, ContinuousWithinAt]

theorem ContinuousWithinAt.congr_of_eventuallyEq {f f₁ : α → β} {s : Set α} {x : α}
    (h : ContinuousWithinAt f s x) (h₁ : f₁ =ᶠ[𝓝[s] x] f) (hx : f₁ x = f x) :
    ContinuousWithinAt f₁ s x :=
  (h₁.congr_continuousWithinAt hx).2 h

theorem ContinuousWithinAt.congr {f f₁ : α → β} {s : Set α} {x : α} (h : ContinuousWithinAt f s x)
    (h₁ : ∀ y ∈ s, f₁ y = f y) (hx : f₁ x = f x) : ContinuousWithinAt f₁ s x :=
  h.congr_of_eventuallyEq (mem_of_superset self_mem_nhdsWithin h₁) hx

theorem ContinuousWithinAt.congr_mono {f g : α → β} {s s₁ : Set α} {x : α}
    (h : ContinuousWithinAt f s x) (h' : EqOn g f s₁) (h₁ : s₁ ⊆ s) (hx : g x = f x) :
    ContinuousWithinAt g s₁ x :=
  (h.mono h₁).congr h' hx

/-!
### Composition
-/

theorem ContinuousWithinAt.comp {g : β → γ} {f : α → β} {s : Set α} {t : Set β} {x : α}
    (hg : ContinuousWithinAt g t (f x)) (hf : ContinuousWithinAt f s x) (h : MapsTo f s t) :
    ContinuousWithinAt (g ∘ f) s x :=
  hg.tendsto.comp (hf.tendsto_nhdsWithin h)

theorem ContinuousWithinAt.comp' {g : β → γ} {f : α → β} {s : Set α} {t : Set β} {x : α}
    (hg : ContinuousWithinAt g t (f x)) (hf : ContinuousWithinAt f s x) :
    ContinuousWithinAt (g ∘ f) (s ∩ f ⁻¹' t) x :=
  hg.comp (hf.mono inter_subset_left) inter_subset_right

theorem ContinuousAt.comp_continuousWithinAt {g : β → γ} {f : α → β} {s : Set α} {x : α}
    (hg : ContinuousAt g (f x)) (hf : ContinuousWithinAt f s x) : ContinuousWithinAt (g ∘ f) s x :=
  hg.continuousWithinAt.comp hf (mapsTo_univ _ _)

theorem ContinuousOn.comp {g : β → γ} {f : α → β} {s : Set α} {t : Set β} (hg : ContinuousOn g t)
    (hf : ContinuousOn f s) (h : MapsTo f s t) : ContinuousOn (g ∘ f) s := fun x hx =>
  ContinuousWithinAt.comp (hg _ (h hx)) (hf x hx) h

@[fun_prop]
theorem ContinuousOn.comp'' {g : β → γ} {f : α → β} {s : Set α} {t : Set β} (hg : ContinuousOn g t)
    (hf : ContinuousOn f s) (h : Set.MapsTo f s t) : ContinuousOn (fun x => g (f x)) s :=
  ContinuousOn.comp hg hf h

@[fun_prop]
theorem ContinuousOn.comp' {g : β → γ} {f : α → β} {s : Set α} {t : Set β} (hg : ContinuousOn g t)
    (hf : ContinuousOn f s) : ContinuousOn (g ∘ f) (s ∩ f ⁻¹' t) :=
  hg.comp (hf.mono inter_subset_left) inter_subset_right

theorem Continuous.comp_continuousOn {g : β → γ} {f : α → β} {s : Set α} (hg : Continuous g)
    (hf : ContinuousOn f s) : ContinuousOn (g ∘ f) s :=
  hg.continuousOn.comp hf (mapsTo_univ _ _)

@[fun_prop]
theorem Continuous.comp_continuousOn'
    {α β γ : Type*} [TopologicalSpace α] [TopologicalSpace β] [TopologicalSpace γ] {g : β → γ}
    {f : α → β} {s : Set α} (hg : Continuous g) (hf : ContinuousOn f s) :
    ContinuousOn (fun x ↦ g (f x)) s :=
  hg.comp_continuousOn hf

theorem ContinuousOn.comp_continuous {g : β → γ} {f : α → β} {s : Set β} (hg : ContinuousOn g s)
    (hf : Continuous f) (hs : ∀ x, f x ∈ s) : Continuous (g ∘ f) := by
  rw [continuous_iff_continuousOn_univ] at *
  exact hg.comp hf fun x _ => hs x

theorem ContinuousAt.comp₂_continuousWithinAt {f : β × γ → δ} {g : α → β} {h : α → γ} {x : α}
    {s : Set α} (hf : ContinuousAt f (g x, h x)) (hg : ContinuousWithinAt g s x)
    (hh : ContinuousWithinAt h s x) :
    ContinuousWithinAt (fun x ↦ f (g x, h x)) s x :=
  ContinuousAt.comp_continuousWithinAt hf (hg.prod_mk_nhds hh)

theorem ContinuousAt.comp₂_continuousWithinAt_of_eq {f : β × γ → δ} {g : α → β}
    {h : α → γ} {x : α} {s : Set α} {y : β × γ} (hf : ContinuousAt f y)
    (hg : ContinuousWithinAt g s x) (hh : ContinuousWithinAt h s x) (e : (g x, h x) = y) :
    ContinuousWithinAt (fun x ↦ f (g x, h x)) s x := by
  rw [← e] at hf
  exact hf.comp₂_continuousWithinAt hg hh


/-!
### Image
-/

theorem ContinuousWithinAt.mem_closure_image {f : α → β} {s : Set α} {x : α}
    (h : ContinuousWithinAt f s x) (hx : x ∈ closure s) : f x ∈ closure (f '' s) :=
  haveI := mem_closure_iff_nhdsWithin_neBot.1 hx
  mem_closure_of_tendsto h <| mem_of_superset self_mem_nhdsWithin (subset_preimage_image f s)

theorem ContinuousWithinAt.mem_closure {f : α → β} {s : Set α} {x : α} {A : Set β}
    (h : ContinuousWithinAt f s x) (hx : x ∈ closure s) (hA : MapsTo f s A) : f x ∈ closure A :=
  closure_mono (image_subset_iff.2 hA) (h.mem_closure_image hx)

theorem Set.MapsTo.closure_of_continuousWithinAt {f : α → β} {s : Set α} {t : Set β}
    (h : MapsTo f s t) (hc : ∀ x ∈ closure s, ContinuousWithinAt f s x) :
    MapsTo f (closure s) (closure t) := fun x hx => (hc x hx).mem_closure hx h

theorem Set.MapsTo.closure_of_continuousOn {f : α → β} {s : Set α} {t : Set β} (h : MapsTo f s t)
    (hc : ContinuousOn f (closure s)) : MapsTo f (closure s) (closure t) :=
  h.closure_of_continuousWithinAt fun x hx => (hc x hx).mono subset_closure

theorem ContinuousWithinAt.image_closure {f : α → β} {s : Set α}
    (hf : ∀ x ∈ closure s, ContinuousWithinAt f s x) : f '' closure s ⊆ closure (f '' s) :=
  ((mapsTo_image f s).closure_of_continuousWithinAt hf).image_subset

theorem ContinuousOn.image_closure {f : α → β} {s : Set α} (hf : ContinuousOn f (closure s)) :
    f '' closure s ⊆ closure (f '' s) :=
  ContinuousWithinAt.image_closure fun x hx => (hf x hx).mono subset_closure

/-!
### Product
-/

theorem ContinuousWithinAt.prod_map {f : α → γ} {g : β → δ} {s : Set α} {t : Set β} {x : α} {y : β}
    (hf : ContinuousWithinAt f s x) (hg : ContinuousWithinAt g t y) :
    ContinuousWithinAt (Prod.map f g) (s ×ˢ t) (x, y) := by
  unfold ContinuousWithinAt at *
  rw [nhdsWithin_prod_eq, Prod.map, nhds_prod_eq]
  exact hf.prod_map hg

theorem continuousWithinAt_prod_of_discrete_left [DiscreteTopology α]
    {f : α × β → γ} {s : Set (α × β)} {x : α × β} :
    ContinuousWithinAt f s x ↔ ContinuousWithinAt (f ⟨x.1, ·⟩) {b | (x.1, b) ∈ s} x.2 := by
  rw [← x.eta]; simp_rw [ContinuousWithinAt, nhdsWithin, nhds_prod_eq, nhds_discrete, pure_prod,
    ← map_inf_principal_preimage]; rfl

theorem continuousWithinAt_prod_of_discrete_right [DiscreteTopology β]
    {f : α × β → γ} {s : Set (α × β)} {x : α × β} :
    ContinuousWithinAt f s x ↔ ContinuousWithinAt (f ⟨·, x.2⟩) {a | (a, x.2) ∈ s} x.1 := by
  rw [← x.eta]; simp_rw [ContinuousWithinAt, nhdsWithin, nhds_prod_eq, nhds_discrete, prod_pure,
    ← map_inf_principal_preimage]; rfl

theorem continuousAt_prod_of_discrete_left [DiscreteTopology α] {f : α × β → γ} {x : α × β} :
    ContinuousAt f x ↔ ContinuousAt (f ⟨x.1, ·⟩) x.2 := by
  simp_rw [← continuousWithinAt_univ]; exact continuousWithinAt_prod_of_discrete_left

theorem continuousAt_prod_of_discrete_right [DiscreteTopology β] {f : α × β → γ} {x : α × β} :
    ContinuousAt f x ↔ ContinuousAt (f ⟨·, x.2⟩) x.1 := by
  simp_rw [← continuousWithinAt_univ]; exact continuousWithinAt_prod_of_discrete_right

theorem continuousOn_prod_of_discrete_left [DiscreteTopology α] {f : α × β → γ} {s : Set (α × β)} :
    ContinuousOn f s ↔ ∀ a, ContinuousOn (f ⟨a, ·⟩) {b | (a, b) ∈ s} := by
  simp_rw [ContinuousOn, Prod.forall, continuousWithinAt_prod_of_discrete_left]; rfl

theorem continuousOn_prod_of_discrete_right [DiscreteTopology β] {f : α × β → γ} {s : Set (α × β)} :
    ContinuousOn f s ↔ ∀ b, ContinuousOn (f ⟨·, b⟩) {a | (a, b) ∈ s} := by
  simp_rw [ContinuousOn, Prod.forall, continuousWithinAt_prod_of_discrete_right]; apply forall_swap

/-- If a function `f a b` is such that `y ↦ f a b` is continuous for all `a`, and `a` lives in a
discrete space, then `f` is continuous, and vice versa. -/
theorem continuous_prod_of_discrete_left [DiscreteTopology α] {f : α × β → γ} :
    Continuous f ↔ ∀ a, Continuous (f ⟨a, ·⟩) := by
  simp_rw [continuous_iff_continuousOn_univ]; exact continuousOn_prod_of_discrete_left

theorem continuous_prod_of_discrete_right [DiscreteTopology β] {f : α × β → γ} :
    Continuous f ↔ ∀ b, Continuous (f ⟨·, b⟩) := by
  simp_rw [continuous_iff_continuousOn_univ]; exact continuousOn_prod_of_discrete_right

theorem isOpenMap_prod_of_discrete_left [DiscreteTopology α] {f : α × β → γ} :
    IsOpenMap f ↔ ∀ a, IsOpenMap (f ⟨a, ·⟩) := by
  simp_rw [isOpenMap_iff_nhds_le, Prod.forall, nhds_prod_eq, nhds_discrete, pure_prod, map_map]
  rfl

theorem isOpenMap_prod_of_discrete_right [DiscreteTopology β] {f : α × β → γ} :
    IsOpenMap f ↔ ∀ b, IsOpenMap (f ⟨·, b⟩) := by
  simp_rw [isOpenMap_iff_nhds_le, Prod.forall, forall_swap (α := α) (β := β), nhds_prod_eq,
    nhds_discrete, prod_pure, map_map]; rfl

theorem ContinuousOn.prod_map {f : α → γ} {g : β → δ} {s : Set α} {t : Set β}
    (hf : ContinuousOn f s) (hg : ContinuousOn g t) : ContinuousOn (Prod.map f g) (s ×ˢ t) :=
  fun ⟨x, y⟩ ⟨hx, hy⟩ => ContinuousWithinAt.prod_map (hf x hx) (hg y hy)

theorem ContinuousWithinAt.prod {f : α → β} {g : α → γ} {s : Set α} {x : α}
    (hf : ContinuousWithinAt f s x) (hg : ContinuousWithinAt g s x) :
    ContinuousWithinAt (fun x => (f x, g x)) s x :=
  hf.prod_mk_nhds hg

@[fun_prop]
theorem ContinuousOn.prod {f : α → β} {g : α → γ} {s : Set α} (hf : ContinuousOn f s)
    (hg : ContinuousOn g s) : ContinuousOn (fun x => (f x, g x)) s := fun x hx =>
  ContinuousWithinAt.prod (hf x hx) (hg x hx)

theorem continuousOn_fst {s : Set (α × β)} : ContinuousOn Prod.fst s :=
  continuous_fst.continuousOn

theorem continuousWithinAt_fst {s : Set (α × β)} {p : α × β} : ContinuousWithinAt Prod.fst s p :=
  continuous_fst.continuousWithinAt

@[fun_prop]
theorem ContinuousOn.fst {f : α → β × γ} {s : Set α} (hf : ContinuousOn f s) :
    ContinuousOn (fun x => (f x).1) s :=
  continuous_fst.comp_continuousOn hf

theorem ContinuousWithinAt.fst {f : α → β × γ} {s : Set α} {a : α} (h : ContinuousWithinAt f s a) :
    ContinuousWithinAt (fun x => (f x).fst) s a :=
  continuousAt_fst.comp_continuousWithinAt h

theorem continuousOn_snd {s : Set (α × β)} : ContinuousOn Prod.snd s :=
  continuous_snd.continuousOn

theorem continuousWithinAt_snd {s : Set (α × β)} {p : α × β} : ContinuousWithinAt Prod.snd s p :=
  continuous_snd.continuousWithinAt

@[fun_prop]
theorem ContinuousOn.snd {f : α → β × γ} {s : Set α} (hf : ContinuousOn f s) :
    ContinuousOn (fun x => (f x).2) s :=
  continuous_snd.comp_continuousOn hf

theorem ContinuousWithinAt.snd {f : α → β × γ} {s : Set α} {a : α} (h : ContinuousWithinAt f s a) :
    ContinuousWithinAt (fun x => (f x).snd) s a :=
  continuousAt_snd.comp_continuousWithinAt h

theorem continuousWithinAt_prod_iff {f : α → β × γ} {s : Set α} {x : α} :
    ContinuousWithinAt f s x ↔
      ContinuousWithinAt (Prod.fst ∘ f) s x ∧ ContinuousWithinAt (Prod.snd ∘ f) s x :=
  ⟨fun h => ⟨h.fst, h.snd⟩, fun ⟨h1, h2⟩ => h1.prod h2⟩

/-!
### Pi
-/

theorem continuousWithinAt_pi {ι : Type*} {π : ι → Type*} [∀ i, TopologicalSpace (π i)]
    {f : α → ∀ i, π i} {s : Set α} {x : α} :
    ContinuousWithinAt f s x ↔ ∀ i, ContinuousWithinAt (fun y => f y i) s x :=
  tendsto_pi_nhds

theorem continuousOn_pi {ι : Type*} {π : ι → Type*} [∀ i, TopologicalSpace (π i)]
    {f : α → ∀ i, π i} {s : Set α} : ContinuousOn f s ↔ ∀ i, ContinuousOn (fun y => f y i) s :=
  ⟨fun h i x hx => tendsto_pi_nhds.1 (h x hx) i, fun h x hx => tendsto_pi_nhds.2 fun i => h i x hx⟩

@[fun_prop]
theorem continuousOn_pi' {ι : Type*} {π : ι → Type*} [∀ i, TopologicalSpace (π i)]
    {f : α → ∀ i, π i} {s : Set α} (hf : ∀ i, ContinuousOn (fun y => f y i) s) :
    ContinuousOn f s :=
  continuousOn_pi.2 hf

@[fun_prop]
theorem continuousOn_apply {ι : Type*} {π : ι → Type*} [∀ i, TopologicalSpace (π i)]
    (i : ι) (s) : ContinuousOn (fun p : ∀ i, π i => p i) s :=
  Continuous.continuousOn (continuous_apply i)


/-!
### Specific functions
-/

@[fun_prop]
theorem continuousOn_const {s : Set α} {c : β} : ContinuousOn (fun _ => c) s :=
  continuous_const.continuousOn

theorem continuousWithinAt_const {b : β} {s : Set α} {x : α} :
    ContinuousWithinAt (fun _ : α => b) s x :=
  continuous_const.continuousWithinAt

theorem continuousOn_id {s : Set α} : ContinuousOn id s :=
  continuous_id.continuousOn

@[fun_prop]
theorem continuousOn_id' (s : Set α) : ContinuousOn (fun x : α => x) s := continuousOn_id

theorem continuousWithinAt_id {s : Set α} {x : α} : ContinuousWithinAt id s x :=
  continuous_id.continuousWithinAt

protected theorem ContinuousOn.iterate {f : α → α} {s : Set α} (hcont : ContinuousOn f s)
    (hmaps : MapsTo f s s) : ∀ n, ContinuousOn (f^[n]) s
  | 0 => continuousOn_id
  | (n + 1) => (hcont.iterate hmaps n).comp hcont hmaps

theorem ContinuousWithinAt.fin_insertNth {n} {π : Fin (n + 1) → Type*}
    [∀ i, TopologicalSpace (π i)] (i : Fin (n + 1)) {f : α → π i} {a : α} {s : Set α}
    (hf : ContinuousWithinAt f s a) {g : α → ∀ j : Fin n, π (i.succAbove j)}
    (hg : ContinuousWithinAt g s a) : ContinuousWithinAt (fun a => i.insertNth (f a) (g a)) s a :=
  hf.tendsto.fin_insertNth i hg

nonrec theorem ContinuousOn.fin_insertNth {n} {π : Fin (n + 1) → Type*}
    [∀ i, TopologicalSpace (π i)] (i : Fin (n + 1)) {f : α → π i} {s : Set α}
    (hf : ContinuousOn f s) {g : α → ∀ j : Fin n, π (i.succAbove j)} (hg : ContinuousOn g s) :
    ContinuousOn (fun a => i.insertNth (f a) (g a)) s := fun a ha =>
  (hf a ha).fin_insertNth i (hg a ha)

theorem Set.LeftInvOn.map_nhdsWithin_eq {f : α → β} {g : β → α} {x : β} {s : Set β}
    (h : LeftInvOn f g s) (hx : f (g x) = x) (hf : ContinuousWithinAt f (g '' s) (g x))
    (hg : ContinuousWithinAt g s x) : map g (𝓝[s] x) = 𝓝[g '' s] g x := by
  apply le_antisymm
  · exact hg.tendsto_nhdsWithin (mapsTo_image _ _)
  · have A : g ∘ f =ᶠ[𝓝[g '' s] g x] id :=
      h.rightInvOn_image.eqOn.eventuallyEq_of_mem self_mem_nhdsWithin
    refine le_map_of_right_inverse A ?_
    simpa only [hx] using hf.tendsto_nhdsWithin (h.mapsTo (surjOn_image _ _))

theorem Function.LeftInverse.map_nhds_eq {f : α → β} {g : β → α} {x : β}
    (h : Function.LeftInverse f g) (hf : ContinuousWithinAt f (range g) (g x))
    (hg : ContinuousAt g x) : map g (𝓝 x) = 𝓝[range g] g x := by
  simpa only [nhdsWithin_univ, image_univ] using
    (h.leftInvOn univ).map_nhdsWithin_eq (h x) (by rwa [image_univ]) hg.continuousWithinAt

theorem Inducing.continuousWithinAt_iff {f : α → β} {g : β → γ} (hg : Inducing g) {s : Set α}
    {x : α} : ContinuousWithinAt f s x ↔ ContinuousWithinAt (g ∘ f) s x := by
  simp_rw [ContinuousWithinAt, Inducing.tendsto_nhds_iff hg]; rfl

theorem Inducing.continuousOn_iff {f : α → β} {g : β → γ} (hg : Inducing g) {s : Set α} :
    ContinuousOn f s ↔ ContinuousOn (g ∘ f) s := by
  simp_rw [ContinuousOn, hg.continuousWithinAt_iff]

theorem Embedding.continuousOn_iff {f : α → β} {g : β → γ} (hg : Embedding g) {s : Set α} :
    ContinuousOn f s ↔ ContinuousOn (g ∘ f) s :=
  Inducing.continuousOn_iff hg.1

theorem Embedding.map_nhdsWithin_eq {f : α → β} (hf : Embedding f) (s : Set α) (x : α) :
    map f (𝓝[s] x) = 𝓝[f '' s] f x := by
  rw [nhdsWithin, Filter.map_inf hf.inj, hf.map_nhds_eq, map_principal, ← nhdsWithin_inter',
    inter_eq_self_of_subset_right (image_subset_range _ _)]

theorem OpenEmbedding.map_nhdsWithin_preimage_eq {f : α → β} (hf : OpenEmbedding f) (s : Set β)
    (x : α) : map f (𝓝[f ⁻¹' s] x) = 𝓝[s] f x := by
  rw [hf.toEmbedding.map_nhdsWithin_eq, image_preimage_eq_inter_range]
  apply nhdsWithin_eq_nhdsWithin (mem_range_self _) hf.isOpen_range
  rw [inter_assoc, inter_self]

theorem QuotientMap.continuousOn_isOpen_iff {f : α → β} {g : β → γ} (h : QuotientMap f) {s : Set β}
    (hs : IsOpen s) : ContinuousOn g s ↔ ContinuousOn (g ∘ f) (f ⁻¹' s) := by
  simp only [continuousOn_iff_continuous_restrict, (h.restrictPreimage_isOpen hs).continuous_iff]
  rfl

theorem IsOpenMap.continuousOn_image_of_leftInvOn {f : α → β} {s : Set α}
    (h : IsOpenMap (s.restrict f)) {finv : β → α} (hleft : LeftInvOn finv f s) :
    ContinuousOn finv (f '' s) := by
  refine continuousOn_iff'.2 fun t ht => ⟨f '' (t ∩ s), ?_, ?_⟩
  · rw [← image_restrict]
    exact h _ (ht.preimage continuous_subtype_val)
  · rw [inter_eq_self_of_subset_left (image_subset f inter_subset_right), hleft.image_inter']

theorem IsOpenMap.continuousOn_range_of_leftInverse {f : α → β} (hf : IsOpenMap f) {finv : β → α}
    (hleft : Function.LeftInverse finv f) : ContinuousOn finv (range f) := by
  rw [← image_univ]
  exact (hf.restrict isOpen_univ).continuousOn_image_of_leftInvOn fun x _ => hleft x

/-!
### Continuity of piecewise defined functions
-/

@[simp]
theorem continuousWithinAt_update_same [DecidableEq α] {f : α → β} {s : Set α} {x : α} {y : β} :
    ContinuousWithinAt (update f x y) s x ↔ Tendsto f (𝓝[s \ {x}] x) (𝓝 y) :=
  calc
    ContinuousWithinAt (update f x y) s x ↔ Tendsto (update f x y) (𝓝[s \ {x}] x) (𝓝 y) := by
    { rw [← continuousWithinAt_diff_self, ContinuousWithinAt, update_same] }
    _ ↔ Tendsto f (𝓝[s \ {x}] x) (𝓝 y) :=
      tendsto_congr' <| eventually_nhdsWithin_iff.2 <| Eventually.of_forall
        fun z hz => update_noteq hz.2 _ _

@[simp]
theorem continuousAt_update_same [DecidableEq α] {f : α → β} {x : α} {y : β} :
    ContinuousAt (Function.update f x y) x ↔ Tendsto f (𝓝[≠] x) (𝓝 y) := by
  rw [← continuousWithinAt_univ, continuousWithinAt_update_same, compl_eq_univ_diff]

theorem ContinuousOn.if' {s : Set α} {p : α → Prop} {f g : α → β} [∀ a, Decidable (p a)]
    (hpf : ∀ a ∈ s ∩ frontier { a | p a },
      Tendsto f (𝓝[s ∩ { a | p a }] a) (𝓝 <| if p a then f a else g a))
    (hpg :
      ∀ a ∈ s ∩ frontier { a | p a },
        Tendsto g (𝓝[s ∩ { a | ¬p a }] a) (𝓝 <| if p a then f a else g a))
    (hf : ContinuousOn f <| s ∩ { a | p a }) (hg : ContinuousOn g <| s ∩ { a | ¬p a }) :
    ContinuousOn (fun a => if p a then f a else g a) s := by
  intro x hx
  by_cases hx' : x ∈ frontier { a | p a }
  · exact (hpf x ⟨hx, hx'⟩).piecewise_nhdsWithin (hpg x ⟨hx, hx'⟩)
  · rw [← inter_univ s, ← union_compl_self { a | p a }, inter_union_distrib_left] at hx ⊢
    cases' hx with hx hx
    · apply ContinuousWithinAt.union
      · exact (hf x hx).congr (fun y hy => if_pos hy.2) (if_pos hx.2)
      · have : x ∉ closure { a | p a }ᶜ := fun h => hx' ⟨subset_closure hx.2, by
          rwa [closure_compl] at h⟩
        exact continuousWithinAt_of_not_mem_closure fun h =>
          this (closure_inter_subset_inter_closure _ _ h).2
    · apply ContinuousWithinAt.union
      · have : x ∉ closure { a | p a } := fun h =>
          hx' ⟨h, fun h' : x ∈ interior { a | p a } => hx.2 (interior_subset h')⟩
        exact continuousWithinAt_of_not_mem_closure fun h =>
          this (closure_inter_subset_inter_closure _ _ h).2
      · exact (hg x hx).congr (fun y hy => if_neg hy.2) (if_neg hx.2)

theorem ContinuousOn.piecewise' {s t : Set α} {f g : α → β} [∀ a, Decidable (a ∈ t)]
    (hpf : ∀ a ∈ s ∩ frontier t, Tendsto f (𝓝[s ∩ t] a) (𝓝 (piecewise t f g a)))
    (hpg : ∀ a ∈ s ∩ frontier t, Tendsto g (𝓝[s ∩ tᶜ] a) (𝓝 (piecewise t f g a)))
    (hf : ContinuousOn f <| s ∩ t) (hg : ContinuousOn g <| s ∩ tᶜ) :
    ContinuousOn (piecewise t f g) s :=
  hf.if' hpf hpg hg

theorem ContinuousOn.if {α β : Type*} [TopologicalSpace α] [TopologicalSpace β] {p : α → Prop}
    [∀ a, Decidable (p a)] {s : Set α} {f g : α → β}
    (hp : ∀ a ∈ s ∩ frontier { a | p a }, f a = g a)
    (hf : ContinuousOn f <| s ∩ closure { a | p a })
    (hg : ContinuousOn g <| s ∩ closure { a | ¬p a }) :
    ContinuousOn (fun a => if p a then f a else g a) s := by
  apply ContinuousOn.if'
  · rintro a ha
    simp only [← hp a ha, ite_self]
    apply tendsto_nhdsWithin_mono_left (inter_subset_inter_right s subset_closure)
    exact hf a ⟨ha.1, ha.2.1⟩
  · rintro a ha
    simp only [hp a ha, ite_self]
    apply tendsto_nhdsWithin_mono_left (inter_subset_inter_right s subset_closure)
    rcases ha with ⟨has, ⟨_, ha⟩⟩
    rw [← mem_compl_iff, ← closure_compl] at ha
    apply hg a ⟨has, ha⟩
  · exact hf.mono (inter_subset_inter_right s subset_closure)
  · exact hg.mono (inter_subset_inter_right s subset_closure)

theorem ContinuousOn.piecewise {s t : Set α} {f g : α → β} [∀ a, Decidable (a ∈ t)]
    (ht : ∀ a ∈ s ∩ frontier t, f a = g a) (hf : ContinuousOn f <| s ∩ closure t)
    (hg : ContinuousOn g <| s ∩ closure tᶜ) : ContinuousOn (piecewise t f g) s :=
  hf.if ht hg

theorem continuous_if' {p : α → Prop} {f g : α → β} [∀ a, Decidable (p a)]
    (hpf : ∀ a ∈ frontier { x | p x }, Tendsto f (𝓝[{ x | p x }] a) (𝓝 <| ite (p a) (f a) (g a)))
    (hpg : ∀ a ∈ frontier { x | p x }, Tendsto g (𝓝[{ x | ¬p x }] a) (𝓝 <| ite (p a) (f a) (g a)))
    (hf : ContinuousOn f { x | p x }) (hg : ContinuousOn g { x | ¬p x }) :
    Continuous fun a => ite (p a) (f a) (g a) := by
  rw [continuous_iff_continuousOn_univ]
  apply ContinuousOn.if' <;> simp [*] <;> assumption

theorem continuous_if {p : α → Prop} {f g : α → β} [∀ a, Decidable (p a)]
    (hp : ∀ a ∈ frontier { x | p x }, f a = g a) (hf : ContinuousOn f (closure { x | p x }))
    (hg : ContinuousOn g (closure { x | ¬p x })) :
    Continuous fun a => if p a then f a else g a := by
  rw [continuous_iff_continuousOn_univ]
  apply ContinuousOn.if <;> simpa

theorem Continuous.if {p : α → Prop} {f g : α → β} [∀ a, Decidable (p a)]
    (hp : ∀ a ∈ frontier { x | p x }, f a = g a) (hf : Continuous f) (hg : Continuous g) :
    Continuous fun a => if p a then f a else g a :=
  continuous_if hp hf.continuousOn hg.continuousOn

theorem continuous_if_const (p : Prop) {f g : α → β} [Decidable p] (hf : p → Continuous f)
    (hg : ¬p → Continuous g) : Continuous fun a => if p then f a else g a := by
  split_ifs with h
  exacts [hf h, hg h]

theorem Continuous.if_const (p : Prop) {f g : α → β} [Decidable p] (hf : Continuous f)
    (hg : Continuous g) : Continuous fun a => if p then f a else g a :=
  continuous_if_const p (fun _ => hf) fun _ => hg

theorem continuous_piecewise {s : Set α} {f g : α → β} [∀ a, Decidable (a ∈ s)]
    (hs : ∀ a ∈ frontier s, f a = g a) (hf : ContinuousOn f (closure s))
    (hg : ContinuousOn g (closure sᶜ)) : Continuous (piecewise s f g) :=
  continuous_if hs hf hg

theorem Continuous.piecewise {s : Set α} {f g : α → β} [∀ a, Decidable (a ∈ s)]
    (hs : ∀ a ∈ frontier s, f a = g a) (hf : Continuous f) (hg : Continuous g) :
    Continuous (piecewise s f g) :=
  hf.if hs hg

section Indicator
variable [One β] {f : α → β} {s : Set α}

@[to_additive]
lemma continuous_mulIndicator (hs : ∀ a ∈ frontier s, f a = 1) (hf : ContinuousOn f (closure s)) :
    Continuous (mulIndicator s f) := by
  classical exact continuous_piecewise hs hf continuousOn_const

@[to_additive]
protected lemma Continuous.mulIndicator (hs : ∀ a ∈ frontier s, f a = 1) (hf : Continuous f) :
    Continuous (mulIndicator s f) := by
  classical exact hf.piecewise hs continuous_const

end Indicator

theorem IsOpen.ite' {s s' t : Set α} (hs : IsOpen s) (hs' : IsOpen s')
    (ht : ∀ x ∈ frontier t, x ∈ s ↔ x ∈ s') : IsOpen (t.ite s s') := by
  classical
    simp only [isOpen_iff_continuous_mem, Set.ite] at *
    convert
      continuous_piecewise (fun x hx => propext (ht x hx)) hs.continuousOn hs'.continuousOn using 2
    rename_i x
    by_cases hx : x ∈ t <;> simp [hx]

theorem IsOpen.ite {s s' t : Set α} (hs : IsOpen s) (hs' : IsOpen s')
    (ht : s ∩ frontier t = s' ∩ frontier t) : IsOpen (t.ite s s') :=
  hs.ite' hs' fun x hx => by simpa [hx] using Set.ext_iff.1 ht x

theorem ite_inter_closure_eq_of_inter_frontier_eq {s s' t : Set α}
    (ht : s ∩ frontier t = s' ∩ frontier t) : t.ite s s' ∩ closure t = s ∩ closure t := by
  rw [closure_eq_self_union_frontier, inter_union_distrib_left, inter_union_distrib_left,
    ite_inter_self, ite_inter_of_inter_eq _ ht]

theorem ite_inter_closure_compl_eq_of_inter_frontier_eq {s s' t : Set α}
    (ht : s ∩ frontier t = s' ∩ frontier t) : t.ite s s' ∩ closure tᶜ = s' ∩ closure tᶜ := by
  rw [← ite_compl, ite_inter_closure_eq_of_inter_frontier_eq]
  rwa [frontier_compl, eq_comm]

theorem continuousOn_piecewise_ite' {s s' t : Set α} {f f' : α → β} [∀ x, Decidable (x ∈ t)]
    (h : ContinuousOn f (s ∩ closure t)) (h' : ContinuousOn f' (s' ∩ closure tᶜ))
    (H : s ∩ frontier t = s' ∩ frontier t) (Heq : EqOn f f' (s ∩ frontier t)) :
    ContinuousOn (t.piecewise f f') (t.ite s s') := by
  apply ContinuousOn.piecewise
  · rwa [ite_inter_of_inter_eq _ H]
  · rwa [ite_inter_closure_eq_of_inter_frontier_eq H]
  · rwa [ite_inter_closure_compl_eq_of_inter_frontier_eq H]

theorem continuousOn_piecewise_ite {s s' t : Set α} {f f' : α → β} [∀ x, Decidable (x ∈ t)]
    (h : ContinuousOn f s) (h' : ContinuousOn f' s') (H : s ∩ frontier t = s' ∩ frontier t)
    (Heq : EqOn f f' (s ∩ frontier t)) : ContinuousOn (t.piecewise f f') (t.ite s s') :=
  continuousOn_piecewise_ite' (h.mono inter_subset_left) (h'.mono inter_subset_left) H Heq<|MERGE_RESOLUTION|>--- conflicted
+++ resolved
@@ -702,38 +702,8 @@
     ContinuousWithinAt f {a}ᶜ a ↔ ContinuousAt f a := by
   rw [compl_eq_univ_diff, continuousWithinAt_diff_self, continuousWithinAt_univ]
 
-<<<<<<< HEAD
 theorem ContinuousOn.mono {f : α → β} {s t : Set α} (hf : ContinuousOn f s) (h : t ⊆ s) :
     ContinuousOn f t := fun x hx => (hf x (h hx)).mono_left (nhdsWithin_mono _ h)
-=======
-@[simp]
-theorem continuousWithinAt_update_same [DecidableEq α] {f : α → β} {s : Set α} {x : α} {y : β} :
-    ContinuousWithinAt (update f x y) s x ↔ Tendsto f (𝓝[s \ {x}] x) (𝓝 y) :=
-  calc
-    ContinuousWithinAt (update f x y) s x ↔ Tendsto (update f x y) (𝓝[s \ {x}] x) (𝓝 y) := by
-    { rw [← continuousWithinAt_diff_self, ContinuousWithinAt, update_same] }
-    _ ↔ Tendsto f (𝓝[s \ {x}] x) (𝓝 y) :=
-      tendsto_congr' <| eventually_nhdsWithin_iff.2 <| Eventually.of_forall
-        fun _ hz => update_noteq hz.2 _ _
-
-@[simp]
-theorem continuousAt_update_same [DecidableEq α] {f : α → β} {x : α} {y : β} :
-    ContinuousAt (Function.update f x y) x ↔ Tendsto f (𝓝[≠] x) (𝓝 y) := by
-  rw [← continuousWithinAt_univ, continuousWithinAt_update_same, compl_eq_univ_diff]
-
-theorem IsOpenMap.continuousOn_image_of_leftInvOn {f : α → β} {s : Set α}
-    (h : IsOpenMap (s.restrict f)) {finv : β → α} (hleft : LeftInvOn finv f s) :
-    ContinuousOn finv (f '' s) := by
-  refine continuousOn_iff'.2 fun t ht => ⟨f '' (t ∩ s), ?_, ?_⟩
-  · rw [← image_restrict]
-    exact h _ (ht.preimage continuous_subtype_val)
-  · rw [inter_eq_self_of_subset_left (image_subset f inter_subset_right), hleft.image_inter']
-
-theorem IsOpenMap.continuousOn_range_of_leftInverse {f : α → β} (hf : IsOpenMap f) {finv : β → α}
-    (hleft : Function.LeftInverse finv f) : ContinuousOn finv (range f) := by
-  rw [← image_univ]
-  exact (hf.restrict isOpen_univ).continuousOn_image_of_leftInvOn fun x _ => hleft x
->>>>>>> 6dca5634
 
 theorem antitone_continuousOn {f : α → β} : Antitone (ContinuousOn f) := fun _s _t hst hf =>
   hf.mono hst
@@ -1147,7 +1117,7 @@
     { rw [← continuousWithinAt_diff_self, ContinuousWithinAt, update_same] }
     _ ↔ Tendsto f (𝓝[s \ {x}] x) (𝓝 y) :=
       tendsto_congr' <| eventually_nhdsWithin_iff.2 <| Eventually.of_forall
-        fun z hz => update_noteq hz.2 _ _
+        fun _ hz => update_noteq hz.2 _ _
 
 @[simp]
 theorem continuousAt_update_same [DecidableEq α] {f : α → β} {x : α} {y : β} :
