--- conflicted
+++ resolved
@@ -60,12 +60,7 @@
 
 theorem thickenedIndicatorAux_le_one (δ : ℝ) (E : Set α) (x : α) :
     thickenedIndicatorAux δ E x ≤ 1 := by
-<<<<<<< HEAD
   apply tsub_le_self (α := ℝ≥0∞)
-#align thickened_indicator_aux_le_one thickenedIndicatorAux_le_one
-=======
-  apply @tsub_le_self _ _ _ _ (1 : ℝ≥0∞)
->>>>>>> 875821f5
 
 theorem thickenedIndicatorAux_lt_top {δ : ℝ} {E : Set α} {x : α} :
     thickenedIndicatorAux δ E x < ∞ :=
