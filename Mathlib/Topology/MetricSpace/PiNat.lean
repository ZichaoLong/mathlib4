/-
Copyright (c) 2022 Sébastien Gouëzel. All rights reserved.
Released under Apache 2.0 license as described in the file LICENSE.
Authors: Sébastien Gouëzel
-/
import Mathlib.Topology.MetricSpace.HausdorffDistance

#align_import topology.metric_space.pi_nat from "leanprover-community/mathlib"@"49b7f94aab3a3bdca1f9f34c5d818afb253b3993"

/-!
# Topological study of spaces `Π (n : ℕ), E n`

When `E n` are topological spaces, the space `Π (n : ℕ), E n` is naturally a topological space
(with the product topology). When `E n` are uniform spaces, it also inherits a uniform structure.
However, it does not inherit a canonical metric space structure of the `E n`. Nevertheless, one
can put a noncanonical metric space structure (or rather, several of them). This is done in this
file.

## Main definitions and results

One can define a combinatorial distance on `Π (n : ℕ), E n`, as follows:

* `PiNat.cylinder x n` is the set of points `y` with `x i = y i` for `i < n`.
* `PiNat.firstDiff x y` is the first index at which `x i ≠ y i`.
* `PiNat.dist x y` is equal to `(1/2) ^ (firstDiff x y)`. It defines a distance
  on `Π (n : ℕ), E n`, compatible with the topology when the `E n` have the discrete topology.
* `PiNat.metricSpace`: the metric space structure, given by this distance. Not registered as an
  instance. This space is a complete metric space.
* `PiNat.metricSpaceOfDiscreteUniformity`: the same metric space structure, but adjusting the
  uniformity defeqness when the `E n` already have the discrete uniformity. Not registered as an
  instance
* `PiNat.metricSpaceNatNat`: the particular case of `ℕ → ℕ`, not registered as an instance.

These results are used to construct continuous functions on `Π n, E n`:

* `PiNat.exists_retraction_of_isClosed`: given a nonempty closed subset `s` of `Π (n : ℕ), E n`,
  there exists a retraction onto `s`, i.e., a continuous map from the whole space to `s`
  restricting to the identity on `s`.
* `exists_nat_nat_continuous_surjective_of_completeSpace`: given any nonempty complete metric
  space with second-countable topology, there exists a continuous surjection from `ℕ → ℕ` onto
  this space.

One can also put distances on `Π (i : ι), E i` when the spaces `E i` are metric spaces (not discrete
in general), and `ι` is countable.

* `PiCountable.dist` is the distance on `Π i, E i` given by
    `dist x y = ∑' i, min (1/2)^(encode i) (dist (x i) (y i))`.
* `PiCountable.metricSpace` is the corresponding metric space structure, adjusted so that
  the uniformity is definitionally the product uniformity. Not registered as an instance.
-/


noncomputable section

open scoped Classical
open Topology Filter

open TopologicalSpace Set Metric Filter Function

attribute [local simp] pow_le_pow_iff_right one_lt_two inv_le_inv zero_le_two zero_lt_two

variable {E : ℕ → Type*}

namespace PiNat

/-! ### The firstDiff function -/

/-- In a product space `Π n, E n`, then `firstDiff x y` is the first index at which `x` and `y`
differ. If `x = y`, then by convention we set `firstDiff x x = 0`. -/
irreducible_def firstDiff (x y : ∀ n, E n) : ℕ :=
  if h : x ≠ y then Nat.find (ne_iff.1 h) else 0
#align pi_nat.first_diff PiNat.firstDiff

theorem apply_firstDiff_ne {x y : ∀ n, E n} (h : x ≠ y) :
    x (firstDiff x y) ≠ y (firstDiff x y) := by
  rw [firstDiff_def, dif_pos h]
  exact Nat.find_spec (ne_iff.1 h)
#align pi_nat.apply_first_diff_ne PiNat.apply_firstDiff_ne

theorem apply_eq_of_lt_firstDiff {x y : ∀ n, E n} {n : ℕ} (hn : n < firstDiff x y) : x n = y n := by
  rw [firstDiff_def] at hn
  split_ifs at hn with h
  · convert Nat.find_min (ne_iff.1 h) hn
    simp
  · exact (not_lt_zero' hn).elim
#align pi_nat.apply_eq_of_lt_first_diff PiNat.apply_eq_of_lt_firstDiff

theorem firstDiff_comm (x y : ∀ n, E n) : firstDiff x y = firstDiff y x := by
  simp only [firstDiff_def, ne_comm]
#align pi_nat.first_diff_comm PiNat.firstDiff_comm

theorem min_firstDiff_le (x y z : ∀ n, E n) (h : x ≠ z) :
    min (firstDiff x y) (firstDiff y z) ≤ firstDiff x z := by
  by_contra! H
  rw [lt_min_iff] at H
  refine apply_firstDiff_ne h ?_
  calc
    x (firstDiff x z) = y (firstDiff x z) := apply_eq_of_lt_firstDiff H.1
    _ = z (firstDiff x z) := apply_eq_of_lt_firstDiff H.2
#align pi_nat.min_first_diff_le PiNat.min_firstDiff_le

/-! ### Cylinders -/

/-- In a product space `Π n, E n`, the cylinder set of length `n` around `x`, denoted
`cylinder x n`, is the set of sequences `y` that coincide with `x` on the first `n` symbols, i.e.,
such that `y i = x i` for all `i < n`.
-/
def cylinder (x : ∀ n, E n) (n : ℕ) : Set (∀ n, E n) :=
  { y | ∀ i, i < n → y i = x i }
#align pi_nat.cylinder PiNat.cylinder

theorem cylinder_eq_pi (x : ∀ n, E n) (n : ℕ) :
    cylinder x n = Set.pi (Finset.range n : Set ℕ) fun i : ℕ => {x i} := by
  ext y
  simp [cylinder]
#align pi_nat.cylinder_eq_pi PiNat.cylinder_eq_pi

@[simp]
theorem cylinder_zero (x : ∀ n, E n) : cylinder x 0 = univ := by simp [cylinder_eq_pi]
#align pi_nat.cylinder_zero PiNat.cylinder_zero

theorem cylinder_anti (x : ∀ n, E n) {m n : ℕ} (h : m ≤ n) : cylinder x n ⊆ cylinder x m :=
  fun _y hy i hi => hy i (hi.trans_le h)
#align pi_nat.cylinder_anti PiNat.cylinder_anti

@[simp]
theorem mem_cylinder_iff {x y : ∀ n, E n} {n : ℕ} : y ∈ cylinder x n ↔ ∀ i < n, y i = x i :=
  Iff.rfl
#align pi_nat.mem_cylinder_iff PiNat.mem_cylinder_iff

theorem self_mem_cylinder (x : ∀ n, E n) (n : ℕ) : x ∈ cylinder x n := by simp
#align pi_nat.self_mem_cylinder PiNat.self_mem_cylinder

theorem mem_cylinder_iff_eq {x y : ∀ n, E n} {n : ℕ} :
    y ∈ cylinder x n ↔ cylinder y n = cylinder x n := by
  constructor
  · intro hy
    apply Subset.antisymm
    · intro z hz i hi
      rw [← hy i hi]
      exact hz i hi
    · intro z hz i hi
      rw [hy i hi]
      exact hz i hi
  · intro h
    rw [← h]
    exact self_mem_cylinder _ _
#align pi_nat.mem_cylinder_iff_eq PiNat.mem_cylinder_iff_eq

theorem mem_cylinder_comm (x y : ∀ n, E n) (n : ℕ) : y ∈ cylinder x n ↔ x ∈ cylinder y n := by
  simp [mem_cylinder_iff_eq, eq_comm]
#align pi_nat.mem_cylinder_comm PiNat.mem_cylinder_comm

theorem mem_cylinder_iff_le_firstDiff {x y : ∀ n, E n} (hne : x ≠ y) (i : ℕ) :
    x ∈ cylinder y i ↔ i ≤ firstDiff x y := by
  constructor
  · intro h
    by_contra!
    exact apply_firstDiff_ne hne (h _ this)
  · intro hi j hj
    exact apply_eq_of_lt_firstDiff (hj.trans_le hi)
#align pi_nat.mem_cylinder_iff_le_first_diff PiNat.mem_cylinder_iff_le_firstDiff

theorem mem_cylinder_firstDiff (x y : ∀ n, E n) : x ∈ cylinder y (firstDiff x y) := fun _i hi =>
  apply_eq_of_lt_firstDiff hi
#align pi_nat.mem_cylinder_first_diff PiNat.mem_cylinder_firstDiff

theorem cylinder_eq_cylinder_of_le_firstDiff (x y : ∀ n, E n) {n : ℕ} (hn : n ≤ firstDiff x y) :
    cylinder x n = cylinder y n := by
  rw [← mem_cylinder_iff_eq]
  intro i hi
  exact apply_eq_of_lt_firstDiff (hi.trans_le hn)
#align pi_nat.cylinder_eq_cylinder_of_le_first_diff PiNat.cylinder_eq_cylinder_of_le_firstDiff

theorem iUnion_cylinder_update (x : ∀ n, E n) (n : ℕ) :
    ⋃ k, cylinder (update x n k) (n + 1) = cylinder x n := by
  ext y
  simp only [mem_cylinder_iff, mem_iUnion]
  constructor
  · rintro ⟨k, hk⟩ i hi
    simpa [hi.ne] using hk i (Nat.lt_succ_of_lt hi)
  · intro H
    refine ⟨y n, fun i hi => ?_⟩
    rcases Nat.lt_succ_iff_lt_or_eq.1 hi with (h'i | rfl)
    · simp [H i h'i, h'i.ne]
    · simp
#align pi_nat.Union_cylinder_update PiNat.iUnion_cylinder_update

theorem update_mem_cylinder (x : ∀ n, E n) (n : ℕ) (y : E n) : update x n y ∈ cylinder x n :=
  mem_cylinder_iff.2 fun i hi => by simp [hi.ne]
#align pi_nat.update_mem_cylinder PiNat.update_mem_cylinder

section Res

variable {α : Type*}

open List

/-- In the case where `E` has constant value `α`,
the cylinder `cylinder x n` can be identified with the element of `List α`
consisting of the first `n` entries of `x`. See `cylinder_eq_res`.
We call this list `res x n`, the restriction of `x` to `n`. -/
def res (x : ℕ → α) : ℕ → List α
  | 0 => nil
  | Nat.succ n => x n :: res x n
#align pi_nat.res PiNat.res

@[simp]
theorem res_zero (x : ℕ → α) : res x 0 = @nil α :=
  rfl
#align pi_nat.res_zero PiNat.res_zero

@[simp]
theorem res_succ (x : ℕ → α) (n : ℕ) : res x n.succ = x n :: res x n :=
  rfl
#align pi_nat.res_succ PiNat.res_succ

@[simp]
theorem res_length (x : ℕ → α) (n : ℕ) : (res x n).length = n := by induction n <;> simp [*]
#align pi_nat.res_length PiNat.res_length

/-- The restrictions of `x` and `y` to `n` are equal if and only if `x m = y m` for all `m < n`. -/
theorem res_eq_res {x y : ℕ → α} {n : ℕ} :
    res x n = res y n ↔ ∀ ⦃m⦄, m < n → x m = y m := by
  constructor <;> intro h <;> induction' n with n ih; · simp
  · intro m hm
    rw [Nat.lt_succ_iff_lt_or_eq] at hm
    simp only [res_succ, cons.injEq] at h
    cases' hm with hm hm
    · exact ih h.2 hm
    rw [hm]
    exact h.1
  · simp
  simp only [res_succ, cons.injEq]
  refine ⟨h (Nat.lt_succ_self _), ih fun m hm => ?_⟩
  exact h (hm.trans (Nat.lt_succ_self _))
#align pi_nat.res_eq_res PiNat.res_eq_res

theorem res_injective : Injective (@res α) := by
  intro x y h
  ext n
  apply res_eq_res.mp _ (Nat.lt_succ_self _)
  rw [h]
#align pi_nat.res_injective PiNat.res_injective

/-- `cylinder x n` is equal to the set of sequences `y` with the same restriction to `n` as `x`. -/
theorem cylinder_eq_res (x : ℕ → α) (n : ℕ) :
    cylinder x n = { y | res y n = res x n } := by
  ext y
  dsimp [cylinder]
  rw [res_eq_res]
#align pi_nat.cylinder_eq_res PiNat.cylinder_eq_res

end Res

/-!
### A distance function on `Π n, E n`

We define a distance function on `Π n, E n`, given by `dist x y = (1/2)^n` where `n` is the first
index at which `x` and `y` differ. When each `E n` has the discrete topology, this distance will
define the right topology on the product space. We do not record a global `Dist` instance nor
a `MetricSpace` instance, as other distances may be used on these spaces, but we register them as
local instances in this section.
-/

/-- The distance function on a product space `Π n, E n`, given by `dist x y = (1/2)^n` where `n` is
the first index at which `x` and `y` differ. -/
protected def dist : Dist (∀ n, E n) :=
  ⟨fun x y => if x ≠ y then (1 / 2 : ℝ) ^ firstDiff x y else 0⟩
#align pi_nat.has_dist PiNat.dist

attribute [local instance] PiNat.dist

theorem dist_eq_of_ne {x y : ∀ n, E n} (h : x ≠ y) : dist x y = (1 / 2 : ℝ) ^ firstDiff x y := by
  simp [dist, h]
#align pi_nat.dist_eq_of_ne PiNat.dist_eq_of_ne

protected theorem dist_self (x : ∀ n, E n) : dist x x = 0 := by simp [dist]
#align pi_nat.dist_self PiNat.dist_self

protected theorem dist_comm (x y : ∀ n, E n) : dist x y = dist y x := by
  simp [dist, @eq_comm _ x y, firstDiff_comm]
#align pi_nat.dist_comm PiNat.dist_comm

protected theorem dist_nonneg (x y : ∀ n, E n) : 0 ≤ dist x y := by
  rcases eq_or_ne x y with (rfl | h)
  · simp [dist]
  · simp [dist, h, zero_le_two]
#align pi_nat.dist_nonneg PiNat.dist_nonneg

theorem dist_triangle_nonarch (x y z : ∀ n, E n) : dist x z ≤ max (dist x y) (dist y z) := by
  rcases eq_or_ne x z with (rfl | hxz)
  · simp [PiNat.dist_self x, PiNat.dist_nonneg]
  rcases eq_or_ne x y with (rfl | hxy)
  · simp
  rcases eq_or_ne y z with (rfl | hyz)
  · simp
  simp only [dist_eq_of_ne, hxz, hxy, hyz, inv_le_inv, one_div, inv_pow, zero_lt_two, Ne,
    not_false_iff, le_max_iff, pow_le_pow_iff_right, one_lt_two, pow_pos,
    min_le_iff.1 (min_firstDiff_le x y z hxz)]
#align pi_nat.dist_triangle_nonarch PiNat.dist_triangle_nonarch

protected theorem dist_triangle (x y z : ∀ n, E n) : dist x z ≤ dist x y + dist y z :=
  calc
    dist x z ≤ max (dist x y) (dist y z) := dist_triangle_nonarch x y z
    _ ≤ dist x y + dist y z := max_le_add_of_nonneg (PiNat.dist_nonneg _ _) (PiNat.dist_nonneg _ _)
#align pi_nat.dist_triangle PiNat.dist_triangle

protected theorem eq_of_dist_eq_zero (x y : ∀ n, E n) (hxy : dist x y = 0) : x = y := by
  rcases eq_or_ne x y with (rfl | h); · rfl
  simp [dist_eq_of_ne h] at hxy
#align pi_nat.eq_of_dist_eq_zero PiNat.eq_of_dist_eq_zero

theorem mem_cylinder_iff_dist_le {x y : ∀ n, E n} {n : ℕ} :
    y ∈ cylinder x n ↔ dist y x ≤ (1 / 2) ^ n := by
  rcases eq_or_ne y x with (rfl | hne)
  · simp [PiNat.dist_self]
  suffices (∀ i : ℕ, i < n → y i = x i) ↔ n ≤ firstDiff y x by simpa [dist_eq_of_ne hne]
  constructor
  · intro hy
    by_contra! H
    exact apply_firstDiff_ne hne (hy _ H)
  · intro h i hi
    exact apply_eq_of_lt_firstDiff (hi.trans_le h)
#align pi_nat.mem_cylinder_iff_dist_le PiNat.mem_cylinder_iff_dist_le

theorem apply_eq_of_dist_lt {x y : ∀ n, E n} {n : ℕ} (h : dist x y < (1 / 2) ^ n) {i : ℕ}
    (hi : i ≤ n) : x i = y i := by
  rcases eq_or_ne x y with (rfl | hne)
  · rfl
  have : n < firstDiff x y := by
    simpa [dist_eq_of_ne hne, inv_lt_inv, pow_lt_pow_iff_right, one_lt_two] using h
  exact apply_eq_of_lt_firstDiff (hi.trans_lt this)
#align pi_nat.apply_eq_of_dist_lt PiNat.apply_eq_of_dist_lt

/-- A function to a pseudo-metric-space is `1`-Lipschitz if and only if points in the same cylinder
of length `n` are sent to points within distance `(1/2)^n`.
Not expressed using `LipschitzWith` as we don't have a metric space structure -/
theorem lipschitz_with_one_iff_forall_dist_image_le_of_mem_cylinder {α : Type*}
    [PseudoMetricSpace α] {f : (∀ n, E n) → α} :
    (∀ x y : ∀ n, E n, dist (f x) (f y) ≤ dist x y) ↔
      ∀ x y n, y ∈ cylinder x n → dist (f x) (f y) ≤ (1 / 2) ^ n := by
  constructor
  · intro H x y n hxy
    apply (H x y).trans
    rw [PiNat.dist_comm]
    exact mem_cylinder_iff_dist_le.1 hxy
  · intro H x y
    rcases eq_or_ne x y with (rfl | hne)
    · simp [PiNat.dist_nonneg]
    rw [dist_eq_of_ne hne]
    apply H x y (firstDiff x y)
    rw [firstDiff_comm]
    exact mem_cylinder_firstDiff _ _
#align pi_nat.lipschitz_with_one_iff_forall_dist_image_le_of_mem_cylinder PiNat.lipschitz_with_one_iff_forall_dist_image_le_of_mem_cylinder

variable (E)
variable [∀ n, TopologicalSpace (E n)] [∀ n, DiscreteTopology (E n)]

theorem isOpen_cylinder (x : ∀ n, E n) (n : ℕ) : IsOpen (cylinder x n) := by
  rw [PiNat.cylinder_eq_pi]
  exact isOpen_set_pi (Finset.range n).finite_toSet fun a _ => isOpen_discrete _
#align pi_nat.is_open_cylinder PiNat.isOpen_cylinder

theorem isTopologicalBasis_cylinders :
    IsTopologicalBasis { s : Set (∀ n, E n) | ∃ (x : ∀ n, E n) (n : ℕ), s = cylinder x n } := by
  apply isTopologicalBasis_of_isOpen_of_nhds
  · rintro u ⟨x, n, rfl⟩
    apply isOpen_cylinder
  · intro x u hx u_open
    obtain ⟨v, ⟨U, F, -, rfl⟩, xU, Uu⟩ :
        ∃ v ∈ { S : Set (∀ i : ℕ, E i) | ∃ (U : ∀ i : ℕ, Set (E i)) (F : Finset ℕ),
          (∀ i : ℕ, i ∈ F → U i ∈ { s : Set (E i) | IsOpen s }) ∧ S = (F : Set ℕ).pi U },
        x ∈ v ∧ v ⊆ u :=
      (isTopologicalBasis_pi fun n : ℕ => isTopologicalBasis_opens).exists_subset_of_mem_open hx
        u_open
    rcases Finset.bddAbove F with ⟨n, hn⟩
    refine ⟨cylinder x (n + 1), ⟨x, n + 1, rfl⟩, self_mem_cylinder _ _, Subset.trans ?_ Uu⟩
    intro y hy
    suffices ∀ i : ℕ, i ∈ F → y i ∈ U i by simpa
    intro i hi
    have : y i = x i := mem_cylinder_iff.1 hy i ((hn hi).trans_lt (lt_add_one n))
    rw [this]
    simp only [Set.mem_pi, Finset.mem_coe] at xU
    exact xU i hi
#align pi_nat.is_topological_basis_cylinders PiNat.isTopologicalBasis_cylinders

variable {E}

theorem isOpen_iff_dist (s : Set (∀ n, E n)) :
    IsOpen s ↔ ∀ x ∈ s, ∃ ε > 0, ∀ y, dist x y < ε → y ∈ s := by
  constructor
  · intro hs x hx
    obtain ⟨v, ⟨y, n, rfl⟩, h'x, h's⟩ :
        ∃ v ∈ { s | ∃ (x : ∀ n : ℕ, E n) (n : ℕ), s = cylinder x n }, x ∈ v ∧ v ⊆ s :=
      (isTopologicalBasis_cylinders E).exists_subset_of_mem_open hx hs
    rw [← mem_cylinder_iff_eq.1 h'x] at h's
    exact
      ⟨(1 / 2 : ℝ) ^ n, by simp, fun y hy => h's fun i hi => (apply_eq_of_dist_lt hy hi.le).symm⟩
  · intro h
    refine (isTopologicalBasis_cylinders E).isOpen_iff.2 fun x hx => ?_
    rcases h x hx with ⟨ε, εpos, hε⟩
    obtain ⟨n, hn⟩ : ∃ n : ℕ, (1 / 2 : ℝ) ^ n < ε := exists_pow_lt_of_lt_one εpos one_half_lt_one
    refine ⟨cylinder x n, ⟨x, n, rfl⟩, self_mem_cylinder x n, fun y hy => hε y ?_⟩
    rw [PiNat.dist_comm]
    exact (mem_cylinder_iff_dist_le.1 hy).trans_lt hn
#align pi_nat.is_open_iff_dist PiNat.isOpen_iff_dist

/-- Metric space structure on `Π (n : ℕ), E n` when the spaces `E n` have the discrete topology,
where the distance is given by `dist x y = (1/2)^n`, where `n` is the smallest index where `x` and
`y` differ. Not registered as a global instance by default.
Warning: this definition makes sure that the topology is defeq to the original product topology,
but it does not take care of a possible uniformity. If the `E n` have a uniform structure, then
there will be two non-defeq uniform structures on `Π n, E n`, the product one and the one coming
from the metric structure. In this case, use `metricSpaceOfDiscreteUniformity` instead. -/
protected def metricSpace : MetricSpace (∀ n, E n) :=
  MetricSpace.ofDistTopology dist PiNat.dist_self PiNat.dist_comm PiNat.dist_triangle
    isOpen_iff_dist PiNat.eq_of_dist_eq_zero
#align pi_nat.metric_space PiNat.metricSpace

/-- Metric space structure on `Π (n : ℕ), E n` when the spaces `E n` have the discrete uniformity,
where the distance is given by `dist x y = (1/2)^n`, where `n` is the smallest index where `x` and
`y` differ. Not registered as a global instance by default. -/
protected def metricSpaceOfDiscreteUniformity {E : ℕ → Type*} [∀ n, UniformSpace (E n)]
    (h : ∀ n, uniformity (E n) = 𝓟 idRel) : MetricSpace (∀ n, E n) :=
  haveI : ∀ n, DiscreteTopology (E n) := fun n => discreteTopology_of_discrete_uniformity (h n)
  { dist_triangle := PiNat.dist_triangle
    dist_comm := PiNat.dist_comm
    dist_self := PiNat.dist_self
    eq_of_dist_eq_zero := PiNat.eq_of_dist_eq_zero _ _
    edist_dist := fun _ _ ↦ by exact ENNReal.coe_nnreal_eq _
    toUniformSpace := Pi.uniformSpace _
    uniformity_dist := by
      simp [Pi.uniformity, comap_iInf, gt_iff_lt, preimage_setOf_eq, comap_principal,
        PseudoMetricSpace.uniformity_dist, h, idRel]
      apply le_antisymm
      · simp only [le_iInf_iff, le_principal_iff]
        intro ε εpos
        obtain ⟨n, hn⟩ : ∃ n, (1 / 2 : ℝ) ^ n < ε := exists_pow_lt_of_lt_one εpos (by norm_num)
        apply
          @mem_iInf_of_iInter _ _ _ _ _ (Finset.range n).finite_toSet fun i =>
            { p : (∀ n : ℕ, E n) × ∀ n : ℕ, E n | p.fst i = p.snd i }
        · simp only [mem_principal, setOf_subset_setOf, imp_self, imp_true_iff]
        · rintro ⟨x, y⟩ hxy
          simp only [Finset.mem_coe, Finset.mem_range, iInter_coe_set, mem_iInter, mem_setOf_eq]
            at hxy
          apply lt_of_le_of_lt _ hn
          rw [← mem_cylinder_iff_dist_le, mem_cylinder_iff]
          exact hxy
      · simp only [le_iInf_iff, le_principal_iff]
        intro n
        refine' mem_iInf_of_mem ((1 / 2) ^ n : ℝ) _
        refine' mem_iInf_of_mem (by positivity) _
        simp only [mem_principal, setOf_subset_setOf, Prod.forall]
        intro x y hxy
        exact apply_eq_of_dist_lt hxy le_rfl }
#align pi_nat.metric_space_of_discrete_uniformity PiNat.metricSpaceOfDiscreteUniformity

/-- Metric space structure on `ℕ → ℕ` where the distance is given by `dist x y = (1/2)^n`,
where `n` is the smallest index where `x` and `y` differ.
Not registered as a global instance by default. -/
def metricSpaceNatNat : MetricSpace (ℕ → ℕ) :=
  PiNat.metricSpaceOfDiscreteUniformity fun _ => rfl
#align pi_nat.metric_space_nat_nat PiNat.metricSpaceNatNat

attribute [local instance] PiNat.metricSpace

protected theorem completeSpace : CompleteSpace (∀ n, E n) := by
  refine Metric.complete_of_convergent_controlled_sequences (fun n => (1 / 2) ^ n) (by simp) ?_
  intro u hu
  refine ⟨fun n => u n n, tendsto_pi_nhds.2 fun i => ?_⟩
  refine tendsto_const_nhds.congr' ?_
  filter_upwards [Filter.Ici_mem_atTop i] with n hn
  exact apply_eq_of_dist_lt (hu i i n le_rfl hn) le_rfl
#align pi_nat.complete_space PiNat.completeSpace

/-!
### Retractions inside product spaces

We show that, in a space `Π (n : ℕ), E n` where each `E n` is discrete, there is a retraction on
any closed nonempty subset `s`, i.e., a continuous map `f` from the whole space to `s` restricting
to the identity on `s`. The map `f` is defined as follows. For `x ∈ s`, let `f x = x`. Otherwise,
consider the longest prefix `w` that `x` shares with an element of `s`, and let `f x = z_w`
where `z_w` is an element of `s` starting with `w`.
-/

theorem exists_disjoint_cylinder {s : Set (∀ n, E n)} (hs : IsClosed s) {x : ∀ n, E n}
    (hx : x ∉ s) : ∃ n, Disjoint s (cylinder x n) := by
  rcases eq_empty_or_nonempty s with (rfl | hne)
  · exact ⟨0, by simp⟩
  have A : 0 < infDist x s := (hs.not_mem_iff_infDist_pos hne).1 hx
  obtain ⟨n, hn⟩ : ∃ n, (1 / 2 : ℝ) ^ n < infDist x s := exists_pow_lt_of_lt_one A one_half_lt_one
  refine ⟨n, disjoint_left.2 fun y ys hy => ?_⟩
  apply lt_irrefl (infDist x s)
  calc
    infDist x s ≤ dist x y := infDist_le_dist_of_mem ys
    _ ≤ (1 / 2) ^ n := by
      rw [mem_cylinder_comm] at hy
      exact mem_cylinder_iff_dist_le.1 hy
    _ < infDist x s := hn
#align pi_nat.exists_disjoint_cylinder PiNat.exists_disjoint_cylinder

/-- Given a point `x` in a product space `Π (n : ℕ), E n`, and `s` a subset of this space, then
`shortestPrefixDiff x s` if the smallest `n` for which there is no element of `s` having the same
prefix of length `n` as `x`. If there is no such `n`, then use `0` by convention. -/
def shortestPrefixDiff {E : ℕ → Type*} (x : ∀ n, E n) (s : Set (∀ n, E n)) : ℕ :=
  if h : ∃ n, Disjoint s (cylinder x n) then Nat.find h else 0
#align pi_nat.shortest_prefix_diff PiNat.shortestPrefixDiff

theorem firstDiff_lt_shortestPrefixDiff {s : Set (∀ n, E n)} (hs : IsClosed s) {x y : ∀ n, E n}
    (hx : x ∉ s) (hy : y ∈ s) : firstDiff x y < shortestPrefixDiff x s := by
  have A := exists_disjoint_cylinder hs hx
  rw [shortestPrefixDiff, dif_pos A]
  have B := Nat.find_spec A
  contrapose! B
  rw [not_disjoint_iff_nonempty_inter]
  refine ⟨y, hy, ?_⟩
  rw [mem_cylinder_comm]
  exact cylinder_anti y B (mem_cylinder_firstDiff x y)
#align pi_nat.first_diff_lt_shortest_prefix_diff PiNat.firstDiff_lt_shortestPrefixDiff

theorem shortestPrefixDiff_pos {s : Set (∀ n, E n)} (hs : IsClosed s) (hne : s.Nonempty)
    {x : ∀ n, E n} (hx : x ∉ s) : 0 < shortestPrefixDiff x s := by
  rcases hne with ⟨y, hy⟩
  exact (zero_le _).trans_lt (firstDiff_lt_shortestPrefixDiff hs hx hy)
#align pi_nat.shortest_prefix_diff_pos PiNat.shortestPrefixDiff_pos

/-- Given a point `x` in a product space `Π (n : ℕ), E n`, and `s` a subset of this space, then
`longestPrefix x s` if the largest `n` for which there is an element of `s` having the same
prefix of length `n` as `x`. If there is no such `n`, use `0` by convention. -/
def longestPrefix {E : ℕ → Type*} (x : ∀ n, E n) (s : Set (∀ n, E n)) : ℕ :=
  shortestPrefixDiff x s - 1
#align pi_nat.longest_prefix PiNat.longestPrefix

theorem firstDiff_le_longestPrefix {s : Set (∀ n, E n)} (hs : IsClosed s) {x y : ∀ n, E n}
    (hx : x ∉ s) (hy : y ∈ s) : firstDiff x y ≤ longestPrefix x s := by
  rw [longestPrefix, le_tsub_iff_right]
  · exact firstDiff_lt_shortestPrefixDiff hs hx hy
  · exact shortestPrefixDiff_pos hs ⟨y, hy⟩ hx
#align pi_nat.first_diff_le_longest_prefix PiNat.firstDiff_le_longestPrefix

theorem inter_cylinder_longestPrefix_nonempty {s : Set (∀ n, E n)} (hs : IsClosed s)
    (hne : s.Nonempty) (x : ∀ n, E n) : (s ∩ cylinder x (longestPrefix x s)).Nonempty := by
  by_cases hx : x ∈ s
  · exact ⟨x, hx, self_mem_cylinder _ _⟩
  have A := exists_disjoint_cylinder hs hx
  have B : longestPrefix x s < shortestPrefixDiff x s :=
    Nat.pred_lt (shortestPrefixDiff_pos hs hne hx).ne'
  rw [longestPrefix, shortestPrefixDiff, dif_pos A] at B ⊢
  obtain ⟨y, ys, hy⟩ : ∃ y : ∀ n : ℕ, E n, y ∈ s ∧ x ∈ cylinder y (Nat.find A - 1) := by
    simpa only [not_disjoint_iff, mem_cylinder_comm] using Nat.find_min A B
  refine ⟨y, ys, ?_⟩
  rw [mem_cylinder_iff_eq] at hy ⊢
  rw [hy]
#align pi_nat.inter_cylinder_longest_prefix_nonempty PiNat.inter_cylinder_longestPrefix_nonempty

theorem disjoint_cylinder_of_longestPrefix_lt {s : Set (∀ n, E n)} (hs : IsClosed s) {x : ∀ n, E n}
    (hx : x ∉ s) {n : ℕ} (hn : longestPrefix x s < n) : Disjoint s (cylinder x n) := by
  contrapose! hn
  rcases not_disjoint_iff_nonempty_inter.1 hn with ⟨y, ys, hy⟩
  apply le_trans _ (firstDiff_le_longestPrefix hs hx ys)
  apply (mem_cylinder_iff_le_firstDiff (ne_of_mem_of_not_mem ys hx).symm _).1
  rwa [mem_cylinder_comm]
#align pi_nat.disjoint_cylinder_of_longest_prefix_lt PiNat.disjoint_cylinder_of_longestPrefix_lt

/-- If two points `x, y` coincide up to length `n`, and the longest common prefix of `x` with `s`
is strictly shorter than `n`, then the longest common prefix of `y` with `s` is the same, and both
cylinders of this length based at `x` and `y` coincide. -/
theorem cylinder_longestPrefix_eq_of_longestPrefix_lt_firstDiff {x y : ∀ n, E n}
    {s : Set (∀ n, E n)} (hs : IsClosed s) (hne : s.Nonempty)
    (H : longestPrefix x s < firstDiff x y) (xs : x ∉ s) (ys : y ∉ s) :
    cylinder x (longestPrefix x s) = cylinder y (longestPrefix y s) := by
  have l_eq : longestPrefix y s = longestPrefix x s := by
    rcases lt_trichotomy (longestPrefix y s) (longestPrefix x s) with (L | L | L)
    · have Ax : (s ∩ cylinder x (longestPrefix x s)).Nonempty :=
        inter_cylinder_longestPrefix_nonempty hs hne x
      have Z := disjoint_cylinder_of_longestPrefix_lt hs ys L
      rw [firstDiff_comm] at H
      rw [cylinder_eq_cylinder_of_le_firstDiff _ _ H.le] at Z
      exact (Ax.not_disjoint Z).elim
    · exact L
    · have Ay : (s ∩ cylinder y (longestPrefix y s)).Nonempty :=
        inter_cylinder_longestPrefix_nonempty hs hne y
      have A'y : (s ∩ cylinder y (longestPrefix x s).succ).Nonempty :=
        Ay.mono (inter_subset_inter_right s (cylinder_anti _ L))
      have Z := disjoint_cylinder_of_longestPrefix_lt hs xs (Nat.lt_succ_self _)
      rw [cylinder_eq_cylinder_of_le_firstDiff _ _ H] at Z
      exact (A'y.not_disjoint Z).elim
  rw [l_eq, ← mem_cylinder_iff_eq]
  exact cylinder_anti y H.le (mem_cylinder_firstDiff x y)
#align pi_nat.cylinder_longest_prefix_eq_of_longest_prefix_lt_first_diff PiNat.cylinder_longestPrefix_eq_of_longestPrefix_lt_firstDiff

/-- Given a closed nonempty subset `s` of `Π (n : ℕ), E n`, there exists a Lipschitz retraction
onto this set, i.e., a Lipschitz map with range equal to `s`, equal to the identity on `s`. -/
theorem exists_lipschitz_retraction_of_isClosed {s : Set (∀ n, E n)} (hs : IsClosed s)
    (hne : s.Nonempty) :
    ∃ f : (∀ n, E n) → ∀ n, E n, (∀ x ∈ s, f x = x) ∧ range f = s ∧ LipschitzWith 1 f := by
  /- The map `f` is defined as follows. For `x ∈ s`, let `f x = x`. Otherwise, consider the longest
    prefix `w` that `x` shares with an element of `s`, and let `f x = z_w` where `z_w` is an element
    of `s` starting with `w`. All the desired properties are clear, except the fact that `f` is
    `1`-Lipschitz: if two points `x, y` belong to a common cylinder of length `n`, one should show
    that their images also belong to a common cylinder of length `n`. This is a case analysis:
    * if both `x, y ∈ s`, then this is clear.
    * if `x ∈ s` but `y ∉ s`, then the longest prefix `w` of `y` shared by an element of `s` is of
    length at least `n` (because of `x`), and then `f y` starts with `w` and therefore stays in the
    same length `n` cylinder.
    * if `x ∉ s`, `y ∉ s`, let `w` be the longest prefix of `x` shared by an element of `s`. If its
    length is `< n`, then it is also the longest prefix of `y`, and we get `f x = f y = z_w`.
    Otherwise, `f x` remains in the same `n`-cylinder as `x`. Similarly for `y`. Finally, `f x` and
    `f y` are again in the same `n`-cylinder, as desired. -/
  set f := fun x => if x ∈ s then x else (inter_cylinder_longestPrefix_nonempty hs hne x).some
  have fs : ∀ x ∈ s, f x = x := fun x xs => by simp [f, xs]
  refine ⟨f, fs, ?_, ?_⟩
  -- check that the range of `f` is `s`.
  · apply Subset.antisymm
    · rintro x ⟨y, rfl⟩
      by_cases hy : y ∈ s
      · rwa [fs y hy]
      simpa [f, if_neg hy] using (inter_cylinder_longestPrefix_nonempty hs hne y).choose_spec.1
    · intro x hx
      rw [← fs x hx]
      exact mem_range_self _
  -- check that `f` is `1`-Lipschitz, by a case analysis.
  · refine LipschitzWith.mk_one fun x y => ?_
    -- exclude the trivial cases where `x = y`, or `f x = f y`.
    rcases eq_or_ne x y with (rfl | hxy)
    · simp
    rcases eq_or_ne (f x) (f y) with (h' | hfxfy)
    · simp [h', dist_nonneg]
    have I2 : cylinder x (firstDiff x y) = cylinder y (firstDiff x y) := by
      rw [← mem_cylinder_iff_eq]
      apply mem_cylinder_firstDiff
    suffices firstDiff x y ≤ firstDiff (f x) (f y) by
      simpa [dist_eq_of_ne hxy, dist_eq_of_ne hfxfy]
    -- case where `x ∈ s`
    by_cases xs : x ∈ s
    · rw [fs x xs] at hfxfy ⊢
      -- case where `y ∈ s`, trivial
      by_cases ys : y ∈ s
      · rw [fs y ys]
      -- case where `y ∉ s`
      have A : (s ∩ cylinder y (longestPrefix y s)).Nonempty :=
        inter_cylinder_longestPrefix_nonempty hs hne y
      have fy : f y = A.some := by simp_rw [f, if_neg ys]
      have I : cylinder A.some (firstDiff x y) = cylinder y (firstDiff x y) := by
        rw [← mem_cylinder_iff_eq, firstDiff_comm]
        apply cylinder_anti y _ A.some_mem.2
        exact firstDiff_le_longestPrefix hs ys xs
      rwa [← fy, ← I2, ← mem_cylinder_iff_eq, mem_cylinder_iff_le_firstDiff hfxfy.symm,
        firstDiff_comm _ x] at I
    -- case where `x ∉ s`
    · by_cases ys : y ∈ s
      -- case where `y ∈ s` (similar to the above)
      · have A : (s ∩ cylinder x (longestPrefix x s)).Nonempty :=
          inter_cylinder_longestPrefix_nonempty hs hne x
        have fx : f x = A.some := by simp_rw [f, if_neg xs]
        have I : cylinder A.some (firstDiff x y) = cylinder x (firstDiff x y) := by
          rw [← mem_cylinder_iff_eq]
          apply cylinder_anti x _ A.some_mem.2
          apply firstDiff_le_longestPrefix hs xs ys
        rw [fs y ys] at hfxfy ⊢
        rwa [← fx, I2, ← mem_cylinder_iff_eq, mem_cylinder_iff_le_firstDiff hfxfy] at I
      -- case where `y ∉ s`
      · have Ax : (s ∩ cylinder x (longestPrefix x s)).Nonempty :=
          inter_cylinder_longestPrefix_nonempty hs hne x
        have fx : f x = Ax.some := by simp_rw [f, if_neg xs]
        have Ay : (s ∩ cylinder y (longestPrefix y s)).Nonempty :=
          inter_cylinder_longestPrefix_nonempty hs hne y
        have fy : f y = Ay.some := by simp_rw [f, if_neg ys]
        -- case where the common prefix to `x` and `s`, or `y` and `s`, is shorter than the
        -- common part to `x` and `y` -- then `f x = f y`.
        by_cases H : longestPrefix x s < firstDiff x y ∨ longestPrefix y s < firstDiff x y
        · have : cylinder x (longestPrefix x s) = cylinder y (longestPrefix y s) := by
            cases' H with H H
            · exact cylinder_longestPrefix_eq_of_longestPrefix_lt_firstDiff hs hne H xs ys
            · symm
              rw [firstDiff_comm] at H
              exact cylinder_longestPrefix_eq_of_longestPrefix_lt_firstDiff hs hne H ys xs
          rw [fx, fy] at hfxfy
          apply (hfxfy _).elim
          congr
        -- case where the common prefix to `x` and `s` is long, as well as the common prefix to
        -- `y` and `s`. Then all points remain in the same cylinders.
        · push_neg at H
          have I1 : cylinder Ax.some (firstDiff x y) = cylinder x (firstDiff x y) := by
            rw [← mem_cylinder_iff_eq]
            exact cylinder_anti x H.1 Ax.some_mem.2
          have I3 : cylinder y (firstDiff x y) = cylinder Ay.some (firstDiff x y) := by
            rw [eq_comm, ← mem_cylinder_iff_eq]
            exact cylinder_anti y H.2 Ay.some_mem.2
          have : cylinder Ax.some (firstDiff x y) = cylinder Ay.some (firstDiff x y) := by
            rw [I1, I2, I3]
          rw [← fx, ← fy, ← mem_cylinder_iff_eq, mem_cylinder_iff_le_firstDiff hfxfy] at this
          exact this
#align pi_nat.exists_lipschitz_retraction_of_is_closed PiNat.exists_lipschitz_retraction_of_isClosed

/-- Given a closed nonempty subset `s` of `Π (n : ℕ), E n`, there exists a retraction onto this
set, i.e., a continuous map with range equal to `s`, equal to the identity on `s`. -/
theorem exists_retraction_of_isClosed {s : Set (∀ n, E n)} (hs : IsClosed s) (hne : s.Nonempty) :
    ∃ f : (∀ n, E n) → ∀ n, E n, (∀ x ∈ s, f x = x) ∧ range f = s ∧ Continuous f := by
  rcases exists_lipschitz_retraction_of_isClosed hs hne with ⟨f, fs, frange, hf⟩
  exact ⟨f, fs, frange, hf.continuous⟩
#align pi_nat.exists_retraction_of_is_closed PiNat.exists_retraction_of_isClosed

theorem exists_retraction_subtype_of_isClosed {s : Set (∀ n, E n)} (hs : IsClosed s)
    (hne : s.Nonempty) :
    ∃ f : (∀ n, E n) → s, (∀ x : s, f x = x) ∧ Surjective f ∧ Continuous f := by
  obtain ⟨f, fs, rfl, f_cont⟩ :
    ∃ f : (∀ n, E n) → ∀ n, E n, (∀ x ∈ s, f x = x) ∧ range f = s ∧ Continuous f :=
    exists_retraction_of_isClosed hs hne
  have A : ∀ x : range f, rangeFactorization f x = x := fun x ↦ Subtype.eq <| fs x x.2
  exact ⟨rangeFactorization f, A, fun x => ⟨x, A x⟩, f_cont.subtype_mk _⟩
#align pi_nat.exists_retraction_subtype_of_is_closed PiNat.exists_retraction_subtype_of_isClosed

end PiNat

open PiNat

/-- Any nonempty complete second countable metric space is the continuous image of the
fundamental space `ℕ → ℕ`. For a version of this theorem in the context of Polish spaces, see
`exists_nat_nat_continuous_surjective_of_polishSpace`. -/
theorem exists_nat_nat_continuous_surjective_of_completeSpace (α : Type*) [MetricSpace α]
    [CompleteSpace α] [SecondCountableTopology α] [Nonempty α] :
    ∃ f : (ℕ → ℕ) → α, Continuous f ∧ Surjective f := by
  /- First, we define a surjective map from a closed subset `s` of `ℕ → ℕ`. Then, we compose
    this map with a retraction of `ℕ → ℕ` onto `s` to obtain the desired map.
    Let us consider a dense sequence `u` in `α`. Then `s` is the set of sequences `xₙ` such that the
    balls `closedBall (u xₙ) (1/2^n)` have a nonempty intersection. This set is closed,
    and we define `f x` there to be the unique point in the intersection.
    This function is continuous and surjective by design. -/
  letI : MetricSpace (ℕ → ℕ) := PiNat.metricSpaceNatNat
  have I0 : (0 : ℝ) < 1 / 2 := by norm_num
  have I1 : (1 / 2 : ℝ) < 1 := by norm_num
  rcases exists_dense_seq α with ⟨u, hu⟩
  let s : Set (ℕ → ℕ) := { x | (⋂ n : ℕ, closedBall (u (x n)) ((1 / 2) ^ n)).Nonempty }
  let g : s → α := fun x => x.2.some
  have A : ∀ (x : s) (n : ℕ), dist (g x) (u ((x : ℕ → ℕ) n)) ≤ (1 / 2) ^ n := fun x n =>
    (mem_iInter.1 x.2.some_mem n : _)
  have g_cont : Continuous g := by
    refine continuous_iff_continuousAt.2 fun y => ?_
    refine continuousAt_of_locally_lipschitz zero_lt_one 4 fun x hxy => ?_
    rcases eq_or_ne x y with (rfl | hne)
    · simp
    have hne' : x.1 ≠ y.1 := Subtype.coe_injective.ne hne
    have dist' : dist x y = dist x.1 y.1 := rfl
    let n := firstDiff x.1 y.1 - 1
    have diff_pos : 0 < firstDiff x.1 y.1 := by
      by_contra! h
      apply apply_firstDiff_ne hne'
      rw [Nat.le_zero.1 h]
      apply apply_eq_of_dist_lt _ le_rfl
      rw [pow_zero]
      exact hxy
    have hn : firstDiff x.1 y.1 = n + 1 := (Nat.succ_pred_eq_of_pos diff_pos).symm
    rw [dist', dist_eq_of_ne hne', hn]
    have B : x.1 n = y.1 n := mem_cylinder_firstDiff x.1 y.1 n (Nat.pred_lt diff_pos.ne')
    calc
      dist (g x) (g y) ≤ dist (g x) (u (x.1 n)) + dist (g y) (u (x.1 n)) :=
        dist_triangle_right _ _ _
      _ = dist (g x) (u (x.1 n)) + dist (g y) (u (y.1 n)) := by rw [← B]
      _ ≤ (1 / 2) ^ n + (1 / 2) ^ n := add_le_add (A x n) (A y n)
      _ = 4 * (1 / 2) ^ (n + 1) := by ring
  have g_surj : Surjective g := fun y ↦ by
    have : ∀ n : ℕ, ∃ j, y ∈ closedBall (u j) ((1 / 2) ^ n) := fun n ↦ by
      rcases hu.exists_dist_lt y (by simp : (0 : ℝ) < (1 / 2) ^ n) with ⟨j, hj⟩
      exact ⟨j, hj.le⟩
    choose x hx using this
    have I : (⋂ n : ℕ, closedBall (u (x n)) ((1 / 2) ^ n)).Nonempty := ⟨y, mem_iInter.2 hx⟩
    refine ⟨⟨x, I⟩, ?_⟩
<<<<<<< HEAD
    refine' dist_le_zero.1 _
=======
    refine dist_le_zero.1 ?_
>>>>>>> 20c42930
    have J : ∀ n : ℕ, dist (g ⟨x, I⟩) y ≤ (1 / 2) ^ n + (1 / 2) ^ n := fun n =>
      calc
        dist (g ⟨x, I⟩) y ≤ dist (g ⟨x, I⟩) (u (x n)) + dist y (u (x n)) :=
          dist_triangle_right _ _ _
        _ ≤ (1 / 2) ^ n + (1 / 2) ^ n := add_le_add (A ⟨x, I⟩ n) (hx n)
    have L : Tendsto (fun n : ℕ => (1 / 2 : ℝ) ^ n + (1 / 2) ^ n) atTop (𝓝 (0 + 0)) :=
      (tendsto_pow_atTop_nhds_zero_of_lt_one I0.le I1).add
        (tendsto_pow_atTop_nhds_zero_of_lt_one I0.le I1)
    rw [add_zero] at L
    exact ge_of_tendsto' L J
  have s_closed : IsClosed s := by
    refine isClosed_iff_clusterPt.mpr fun x hx ↦ ?_
    have L : Tendsto (fun n : ℕ => diam (closedBall (u (x n)) ((1 / 2) ^ n))) atTop (𝓝 0) := by
      have : Tendsto (fun n : ℕ => (2 : ℝ) * (1 / 2) ^ n) atTop (𝓝 (2 * 0)) :=
        (tendsto_pow_atTop_nhds_zero_of_lt_one I0.le I1).const_mul _
      rw [mul_zero] at this
      exact
        squeeze_zero (fun n => diam_nonneg) (fun n => diam_closedBall (pow_nonneg I0.le _)) this
    refine nonempty_iInter_of_nonempty_biInter (fun n => isClosed_ball)
      (fun n => isBounded_closedBall) (fun N ↦ ?_) L
    obtain ⟨y, hxy, ys⟩ : ∃ y, y ∈ ball x ((1 / 2) ^ N) ∩ s :=
      clusterPt_principal_iff.1 hx _ (ball_mem_nhds x (pow_pos I0 N))
    have E :
      ⋂ (n : ℕ) (H : n ≤ N), closedBall (u (x n)) ((1 / 2) ^ n) =
        ⋂ (n : ℕ) (H : n ≤ N), closedBall (u (y n)) ((1 / 2) ^ n) := by
      refine iInter_congr fun n ↦ iInter_congr fun hn ↦ ?_
      have : x n = y n := apply_eq_of_dist_lt (mem_ball'.1 hxy) hn
      rw [this]
    rw [E]
    apply Nonempty.mono _ ys
    apply iInter_subset_iInter₂
  obtain ⟨f, -, f_surj, f_cont⟩ :
    ∃ f : (ℕ → ℕ) → s, (∀ x : s, f x = x) ∧ Surjective f ∧ Continuous f := by
    apply exists_retraction_subtype_of_isClosed s_closed
    simpa only [nonempty_coe_sort] using g_surj.nonempty
  exact ⟨g ∘ f, g_cont.comp f_cont, g_surj.comp f_surj⟩
#align exists_nat_nat_continuous_surjective_of_complete_space exists_nat_nat_continuous_surjective_of_completeSpace

namespace PiCountable

/-!
### Products of (possibly non-discrete) metric spaces
-/


variable {ι : Type*} [Encodable ι] {F : ι → Type*} [∀ i, MetricSpace (F i)]

open Encodable

/-- Given a countable family of metric spaces, one may put a distance on their product `Π i, E i`.
It is highly non-canonical, though, and therefore not registered as a global instance.
The distance we use here is `dist x y = ∑' i, min (1/2)^(encode i) (dist (x i) (y i))`. -/
protected def dist : Dist (∀ i, F i) :=
  ⟨fun x y => ∑' i : ι, min ((1 / 2) ^ encode i) (dist (x i) (y i))⟩
#align pi_countable.has_dist PiCountable.dist

attribute [local instance] PiCountable.dist

theorem dist_eq_tsum (x y : ∀ i, F i) :
    dist x y = ∑' i : ι, min ((1 / 2) ^ encode i : ℝ) (dist (x i) (y i)) :=
  rfl
#align pi_countable.dist_eq_tsum PiCountable.dist_eq_tsum

theorem dist_summable (x y : ∀ i, F i) :
    Summable fun i : ι => min ((1 / 2) ^ encode i : ℝ) (dist (x i) (y i)) := by
  refine .of_nonneg_of_le (fun i => ?_) (fun i => min_le_left _ _)
    summable_geometric_two_encode
  exact le_min (pow_nonneg (by norm_num) _) dist_nonneg
#align pi_countable.dist_summable PiCountable.dist_summable

theorem min_dist_le_dist_pi (x y : ∀ i, F i) (i : ι) :
    min ((1 / 2) ^ encode i : ℝ) (dist (x i) (y i)) ≤ dist x y :=
  le_tsum (dist_summable x y) i fun j _ => le_min (by simp) dist_nonneg
#align pi_countable.min_dist_le_dist_pi PiCountable.min_dist_le_dist_pi

theorem dist_le_dist_pi_of_dist_lt {x y : ∀ i, F i} {i : ι} (h : dist x y < (1 / 2) ^ encode i) :
    dist (x i) (y i) ≤ dist x y := by
  simpa only [not_le.2 h, false_or_iff] using min_le_iff.1 (min_dist_le_dist_pi x y i)
#align pi_countable.dist_le_dist_pi_of_dist_lt PiCountable.dist_le_dist_pi_of_dist_lt

open BigOperators Topology Filter NNReal

variable (E)

/-- Given a countable family of metric spaces, one may put a distance on their product `Π i, E i`,
defining the right topology and uniform structure. It is highly non-canonical, though, and therefore
not registered as a global instance.
The distance we use here is `dist x y = ∑' n, min (1/2)^(encode i) (dist (x n) (y n))`. -/
protected def metricSpace : MetricSpace (∀ i, F i) where
  dist_self x := by simp [dist_eq_tsum]
  dist_comm x y := by simp [dist_eq_tsum, dist_comm]
  dist_triangle x y z :=
    have I : ∀ i, min ((1 / 2) ^ encode i : ℝ) (dist (x i) (z i)) ≤
        min ((1 / 2) ^ encode i : ℝ) (dist (x i) (y i)) +
          min ((1 / 2) ^ encode i : ℝ) (dist (y i) (z i)) := fun i =>
      calc
        min ((1 / 2) ^ encode i : ℝ) (dist (x i) (z i)) ≤
            min ((1 / 2) ^ encode i : ℝ) (dist (x i) (y i) + dist (y i) (z i)) :=
          min_le_min le_rfl (dist_triangle _ _ _)
        _ = min ((1 / 2) ^ encode i : ℝ) (min ((1 / 2) ^ encode i : ℝ) (dist (x i) (y i)) +
              min ((1 / 2) ^ encode i : ℝ) (dist (y i) (z i))) := by
          convert congr_arg ((↑) : ℝ≥0 → ℝ)
            (min_add_distrib ((1 / 2 : ℝ≥0) ^ encode i) (nndist (x i) (y i))
              (nndist (y i) (z i)))
        _ ≤ min ((1 / 2) ^ encode i : ℝ) (dist (x i) (y i)) +
              min ((1 / 2) ^ encode i : ℝ) (dist (y i) (z i)) :=
          min_le_right _ _
    calc dist x z ≤ ∑' i, (min ((1 / 2) ^ encode i : ℝ) (dist (x i) (y i)) +
          min ((1 / 2) ^ encode i : ℝ) (dist (y i) (z i))) :=
        tsum_le_tsum I (dist_summable x z) ((dist_summable x y).add (dist_summable y z))
      _ = dist x y + dist y z := tsum_add (dist_summable x y) (dist_summable y z)
  edist_dist _ _ := by exact ENNReal.coe_nnreal_eq _
  eq_of_dist_eq_zero hxy := by
    ext1 n
    rw [← dist_le_zero, ← hxy]
    apply dist_le_dist_pi_of_dist_lt
    rw [hxy]
    simp
  toUniformSpace := Pi.uniformSpace _
  uniformity_dist := by
    simp only [Pi.uniformity, comap_iInf, gt_iff_lt, preimage_setOf_eq, comap_principal,
      PseudoMetricSpace.uniformity_dist]
    apply le_antisymm
    · simp only [le_iInf_iff, le_principal_iff]
      intro ε εpos
      obtain ⟨K, hK⟩ :
        ∃ K : Finset ι, (∑' i : { j // j ∉ K }, (1 / 2 : ℝ) ^ encode (i : ι)) < ε / 2 :=
        ((tendsto_order.1 (tendsto_tsum_compl_atTop_zero fun i : ι => (1 / 2 : ℝ) ^ encode i)).2 _
            (half_pos εpos)).exists
      obtain ⟨δ, δpos, hδ⟩ : ∃ δ : ℝ, 0 < δ ∧ (K.card : ℝ) * δ < ε / 2 :=
        exists_pos_mul_lt (half_pos εpos) _
      apply @mem_iInf_of_iInter _ _ _ _ _ K.finite_toSet fun i =>
          { p : (∀ i : ι, F i) × ∀ i : ι, F i | dist (p.fst i) (p.snd i) < δ }
      · rintro ⟨i, hi⟩
        refine' mem_iInf_of_mem δ (mem_iInf_of_mem δpos _)
        simp only [Prod.forall, imp_self, mem_principal, Subset.rfl]
      · rintro ⟨x, y⟩ hxy
        simp only [mem_iInter, mem_setOf_eq, SetCoe.forall, Finset.mem_range, Finset.mem_coe] at hxy
        calc
          dist x y = ∑' i : ι, min ((1 / 2) ^ encode i : ℝ) (dist (x i) (y i)) := rfl
          _ = (∑ i in K, min ((1 / 2) ^ encode i : ℝ) (dist (x i) (y i))) +
                ∑' i : ↑(K : Set ι)ᶜ, min ((1 / 2) ^ encode (i : ι) : ℝ) (dist (x i) (y i)) :=
            (sum_add_tsum_compl (dist_summable _ _)).symm
          _ ≤ (∑ i in K, dist (x i) (y i)) +
                ∑' i : ↑(K : Set ι)ᶜ, ((1 / 2) ^ encode (i : ι) : ℝ) := by
            refine' add_le_add (Finset.sum_le_sum fun i _ => min_le_right _ _) _
            refine' tsum_le_tsum (fun i => min_le_left _ _) _ _
            · apply Summable.subtype (dist_summable x y) (↑K : Set ι)ᶜ
            · apply Summable.subtype summable_geometric_two_encode (↑K : Set ι)ᶜ
          _ < (∑ _i in K, δ) + ε / 2 := by
            apply add_lt_add_of_le_of_lt _ hK
            refine Finset.sum_le_sum fun i hi => (hxy i ?_).le
            simpa using hi
          _ ≤ ε / 2 + ε / 2 :=
            (add_le_add_right (by simpa only [Finset.sum_const, nsmul_eq_mul] using hδ.le) _)
          _ = ε := add_halves _
    · simp only [le_iInf_iff, le_principal_iff]
      intro i ε εpos
      refine' mem_iInf_of_mem (min ((1 / 2) ^ encode i : ℝ) ε) _
      have : 0 < min ((1 / 2) ^ encode i : ℝ) ε := lt_min (by simp) εpos
      refine' mem_iInf_of_mem this _
      simp only [and_imp, Prod.forall, setOf_subset_setOf, lt_min_iff, mem_principal]
      intro x y hn hε
      calc
        dist (x i) (y i) ≤ dist x y := dist_le_dist_pi_of_dist_lt hn
        _ < ε := hε
#align pi_countable.metric_space PiCountable.metricSpace

end PiCountable<|MERGE_RESOLUTION|>--- conflicted
+++ resolved
@@ -767,11 +767,7 @@
     choose x hx using this
     have I : (⋂ n : ℕ, closedBall (u (x n)) ((1 / 2) ^ n)).Nonempty := ⟨y, mem_iInter.2 hx⟩
     refine ⟨⟨x, I⟩, ?_⟩
-<<<<<<< HEAD
-    refine' dist_le_zero.1 _
-=======
     refine dist_le_zero.1 ?_
->>>>>>> 20c42930
     have J : ∀ n : ℕ, dist (g ⟨x, I⟩) y ≤ (1 / 2) ^ n + (1 / 2) ^ n := fun n =>
       calc
         dist (g ⟨x, I⟩) y ≤ dist (g ⟨x, I⟩) (u (x n)) + dist y (u (x n)) :=
