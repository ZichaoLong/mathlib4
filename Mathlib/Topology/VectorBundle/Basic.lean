/-
Copyright (c) 2020 Nicolò Cavalleri. All rights reserved.
Released under Apache 2.0 license as described in the file LICENSE.
Authors: Nicolò Cavalleri, Sébastien Gouëzel, Heather Macbeth, Patrick Massot, Floris van Doorn
-/
import Mathlib.Analysis.Normed.Operator.BoundedLinearMaps
import Mathlib.Topology.FiberBundle.Basic

/-!
# Vector bundles

In this file we define (topological) vector bundles.

Let `B` be the base space, let `F` be a normed space over a normed field `R`, and let
`E : B → Type*` be a `FiberBundle` with fiber `F`, in which, for each `x`, the fiber `E x` is a
topological vector space over `R`.

To have a vector bundle structure on `Bundle.TotalSpace F E`, one should additionally have the
following properties:

* The bundle trivializations in the trivialization atlas should be continuous linear equivs in the
fibers;
* For any two trivializations `e`, `e'` in the atlas the transition function considered as a map
from `B` into `F →L[R] F` is continuous on `e.baseSet ∩ e'.baseSet` with respect to the operator
norm topology on `F →L[R] F`.

If these conditions are satisfied, we register the typeclass `VectorBundle R F E`.

We define constructions on vector bundles like pullbacks and direct sums in other files.

## Main Definitions

* `Trivialization.IsLinear`: a class stating that a trivialization is fiberwise linear on its base
  set.
* `Trivialization.linearEquivAt` and `Trivialization.continuousLinearMapAt` are the
  (continuous) linear fiberwise equivalences a trivialization induces.
* They have forward maps `Trivialization.linearMapAt` / `Trivialization.continuousLinearMapAt`
  and inverses `Trivialization.symmₗ` / `Trivialization.symmL`. Note that these are all defined
  everywhere, since they are extended using the zero function.
* `Trivialization.coordChangeL` is the coordinate change induced by two trivializations. It only
  makes sense on the intersection of their base sets, but is extended outside it using the identity.
* Given a continuous (semi)linear map between `E x` and `E' y` where `E` and `E'` are bundles over
  possibly different base sets, `ContinuousLinearMap.inCoordinates` turns this into a continuous
  (semi)linear map between the chosen fibers of those bundles.

## Implementation notes

The implementation choices in the vector bundle definition are discussed in the "Implementation
notes" section of `Mathlib.Topology.FiberBundle.Basic`.

## Tags
Vector bundle
-/

noncomputable section

open Bundle Set
open scoped Topology

variable (R : Type*) {B : Type*} (F : Type*) (E : B → Type*)

section TopologicalVectorSpace

variable {F E}
variable [Semiring R] [TopologicalSpace F] [TopologicalSpace B]

/-- A mixin class for `Pretrivialization`, stating that a pretrivialization is fiberwise linear with
respect to given module structures on its fibers and the model fiber. -/
protected class Pretrivialization.IsLinear [AddCommMonoid F] [Module R F] [∀ x, AddCommMonoid (E x)]
  [∀ x, Module R (E x)] (e : Pretrivialization F (π F E)) : Prop where
  linear : ∀ b ∈ e.baseSet, IsLinearMap R fun x : E b => (e ⟨b, x⟩).2

namespace Pretrivialization

variable (e : Pretrivialization F (π F E)) {x : TotalSpace F E} {b : B} {y : E b}

theorem linear [AddCommMonoid F] [Module R F] [∀ x, AddCommMonoid (E x)] [∀ x, Module R (E x)]
    [e.IsLinear R] {b : B} (hb : b ∈ e.baseSet) :
    IsLinearMap R fun x : E b => (e ⟨b, x⟩).2 :=
  Pretrivialization.IsLinear.linear b hb

variable [AddCommMonoid F] [Module R F] [∀ x, AddCommMonoid (E x)] [∀ x, Module R (E x)]

/-- A fiberwise linear inverse to `e`. -/
@[simps!]
protected def symmₗ (e : Pretrivialization F (π F E)) [e.IsLinear R] (b : B) : F →ₗ[R] E b := by
  refine IsLinearMap.mk' (e.symm b) ?_
  by_cases hb : b ∈ e.baseSet
  · exact (((e.linear R hb).mk' _).inverse (e.symm b) (e.symm_apply_apply_mk hb) fun v ↦
      congr_arg Prod.snd <| e.apply_mk_symm hb v).isLinear
  · rw [e.coe_symm_of_not_mem hb]
    exact (0 : F →ₗ[R] E b).isLinear

/-- A pretrivialization for a vector bundle defines linear equivalences between the
fibers and the model space. -/
@[simps (config := .asFn)]
def linearEquivAt (e : Pretrivialization F (π F E)) [e.IsLinear R] (b : B) (hb : b ∈ e.baseSet) :
    E b ≃ₗ[R] F where
  toFun y := (e ⟨b, y⟩).2
  invFun := e.symm b
  left_inv := e.symm_apply_apply_mk hb
  right_inv v := by simp_rw [e.apply_mk_symm hb v]
  map_add' v w := (e.linear R hb).map_add v w
  map_smul' c v := (e.linear R hb).map_smul c v

open Classical in
/-- A fiberwise linear map equal to `e` on `e.baseSet`. -/
protected def linearMapAt (e : Pretrivialization F (π F E)) [e.IsLinear R] (b : B) : E b →ₗ[R] F :=
  if hb : b ∈ e.baseSet then e.linearEquivAt R b hb else 0

variable {R}

open Classical in
theorem coe_linearMapAt (e : Pretrivialization F (π F E)) [e.IsLinear R] (b : B) :
    ⇑(e.linearMapAt R b) = fun y => if b ∈ e.baseSet then (e ⟨b, y⟩).2 else 0 := by
  rw [Pretrivialization.linearMapAt]
  split_ifs <;> rfl

theorem coe_linearMapAt_of_mem (e : Pretrivialization F (π F E)) [e.IsLinear R] {b : B}
    (hb : b ∈ e.baseSet) : ⇑(e.linearMapAt R b) = fun y => (e ⟨b, y⟩).2 := by
  simp_rw [coe_linearMapAt, if_pos hb]

open Classical in
theorem linearMapAt_apply (e : Pretrivialization F (π F E)) [e.IsLinear R] {b : B} (y : E b) :
    e.linearMapAt R b y = if b ∈ e.baseSet then (e ⟨b, y⟩).2 else 0 := by
  rw [coe_linearMapAt]

theorem linearMapAt_def_of_mem (e : Pretrivialization F (π F E)) [e.IsLinear R] {b : B}
    (hb : b ∈ e.baseSet) : e.linearMapAt R b = e.linearEquivAt R b hb :=
  dif_pos hb

theorem linearMapAt_def_of_not_mem (e : Pretrivialization F (π F E)) [e.IsLinear R] {b : B}
    (hb : b ∉ e.baseSet) : e.linearMapAt R b = 0 :=
  dif_neg hb

theorem linearMapAt_eq_zero (e : Pretrivialization F (π F E)) [e.IsLinear R] {b : B}
    (hb : b ∉ e.baseSet) : e.linearMapAt R b = 0 :=
  dif_neg hb

theorem symmₗ_linearMapAt (e : Pretrivialization F (π F E)) [e.IsLinear R] {b : B}
    (hb : b ∈ e.baseSet) (y : E b) : e.symmₗ R b (e.linearMapAt R b y) = y := by
  rw [e.linearMapAt_def_of_mem hb]
  exact (e.linearEquivAt R b hb).left_inv y

theorem linearMapAt_symmₗ (e : Pretrivialization F (π F E)) [e.IsLinear R] {b : B}
    (hb : b ∈ e.baseSet) (y : F) : e.linearMapAt R b (e.symmₗ R b y) = y := by
  rw [e.linearMapAt_def_of_mem hb]
  exact (e.linearEquivAt R b hb).right_inv y

end Pretrivialization

variable [TopologicalSpace (TotalSpace F E)]

/-- A mixin class for `Trivialization`, stating that a trivialization is fiberwise linear with
respect to given module structures on its fibers and the model fiber. -/
protected class Trivialization.IsLinear [AddCommMonoid F] [Module R F] [∀ x, AddCommMonoid (E x)]
  [∀ x, Module R (E x)] (e : Trivialization F (π F E)) : Prop where
  linear : ∀ b ∈ e.baseSet, IsLinearMap R fun x : E b => (e ⟨b, x⟩).2

namespace Trivialization

variable (e : Trivialization F (π F E)) {x : TotalSpace F E} {b : B} {y : E b}

protected theorem linear [AddCommMonoid F] [Module R F] [∀ x, AddCommMonoid (E x)]
    [∀ x, Module R (E x)] [e.IsLinear R] {b : B} (hb : b ∈ e.baseSet) :
    IsLinearMap R fun y : E b => (e ⟨b, y⟩).2 :=
  Trivialization.IsLinear.linear b hb

instance toPretrivialization.isLinear [AddCommMonoid F] [Module R F] [∀ x, AddCommMonoid (E x)]
    [∀ x, Module R (E x)] [e.IsLinear R] : e.toPretrivialization.IsLinear R :=
  { (‹_› : e.IsLinear R) with }

variable [AddCommMonoid F] [Module R F] [∀ x, AddCommMonoid (E x)] [∀ x, Module R (E x)]

/-- A trivialization for a vector bundle defines linear equivalences between the
fibers and the model space. -/
def linearEquivAt (e : Trivialization F (π F E)) [e.IsLinear R] (b : B) (hb : b ∈ e.baseSet) :
    E b ≃ₗ[R] F :=
  e.toPretrivialization.linearEquivAt R b hb

variable {R}

@[simp]
theorem linearEquivAt_apply (e : Trivialization F (π F E)) [e.IsLinear R] (b : B)
    (hb : b ∈ e.baseSet) (v : E b) : e.linearEquivAt R b hb v = (e ⟨b, v⟩).2 :=
  rfl

@[simp]
theorem linearEquivAt_symm_apply (e : Trivialization F (π F E)) [e.IsLinear R] (b : B)
    (hb : b ∈ e.baseSet) (v : F) : (e.linearEquivAt R b hb).symm v = e.symm b v :=
  rfl

variable (R)

/-- A fiberwise linear inverse to `e`. -/
protected def symmₗ (e : Trivialization F (π F E)) [e.IsLinear R] (b : B) : F →ₗ[R] E b :=
  e.toPretrivialization.symmₗ R b

variable {R}

theorem coe_symmₗ (e : Trivialization F (π F E)) [e.IsLinear R] (b : B) :
    ⇑(e.symmₗ R b) = e.symm b :=
  rfl

variable (R)

/-- A fiberwise linear map equal to `e` on `e.baseSet`. -/
protected def linearMapAt (e : Trivialization F (π F E)) [e.IsLinear R] (b : B) : E b →ₗ[R] F :=
  e.toPretrivialization.linearMapAt R b

variable {R}

open Classical in
theorem coe_linearMapAt (e : Trivialization F (π F E)) [e.IsLinear R] (b : B) :
    ⇑(e.linearMapAt R b) = fun y => if b ∈ e.baseSet then (e ⟨b, y⟩).2 else 0 :=
  e.toPretrivialization.coe_linearMapAt b

theorem coe_linearMapAt_of_mem (e : Trivialization F (π F E)) [e.IsLinear R] {b : B}
    (hb : b ∈ e.baseSet) : ⇑(e.linearMapAt R b) = fun y => (e ⟨b, y⟩).2 := by
  simp_rw [coe_linearMapAt, if_pos hb]

open Classical in
theorem linearMapAt_apply (e : Trivialization F (π F E)) [e.IsLinear R] {b : B} (y : E b) :
    e.linearMapAt R b y = if b ∈ e.baseSet then (e ⟨b, y⟩).2 else 0 := by
  rw [coe_linearMapAt]

theorem linearMapAt_def_of_mem (e : Trivialization F (π F E)) [e.IsLinear R] {b : B}
    (hb : b ∈ e.baseSet) : e.linearMapAt R b = e.linearEquivAt R b hb :=
  dif_pos hb

theorem linearMapAt_def_of_not_mem (e : Trivialization F (π F E)) [e.IsLinear R] {b : B}
    (hb : b ∉ e.baseSet) : e.linearMapAt R b = 0 :=
  dif_neg hb

theorem symmₗ_linearMapAt (e : Trivialization F (π F E)) [e.IsLinear R] {b : B} (hb : b ∈ e.baseSet)
    (y : E b) : e.symmₗ R b (e.linearMapAt R b y) = y :=
  e.toPretrivialization.symmₗ_linearMapAt hb y

theorem linearMapAt_symmₗ (e : Trivialization F (π F E)) [e.IsLinear R] {b : B} (hb : b ∈ e.baseSet)
    (y : F) : e.linearMapAt R b (e.symmₗ R b y) = y :=
  e.toPretrivialization.linearMapAt_symmₗ hb y

variable (R)

open Classical in
/-- A coordinate change function between two trivializations, as a continuous linear equivalence.
  Defined to be the identity when `b` does not lie in the base set of both trivializations. -/
def coordChangeL (e e' : Trivialization F (π F E)) [e.IsLinear R] [e'.IsLinear R] (b : B) :
    F ≃L[R] F :=
  { toLinearEquiv := if hb : b ∈ e.baseSet ∩ e'.baseSet
      then (e.linearEquivAt R b (hb.1 : _)).symm.trans (e'.linearEquivAt R b hb.2)
      else LinearEquiv.refl R F
    continuous_toFun := by
      by_cases hb : b ∈ e.baseSet ∩ e'.baseSet
      · rw [dif_pos hb]
        refine (e'.continuousOn.comp_continuous ?_ ?_).snd
        · exact e.continuousOn_symm.comp_continuous (Continuous.Prod.mk b) fun y =>
            mk_mem_prod hb.1 (mem_univ y)
        · exact fun y => e'.mem_source.mpr hb.2
      · rw [dif_neg hb]
        exact continuous_id
    continuous_invFun := by
      by_cases hb : b ∈ e.baseSet ∩ e'.baseSet
      · rw [dif_pos hb]
<<<<<<< HEAD
        refine' (e.continuousOn.comp_continuous _ _).snd
=======
        refine (e.continuousOn.comp_continuous ?_ ?_).snd
>>>>>>> 99508fb5
        · exact e'.continuousOn_symm.comp_continuous (Continuous.Prod.mk b) fun y =>
            mk_mem_prod hb.2 (mem_univ y)
        exact fun y => e.mem_source.mpr hb.1
      · rw [dif_neg hb]
        exact continuous_id }

variable {R}

theorem coe_coordChangeL (e e' : Trivialization F (π F E)) [e.IsLinear R] [e'.IsLinear R] {b : B}
    (hb : b ∈ e.baseSet ∩ e'.baseSet) :
    ⇑(coordChangeL R e e' b) = (e.linearEquivAt R b hb.1).symm.trans (e'.linearEquivAt R b hb.2) :=
  congr_arg (fun f : F ≃ₗ[R] F ↦ ⇑f) (dif_pos hb)

theorem coe_coordChangeL' (e e' : Trivialization F (π F E)) [e.IsLinear R] [e'.IsLinear R] {b : B}
    (hb : b ∈ e.baseSet ∩ e'.baseSet) :
    (coordChangeL R e e' b).toLinearEquiv =
      (e.linearEquivAt R b hb.1).symm.trans (e'.linearEquivAt R b hb.2) :=
  LinearEquiv.coe_injective (coe_coordChangeL _ _ hb)

theorem symm_coordChangeL (e e' : Trivialization F (π F E)) [e.IsLinear R] [e'.IsLinear R] {b : B}
    (hb : b ∈ e'.baseSet ∩ e.baseSet) : (e.coordChangeL R e' b).symm = e'.coordChangeL R e b := by
  apply ContinuousLinearEquiv.toLinearEquiv_injective
  rw [coe_coordChangeL' e' e hb, (coordChangeL R e e' b).symm_toLinearEquiv,
    coe_coordChangeL' e e' hb.symm, LinearEquiv.trans_symm, LinearEquiv.symm_symm]

theorem coordChangeL_apply (e e' : Trivialization F (π F E)) [e.IsLinear R] [e'.IsLinear R] {b : B}
    (hb : b ∈ e.baseSet ∩ e'.baseSet) (y : F) :
    coordChangeL R e e' b y = (e' ⟨b, e.symm b y⟩).2 :=
  congr_fun (coe_coordChangeL e e' hb) y

theorem mk_coordChangeL (e e' : Trivialization F (π F E)) [e.IsLinear R] [e'.IsLinear R] {b : B}
    (hb : b ∈ e.baseSet ∩ e'.baseSet) (y : F) :
    (b, coordChangeL R e e' b y) = e' ⟨b, e.symm b y⟩ := by
  ext
  · rw [e.mk_symm hb.1 y, e'.coe_fst', e.proj_symm_apply' hb.1]
    rw [e.proj_symm_apply' hb.1]
    exact hb.2
  · exact e.coordChangeL_apply e' hb y

theorem apply_symm_apply_eq_coordChangeL (e e' : Trivialization F (π F E)) [e.IsLinear R]
    [e'.IsLinear R] {b : B} (hb : b ∈ e.baseSet ∩ e'.baseSet) (v : F) :
    e' (e.toPartialHomeomorph.symm (b, v)) = (b, e.coordChangeL R e' b v) := by
  rw [e.mk_coordChangeL e' hb, e.mk_symm hb.1]

/-- A version of `Trivialization.coordChangeL_apply` that fully unfolds `coordChange`. The
right-hand side is ugly, but has good definitional properties for specifically defined
trivializations. -/
theorem coordChangeL_apply' (e e' : Trivialization F (π F E)) [e.IsLinear R] [e'.IsLinear R] {b : B}
    (hb : b ∈ e.baseSet ∩ e'.baseSet) (y : F) :
    coordChangeL R e e' b y = (e' (e.toPartialHomeomorph.symm (b, y))).2 := by
  rw [e.coordChangeL_apply e' hb, e.mk_symm hb.1]

theorem coordChangeL_symm_apply (e e' : Trivialization F (π F E)) [e.IsLinear R] [e'.IsLinear R]
    {b : B} (hb : b ∈ e.baseSet ∩ e'.baseSet) :
    ⇑(coordChangeL R e e' b).symm =
      (e'.linearEquivAt R b hb.2).symm.trans (e.linearEquivAt R b hb.1) :=
  congr_arg LinearEquiv.invFun (dif_pos hb)

end Trivialization

end TopologicalVectorSpace

section

namespace Bundle

/-- The zero section of a vector bundle -/
def zeroSection [∀ x, Zero (E x)] : B → TotalSpace F E := (⟨·, 0⟩)

@[simp, mfld_simps]
theorem zeroSection_proj [∀ x, Zero (E x)] (x : B) : (zeroSection F E x).proj = x :=
  rfl

@[simp, mfld_simps]
theorem zeroSection_snd [∀ x, Zero (E x)] (x : B) : (zeroSection F E x).2 = 0 :=
  rfl

end Bundle

open Bundle

variable [NontriviallyNormedField R] [∀ x, AddCommMonoid (E x)] [∀ x, Module R (E x)]
  [NormedAddCommGroup F] [NormedSpace R F] [TopologicalSpace B] [TopologicalSpace (TotalSpace F E)]
  [∀ x, TopologicalSpace (E x)] [FiberBundle F E]

/-- The space `Bundle.TotalSpace F E` (for `E : B → Type*` such that each `E x` is a topological
vector space) has a topological vector space structure with fiber `F` (denoted with
`VectorBundle R F E`) if around every point there is a fiber bundle trivialization which is linear
in the fibers. -/
class VectorBundle : Prop where
  trivialization_linear' : ∀ (e : Trivialization F (π F E)) [MemTrivializationAtlas e], e.IsLinear R
  continuousOn_coordChange' :
    ∀ (e e' : Trivialization F (π F E)) [MemTrivializationAtlas e] [MemTrivializationAtlas e'],
      ContinuousOn (fun b => Trivialization.coordChangeL R e e' b : B → F →L[R] F)
        (e.baseSet ∩ e'.baseSet)

variable {F E}

instance (priority := 100) trivialization_linear [VectorBundle R F E] (e : Trivialization F (π F E))
    [MemTrivializationAtlas e] : e.IsLinear R :=
  VectorBundle.trivialization_linear' e

theorem continuousOn_coordChange [VectorBundle R F E] (e e' : Trivialization F (π F E))
    [MemTrivializationAtlas e] [MemTrivializationAtlas e'] :
    ContinuousOn (fun b => Trivialization.coordChangeL R e e' b : B → F →L[R] F)
      (e.baseSet ∩ e'.baseSet) :=
  VectorBundle.continuousOn_coordChange' e e'

namespace Trivialization

/-- Forward map of `Trivialization.continuousLinearEquivAt` (only propositionally equal),
  defined everywhere (`0` outside domain). -/
@[simps (config := .asFn) apply]
def continuousLinearMapAt (e : Trivialization F (π F E)) [e.IsLinear R] (b : B) : E b →L[R] F :=
  { e.linearMapAt R b with
    toFun := e.linearMapAt R b -- given explicitly to help `simps`
    cont := by
      dsimp
      rw [e.coe_linearMapAt b]
      classical
      refine continuous_if_const _ (fun hb => ?_) fun _ => continuous_zero
      exact (e.continuousOn.comp_continuous (FiberBundle.totalSpaceMk_inducing F E b).continuous
        fun x => e.mem_source.mpr hb).snd }

/-- Backwards map of `Trivialization.continuousLinearEquivAt`, defined everywhere. -/
@[simps (config := .asFn) apply]
def symmL (e : Trivialization F (π F E)) [e.IsLinear R] (b : B) : F →L[R] E b :=
  { e.symmₗ R b with
    toFun := e.symm b -- given explicitly to help `simps`
    cont := by
      by_cases hb : b ∈ e.baseSet
      · rw [(FiberBundle.totalSpaceMk_inducing F E b).continuous_iff]
        exact e.continuousOn_symm.comp_continuous (continuous_const.prod_mk continuous_id) fun x ↦
          mk_mem_prod hb (mem_univ x)
      · refine continuous_zero.congr fun x => (e.symm_apply_of_not_mem hb x).symm }

variable {R}

theorem symmL_continuousLinearMapAt (e : Trivialization F (π F E)) [e.IsLinear R] {b : B}
    (hb : b ∈ e.baseSet) (y : E b) : e.symmL R b (e.continuousLinearMapAt R b y) = y :=
  e.symmₗ_linearMapAt hb y

theorem continuousLinearMapAt_symmL (e : Trivialization F (π F E)) [e.IsLinear R] {b : B}
    (hb : b ∈ e.baseSet) (y : F) : e.continuousLinearMapAt R b (e.symmL R b y) = y :=
  e.linearMapAt_symmₗ hb y

variable (R)

/-- In a vector bundle, a trivialization in the fiber (which is a priori only linear)
is in fact a continuous linear equiv between the fibers and the model fiber. -/
@[simps (config := .asFn) apply symm_apply]
def continuousLinearEquivAt (e : Trivialization F (π F E)) [e.IsLinear R] (b : B)
    (hb : b ∈ e.baseSet) : E b ≃L[R] F :=
  { e.toPretrivialization.linearEquivAt R b hb with
    toFun := fun y => (e ⟨b, y⟩).2 -- given explicitly to help `simps`
    invFun := e.symm b -- given explicitly to help `simps`
    continuous_toFun := (e.continuousOn.comp_continuous
      (FiberBundle.totalSpaceMk_inducing F E b).continuous fun _ => e.mem_source.mpr hb).snd
    continuous_invFun := (e.symmL R b).continuous }

variable {R}

theorem coe_continuousLinearEquivAt_eq (e : Trivialization F (π F E)) [e.IsLinear R] {b : B}
    (hb : b ∈ e.baseSet) :
    (e.continuousLinearEquivAt R b hb : E b → F) = e.continuousLinearMapAt R b :=
  (e.coe_linearMapAt_of_mem hb).symm

theorem symm_continuousLinearEquivAt_eq (e : Trivialization F (π F E)) [e.IsLinear R] {b : B}
    (hb : b ∈ e.baseSet) : ((e.continuousLinearEquivAt R b hb).symm : F → E b) = e.symmL R b :=
  rfl

@[simp]
theorem continuousLinearEquivAt_apply' (e : Trivialization F (π F E)) [e.IsLinear R]
    (x : TotalSpace F E) (hx : x ∈ e.source) :
    e.continuousLinearEquivAt R x.proj (e.mem_source.1 hx) x.2 = (e x).2 := rfl

variable (R)

theorem apply_eq_prod_continuousLinearEquivAt (e : Trivialization F (π F E)) [e.IsLinear R] (b : B)
    (hb : b ∈ e.baseSet) (z : E b) : e ⟨b, z⟩ = (b, e.continuousLinearEquivAt R b hb z) := by
  ext
  · refine e.coe_fst ?_
    rw [e.source_eq]
    exact hb
  · simp only [coe_coe, continuousLinearEquivAt_apply]

protected theorem zeroSection (e : Trivialization F (π F E)) [e.IsLinear R] {x : B}
    (hx : x ∈ e.baseSet) : e (zeroSection F E x) = (x, 0) := by
  simp_rw [zeroSection, e.apply_eq_prod_continuousLinearEquivAt R x hx 0, map_zero]

variable {R}

theorem symm_apply_eq_mk_continuousLinearEquivAt_symm (e : Trivialization F (π F E)) [e.IsLinear R]
    (b : B) (hb : b ∈ e.baseSet) (z : F) :
    e.toPartialHomeomorph.symm ⟨b, z⟩ = ⟨b, (e.continuousLinearEquivAt R b hb).symm z⟩ := by
  have h : (b, z) ∈ e.target := by
    rw [e.target_eq]
    exact ⟨hb, mem_univ _⟩
  apply e.injOn (e.map_target h)
  · simpa only [e.source_eq, mem_preimage]
  · simp_rw [e.right_inv h, coe_coe, e.apply_eq_prod_continuousLinearEquivAt R b hb,
      ContinuousLinearEquiv.apply_symm_apply]

theorem comp_continuousLinearEquivAt_eq_coord_change (e e' : Trivialization F (π F E))
    [e.IsLinear R] [e'.IsLinear R] {b : B} (hb : b ∈ e.baseSet ∩ e'.baseSet) :
    (e.continuousLinearEquivAt R b hb.1).symm.trans (e'.continuousLinearEquivAt R b hb.2) =
      coordChangeL R e e' b := by
  ext v
  rw [coordChangeL_apply e e' hb]
  rfl

end Trivialization

/-! ### Constructing vector bundles -/

variable (B F)

/-- Analogous construction of `FiberBundleCore` for vector bundles. This
construction gives a way to construct vector bundles from a structure registering how
trivialization changes act on fibers. -/
structure VectorBundleCore (ι : Type*) where
  baseSet : ι → Set B
  isOpen_baseSet : ∀ i, IsOpen (baseSet i)
  indexAt : B → ι
  mem_baseSet_at : ∀ x, x ∈ baseSet (indexAt x)
  coordChange : ι → ι → B → F →L[R] F
  coordChange_self : ∀ i, ∀ x ∈ baseSet i, ∀ v, coordChange i i x v = v
  continuousOn_coordChange : ∀ i j, ContinuousOn (coordChange i j) (baseSet i ∩ baseSet j)
  coordChange_comp : ∀ i j k, ∀ x ∈ baseSet i ∩ baseSet j ∩ baseSet k, ∀ v,
    (coordChange j k x) (coordChange i j x v) = coordChange i k x v

/-- The trivial vector bundle core, in which all the changes of coordinates are the
identity. -/
def trivialVectorBundleCore (ι : Type*) [Inhabited ι] : VectorBundleCore R B F ι where
  baseSet _ := univ
  isOpen_baseSet _ := isOpen_univ
  indexAt := default
  mem_baseSet_at x := mem_univ x
  coordChange _ _ _ := ContinuousLinearMap.id R F
  coordChange_self _ _ _ _ := rfl
  coordChange_comp _ _ _ _ _ _ := rfl
  continuousOn_coordChange _ _ := continuousOn_const

instance (ι : Type*) [Inhabited ι] : Inhabited (VectorBundleCore R B F ι) :=
  ⟨trivialVectorBundleCore R B F ι⟩

namespace VectorBundleCore

variable {R B F} {ι : Type*}
variable (Z : VectorBundleCore R B F ι)

/-- Natural identification to a `FiberBundleCore`. -/
@[simps (config := mfld_cfg)]
def toFiberBundleCore : FiberBundleCore ι B F :=
  { Z with
    coordChange := fun i j b => Z.coordChange i j b
    continuousOn_coordChange := fun i j =>
      isBoundedBilinearMap_apply.continuous.comp_continuousOn
        ((Z.continuousOn_coordChange i j).prod_map continuousOn_id) }

-- Porting note (#11215): TODO: restore coercion
-- instance toFiberBundleCoreCoe : Coe (VectorBundleCore R B F ι) (FiberBundleCore ι B F) :=
--   ⟨toFiberBundleCore⟩

theorem coordChange_linear_comp (i j k : ι) :
    ∀ x ∈ Z.baseSet i ∩ Z.baseSet j ∩ Z.baseSet k,
      (Z.coordChange j k x).comp (Z.coordChange i j x) = Z.coordChange i k x :=
  fun x hx => by
  ext v
  exact Z.coordChange_comp i j k x hx v

/-- The index set of a vector bundle core, as a convenience function for dot notation -/
@[nolint unusedArguments] -- Porting note(#5171): was `nolint has_nonempty_instance`
def Index := ι

/-- The base space of a vector bundle core, as a convenience function for dot notation -/
@[nolint unusedArguments, reducible]
def Base := B

/-- The fiber of a vector bundle core, as a convenience function for dot notation and
typeclass inference -/
@[nolint unusedArguments] -- Porting note(#5171): was `nolint has_nonempty_instance`
def Fiber : B → Type _ :=
  Z.toFiberBundleCore.Fiber

instance topologicalSpaceFiber (x : B) : TopologicalSpace (Z.Fiber x) :=
  Z.toFiberBundleCore.topologicalSpaceFiber x

-- Porting note: fixed: used to assume both `[NormedAddCommGroup F]` and `[AddCommGrp F]`
instance addCommGroupFiber (x : B) : AddCommGroup (Z.Fiber x) :=
  inferInstanceAs (AddCommGroup F)

instance moduleFiber (x : B) : Module R (Z.Fiber x) :=
  inferInstanceAs (Module R F)

/-- The projection from the total space of a fiber bundle core, on its base. -/
@[reducible, simp, mfld_simps]
protected def proj : TotalSpace F Z.Fiber → B :=
  TotalSpace.proj

/-- The total space of the vector bundle, as a convenience function for dot notation.
It is by definition equal to `Bundle.TotalSpace F Z.Fiber`. -/
@[nolint unusedArguments, reducible]
protected def TotalSpace :=
  Bundle.TotalSpace F Z.Fiber

/-- Local homeomorphism version of the trivialization change. -/
def trivChange (i j : ι) : PartialHomeomorph (B × F) (B × F) :=
  Z.toFiberBundleCore.trivChange i j

@[simp, mfld_simps]
theorem mem_trivChange_source (i j : ι) (p : B × F) :
    p ∈ (Z.trivChange i j).source ↔ p.1 ∈ Z.baseSet i ∩ Z.baseSet j :=
  Z.toFiberBundleCore.mem_trivChange_source i j p

/-- Topological structure on the total space of a vector bundle created from core, designed so
that all the local trivialization are continuous. -/
instance toTopologicalSpace : TopologicalSpace Z.TotalSpace :=
  Z.toFiberBundleCore.toTopologicalSpace

variable (b : B) (a : F)

@[simp, mfld_simps]
theorem coe_coordChange (i j : ι) : Z.toFiberBundleCore.coordChange i j b = Z.coordChange i j b :=
  rfl

/-- One of the standard local trivializations of a vector bundle constructed from core, taken by
considering this in particular as a fiber bundle constructed from core. -/
def localTriv (i : ι) : Trivialization F (π F Z.Fiber) :=
  Z.toFiberBundleCore.localTriv i

-- Porting note: moved from below to fix the next instance
@[simp, mfld_simps]
theorem localTriv_apply {i : ι} (p : Z.TotalSpace) :
    (Z.localTriv i) p = ⟨p.1, Z.coordChange (Z.indexAt p.1) i p.1 p.2⟩ :=
  rfl

/-- The standard local trivializations of a vector bundle constructed from core are linear. -/
instance localTriv.isLinear (i : ι) : (Z.localTriv i).IsLinear R where
  linear x _ :=
    { map_add := fun _ _ => by simp only [map_add, localTriv_apply, mfld_simps]
      map_smul := fun _ _ => by simp only [map_smul, localTriv_apply, mfld_simps] }

variable (i j : ι)

@[simp, mfld_simps]
theorem mem_localTriv_source (p : Z.TotalSpace) : p ∈ (Z.localTriv i).source ↔ p.1 ∈ Z.baseSet i :=
  Iff.rfl

@[simp, mfld_simps]
theorem baseSet_at : Z.baseSet i = (Z.localTriv i).baseSet :=
  rfl

@[simp, mfld_simps]
theorem mem_localTriv_target (p : B × F) :
    p ∈ (Z.localTriv i).target ↔ p.1 ∈ (Z.localTriv i).baseSet :=
  Z.toFiberBundleCore.mem_localTriv_target i p

@[simp, mfld_simps]
theorem localTriv_symm_fst (p : B × F) :
    (Z.localTriv i).toPartialHomeomorph.symm p = ⟨p.1, Z.coordChange i (Z.indexAt p.1) p.1 p.2⟩ :=
  rfl

@[simp, mfld_simps]
theorem localTriv_symm_apply {b : B} (hb : b ∈ Z.baseSet i) (v : F) :
    (Z.localTriv i).symm b v = Z.coordChange i (Z.indexAt b) b v := by
  apply (Z.localTriv i).symm_apply hb v

@[simp, mfld_simps]
theorem localTriv_coordChange_eq {b : B} (hb : b ∈ Z.baseSet i ∩ Z.baseSet j) (v : F) :
    (Z.localTriv i).coordChangeL R (Z.localTriv j) b v = Z.coordChange i j b v := by
  rw [Trivialization.coordChangeL_apply', localTriv_symm_fst, localTriv_apply, coordChange_comp]
  exacts [⟨⟨hb.1, Z.mem_baseSet_at b⟩, hb.2⟩, hb]

/-- Preferred local trivialization of a vector bundle constructed from core, at a given point, as
a bundle trivialization -/
def localTrivAt (b : B) : Trivialization F (π F Z.Fiber) :=
  Z.localTriv (Z.indexAt b)

@[simp, mfld_simps]
theorem localTrivAt_def : Z.localTriv (Z.indexAt b) = Z.localTrivAt b :=
  rfl

@[simp, mfld_simps]
theorem mem_source_at : (⟨b, a⟩ : Z.TotalSpace) ∈ (Z.localTrivAt b).source := by
  rw [localTrivAt, mem_localTriv_source]
  exact Z.mem_baseSet_at b

@[simp, mfld_simps]
theorem localTrivAt_apply (p : Z.TotalSpace) : Z.localTrivAt p.1 p = ⟨p.1, p.2⟩ :=
  Z.toFiberBundleCore.localTrivAt_apply p

@[simp, mfld_simps]
theorem localTrivAt_apply_mk (b : B) (a : F) : Z.localTrivAt b ⟨b, a⟩ = ⟨b, a⟩ :=
  Z.localTrivAt_apply _

@[simp, mfld_simps]
theorem mem_localTrivAt_baseSet : b ∈ (Z.localTrivAt b).baseSet :=
  Z.toFiberBundleCore.mem_localTrivAt_baseSet b

instance fiberBundle : FiberBundle F Z.Fiber :=
  Z.toFiberBundleCore.fiberBundle

instance vectorBundle : VectorBundle R F Z.Fiber where
  trivialization_linear' := by
    rintro _ ⟨i, rfl⟩
    apply localTriv.isLinear
  continuousOn_coordChange' := by
    rintro _ _ ⟨i, rfl⟩ ⟨i', rfl⟩
    refine (Z.continuousOn_coordChange i i').congr fun b hb => ?_
    ext v
    exact Z.localTriv_coordChange_eq i i' hb v

/-- The projection on the base of a vector bundle created from core is continuous -/
@[continuity]
theorem continuous_proj : Continuous Z.proj :=
  Z.toFiberBundleCore.continuous_proj

/-- The projection on the base of a vector bundle created from core is an open map -/
theorem isOpenMap_proj : IsOpenMap Z.proj :=
  Z.toFiberBundleCore.isOpenMap_proj

variable {i j}

@[simp, mfld_simps]
theorem localTriv_continuousLinearMapAt {b : B} (hb : b ∈ Z.baseSet i) :
    (Z.localTriv i).continuousLinearMapAt R b = Z.coordChange (Z.indexAt b) i b := by
  ext1 v
  rw [(Z.localTriv i).continuousLinearMapAt_apply R, (Z.localTriv i).coe_linearMapAt_of_mem]
  exacts [rfl, hb]

@[simp, mfld_simps]
theorem trivializationAt_continuousLinearMapAt {b₀ b : B}
    (hb : b ∈ (trivializationAt F Z.Fiber b₀).baseSet) :
    (trivializationAt F Z.Fiber b₀).continuousLinearMapAt R b =
      Z.coordChange (Z.indexAt b) (Z.indexAt b₀) b :=
  Z.localTriv_continuousLinearMapAt hb

@[simp, mfld_simps]
theorem localTriv_symmL {b : B} (hb : b ∈ Z.baseSet i) :
    (Z.localTriv i).symmL R b = Z.coordChange i (Z.indexAt b) b := by
  ext1 v
  rw [(Z.localTriv i).symmL_apply R, (Z.localTriv i).symm_apply]
  exacts [rfl, hb]

@[simp, mfld_simps]
theorem trivializationAt_symmL {b₀ b : B} (hb : b ∈ (trivializationAt F Z.Fiber b₀).baseSet) :
    (trivializationAt F Z.Fiber b₀).symmL R b = Z.coordChange (Z.indexAt b₀) (Z.indexAt b) b :=
  Z.localTriv_symmL hb

@[simp, mfld_simps]
theorem trivializationAt_coordChange_eq {b₀ b₁ b : B}
    (hb : b ∈ (trivializationAt F Z.Fiber b₀).baseSet ∩ (trivializationAt F Z.Fiber b₁).baseSet)
    (v : F) :
    (trivializationAt F Z.Fiber b₀).coordChangeL R (trivializationAt F Z.Fiber b₁) b v =
      Z.coordChange (Z.indexAt b₀) (Z.indexAt b₁) b v :=
  Z.localTriv_coordChange_eq _ _ hb v

end VectorBundleCore

end

/-! ### Vector prebundle -/

section

variable [NontriviallyNormedField R] [∀ x, AddCommMonoid (E x)] [∀ x, Module R (E x)]
  [NormedAddCommGroup F] [NormedSpace R F] [TopologicalSpace B] [∀ x, TopologicalSpace (E x)]

open TopologicalSpace

open VectorBundle

/-- This structure permits to define a vector bundle when trivializations are given as local
equivalences but there is not yet a topology on the total space or the fibers.
The total space is hence given a topology in such a way that there is a fiber bundle structure for
which the partial equivalences are also partial homeomorphisms and hence vector bundle
trivializations. The topology on the fibers is induced from the one on the total space.

The field `exists_coordChange` is stated as an existential statement (instead of 3 separate
fields), since it depends on propositional information (namely `e e' ∈ pretrivializationAtlas`).
This makes it inconvenient to explicitly define a `coordChange` function when constructing a
`VectorPrebundle`. -/
-- Porting note(#5171): was @[nolint has_nonempty_instance]
structure VectorPrebundle where
  pretrivializationAtlas : Set (Pretrivialization F (π F E))
  pretrivialization_linear' : ∀ e, e ∈ pretrivializationAtlas → e.IsLinear R
  pretrivializationAt : B → Pretrivialization F (π F E)
  mem_base_pretrivializationAt : ∀ x : B, x ∈ (pretrivializationAt x).baseSet
  pretrivialization_mem_atlas : ∀ x : B, pretrivializationAt x ∈ pretrivializationAtlas
  exists_coordChange : ∀ᵉ (e ∈ pretrivializationAtlas) (e' ∈ pretrivializationAtlas),
    ∃ f : B → F →L[R] F, ContinuousOn f (e.baseSet ∩ e'.baseSet) ∧
      ∀ᵉ (b ∈ e.baseSet ∩ e'.baseSet) (v : F), f b v = (e' ⟨b, e.symm b v⟩).2
  totalSpaceMk_inducing : ∀ b : B, Inducing (pretrivializationAt b ∘ .mk b)

namespace VectorPrebundle

variable {R E F}

/-- A randomly chosen coordinate change on a `VectorPrebundle`, given by
  the field `exists_coordChange`. -/
def coordChange (a : VectorPrebundle R F E) {e e' : Pretrivialization F (π F E)}
    (he : e ∈ a.pretrivializationAtlas) (he' : e' ∈ a.pretrivializationAtlas) (b : B) : F →L[R] F :=
  Classical.choose (a.exists_coordChange e he e' he') b

theorem continuousOn_coordChange (a : VectorPrebundle R F E) {e e' : Pretrivialization F (π F E)}
    (he : e ∈ a.pretrivializationAtlas) (he' : e' ∈ a.pretrivializationAtlas) :
    ContinuousOn (a.coordChange he he') (e.baseSet ∩ e'.baseSet) :=
  (Classical.choose_spec (a.exists_coordChange e he e' he')).1

theorem coordChange_apply (a : VectorPrebundle R F E) {e e' : Pretrivialization F (π F E)}
    (he : e ∈ a.pretrivializationAtlas) (he' : e' ∈ a.pretrivializationAtlas) {b : B}
    (hb : b ∈ e.baseSet ∩ e'.baseSet) (v : F) :
    a.coordChange he he' b v = (e' ⟨b, e.symm b v⟩).2 :=
  (Classical.choose_spec (a.exists_coordChange e he e' he')).2 b hb v

theorem mk_coordChange (a : VectorPrebundle R F E) {e e' : Pretrivialization F (π F E)}
    (he : e ∈ a.pretrivializationAtlas) (he' : e' ∈ a.pretrivializationAtlas) {b : B}
    (hb : b ∈ e.baseSet ∩ e'.baseSet) (v : F) :
    (b, a.coordChange he he' b v) = e' ⟨b, e.symm b v⟩ := by
  ext
  · rw [e.mk_symm hb.1 v, e'.coe_fst', e.proj_symm_apply' hb.1]
    rw [e.proj_symm_apply' hb.1]
    exact hb.2
  · exact a.coordChange_apply he he' hb v

/-- Natural identification of `VectorPrebundle` as a `FiberPrebundle`. -/
def toFiberPrebundle (a : VectorPrebundle R F E) : FiberPrebundle F E :=
  { a with
    continuous_trivChange := fun e he e' he' ↦ by
      have : ContinuousOn (fun x : B × F ↦ a.coordChange he' he x.1 x.2)
          ((e'.baseSet ∩ e.baseSet) ×ˢ univ) :=
        isBoundedBilinearMap_apply.continuous.comp_continuousOn
          ((a.continuousOn_coordChange he' he).prod_map continuousOn_id)
      rw [e.target_inter_preimage_symm_source_eq e', inter_comm]
      refine (continuousOn_fst.prod this).congr ?_
      rintro ⟨b, f⟩ ⟨hb, -⟩
      dsimp only [Function.comp_def, Prod.map]
      rw [a.mk_coordChange _ _ hb, e'.mk_symm hb.1] }

/-- Topology on the total space that will make the prebundle into a bundle. -/
def totalSpaceTopology (a : VectorPrebundle R F E) : TopologicalSpace (TotalSpace F E) :=
  a.toFiberPrebundle.totalSpaceTopology

/-- Promotion from a `Pretrivialization` in the `pretrivializationAtlas` of a
`VectorPrebundle` to a `Trivialization`. -/
def trivializationOfMemPretrivializationAtlas (a : VectorPrebundle R F E)
    {e : Pretrivialization F (π F E)} (he : e ∈ a.pretrivializationAtlas) :
    @Trivialization B F _ _ _ a.totalSpaceTopology (π F E) :=
  a.toFiberPrebundle.trivializationOfMemPretrivializationAtlas he

theorem linear_trivializationOfMemPretrivializationAtlas (a : VectorPrebundle R F E)
    {e : Pretrivialization F (π F E)} (he : e ∈ a.pretrivializationAtlas) :
    letI := a.totalSpaceTopology
    Trivialization.IsLinear R (trivializationOfMemPretrivializationAtlas a he) :=
  letI := a.totalSpaceTopology
  { linear := (a.pretrivialization_linear' e he).linear }

variable (a : VectorPrebundle R F E)

theorem mem_trivialization_at_source (b : B) (x : E b) :
    ⟨b, x⟩ ∈ (a.pretrivializationAt b).source :=
  a.toFiberPrebundle.mem_pretrivializationAt_source b x

@[simp]
theorem totalSpaceMk_preimage_source (b : B) :
    .mk b ⁻¹' (a.pretrivializationAt b).source = univ :=
  a.toFiberPrebundle.totalSpaceMk_preimage_source b

@[continuity]
theorem continuous_totalSpaceMk (b : B) :
    Continuous[_, a.totalSpaceTopology] (.mk b) :=
  a.toFiberPrebundle.continuous_totalSpaceMk b

/-- Make a `FiberBundle` from a `VectorPrebundle`; auxiliary construction for
`VectorPrebundle.toVectorBundle`. -/
def toFiberBundle : @FiberBundle B F _ _ _ a.totalSpaceTopology _ :=
  a.toFiberPrebundle.toFiberBundle

/-- Make a `VectorBundle` from a `VectorPrebundle`.  Concretely this means
that, given a `VectorPrebundle` structure for a sigma-type `E` -- which consists of a
number of "pretrivializations" identifying parts of `E` with product spaces `U × F` -- one
establishes that for the topology constructed on the sigma-type using
`VectorPrebundle.totalSpaceTopology`, these "pretrivializations" are actually
"trivializations" (i.e., homeomorphisms with respect to the constructed topology). -/
theorem toVectorBundle : @VectorBundle R _ F E _ _ _ _ _ _ a.totalSpaceTopology _ a.toFiberBundle :=
  letI := a.totalSpaceTopology; letI := a.toFiberBundle
  { trivialization_linear' := by
      rintro _ ⟨e, he, rfl⟩
      apply linear_trivializationOfMemPretrivializationAtlas
    continuousOn_coordChange' := by
      rintro _ _ ⟨e, he, rfl⟩ ⟨e', he', rfl⟩
      refine (a.continuousOn_coordChange he he').congr fun b hb ↦ ?_
      ext v
      -- Porting note: help `rw` find instances
      haveI h₁ := a.linear_trivializationOfMemPretrivializationAtlas he
      haveI h₂ := a.linear_trivializationOfMemPretrivializationAtlas he'
      rw [trivializationOfMemPretrivializationAtlas] at h₁ h₂
      rw [a.coordChange_apply he he' hb v, ContinuousLinearEquiv.coe_coe,
        Trivialization.coordChangeL_apply]
      exacts [rfl, hb] }

end VectorPrebundle

namespace ContinuousLinearMap

variable {𝕜₁ 𝕜₂ : Type*} [NontriviallyNormedField 𝕜₁] [NontriviallyNormedField 𝕜₂]
variable {σ : 𝕜₁ →+* 𝕜₂}
variable {B' : Type*} [TopologicalSpace B']
variable [NormedSpace 𝕜₁ F] [∀ x, Module 𝕜₁ (E x)] [TopologicalSpace (TotalSpace F E)]
variable {F' : Type*} [NormedAddCommGroup F'] [NormedSpace 𝕜₂ F'] {E' : B' → Type*}
  [∀ x, AddCommMonoid (E' x)] [∀ x, Module 𝕜₂ (E' x)] [TopologicalSpace (TotalSpace F' E')]

variable [FiberBundle F E] [VectorBundle 𝕜₁ F E]
variable [∀ x, TopologicalSpace (E' x)] [FiberBundle F' E'] [VectorBundle 𝕜₂ F' E']
variable (F' E')

/-- When `ϕ` is a continuous (semi)linear map between the fibers `E x` and `E' y` of two vector
bundles `E` and `E'`, `ContinuousLinearMap.inCoordinates F E F' E' x₀ x y₀ y ϕ` is a coordinate
change of this continuous linear map w.r.t. the chart around `x₀` and the chart around `y₀`.

It is defined by composing `ϕ` with appropriate coordinate changes given by the vector bundles
`E` and `E'`.
We use the operations `Trivialization.continuousLinearMapAt` and `Trivialization.symmL` in the
definition, instead of `Trivialization.continuousLinearEquivAt`, so that
`ContinuousLinearMap.inCoordinates` is defined everywhere (but see
`ContinuousLinearMap.inCoordinates_eq`).

This is the (second component of the) underlying function of a trivialization of the hom-bundle
(see `hom_trivializationAt_apply`). However, note that `ContinuousLinearMap.inCoordinates` is
defined even when `x` and `y` live in different base sets.
Therefore, it is also convenient when working with the hom-bundle between pulled back bundles.
-/
def inCoordinates (x₀ x : B) (y₀ y : B') (ϕ : E x →SL[σ] E' y) : F →SL[σ] F' :=
  ((trivializationAt F' E' y₀).continuousLinearMapAt 𝕜₂ y).comp <|
    ϕ.comp <| (trivializationAt F E x₀).symmL 𝕜₁ x

variable {F F'}

/-- Rewrite `ContinuousLinearMap.inCoordinates` using continuous linear equivalences. -/
theorem inCoordinates_eq (x₀ x : B) (y₀ y : B') (ϕ : E x →SL[σ] E' y)
    (hx : x ∈ (trivializationAt F E x₀).baseSet) (hy : y ∈ (trivializationAt F' E' y₀).baseSet) :
    inCoordinates F E F' E' x₀ x y₀ y ϕ =
      ((trivializationAt F' E' y₀).continuousLinearEquivAt 𝕜₂ y hy : E' y →L[𝕜₂] F').comp
        (ϕ.comp <|
          (((trivializationAt F E x₀).continuousLinearEquivAt 𝕜₁ x hx).symm : F →L[𝕜₁] E x)) := by
  ext
  simp_rw [inCoordinates, ContinuousLinearMap.coe_comp', ContinuousLinearEquiv.coe_coe,
    Trivialization.coe_continuousLinearEquivAt_eq, Trivialization.symm_continuousLinearEquivAt_eq]

/-- Rewrite `ContinuousLinearMap.inCoordinates` in a `VectorBundleCore`. -/
protected theorem _root_.VectorBundleCore.inCoordinates_eq {ι ι'} (Z : VectorBundleCore 𝕜₁ B F ι)
    (Z' : VectorBundleCore 𝕜₂ B' F' ι') {x₀ x : B} {y₀ y : B'} (ϕ : F →SL[σ] F')
    (hx : x ∈ Z.baseSet (Z.indexAt x₀)) (hy : y ∈ Z'.baseSet (Z'.indexAt y₀)) :
    inCoordinates F Z.Fiber F' Z'.Fiber x₀ x y₀ y ϕ =
      (Z'.coordChange (Z'.indexAt y) (Z'.indexAt y₀) y).comp
        (ϕ.comp <| Z.coordChange (Z.indexAt x₀) (Z.indexAt x) x) := by
  simp_rw [inCoordinates, Z'.trivializationAt_continuousLinearMapAt hy,
    Z.trivializationAt_symmL hx]

end ContinuousLinearMap

end<|MERGE_RESOLUTION|>--- conflicted
+++ resolved
@@ -262,11 +262,7 @@
     continuous_invFun := by
       by_cases hb : b ∈ e.baseSet ∩ e'.baseSet
       · rw [dif_pos hb]
-<<<<<<< HEAD
-        refine' (e.continuousOn.comp_continuous _ _).snd
-=======
         refine (e.continuousOn.comp_continuous ?_ ?_).snd
->>>>>>> 99508fb5
         · exact e'.continuousOn_symm.comp_continuous (Continuous.Prod.mk b) fun y =>
             mk_mem_prod hb.2 (mem_univ y)
         exact fun y => e.mem_source.mpr hb.1
