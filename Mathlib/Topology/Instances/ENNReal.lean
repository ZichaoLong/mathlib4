/-
Copyright (c) 2017 Johannes Hölzl. All rights reserved.
Released under Apache 2.0 license as described in the file LICENSE.
Authors: Johannes Hölzl
-/
import Mathlib.Topology.Order.MonotoneContinuity
import Mathlib.Topology.Algebra.Order.LiminfLimsup
import Mathlib.Topology.Instances.NNReal
import Mathlib.Topology.EMetricSpace.Lipschitz
import Mathlib.Topology.Metrizable.Basic
import Mathlib.Topology.Order.T5
import Mathlib.Topology.MetricSpace.Pseudo.Real
import Mathlib.Topology.Metrizable.Uniformity

/-!
# Topology on extended non-negative reals
-/

noncomputable section

open Set Filter Metric Function
open scoped Topology ENNReal NNReal

variable {α : Type*} {β : Type*} {γ : Type*}

namespace ENNReal

variable {a b c d : ℝ≥0∞} {r p q : ℝ≥0} {x y z : ℝ≥0∞} {ε ε₁ ε₂ : ℝ≥0∞} {s : Set ℝ≥0∞}

section TopologicalSpace

open TopologicalSpace

/-- Topology on `ℝ≥0∞`.

Note: this is different from the `EMetricSpace` topology. The `EMetricSpace` topology has
`IsOpen {∞}`, while this topology doesn't have singleton elements. -/
instance : TopologicalSpace ℝ≥0∞ := Preorder.topology ℝ≥0∞

instance : OrderTopology ℝ≥0∞ := ⟨rfl⟩

-- short-circuit type class inference
instance : T2Space ℝ≥0∞ := inferInstance
instance : T5Space ℝ≥0∞ := inferInstance
instance : T4Space ℝ≥0∞ := inferInstance

instance : SecondCountableTopology ℝ≥0∞ :=
  orderIsoUnitIntervalBirational.toHomeomorph.embedding.secondCountableTopology

instance : MetrizableSpace ENNReal :=
  orderIsoUnitIntervalBirational.toHomeomorph.embedding.metrizableSpace

theorem embedding_coe : Embedding ((↑) : ℝ≥0 → ℝ≥0∞) :=
  coe_strictMono.embedding_of_ordConnected <| by rw [range_coe']; exact ordConnected_Iio

theorem isOpen_ne_top : IsOpen { a : ℝ≥0∞ | a ≠ ∞ } := isOpen_ne

theorem isOpen_Ico_zero : IsOpen (Ico 0 b) := by
  rw [ENNReal.Ico_eq_Iio]
  exact isOpen_Iio

theorem openEmbedding_coe : OpenEmbedding ((↑) : ℝ≥0 → ℝ≥0∞) :=
  ⟨embedding_coe, by rw [range_coe']; exact isOpen_Iio⟩

theorem coe_range_mem_nhds : range ((↑) : ℝ≥0 → ℝ≥0∞) ∈ 𝓝 (r : ℝ≥0∞) :=
  IsOpen.mem_nhds openEmbedding_coe.isOpen_range <| mem_range_self _

@[norm_cast]
theorem tendsto_coe {f : Filter α} {m : α → ℝ≥0} {a : ℝ≥0} :
    Tendsto (fun a => (m a : ℝ≥0∞)) f (𝓝 ↑a) ↔ Tendsto m f (𝓝 a) :=
  embedding_coe.tendsto_nhds_iff.symm

@[fun_prop]
theorem continuous_coe : Continuous ((↑) : ℝ≥0 → ℝ≥0∞) :=
  embedding_coe.continuous

theorem continuous_coe_iff {α} [TopologicalSpace α] {f : α → ℝ≥0} :
    (Continuous fun a => (f a : ℝ≥0∞)) ↔ Continuous f :=
  embedding_coe.continuous_iff.symm

theorem nhds_coe {r : ℝ≥0} : 𝓝 (r : ℝ≥0∞) = (𝓝 r).map (↑) :=
  (openEmbedding_coe.map_nhds_eq r).symm

theorem tendsto_nhds_coe_iff {α : Type*} {l : Filter α} {x : ℝ≥0} {f : ℝ≥0∞ → α} :
    Tendsto f (𝓝 ↑x) l ↔ Tendsto (f ∘ (↑) : ℝ≥0 → α) (𝓝 x) l := by
  rw [nhds_coe, tendsto_map'_iff]

theorem continuousAt_coe_iff {α : Type*} [TopologicalSpace α] {x : ℝ≥0} {f : ℝ≥0∞ → α} :
    ContinuousAt f ↑x ↔ ContinuousAt (f ∘ (↑) : ℝ≥0 → α) x :=
  tendsto_nhds_coe_iff

theorem nhds_coe_coe {r p : ℝ≥0} :
    𝓝 ((r : ℝ≥0∞), (p : ℝ≥0∞)) = (𝓝 (r, p)).map fun p : ℝ≥0 × ℝ≥0 => (↑p.1, ↑p.2) :=
  ((openEmbedding_coe.prod openEmbedding_coe).map_nhds_eq (r, p)).symm

theorem continuous_ofReal : Continuous ENNReal.ofReal :=
  (continuous_coe_iff.2 continuous_id).comp continuous_real_toNNReal

theorem tendsto_ofReal {f : Filter α} {m : α → ℝ} {a : ℝ} (h : Tendsto m f (𝓝 a)) :
    Tendsto (fun a => ENNReal.ofReal (m a)) f (𝓝 (ENNReal.ofReal a)) :=
  (continuous_ofReal.tendsto a).comp h

theorem tendsto_toNNReal {a : ℝ≥0∞} (ha : a ≠ ∞) :
    Tendsto ENNReal.toNNReal (𝓝 a) (𝓝 a.toNNReal) := by
  lift a to ℝ≥0 using ha
  rw [nhds_coe, tendsto_map'_iff]
  exact tendsto_id

theorem eventuallyEq_of_toReal_eventuallyEq {l : Filter α} {f g : α → ℝ≥0∞}
    (hfi : ∀ᶠ x in l, f x ≠ ∞) (hgi : ∀ᶠ x in l, g x ≠ ∞)
    (hfg : (fun x => (f x).toReal) =ᶠ[l] fun x => (g x).toReal) : f =ᶠ[l] g := by
  filter_upwards [hfi, hgi, hfg] with _ hfx hgx _
  rwa [← ENNReal.toReal_eq_toReal hfx hgx]

theorem continuousOn_toNNReal : ContinuousOn ENNReal.toNNReal { a | a ≠ ∞ } := fun _a ha =>
  ContinuousAt.continuousWithinAt (tendsto_toNNReal ha)

theorem tendsto_toReal {a : ℝ≥0∞} (ha : a ≠ ∞) : Tendsto ENNReal.toReal (𝓝 a) (𝓝 a.toReal) :=
  NNReal.tendsto_coe.2 <| tendsto_toNNReal ha

lemma continuousOn_toReal : ContinuousOn ENNReal.toReal { a | a ≠ ∞ } :=
  NNReal.continuous_coe.comp_continuousOn continuousOn_toNNReal

lemma continuousAt_toReal (hx : x ≠ ∞) : ContinuousAt ENNReal.toReal x :=
  continuousOn_toReal.continuousAt (isOpen_ne_top.mem_nhds_iff.mpr hx)

/-- The set of finite `ℝ≥0∞` numbers is homeomorphic to `ℝ≥0`. -/
def neTopHomeomorphNNReal : { a | a ≠ ∞ } ≃ₜ ℝ≥0 where
  toEquiv := neTopEquivNNReal
  continuous_toFun := continuousOn_iff_continuous_restrict.1 continuousOn_toNNReal
  continuous_invFun := continuous_coe.subtype_mk _

/-- The set of finite `ℝ≥0∞` numbers is homeomorphic to `ℝ≥0`. -/
def ltTopHomeomorphNNReal : { a | a < ∞ } ≃ₜ ℝ≥0 := by
  refine (Homeomorph.setCongr ?_).trans neTopHomeomorphNNReal
  simp only [mem_setOf_eq, lt_top_iff_ne_top]

theorem nhds_top : 𝓝 ∞ = ⨅ (a) (_ : a ≠ ∞), 𝓟 (Ioi a) :=
  nhds_top_order.trans <| by simp [lt_top_iff_ne_top, Ioi]

theorem nhds_top' : 𝓝 ∞ = ⨅ r : ℝ≥0, 𝓟 (Ioi ↑r) :=
  nhds_top.trans <| iInf_ne_top _

theorem nhds_top_basis : (𝓝 ∞).HasBasis (fun a => a < ∞) fun a => Ioi a :=
  _root_.nhds_top_basis

theorem tendsto_nhds_top_iff_nnreal {m : α → ℝ≥0∞} {f : Filter α} :
    Tendsto m f (𝓝 ∞) ↔ ∀ x : ℝ≥0, ∀ᶠ a in f, ↑x < m a := by
  simp only [nhds_top', tendsto_iInf, tendsto_principal, mem_Ioi]

theorem tendsto_nhds_top_iff_nat {m : α → ℝ≥0∞} {f : Filter α} :
    Tendsto m f (𝓝 ∞) ↔ ∀ n : ℕ, ∀ᶠ a in f, ↑n < m a :=
  tendsto_nhds_top_iff_nnreal.trans
    ⟨fun h n => by simpa only [ENNReal.coe_natCast] using h n, fun h x =>
      let ⟨n, hn⟩ := exists_nat_gt x
      (h n).mono fun y => lt_trans <| by rwa [← ENNReal.coe_natCast, coe_lt_coe]⟩

theorem tendsto_nhds_top {m : α → ℝ≥0∞} {f : Filter α} (h : ∀ n : ℕ, ∀ᶠ a in f, ↑n < m a) :
    Tendsto m f (𝓝 ∞) :=
  tendsto_nhds_top_iff_nat.2 h

theorem tendsto_nat_nhds_top : Tendsto (fun n : ℕ => ↑n) atTop (𝓝 ∞) :=
  tendsto_nhds_top fun n =>
    mem_atTop_sets.2 ⟨n + 1, fun _m hm => mem_setOf.2 <| Nat.cast_lt.2 <| Nat.lt_of_succ_le hm⟩

@[simp, norm_cast]
theorem tendsto_coe_nhds_top {f : α → ℝ≥0} {l : Filter α} :
    Tendsto (fun x => (f x : ℝ≥0∞)) l (𝓝 ∞) ↔ Tendsto f l atTop := by
  rw [tendsto_nhds_top_iff_nnreal, atTop_basis_Ioi.tendsto_right_iff]; simp

@[simp]
theorem tendsto_ofReal_nhds_top {f : α → ℝ} {l : Filter α} :
    Tendsto (fun x ↦ ENNReal.ofReal (f x)) l (𝓝 ∞) ↔ Tendsto f l atTop :=
  tendsto_coe_nhds_top.trans Real.tendsto_toNNReal_atTop_iff

theorem tendsto_ofReal_atTop : Tendsto ENNReal.ofReal atTop (𝓝 ∞) :=
  tendsto_ofReal_nhds_top.2 tendsto_id

theorem nhds_zero : 𝓝 (0 : ℝ≥0∞) = ⨅ (a) (_ : a ≠ 0), 𝓟 (Iio a) :=
  nhds_bot_order.trans <| by simp [pos_iff_ne_zero, Iio]

theorem nhds_zero_basis : (𝓝 (0 : ℝ≥0∞)).HasBasis (fun a : ℝ≥0∞ => 0 < a) fun a => Iio a :=
  nhds_bot_basis

theorem nhds_zero_basis_Iic : (𝓝 (0 : ℝ≥0∞)).HasBasis (fun a : ℝ≥0∞ => 0 < a) Iic :=
  nhds_bot_basis_Iic

-- Porting note (#11215): TODO: add a TC for `≠ ∞`?
@[instance]
theorem nhdsWithin_Ioi_coe_neBot {r : ℝ≥0} : (𝓝[>] (r : ℝ≥0∞)).NeBot :=
  nhdsWithin_Ioi_self_neBot' ⟨∞, ENNReal.coe_lt_top⟩

@[instance]
theorem nhdsWithin_Ioi_zero_neBot : (𝓝[>] (0 : ℝ≥0∞)).NeBot :=
  nhdsWithin_Ioi_coe_neBot

@[instance]
theorem nhdsWithin_Ioi_one_neBot : (𝓝[>] (1 : ℝ≥0∞)).NeBot := nhdsWithin_Ioi_coe_neBot

@[instance]
theorem nhdsWithin_Ioi_nat_neBot (n : ℕ) : (𝓝[>] (n : ℝ≥0∞)).NeBot := nhdsWithin_Ioi_coe_neBot

@[instance]
theorem nhdsWithin_Ioi_ofNat_nebot (n : ℕ) [n.AtLeastTwo] :
    (𝓝[>] (OfNat.ofNat n : ℝ≥0∞)).NeBot := nhdsWithin_Ioi_coe_neBot

@[instance]
theorem nhdsWithin_Iio_neBot [NeZero x] : (𝓝[<] x).NeBot :=
  nhdsWithin_Iio_self_neBot' ⟨0, NeZero.pos x⟩

/-- Closed intervals `Set.Icc (x - ε) (x + ε)`, `ε ≠ 0`, form a basis of neighborhoods of an
extended nonnegative real number `x ≠ ∞`. We use `Set.Icc` instead of `Set.Ioo` because this way the
statement works for `x = 0`.
-/
theorem hasBasis_nhds_of_ne_top' (xt : x ≠ ∞) :
    (𝓝 x).HasBasis (· ≠ 0) (fun ε => Icc (x - ε) (x + ε)) := by
  rcases (zero_le x).eq_or_gt with rfl | x0
  · simp_rw [zero_tsub, zero_add, ← bot_eq_zero, Icc_bot, ← bot_lt_iff_ne_bot]
    exact nhds_bot_basis_Iic
  · refine (nhds_basis_Ioo' ⟨_, x0⟩ ⟨_, xt.lt_top⟩).to_hasBasis ?_ fun ε ε0 => ?_
    · rintro ⟨a, b⟩ ⟨ha, hb⟩
      rcases exists_between (tsub_pos_of_lt ha) with ⟨ε, ε0, hε⟩
      rcases lt_iff_exists_add_pos_lt.1 hb with ⟨δ, δ0, hδ⟩
      refine ⟨min ε δ, (lt_min ε0 (coe_pos.2 δ0)).ne', Icc_subset_Ioo ?_ ?_⟩
      · exact lt_tsub_comm.2 ((min_le_left _ _).trans_lt hε)
      · exact (add_le_add_left (min_le_right _ _) _).trans_lt hδ
    · exact ⟨(x - ε, x + ε), ⟨ENNReal.sub_lt_self xt x0.ne' ε0,
        lt_add_right xt ε0⟩, Ioo_subset_Icc_self⟩

theorem hasBasis_nhds_of_ne_top (xt : x ≠ ∞) :
    (𝓝 x).HasBasis (0 < ·) (fun ε => Icc (x - ε) (x + ε)) := by
  simpa only [pos_iff_ne_zero] using hasBasis_nhds_of_ne_top' xt

theorem Icc_mem_nhds (xt : x ≠ ∞) (ε0 : ε ≠ 0) : Icc (x - ε) (x + ε) ∈ 𝓝 x :=
  (hasBasis_nhds_of_ne_top' xt).mem_of_mem ε0

theorem nhds_of_ne_top (xt : x ≠ ∞) : 𝓝 x = ⨅ ε > 0, 𝓟 (Icc (x - ε) (x + ε)) :=
  (hasBasis_nhds_of_ne_top xt).eq_biInf

theorem biInf_le_nhds : ∀ x : ℝ≥0∞, ⨅ ε > 0, 𝓟 (Icc (x - ε) (x + ε)) ≤ 𝓝 x
  | ∞ => iInf₂_le_of_le 1 one_pos <| by
    simpa only [← coe_one, top_sub_coe, top_add, Icc_self, principal_singleton] using pure_le_nhds _
  | (x : ℝ≥0) => (nhds_of_ne_top coe_ne_top).ge

protected theorem tendsto_nhds_of_Icc {f : Filter α} {u : α → ℝ≥0∞} {a : ℝ≥0∞}
    (h : ∀ ε > 0, ∀ᶠ x in f, u x ∈ Icc (a - ε) (a + ε)) : Tendsto u f (𝓝 a) := by
  refine Tendsto.mono_right ?_ (biInf_le_nhds _)
  simpa only [tendsto_iInf, tendsto_principal]

/-- Characterization of neighborhoods for `ℝ≥0∞` numbers. See also `tendsto_order`
for a version with strict inequalities. -/
protected theorem tendsto_nhds {f : Filter α} {u : α → ℝ≥0∞} {a : ℝ≥0∞} (ha : a ≠ ∞) :
    Tendsto u f (𝓝 a) ↔ ∀ ε > 0, ∀ᶠ x in f, u x ∈ Icc (a - ε) (a + ε) := by
  simp only [nhds_of_ne_top ha, tendsto_iInf, tendsto_principal]

protected theorem tendsto_nhds_zero {f : Filter α} {u : α → ℝ≥0∞} :
    Tendsto u f (𝓝 0) ↔ ∀ ε > 0, ∀ᶠ x in f, u x ≤ ε :=
  nhds_zero_basis_Iic.tendsto_right_iff

protected theorem tendsto_atTop [Nonempty β] [SemilatticeSup β] {f : β → ℝ≥0∞} {a : ℝ≥0∞}
    (ha : a ≠ ∞) : Tendsto f atTop (𝓝 a) ↔ ∀ ε > 0, ∃ N, ∀ n ≥ N, f n ∈ Icc (a - ε) (a + ε) :=
  .trans (atTop_basis.tendsto_iff (hasBasis_nhds_of_ne_top ha)) (by simp only [true_and]; rfl)

instance : ContinuousAdd ℝ≥0∞ := by
  refine ⟨continuous_iff_continuousAt.2 ?_⟩
  rintro ⟨_ | a, b⟩
  · exact tendsto_nhds_top_mono' continuousAt_fst fun p => le_add_right le_rfl
  rcases b with (_ | b)
  · exact tendsto_nhds_top_mono' continuousAt_snd fun p => le_add_left le_rfl
  simp only [ContinuousAt, some_eq_coe, nhds_coe_coe, ← coe_add, tendsto_map'_iff, (· ∘ ·),
    tendsto_coe, tendsto_add]

protected theorem tendsto_atTop_zero [Nonempty β] [SemilatticeSup β] {f : β → ℝ≥0∞} :
    Tendsto f atTop (𝓝 0) ↔ ∀ ε > 0, ∃ N, ∀ n ≥ N, f n ≤ ε :=
  .trans (atTop_basis.tendsto_iff nhds_zero_basis_Iic) (by simp only [true_and]; rfl)

theorem tendsto_sub : ∀ {a b : ℝ≥0∞}, (a ≠ ∞ ∨ b ≠ ∞) →
    Tendsto (fun p : ℝ≥0∞ × ℝ≥0∞ => p.1 - p.2) (𝓝 (a, b)) (𝓝 (a - b))
  | ∞, ∞, h => by simp only [ne_eq, not_true_eq_false, or_self] at h
  | ∞, (b : ℝ≥0), _ => by
    rw [top_sub_coe, tendsto_nhds_top_iff_nnreal]
    refine fun x => ((lt_mem_nhds <| @coe_lt_top (b + 1 + x)).prod_nhds
      (ge_mem_nhds <| coe_lt_coe.2 <| lt_add_one b)).mono fun y hy => ?_
    rw [lt_tsub_iff_left]
    calc y.2 + x ≤ ↑(b + 1) + x := add_le_add_right hy.2 _
    _ < y.1 := hy.1
  | (a : ℝ≥0), ∞, _ => by
    rw [sub_top]
    refine (tendsto_pure.2 ?_).mono_right (pure_le_nhds _)
    exact ((gt_mem_nhds <| coe_lt_coe.2 <| lt_add_one a).prod_nhds
      (lt_mem_nhds <| @coe_lt_top (a + 1))).mono fun x hx =>
        tsub_eq_zero_iff_le.2 (hx.1.trans hx.2).le
  | (a : ℝ≥0), (b : ℝ≥0), _ => by
    simp only [nhds_coe_coe, tendsto_map'_iff, ← ENNReal.coe_sub, (· ∘ ·), tendsto_coe]
    exact continuous_sub.tendsto (a, b)

protected theorem Tendsto.sub {f : Filter α} {ma : α → ℝ≥0∞} {mb : α → ℝ≥0∞} {a b : ℝ≥0∞}
    (hma : Tendsto ma f (𝓝 a)) (hmb : Tendsto mb f (𝓝 b)) (h : a ≠ ∞ ∨ b ≠ ∞) :
    Tendsto (fun a => ma a - mb a) f (𝓝 (a - b)) :=
  show Tendsto ((fun p : ℝ≥0∞ × ℝ≥0∞ => p.1 - p.2) ∘ fun a => (ma a, mb a)) f (𝓝 (a - b)) from
    Tendsto.comp (ENNReal.tendsto_sub h) (hma.prod_mk_nhds hmb)

protected theorem tendsto_mul (ha : a ≠ 0 ∨ b ≠ ∞) (hb : b ≠ 0 ∨ a ≠ ∞) :
    Tendsto (fun p : ℝ≥0∞ × ℝ≥0∞ => p.1 * p.2) (𝓝 (a, b)) (𝓝 (a * b)) := by
  have ht : ∀ b : ℝ≥0∞, b ≠ 0 →
      Tendsto (fun p : ℝ≥0∞ × ℝ≥0∞ => p.1 * p.2) (𝓝 (∞, b)) (𝓝 ∞) := fun b hb => by
    refine tendsto_nhds_top_iff_nnreal.2 fun n => ?_
    rcases lt_iff_exists_nnreal_btwn.1 (pos_iff_ne_zero.2 hb) with ⟨ε, hε, hεb⟩
    have : ∀ᶠ c : ℝ≥0∞ × ℝ≥0∞ in 𝓝 (∞, b), ↑n / ↑ε < c.1 ∧ ↑ε < c.2 :=
      (lt_mem_nhds <| div_lt_top coe_ne_top hε.ne').prod_nhds (lt_mem_nhds hεb)
    refine this.mono fun c hc => ?_
    exact (ENNReal.div_mul_cancel hε.ne' coe_ne_top).symm.trans_lt (mul_lt_mul hc.1 hc.2)
  induction a with
  | top => simp only [ne_eq, or_false, not_true_eq_false] at hb; simp [ht b hb, top_mul hb]
  | coe a =>
    induction b with
    | top =>
      simp only [ne_eq, or_false, not_true_eq_false] at ha
      simpa [(· ∘ ·), mul_comm, mul_top ha]
        using (ht a ha).comp (continuous_swap.tendsto (ofNNReal a, ∞))
    | coe b =>
      simp only [nhds_coe_coe, ← coe_mul, tendsto_coe, tendsto_map'_iff, (· ∘ ·), tendsto_mul]

protected theorem Tendsto.mul {f : Filter α} {ma : α → ℝ≥0∞} {mb : α → ℝ≥0∞} {a b : ℝ≥0∞}
    (hma : Tendsto ma f (𝓝 a)) (ha : a ≠ 0 ∨ b ≠ ∞) (hmb : Tendsto mb f (𝓝 b))
    (hb : b ≠ 0 ∨ a ≠ ∞) : Tendsto (fun a => ma a * mb a) f (𝓝 (a * b)) :=
  show Tendsto ((fun p : ℝ≥0∞ × ℝ≥0∞ => p.1 * p.2) ∘ fun a => (ma a, mb a)) f (𝓝 (a * b)) from
    Tendsto.comp (ENNReal.tendsto_mul ha hb) (hma.prod_mk_nhds hmb)

theorem _root_.ContinuousOn.ennreal_mul [TopologicalSpace α] {f g : α → ℝ≥0∞} {s : Set α}
    (hf : ContinuousOn f s) (hg : ContinuousOn g s) (h₁ : ∀ x ∈ s, f x ≠ 0 ∨ g x ≠ ∞)
    (h₂ : ∀ x ∈ s, g x ≠ 0 ∨ f x ≠ ∞) : ContinuousOn (fun x => f x * g x) s := fun x hx =>
  ENNReal.Tendsto.mul (hf x hx) (h₁ x hx) (hg x hx) (h₂ x hx)

theorem _root_.Continuous.ennreal_mul [TopologicalSpace α] {f g : α → ℝ≥0∞} (hf : Continuous f)
    (hg : Continuous g) (h₁ : ∀ x, f x ≠ 0 ∨ g x ≠ ∞) (h₂ : ∀ x, g x ≠ 0 ∨ f x ≠ ∞) :
    Continuous fun x => f x * g x :=
  continuous_iff_continuousAt.2 fun x =>
    ENNReal.Tendsto.mul hf.continuousAt (h₁ x) hg.continuousAt (h₂ x)

protected theorem Tendsto.const_mul {f : Filter α} {m : α → ℝ≥0∞} {a b : ℝ≥0∞}
    (hm : Tendsto m f (𝓝 b)) (hb : b ≠ 0 ∨ a ≠ ∞) : Tendsto (fun b => a * m b) f (𝓝 (a * b)) :=
  by_cases (fun (this : a = 0) => by simp [this, tendsto_const_nhds]) fun ha : a ≠ 0 =>
    ENNReal.Tendsto.mul tendsto_const_nhds (Or.inl ha) hm hb

protected theorem Tendsto.mul_const {f : Filter α} {m : α → ℝ≥0∞} {a b : ℝ≥0∞}
    (hm : Tendsto m f (𝓝 a)) (ha : a ≠ 0 ∨ b ≠ ∞) : Tendsto (fun x => m x * b) f (𝓝 (a * b)) := by
  simpa only [mul_comm] using ENNReal.Tendsto.const_mul hm ha

theorem tendsto_finset_prod_of_ne_top {ι : Type*} {f : ι → α → ℝ≥0∞} {x : Filter α} {a : ι → ℝ≥0∞}
    (s : Finset ι) (h : ∀ i ∈ s, Tendsto (f i) x (𝓝 (a i))) (h' : ∀ i ∈ s, a i ≠ ∞) :
    Tendsto (fun b => ∏ c ∈ s, f c b) x (𝓝 (∏ c ∈ s, a c)) := by
  classical
  induction' s using Finset.induction with a s has IH
  · simp [tendsto_const_nhds]
  simp only [Finset.prod_insert has]
  apply Tendsto.mul (h _ (Finset.mem_insert_self _ _))
  · right
    exact prod_ne_top fun i hi => h' _ (Finset.mem_insert_of_mem hi)
  · exact IH (fun i hi => h _ (Finset.mem_insert_of_mem hi)) fun i hi =>
      h' _ (Finset.mem_insert_of_mem hi)
  · exact Or.inr (h' _ (Finset.mem_insert_self _ _))

protected theorem continuousAt_const_mul {a b : ℝ≥0∞} (h : a ≠ ∞ ∨ b ≠ 0) :
    ContinuousAt (a * ·) b :=
  Tendsto.const_mul tendsto_id h.symm

protected theorem continuousAt_mul_const {a b : ℝ≥0∞} (h : a ≠ ∞ ∨ b ≠ 0) :
    ContinuousAt (fun x => x * a) b :=
  Tendsto.mul_const tendsto_id h.symm

@[fun_prop]
protected theorem continuous_const_mul {a : ℝ≥0∞} (ha : a ≠ ∞) : Continuous (a * ·) :=
  continuous_iff_continuousAt.2 fun _ => ENNReal.continuousAt_const_mul (Or.inl ha)

@[fun_prop]
protected theorem continuous_mul_const {a : ℝ≥0∞} (ha : a ≠ ∞) : Continuous fun x => x * a :=
  continuous_iff_continuousAt.2 fun _ => ENNReal.continuousAt_mul_const (Or.inl ha)

@[fun_prop]
protected theorem continuous_div_const (c : ℝ≥0∞) (c_ne_zero : c ≠ 0) :
    Continuous fun x : ℝ≥0∞ => x / c :=
  ENNReal.continuous_mul_const <| ENNReal.inv_ne_top.2 c_ne_zero

@[continuity, fun_prop]
protected theorem continuous_pow (n : ℕ) : Continuous fun a : ℝ≥0∞ => a ^ n := by
  induction' n with n IH
  · simp [continuous_const]
  simp_rw [pow_add, pow_one, continuous_iff_continuousAt]
  intro x
  refine ENNReal.Tendsto.mul (IH.tendsto _) ?_ tendsto_id ?_ <;> by_cases H : x = 0
  · simp only [H, zero_ne_top, Ne, or_true_iff, not_false_iff]
  · exact Or.inl fun h => H (pow_eq_zero h)
  · simp only [H, pow_eq_top_iff, zero_ne_top, false_or_iff, eq_self_iff_true, not_true, Ne,
      not_false_iff, false_and_iff]
  · simp only [H, true_or_iff, Ne, not_false_iff]

theorem continuousOn_sub :
    ContinuousOn (fun p : ℝ≥0∞ × ℝ≥0∞ => p.fst - p.snd) { p : ℝ≥0∞ × ℝ≥0∞ | p ≠ ⟨∞, ∞⟩ } := by
  rw [ContinuousOn]
  rintro ⟨x, y⟩ hp
  simp only [Ne, Set.mem_setOf_eq, Prod.mk.inj_iff] at hp
  exact tendsto_nhdsWithin_of_tendsto_nhds (tendsto_sub (not_and_or.mp hp))

theorem continuous_sub_left {a : ℝ≥0∞} (a_ne_top : a ≠ ∞) : Continuous (a - ·) := by
  change Continuous (Function.uncurry Sub.sub ∘ (a, ·))
  refine continuousOn_sub.comp_continuous (Continuous.Prod.mk a) fun x => ?_
  simp only [a_ne_top, Ne, mem_setOf_eq, Prod.mk.inj_iff, false_and_iff, not_false_iff]

theorem continuous_nnreal_sub {a : ℝ≥0} : Continuous fun x : ℝ≥0∞ => (a : ℝ≥0∞) - x :=
  continuous_sub_left coe_ne_top

theorem continuousOn_sub_left (a : ℝ≥0∞) : ContinuousOn (a - ·) { x : ℝ≥0∞ | x ≠ ∞ } := by
  rw [show (fun x => a - x) = (fun p : ℝ≥0∞ × ℝ≥0∞ => p.fst - p.snd) ∘ fun x => ⟨a, x⟩ by rfl]
  apply ContinuousOn.comp continuousOn_sub (Continuous.continuousOn (Continuous.Prod.mk a))
  rintro _ h (_ | _)
  exact h none_eq_top

theorem continuous_sub_right (a : ℝ≥0∞) : Continuous fun x : ℝ≥0∞ => x - a := by
  by_cases a_infty : a = ∞
  · simp [a_infty, continuous_const]
  · rw [show (fun x => x - a) = (fun p : ℝ≥0∞ × ℝ≥0∞ => p.fst - p.snd) ∘ fun x => ⟨x, a⟩ by rfl]
    apply ContinuousOn.comp_continuous continuousOn_sub (continuous_id'.prod_mk continuous_const)
    intro x
    simp only [a_infty, Ne, mem_setOf_eq, Prod.mk.inj_iff, and_false_iff, not_false_iff]

protected theorem Tendsto.pow {f : Filter α} {m : α → ℝ≥0∞} {a : ℝ≥0∞} {n : ℕ}
    (hm : Tendsto m f (𝓝 a)) : Tendsto (fun x => m x ^ n) f (𝓝 (a ^ n)) :=
  ((ENNReal.continuous_pow n).tendsto a).comp hm

theorem le_of_forall_lt_one_mul_le {x y : ℝ≥0∞} (h : ∀ a < 1, a * x ≤ y) : x ≤ y := by
  have : Tendsto (· * x) (𝓝[<] 1) (𝓝 (1 * x)) :=
    (ENNReal.continuousAt_mul_const (Or.inr one_ne_zero)).mono_left inf_le_left
  rw [one_mul] at this
  exact le_of_tendsto this (eventually_nhdsWithin_iff.2 <| Eventually.of_forall h)

theorem iInf_mul_left' {ι} {f : ι → ℝ≥0∞} {a : ℝ≥0∞} (h : a = ∞ → ⨅ i, f i = 0 → ∃ i, f i = 0)
    (h0 : a = 0 → Nonempty ι) : ⨅ i, a * f i = a * ⨅ i, f i := by
  by_cases H : a = ∞ ∧ ⨅ i, f i = 0
  · rcases h H.1 H.2 with ⟨i, hi⟩
    rw [H.2, mul_zero, ← bot_eq_zero, iInf_eq_bot]
    exact fun b hb => ⟨i, by rwa [hi, mul_zero, ← bot_eq_zero]⟩
  · rw [not_and_or] at H
    cases isEmpty_or_nonempty ι
    · rw [iInf_of_empty, iInf_of_empty, mul_top]
      exact mt h0 (not_nonempty_iff.2 ‹_›)
    · exact (ENNReal.mul_left_mono.map_ciInf_of_continuousAt
        (ENNReal.continuousAt_const_mul H)).symm

theorem iInf_mul_left {ι} [Nonempty ι] {f : ι → ℝ≥0∞} {a : ℝ≥0∞}
    (h : a = ∞ → ⨅ i, f i = 0 → ∃ i, f i = 0) : ⨅ i, a * f i = a * ⨅ i, f i :=
  iInf_mul_left' h fun _ => ‹Nonempty ι›

theorem iInf_mul_right' {ι} {f : ι → ℝ≥0∞} {a : ℝ≥0∞} (h : a = ∞ → ⨅ i, f i = 0 → ∃ i, f i = 0)
    (h0 : a = 0 → Nonempty ι) : ⨅ i, f i * a = (⨅ i, f i) * a := by
  simpa only [mul_comm a] using iInf_mul_left' h h0

theorem iInf_mul_right {ι} [Nonempty ι] {f : ι → ℝ≥0∞} {a : ℝ≥0∞}
    (h : a = ∞ → ⨅ i, f i = 0 → ∃ i, f i = 0) : ⨅ i, f i * a = (⨅ i, f i) * a :=
  iInf_mul_right' h fun _ => ‹Nonempty ι›

theorem inv_map_iInf {ι : Sort*} {x : ι → ℝ≥0∞} : (iInf x)⁻¹ = ⨆ i, (x i)⁻¹ :=
  OrderIso.invENNReal.map_iInf x

theorem inv_map_iSup {ι : Sort*} {x : ι → ℝ≥0∞} : (iSup x)⁻¹ = ⨅ i, (x i)⁻¹ :=
  OrderIso.invENNReal.map_iSup x

theorem inv_limsup {ι : Sort _} {x : ι → ℝ≥0∞} {l : Filter ι} :
    (limsup x l)⁻¹ = liminf (fun i => (x i)⁻¹) l :=
  OrderIso.invENNReal.limsup_apply

theorem inv_liminf {ι : Sort _} {x : ι → ℝ≥0∞} {l : Filter ι} :
    (liminf x l)⁻¹ = limsup (fun i => (x i)⁻¹) l :=
  OrderIso.invENNReal.liminf_apply

instance : ContinuousInv ℝ≥0∞ := ⟨OrderIso.invENNReal.continuous⟩

@[fun_prop]
protected theorem continuous_zpow : ∀ n : ℤ, Continuous (· ^ n : ℝ≥0∞ → ℝ≥0∞)
  | (n : ℕ) => mod_cast ENNReal.continuous_pow n
  | .negSucc n => by simpa using (ENNReal.continuous_pow _).inv

@[simp] -- Porting note (#11215): TODO: generalize to `[InvolutiveInv _] [ContinuousInv _]`
protected theorem tendsto_inv_iff {f : Filter α} {m : α → ℝ≥0∞} {a : ℝ≥0∞} :
    Tendsto (fun x => (m x)⁻¹) f (𝓝 a⁻¹) ↔ Tendsto m f (𝓝 a) :=
  ⟨fun h => by simpa only [inv_inv] using Tendsto.inv h, Tendsto.inv⟩

protected theorem Tendsto.div {f : Filter α} {ma : α → ℝ≥0∞} {mb : α → ℝ≥0∞} {a b : ℝ≥0∞}
    (hma : Tendsto ma f (𝓝 a)) (ha : a ≠ 0 ∨ b ≠ 0) (hmb : Tendsto mb f (𝓝 b))
    (hb : b ≠ ∞ ∨ a ≠ ∞) : Tendsto (fun a => ma a / mb a) f (𝓝 (a / b)) := by
  apply Tendsto.mul hma _ (ENNReal.tendsto_inv_iff.2 hmb) _ <;> simp [ha, hb]

protected theorem Tendsto.const_div {f : Filter α} {m : α → ℝ≥0∞} {a b : ℝ≥0∞}
    (hm : Tendsto m f (𝓝 b)) (hb : b ≠ ∞ ∨ a ≠ ∞) : Tendsto (fun b => a / m b) f (𝓝 (a / b)) := by
  apply Tendsto.const_mul (ENNReal.tendsto_inv_iff.2 hm)
  simp [hb]

protected theorem Tendsto.div_const {f : Filter α} {m : α → ℝ≥0∞} {a b : ℝ≥0∞}
    (hm : Tendsto m f (𝓝 a)) (ha : a ≠ 0 ∨ b ≠ 0) : Tendsto (fun x => m x / b) f (𝓝 (a / b)) := by
  apply Tendsto.mul_const hm
  simp [ha]

protected theorem tendsto_inv_nat_nhds_zero : Tendsto (fun n : ℕ => (n : ℝ≥0∞)⁻¹) atTop (𝓝 0) :=
  ENNReal.inv_top ▸ ENNReal.tendsto_inv_iff.2 tendsto_nat_nhds_top

theorem iSup_add {ι : Sort*} {s : ι → ℝ≥0∞} [Nonempty ι] : iSup s + a = ⨆ b, s b + a :=
  Monotone.map_ciSup_of_continuousAt (continuousAt_id.add continuousAt_const) <|
    monotone_id.add monotone_const

theorem biSup_add' {ι : Sort*} {p : ι → Prop} (h : ∃ i, p i) {f : ι → ℝ≥0∞} :
    (⨆ (i) (_ : p i), f i) + a = ⨆ (i) (_ : p i), f i + a := by
  haveI : Nonempty { i // p i } := nonempty_subtype.2 h
  simp only [iSup_subtype', iSup_add]

theorem add_biSup' {ι : Sort*} {p : ι → Prop} (h : ∃ i, p i) {f : ι → ℝ≥0∞} :
    (a + ⨆ (i) (_ : p i), f i) = ⨆ (i) (_ : p i), a + f i := by
  simp only [add_comm a, biSup_add' h]

theorem biSup_add {ι} {s : Set ι} (hs : s.Nonempty) {f : ι → ℝ≥0∞} :
    (⨆ i ∈ s, f i) + a = ⨆ i ∈ s, f i + a :=
  biSup_add' hs

theorem add_biSup {ι} {s : Set ι} (hs : s.Nonempty) {f : ι → ℝ≥0∞} :
    (a + ⨆ i ∈ s, f i) = ⨆ i ∈ s, a + f i :=
  add_biSup' hs

theorem sSup_add {s : Set ℝ≥0∞} (hs : s.Nonempty) : sSup s + a = ⨆ b ∈ s, b + a := by
  rw [sSup_eq_iSup, biSup_add hs]

theorem add_iSup {ι : Sort*} {s : ι → ℝ≥0∞} [Nonempty ι] : a + iSup s = ⨆ b, a + s b := by
  rw [add_comm, iSup_add]; simp [add_comm]

theorem iSup_add_iSup_le {ι ι' : Sort*} [Nonempty ι] [Nonempty ι'] {f : ι → ℝ≥0∞} {g : ι' → ℝ≥0∞}
    {a : ℝ≥0∞} (h : ∀ i j, f i + g j ≤ a) : iSup f + iSup g ≤ a := by
  simp_rw [iSup_add, add_iSup]; exact iSup₂_le h

theorem biSup_add_biSup_le' {ι ι'} {p : ι → Prop} {q : ι' → Prop} (hp : ∃ i, p i) (hq : ∃ j, q j)
    {f : ι → ℝ≥0∞} {g : ι' → ℝ≥0∞} {a : ℝ≥0∞} (h : ∀ i, p i → ∀ j, q j → f i + g j ≤ a) :
    ((⨆ (i) (_ : p i), f i) + ⨆ (j) (_ : q j), g j) ≤ a := by
  simp_rw [biSup_add' hp, add_biSup' hq]
  exact iSup₂_le fun i hi => iSup₂_le (h i hi)

theorem biSup_add_biSup_le {ι ι'} {s : Set ι} {t : Set ι'} (hs : s.Nonempty) (ht : t.Nonempty)
    {f : ι → ℝ≥0∞} {g : ι' → ℝ≥0∞} {a : ℝ≥0∞} (h : ∀ i ∈ s, ∀ j ∈ t, f i + g j ≤ a) :
    ((⨆ i ∈ s, f i) + ⨆ j ∈ t, g j) ≤ a :=
  biSup_add_biSup_le' hs ht h

theorem iSup_add_iSup {ι : Sort*} {f g : ι → ℝ≥0∞} (h : ∀ i j, ∃ k, f i + g j ≤ f k + g k) :
    iSup f + iSup g = ⨆ a, f a + g a := by
  cases isEmpty_or_nonempty ι
  · simp only [iSup_of_empty, bot_eq_zero, zero_add]
  · refine le_antisymm ?_ (iSup_le fun a => add_le_add (le_iSup _ _) (le_iSup _ _))
    refine iSup_add_iSup_le fun i j => ?_
    rcases h i j with ⟨k, hk⟩
    exact le_iSup_of_le k hk

theorem iSup_add_iSup_of_monotone {ι : Type*} [Preorder ι] [IsDirected ι (· ≤ ·)]
    {f g : ι → ℝ≥0∞} (hf : Monotone f) (hg : Monotone g) : iSup f + iSup g = ⨆ a, f a + g a :=
  iSup_add_iSup fun i j ↦ (exists_ge_ge i j).imp fun _k ⟨hi, hj⟩ ↦ by gcongr <;> apply_rules

theorem finsetSum_iSup {α ι : Type*} {s : Finset α} {f : α → ι → ℝ≥0∞}
    (hf : ∀ i j, ∃ k, ∀ a, f a i ≤ f a k ∧ f a j ≤ f a k) :
    ∑ a ∈ s, ⨆ i, f a i = ⨆ i, ∑ a ∈ s, f a i := by
  induction s using Finset.cons_induction with
  | empty => simp
  | cons a s ha ihs =>
    simp_rw [Finset.sum_cons, ihs]
    refine iSup_add_iSup fun i j ↦ (hf i j).imp fun k hk ↦ ?_
    gcongr
    exacts [(hk a).1, (hk _).2]

theorem finsetSum_iSup_of_monotone {α} {ι} [Preorder ι] [IsDirected ι (· ≤ ·)]
    {s : Finset α} {f : α → ι → ℝ≥0∞} (hf : ∀ a, Monotone (f a)) :
    (∑ a ∈ s, iSup (f a)) = ⨆ n, ∑ a ∈ s, f a n :=
  finsetSum_iSup fun i j ↦ (exists_ge_ge i j).imp fun _k ⟨hi, hj⟩ a ↦ ⟨hf a hi, hf a hj⟩

@[deprecated (since := "2024-07-14")]
alias finset_sum_iSup_nat := finsetSum_iSup_of_monotone

theorem mul_iSup {ι : Sort*} {f : ι → ℝ≥0∞} {a : ℝ≥0∞} : a * iSup f = ⨆ i, a * f i := by
  by_cases hf : ∀ i, f i = 0
  · obtain rfl : f = fun _ => 0 := funext hf
    simp only [iSup_zero_eq_zero, mul_zero]
  · refine (monotone_id.const_mul' _).map_iSup_of_continuousAt ?_ (mul_zero a)
    refine ENNReal.Tendsto.const_mul tendsto_id (Or.inl ?_)
    exact mt iSup_eq_zero.1 hf

theorem mul_sSup {s : Set ℝ≥0∞} {a : ℝ≥0∞} : a * sSup s = ⨆ i ∈ s, a * i := by
  simp only [sSup_eq_iSup, mul_iSup]

theorem iSup_mul {ι : Sort*} {f : ι → ℝ≥0∞} {a : ℝ≥0∞} : iSup f * a = ⨆ i, f i * a := by
  rw [mul_comm, mul_iSup]; congr; funext; rw [mul_comm]

theorem smul_iSup {ι : Sort*} {R} [SMul R ℝ≥0∞] [IsScalarTower R ℝ≥0∞ ℝ≥0∞] (f : ι → ℝ≥0∞)
    (c : R) : (c • ⨆ i, f i) = ⨆ i, c • f i := by
  -- Porting note: replaced `iSup _` with `iSup f`
  simp only [← smul_one_mul c (f _), ← smul_one_mul c (iSup f), ENNReal.mul_iSup]

theorem smul_sSup {R} [SMul R ℝ≥0∞] [IsScalarTower R ℝ≥0∞ ℝ≥0∞] (s : Set ℝ≥0∞) (c : R) :
    c • sSup s = ⨆ i ∈ s, c • i := by
  -- Porting note: replaced `_` with `s`
  simp_rw [← smul_one_mul c (sSup s), ENNReal.mul_sSup, smul_one_mul]

theorem iSup_div {ι : Sort*} {f : ι → ℝ≥0∞} {a : ℝ≥0∞} : iSup f / a = ⨆ i, f i / a :=
  iSup_mul

protected theorem tendsto_coe_sub {b : ℝ≥0∞} :
    Tendsto (fun b : ℝ≥0∞ => ↑r - b) (𝓝 b) (𝓝 (↑r - b)) :=
  continuous_nnreal_sub.tendsto _

theorem sub_iSup {ι : Sort*} [Nonempty ι] {b : ι → ℝ≥0∞} (hr : a < ∞) :
    (a - ⨆ i, b i) = ⨅ i, a - b i :=
  antitone_const_tsub.map_ciSup_of_continuousAt (continuous_sub_left hr.ne).continuousAt

theorem exists_countable_dense_no_zero_top :
    ∃ s : Set ℝ≥0∞, s.Countable ∧ Dense s ∧ 0 ∉ s ∧ ∞ ∉ s := by
  obtain ⟨s, s_count, s_dense, hs⟩ :
    ∃ s : Set ℝ≥0∞, s.Countable ∧ Dense s ∧ (∀ x, IsBot x → x ∉ s) ∧ ∀ x, IsTop x → x ∉ s :=
    exists_countable_dense_no_bot_top ℝ≥0∞
  exact ⟨s, s_count, s_dense, fun h => hs.1 0 (by simp) h, fun h => hs.2 ∞ (by simp) h⟩

theorem exists_lt_add_of_lt_add {x y z : ℝ≥0∞} (h : x < y + z) (hy : y ≠ 0) (hz : z ≠ 0) :
    ∃ y' z', y' < y ∧ z' < z ∧ x < y' + z' := by
  have : NeZero y := ⟨hy⟩
  have : NeZero z := ⟨hz⟩
  have A : Tendsto (fun p : ℝ≥0∞ × ℝ≥0∞ => p.1 + p.2) (𝓝[<] y ×ˢ 𝓝[<] z) (𝓝 (y + z)) := by
    apply Tendsto.mono_left _ (Filter.prod_mono nhdsWithin_le_nhds nhdsWithin_le_nhds)
    rw [← nhds_prod_eq]
    exact tendsto_add
  rcases ((A.eventually (lt_mem_nhds h)).and
      (Filter.prod_mem_prod self_mem_nhdsWithin self_mem_nhdsWithin)).exists with
    ⟨⟨y', z'⟩, hx, hy', hz'⟩
  exact ⟨y', z', hy', hz', hx⟩

theorem ofReal_cinfi (f : α → ℝ) [Nonempty α] :
    ENNReal.ofReal (⨅ i, f i) = ⨅ i, ENNReal.ofReal (f i) := by
  by_cases hf : BddBelow (range f)
  · exact
      Monotone.map_ciInf_of_continuousAt ENNReal.continuous_ofReal.continuousAt
        (fun i j hij => ENNReal.ofReal_le_ofReal hij) hf
  · symm
    rw [Real.iInf_of_not_bddBelow hf, ENNReal.ofReal_zero, ← ENNReal.bot_eq_zero, iInf_eq_bot]
    obtain ⟨y, hy_mem, hy_neg⟩ := not_bddBelow_iff.mp hf 0
    obtain ⟨i, rfl⟩ := mem_range.mpr hy_mem
    refine fun x hx => ⟨i, ?_⟩
    rwa [ENNReal.ofReal_of_nonpos hy_neg.le]

end TopologicalSpace

section Liminf

theorem exists_frequently_lt_of_liminf_ne_top {ι : Type*} {l : Filter ι} {x : ι → ℝ}
    (hx : liminf (fun n => (Real.nnabs (x n) : ℝ≥0∞)) l ≠ ∞) : ∃ R, ∃ᶠ n in l, x n < R := by
  by_contra h
  simp_rw [not_exists, not_frequently, not_lt] at h
  refine hx (ENNReal.eq_top_of_forall_nnreal_le fun r => le_limsInf_of_le (by isBoundedDefault) ?_)
  simp only [eventually_map, ENNReal.coe_le_coe]
  filter_upwards [h r] with i hi using hi.trans (le_abs_self (x i))

theorem exists_frequently_lt_of_liminf_ne_top' {ι : Type*} {l : Filter ι} {x : ι → ℝ}
    (hx : liminf (fun n => (Real.nnabs (x n) : ℝ≥0∞)) l ≠ ∞) : ∃ R, ∃ᶠ n in l, R < x n := by
  by_contra h
  simp_rw [not_exists, not_frequently, not_lt] at h
  refine hx (ENNReal.eq_top_of_forall_nnreal_le fun r => le_limsInf_of_le (by isBoundedDefault) ?_)
  simp only [eventually_map, ENNReal.coe_le_coe]
  filter_upwards [h (-r)] with i hi using(le_neg.1 hi).trans (neg_le_abs _)

theorem exists_upcrossings_of_not_bounded_under {ι : Type*} {l : Filter ι} {x : ι → ℝ}
    (hf : liminf (fun i => (Real.nnabs (x i) : ℝ≥0∞)) l ≠ ∞)
    (hbdd : ¬IsBoundedUnder (· ≤ ·) l fun i => |x i|) :
    ∃ a b : ℚ, a < b ∧ (∃ᶠ i in l, x i < a) ∧ ∃ᶠ i in l, ↑b < x i := by
  rw [isBoundedUnder_le_abs, not_and_or] at hbdd
  obtain hbdd | hbdd := hbdd
  · obtain ⟨R, hR⟩ := exists_frequently_lt_of_liminf_ne_top hf
    obtain ⟨q, hq⟩ := exists_rat_gt R
    refine ⟨q, q + 1, (lt_add_iff_pos_right _).2 zero_lt_one, ?_, ?_⟩
    · refine fun hcon => hR ?_
      filter_upwards [hcon] with x hx using not_lt.2 (lt_of_lt_of_le hq (not_lt.1 hx)).le
    · simp only [IsBoundedUnder, IsBounded, eventually_map, eventually_atTop, not_exists,
        not_forall, not_le, exists_prop] at hbdd
      refine fun hcon => hbdd ↑(q + 1) ?_
      filter_upwards [hcon] with x hx using not_lt.1 hx
  · obtain ⟨R, hR⟩ := exists_frequently_lt_of_liminf_ne_top' hf
    obtain ⟨q, hq⟩ := exists_rat_lt R
    refine ⟨q - 1, q, (sub_lt_self_iff _).2 zero_lt_one, ?_, ?_⟩
    · simp only [IsBoundedUnder, IsBounded, eventually_map, eventually_atTop, not_exists,
        not_forall, not_le, exists_prop] at hbdd
      refine fun hcon => hbdd ↑(q - 1) ?_
      filter_upwards [hcon] with x hx using not_lt.1 hx
    · refine fun hcon => hR ?_
      filter_upwards [hcon] with x hx using not_lt.2 ((not_lt.1 hx).trans hq.le)

end Liminf

section tsum

variable {f g : α → ℝ≥0∞}

@[norm_cast]
protected theorem hasSum_coe {f : α → ℝ≥0} {r : ℝ≥0} :
    HasSum (fun a => (f a : ℝ≥0∞)) ↑r ↔ HasSum f r := by
  simp only [HasSum, ← coe_finset_sum, tendsto_coe]

protected theorem tsum_coe_eq {f : α → ℝ≥0} (h : HasSum f r) : (∑' a, (f a : ℝ≥0∞)) = r :=
  (ENNReal.hasSum_coe.2 h).tsum_eq

protected theorem coe_tsum {f : α → ℝ≥0} : Summable f → ↑(tsum f) = ∑' a, (f a : ℝ≥0∞)
  | ⟨r, hr⟩ => by rw [hr.tsum_eq, ENNReal.tsum_coe_eq hr]

protected theorem hasSum : HasSum f (⨆ s : Finset α, ∑ a ∈ s, f a) :=
  tendsto_atTop_iSup fun _ _ => Finset.sum_le_sum_of_subset

@[simp]
protected theorem summable : Summable f :=
  ⟨_, ENNReal.hasSum⟩

theorem tsum_coe_ne_top_iff_summable {f : β → ℝ≥0} : (∑' b, (f b : ℝ≥0∞)) ≠ ∞ ↔ Summable f := by
  refine ⟨fun h => ?_, fun h => ENNReal.coe_tsum h ▸ ENNReal.coe_ne_top⟩
  lift ∑' b, (f b : ℝ≥0∞) to ℝ≥0 using h with a ha
  refine ⟨a, ENNReal.hasSum_coe.1 ?_⟩
  rw [ha]
  exact ENNReal.summable.hasSum

protected theorem tsum_eq_iSup_sum : ∑' a, f a = ⨆ s : Finset α, ∑ a ∈ s, f a :=
  ENNReal.hasSum.tsum_eq

protected theorem tsum_eq_iSup_sum' {ι : Type*} (s : ι → Finset α) (hs : ∀ t, ∃ i, t ⊆ s i) :
    ∑' a, f a = ⨆ i, ∑ a ∈ s i, f a := by
  rw [ENNReal.tsum_eq_iSup_sum]
  symm
  change ⨆ i : ι, (fun t : Finset α => ∑ a ∈ t, f a) (s i) = ⨆ s : Finset α, ∑ a ∈ s, f a
  exact (Finset.sum_mono_set f).iSup_comp_eq hs

protected theorem tsum_sigma {β : α → Type*} (f : ∀ a, β a → ℝ≥0∞) :
    ∑' p : Σa, β a, f p.1 p.2 = ∑' (a) (b), f a b :=
  tsum_sigma' (fun _ => ENNReal.summable) ENNReal.summable

protected theorem tsum_sigma' {β : α → Type*} (f : (Σa, β a) → ℝ≥0∞) :
    ∑' p : Σa, β a, f p = ∑' (a) (b), f ⟨a, b⟩ :=
  tsum_sigma' (fun _ => ENNReal.summable) ENNReal.summable

protected theorem tsum_prod {f : α → β → ℝ≥0∞} : ∑' p : α × β, f p.1 p.2 = ∑' (a) (b), f a b :=
  tsum_prod' ENNReal.summable fun _ => ENNReal.summable

protected theorem tsum_prod' {f : α × β → ℝ≥0∞} : ∑' p : α × β, f p = ∑' (a) (b), f (a, b) :=
  tsum_prod' ENNReal.summable fun _ => ENNReal.summable

protected theorem tsum_comm {f : α → β → ℝ≥0∞} : ∑' a, ∑' b, f a b = ∑' b, ∑' a, f a b :=
  tsum_comm' ENNReal.summable (fun _ => ENNReal.summable) fun _ => ENNReal.summable

protected theorem tsum_add : ∑' a, (f a + g a) = ∑' a, f a + ∑' a, g a :=
  tsum_add ENNReal.summable ENNReal.summable

protected theorem tsum_le_tsum (h : ∀ a, f a ≤ g a) : ∑' a, f a ≤ ∑' a, g a :=
  tsum_le_tsum h ENNReal.summable ENNReal.summable

@[gcongr]
protected theorem _root_.GCongr.ennreal_tsum_le_tsum (h : ∀ a, f a ≤ g a) : tsum f ≤ tsum g :=
  ENNReal.tsum_le_tsum h

protected theorem sum_le_tsum {f : α → ℝ≥0∞} (s : Finset α) : ∑ x ∈ s, f x ≤ ∑' x, f x :=
  sum_le_tsum s (fun _ _ => zero_le _) ENNReal.summable

protected theorem tsum_eq_iSup_nat' {f : ℕ → ℝ≥0∞} {N : ℕ → ℕ} (hN : Tendsto N atTop atTop) :
    ∑' i : ℕ, f i = ⨆ i : ℕ, ∑ a ∈ Finset.range (N i), f a :=
  ENNReal.tsum_eq_iSup_sum' _ fun t =>
    let ⟨n, hn⟩ := t.exists_nat_subset_range
    let ⟨k, _, hk⟩ := exists_le_of_tendsto_atTop hN 0 n
    ⟨k, Finset.Subset.trans hn (Finset.range_mono hk)⟩

protected theorem tsum_eq_iSup_nat {f : ℕ → ℝ≥0∞} :
    ∑' i : ℕ, f i = ⨆ i : ℕ, ∑ a ∈ Finset.range i, f a :=
  ENNReal.tsum_eq_iSup_sum' _ Finset.exists_nat_subset_range

protected theorem tsum_eq_liminf_sum_nat {f : ℕ → ℝ≥0∞} :
    ∑' i, f i = liminf (fun n => ∑ i ∈ Finset.range n, f i) atTop :=
  ENNReal.summable.hasSum.tendsto_sum_nat.liminf_eq.symm

protected theorem tsum_eq_limsup_sum_nat {f : ℕ → ℝ≥0∞} :
    ∑' i, f i = limsup (fun n => ∑ i ∈ Finset.range n, f i) atTop :=
  ENNReal.summable.hasSum.tendsto_sum_nat.limsup_eq.symm

protected theorem le_tsum (a : α) : f a ≤ ∑' a, f a :=
  le_tsum' ENNReal.summable a

@[simp]
protected theorem tsum_eq_zero : ∑' i, f i = 0 ↔ ∀ i, f i = 0 :=
  tsum_eq_zero_iff ENNReal.summable

protected theorem tsum_eq_top_of_eq_top : (∃ a, f a = ∞) → ∑' a, f a = ∞
  | ⟨a, ha⟩ => top_unique <| ha ▸ ENNReal.le_tsum a

protected theorem lt_top_of_tsum_ne_top {a : α → ℝ≥0∞} (tsum_ne_top : ∑' i, a i ≠ ∞) (j : α) :
    a j < ∞ := by
  contrapose! tsum_ne_top with h
  exact ENNReal.tsum_eq_top_of_eq_top ⟨j, top_unique h⟩

@[simp]
protected theorem tsum_top [Nonempty α] : ∑' _ : α, ∞ = ∞ :=
  let ⟨a⟩ := ‹Nonempty α›
  ENNReal.tsum_eq_top_of_eq_top ⟨a, rfl⟩

theorem tsum_const_eq_top_of_ne_zero {α : Type*} [Infinite α] {c : ℝ≥0∞} (hc : c ≠ 0) :
    ∑' _ : α, c = ∞ := by
  have A : Tendsto (fun n : ℕ => (n : ℝ≥0∞) * c) atTop (𝓝 (∞ * c)) := by
    apply ENNReal.Tendsto.mul_const tendsto_nat_nhds_top
    simp only [true_or_iff, top_ne_zero, Ne, not_false_iff]
  have B : ∀ n : ℕ, (n : ℝ≥0∞) * c ≤ ∑' _ : α, c := fun n => by
    rcases Infinite.exists_subset_card_eq α n with ⟨s, hs⟩
    simpa [hs] using @ENNReal.sum_le_tsum α (fun _ => c) s
  simpa [hc] using le_of_tendsto' A B

protected theorem ne_top_of_tsum_ne_top (h : ∑' a, f a ≠ ∞) (a : α) : f a ≠ ∞ := fun ha =>
  h <| ENNReal.tsum_eq_top_of_eq_top ⟨a, ha⟩

protected theorem tsum_mul_left : ∑' i, a * f i = a * ∑' i, f i := by
  by_cases hf : ∀ i, f i = 0
  · simp [hf]
  · rw [← ENNReal.tsum_eq_zero] at hf
    have : Tendsto (fun s : Finset α => ∑ j ∈ s, a * f j) atTop (𝓝 (a * ∑' i, f i)) := by
      simp only [← Finset.mul_sum]
      exact ENNReal.Tendsto.const_mul ENNReal.summable.hasSum (Or.inl hf)
    exact HasSum.tsum_eq this

protected theorem tsum_mul_right : ∑' i, f i * a = (∑' i, f i) * a := by
  simp [mul_comm, ENNReal.tsum_mul_left]

protected theorem tsum_const_smul {R} [SMul R ℝ≥0∞] [IsScalarTower R ℝ≥0∞ ℝ≥0∞] (a : R) :
    ∑' i, a • f i = a • ∑' i, f i := by
  simpa only [smul_one_mul] using @ENNReal.tsum_mul_left _ (a • (1 : ℝ≥0∞)) _

@[simp]
theorem tsum_iSup_eq {α : Type*} (a : α) {f : α → ℝ≥0∞} : (∑' b : α, ⨆ _ : a = b, f b) = f a :=
  (tsum_eq_single a fun _ h => by simp [h.symm]).trans <| by simp

theorem hasSum_iff_tendsto_nat {f : ℕ → ℝ≥0∞} (r : ℝ≥0∞) :
    HasSum f r ↔ Tendsto (fun n : ℕ => ∑ i ∈ Finset.range n, f i) atTop (𝓝 r) := by
  refine ⟨HasSum.tendsto_sum_nat, fun h => ?_⟩
  rw [← iSup_eq_of_tendsto _ h, ← ENNReal.tsum_eq_iSup_nat]
  · exact ENNReal.summable.hasSum
  · exact fun s t hst => Finset.sum_le_sum_of_subset (Finset.range_subset.2 hst)

theorem tendsto_nat_tsum (f : ℕ → ℝ≥0∞) :
    Tendsto (fun n : ℕ => ∑ i ∈ Finset.range n, f i) atTop (𝓝 (∑' n, f n)) := by
  rw [← hasSum_iff_tendsto_nat]
  exact ENNReal.summable.hasSum

theorem toNNReal_apply_of_tsum_ne_top {α : Type*} {f : α → ℝ≥0∞} (hf : ∑' i, f i ≠ ∞) (x : α) :
    (((ENNReal.toNNReal ∘ f) x : ℝ≥0) : ℝ≥0∞) = f x :=
  coe_toNNReal <| ENNReal.ne_top_of_tsum_ne_top hf _

theorem summable_toNNReal_of_tsum_ne_top {α : Type*} {f : α → ℝ≥0∞} (hf : ∑' i, f i ≠ ∞) :
    Summable (ENNReal.toNNReal ∘ f) := by
  simpa only [← tsum_coe_ne_top_iff_summable, toNNReal_apply_of_tsum_ne_top hf] using hf

theorem tendsto_cofinite_zero_of_tsum_ne_top {α} {f : α → ℝ≥0∞} (hf : ∑' x, f x ≠ ∞) :
    Tendsto f cofinite (𝓝 0) := by
  have f_ne_top : ∀ n, f n ≠ ∞ := ENNReal.ne_top_of_tsum_ne_top hf
  have h_f_coe : f = fun n => ((f n).toNNReal : ENNReal) :=
    funext fun n => (coe_toNNReal (f_ne_top n)).symm
  rw [h_f_coe, ← @coe_zero, tendsto_coe]
  exact NNReal.tendsto_cofinite_zero_of_summable (summable_toNNReal_of_tsum_ne_top hf)

theorem tendsto_atTop_zero_of_tsum_ne_top {f : ℕ → ℝ≥0∞} (hf : ∑' x, f x ≠ ∞) :
    Tendsto f atTop (𝓝 0) := by
  rw [← Nat.cofinite_eq_atTop]
  exact tendsto_cofinite_zero_of_tsum_ne_top hf

/-- The sum over the complement of a finset tends to `0` when the finset grows to cover the whole
space. This does not need a summability assumption, as otherwise all sums are zero. -/
theorem tendsto_tsum_compl_atTop_zero {α : Type*} {f : α → ℝ≥0∞} (hf : ∑' x, f x ≠ ∞) :
    Tendsto (fun s : Finset α => ∑' b : { x // x ∉ s }, f b) atTop (𝓝 0) := by
  lift f to α → ℝ≥0 using ENNReal.ne_top_of_tsum_ne_top hf
  convert ENNReal.tendsto_coe.2 (NNReal.tendsto_tsum_compl_atTop_zero f)
  rw [ENNReal.coe_tsum]
  exact NNReal.summable_comp_injective (tsum_coe_ne_top_iff_summable.1 hf) Subtype.coe_injective

protected theorem tsum_apply {ι α : Type*} {f : ι → α → ℝ≥0∞} {x : α} :
    (∑' i, f i) x = ∑' i, f i x :=
  tsum_apply <| Pi.summable.mpr fun _ => ENNReal.summable

theorem tsum_sub {f : ℕ → ℝ≥0∞} {g : ℕ → ℝ≥0∞} (h₁ : ∑' i, g i ≠ ∞) (h₂ : g ≤ f) :
    ∑' i, (f i - g i) = ∑' i, f i - ∑' i, g i :=
  have : ∀ i, f i - g i + g i = f i := fun i => tsub_add_cancel_of_le (h₂ i)
  ENNReal.eq_sub_of_add_eq h₁ <| by simp only [← ENNReal.tsum_add, this]

theorem tsum_comp_le_tsum_of_injective {f : α → β} (hf : Injective f) (g : β → ℝ≥0∞) :
    ∑' x, g (f x) ≤ ∑' y, g y :=
  tsum_le_tsum_of_inj f hf (fun _ _ => zero_le _) (fun _ => le_rfl) ENNReal.summable
    ENNReal.summable

theorem tsum_le_tsum_comp_of_surjective {f : α → β} (hf : Surjective f) (g : β → ℝ≥0∞) :
    ∑' y, g y ≤ ∑' x, g (f x) :=
  calc ∑' y, g y = ∑' y, g (f (surjInv hf y)) := by simp only [surjInv_eq hf]
  _ ≤ ∑' x, g (f x) := tsum_comp_le_tsum_of_injective (injective_surjInv hf) _

theorem tsum_mono_subtype (f : α → ℝ≥0∞) {s t : Set α} (h : s ⊆ t) :
    ∑' x : s, f x ≤ ∑' x : t, f x :=
  tsum_comp_le_tsum_of_injective (inclusion_injective h) _

theorem tsum_iUnion_le_tsum {ι : Type*} (f : α → ℝ≥0∞) (t : ι → Set α) :
    ∑' x : ⋃ i, t i, f x ≤ ∑' i, ∑' x : t i, f x :=
  calc ∑' x : ⋃ i, t i, f x ≤ ∑' x : Σ i, t i, f x.2 :=
    tsum_le_tsum_comp_of_surjective (sigmaToiUnion_surjective t) _
  _ = ∑' i, ∑' x : t i, f x := ENNReal.tsum_sigma' _

theorem tsum_biUnion_le_tsum {ι : Type*} (f : α → ℝ≥0∞) (s : Set ι) (t : ι → Set α) :
    ∑' x : ⋃ i ∈ s , t i, f x ≤ ∑' i : s, ∑' x : t i, f x :=
  calc ∑' x : ⋃ i ∈ s, t i, f x = ∑' x : ⋃ i : s, t i, f x := tsum_congr_set_coe _ <| by simp
  _ ≤ ∑' i : s, ∑' x : t i, f x := tsum_iUnion_le_tsum _ _

theorem tsum_biUnion_le {ι : Type*} (f : α → ℝ≥0∞) (s : Finset ι) (t : ι → Set α) :
    ∑' x : ⋃ i ∈ s, t i, f x ≤ ∑ i ∈ s, ∑' x : t i, f x :=
  (tsum_biUnion_le_tsum f s.toSet t).trans_eq (Finset.tsum_subtype s fun i => ∑' x : t i, f x)

theorem tsum_iUnion_le {ι : Type*} [Fintype ι] (f : α → ℝ≥0∞) (t : ι → Set α) :
    ∑' x : ⋃ i, t i, f x ≤ ∑ i, ∑' x : t i, f x := by
  rw [← tsum_fintype]
  exact tsum_iUnion_le_tsum f t

theorem tsum_union_le (f : α → ℝ≥0∞) (s t : Set α) :
    ∑' x : ↑(s ∪ t), f x ≤ ∑' x : s, f x + ∑' x : t, f x :=
  calc ∑' x : ↑(s ∪ t), f x = ∑' x : ⋃ b, cond b s t, f x := tsum_congr_set_coe _ union_eq_iUnion
  _ ≤ _ := by simpa using tsum_iUnion_le f (cond · s t)

open Classical in
theorem tsum_eq_add_tsum_ite {f : β → ℝ≥0∞} (b : β) :
    ∑' x, f x = f b + ∑' x, ite (x = b) 0 (f x) :=
  tsum_eq_add_tsum_ite' b ENNReal.summable

theorem tsum_add_one_eq_top {f : ℕ → ℝ≥0∞} (hf : ∑' n, f n = ∞) (hf0 : f 0 ≠ ∞) :
    ∑' n, f (n + 1) = ∞ := by
  rw [tsum_eq_zero_add' ENNReal.summable, add_eq_top] at hf
  exact hf.resolve_left hf0

/-- A sum of extended nonnegative reals which is finite can have only finitely many terms
above any positive threshold. -/
theorem finite_const_le_of_tsum_ne_top {ι : Type*} {a : ι → ℝ≥0∞} (tsum_ne_top : ∑' i, a i ≠ ∞)
    {ε : ℝ≥0∞} (ε_ne_zero : ε ≠ 0) : { i : ι | ε ≤ a i }.Finite := by
  by_contra h
  have := Infinite.to_subtype h
  refine tsum_ne_top (top_unique ?_)
  calc ∞ = ∑' _ : { i | ε ≤ a i }, ε := (tsum_const_eq_top_of_ne_zero ε_ne_zero).symm
  _ ≤ ∑' i, a i := tsum_le_tsum_of_inj (↑) Subtype.val_injective (fun _ _ => zero_le _)
    (fun i => i.2) ENNReal.summable ENNReal.summable

/-- Markov's inequality for `Finset.card` and `tsum` in `ℝ≥0∞`. -/
theorem finset_card_const_le_le_of_tsum_le {ι : Type*} {a : ι → ℝ≥0∞} {c : ℝ≥0∞} (c_ne_top : c ≠ ∞)
    (tsum_le_c : ∑' i, a i ≤ c) {ε : ℝ≥0∞} (ε_ne_zero : ε ≠ 0) :
    ∃ hf : { i : ι | ε ≤ a i }.Finite, ↑hf.toFinset.card ≤ c / ε := by
  have hf : { i : ι | ε ≤ a i }.Finite :=
    finite_const_le_of_tsum_ne_top (ne_top_of_le_ne_top c_ne_top tsum_le_c) ε_ne_zero
  refine ⟨hf, (ENNReal.le_div_iff_mul_le (.inl ε_ne_zero) (.inr c_ne_top)).2 ?_⟩
  calc ↑hf.toFinset.card * ε = ∑ _i ∈ hf.toFinset, ε := by rw [Finset.sum_const, nsmul_eq_mul]
    _ ≤ ∑ i ∈ hf.toFinset, a i := Finset.sum_le_sum fun i => hf.mem_toFinset.1
    _ ≤ ∑' i, a i := ENNReal.sum_le_tsum _
    _ ≤ c := tsum_le_c

theorem tsum_fiberwise (f : β → ℝ≥0∞) (g : β → γ) :
    ∑' x, ∑' b : g ⁻¹' {x}, f b = ∑' i, f i := by
  apply HasSum.tsum_eq
  let equiv := Equiv.sigmaFiberEquiv g
  apply (equiv.hasSum_iff.mpr ENNReal.summable.hasSum).sigma
  exact fun _ ↦ ENNReal.summable.hasSum_iff.mpr rfl

end tsum

theorem tendsto_toReal_iff {ι} {fi : Filter ι} {f : ι → ℝ≥0∞} (hf : ∀ i, f i ≠ ∞) {x : ℝ≥0∞}
    (hx : x ≠ ∞) : Tendsto (fun n => (f n).toReal) fi (𝓝 x.toReal) ↔ Tendsto f fi (𝓝 x) := by
  lift f to ι → ℝ≥0 using hf
  lift x to ℝ≥0 using hx
  simp [tendsto_coe]

theorem tsum_coe_ne_top_iff_summable_coe {f : α → ℝ≥0} :
    (∑' a, (f a : ℝ≥0∞)) ≠ ∞ ↔ Summable fun a => (f a : ℝ) := by
  rw [NNReal.summable_coe]
  exact tsum_coe_ne_top_iff_summable

theorem tsum_coe_eq_top_iff_not_summable_coe {f : α → ℝ≥0} :
    (∑' a, (f a : ℝ≥0∞)) = ∞ ↔ ¬Summable fun a => (f a : ℝ) :=
  tsum_coe_ne_top_iff_summable_coe.not_right

theorem hasSum_toReal {f : α → ℝ≥0∞} (hsum : ∑' x, f x ≠ ∞) :
    HasSum (fun x => (f x).toReal) (∑' x, (f x).toReal) := by
  lift f to α → ℝ≥0 using ENNReal.ne_top_of_tsum_ne_top hsum
  simp only [coe_toReal, ← NNReal.coe_tsum, NNReal.hasSum_coe]
  exact (tsum_coe_ne_top_iff_summable.1 hsum).hasSum

theorem summable_toReal {f : α → ℝ≥0∞} (hsum : ∑' x, f x ≠ ∞) : Summable fun x => (f x).toReal :=
  (hasSum_toReal hsum).summable

end ENNReal

namespace NNReal

theorem tsum_eq_toNNReal_tsum {f : β → ℝ≥0} : ∑' b, f b = (∑' b, (f b : ℝ≥0∞)).toNNReal := by
  by_cases h : Summable f
  · rw [← ENNReal.coe_tsum h, ENNReal.toNNReal_coe]
  · have A := tsum_eq_zero_of_not_summable h
    simp only [← ENNReal.tsum_coe_ne_top_iff_summable, Classical.not_not] at h
    simp only [h, ENNReal.top_toNNReal, A]

/-- Comparison test of convergence of `ℝ≥0`-valued series. -/
theorem exists_le_hasSum_of_le {f g : β → ℝ≥0} {r : ℝ≥0} (hgf : ∀ b, g b ≤ f b) (hfr : HasSum f r) :
    ∃ p ≤ r, HasSum g p :=
  have : (∑' b, (g b : ℝ≥0∞)) ≤ r := by
    refine hasSum_le (fun b => ?_) ENNReal.summable.hasSum (ENNReal.hasSum_coe.2 hfr)
    exact ENNReal.coe_le_coe.2 (hgf _)
  let ⟨p, Eq, hpr⟩ := ENNReal.le_coe_iff.1 this
  ⟨p, hpr, ENNReal.hasSum_coe.1 <| Eq ▸ ENNReal.summable.hasSum⟩

/-- Comparison test of convergence of `ℝ≥0`-valued series. -/
theorem summable_of_le {f g : β → ℝ≥0} (hgf : ∀ b, g b ≤ f b) : Summable f → Summable g
  | ⟨_r, hfr⟩ =>
    let ⟨_p, _, hp⟩ := exists_le_hasSum_of_le hgf hfr
    hp.summable

/-- Summable non-negative functions have countable support -/
theorem _root_.Summable.countable_support_nnreal (f : α → ℝ≥0) (h : Summable f) :
    f.support.Countable := by
  rw [← NNReal.summable_coe] at h
  simpa [support] using h.countable_support

/-- A series of non-negative real numbers converges to `r` in the sense of `HasSum` if and only if
the sequence of partial sum converges to `r`. -/
theorem hasSum_iff_tendsto_nat {f : ℕ → ℝ≥0} {r : ℝ≥0} :
    HasSum f r ↔ Tendsto (fun n : ℕ => ∑ i ∈ Finset.range n, f i) atTop (𝓝 r) := by
  rw [← ENNReal.hasSum_coe, ENNReal.hasSum_iff_tendsto_nat]
  simp only [← ENNReal.coe_finset_sum]
  exact ENNReal.tendsto_coe

theorem not_summable_iff_tendsto_nat_atTop {f : ℕ → ℝ≥0} :
    ¬Summable f ↔ Tendsto (fun n : ℕ => ∑ i ∈ Finset.range n, f i) atTop atTop := by
  constructor
  · intro h
    refine ((tendsto_of_monotone ?_).resolve_right h).comp ?_
    exacts [Finset.sum_mono_set _, tendsto_finset_range]
  · rintro hnat ⟨r, hr⟩
    exact not_tendsto_nhds_of_tendsto_atTop hnat _ (hasSum_iff_tendsto_nat.1 hr)

theorem summable_iff_not_tendsto_nat_atTop {f : ℕ → ℝ≥0} :
    Summable f ↔ ¬Tendsto (fun n : ℕ => ∑ i ∈ Finset.range n, f i) atTop atTop := by
  rw [← not_iff_not, Classical.not_not, not_summable_iff_tendsto_nat_atTop]

theorem summable_of_sum_range_le {f : ℕ → ℝ≥0} {c : ℝ≥0}
    (h : ∀ n, ∑ i ∈ Finset.range n, f i ≤ c) : Summable f := by
  refine summable_iff_not_tendsto_nat_atTop.2 fun H => ?_
  rcases exists_lt_of_tendsto_atTop H 0 c with ⟨n, -, hn⟩
  exact lt_irrefl _ (hn.trans_le (h n))

theorem tsum_le_of_sum_range_le {f : ℕ → ℝ≥0} {c : ℝ≥0}
    (h : ∀ n, ∑ i ∈ Finset.range n, f i ≤ c) : ∑' n, f n ≤ c :=
  _root_.tsum_le_of_sum_range_le (summable_of_sum_range_le h) h

theorem tsum_comp_le_tsum_of_inj {β : Type*} {f : α → ℝ≥0} (hf : Summable f) {i : β → α}
    (hi : Function.Injective i) : (∑' x, f (i x)) ≤ ∑' x, f x :=
  tsum_le_tsum_of_inj i hi (fun _ _ => zero_le _) (fun _ => le_rfl) (summable_comp_injective hf hi)
    hf

theorem summable_sigma {β : α → Type*} {f : (Σ x, β x) → ℝ≥0} :
    Summable f ↔ (∀ x, Summable fun y => f ⟨x, y⟩) ∧ Summable fun x => ∑' y, f ⟨x, y⟩ := by
  constructor
  · simp only [← NNReal.summable_coe, NNReal.coe_tsum]
    exact fun h => ⟨h.sigma_factor, h.sigma⟩
  · rintro ⟨h₁, h₂⟩
    simpa only [← ENNReal.tsum_coe_ne_top_iff_summable, ENNReal.tsum_sigma',
      ENNReal.coe_tsum (h₁ _)] using h₂

theorem indicator_summable {f : α → ℝ≥0} (hf : Summable f) (s : Set α) :
    Summable (s.indicator f) := by
  classical
  refine NNReal.summable_of_le (fun a => le_trans (le_of_eq (s.indicator_apply f a)) ?_) hf
  split_ifs
  · exact le_refl (f a)
  · exact zero_le_coe

theorem tsum_indicator_ne_zero {f : α → ℝ≥0} (hf : Summable f) {s : Set α} (h : ∃ a ∈ s, f a ≠ 0) :
    (∑' x, (s.indicator f) x) ≠ 0 := fun h' =>
  let ⟨a, ha, hap⟩ := h
  hap ((Set.indicator_apply_eq_self.mpr (absurd ha)).symm.trans
    ((tsum_eq_zero_iff (indicator_summable hf s)).1 h' a))

open Finset

/-- For `f : ℕ → ℝ≥0`, then `∑' k, f (k + i)` tends to zero. This does not require a summability
assumption on `f`, as otherwise all sums are zero. -/
theorem tendsto_sum_nat_add (f : ℕ → ℝ≥0) : Tendsto (fun i => ∑' k, f (k + i)) atTop (𝓝 0) := by
  rw [← tendsto_coe]
  convert _root_.tendsto_sum_nat_add fun i => (f i : ℝ)
  norm_cast

nonrec theorem hasSum_lt {f g : α → ℝ≥0} {sf sg : ℝ≥0} {i : α} (h : ∀ a : α, f a ≤ g a)
    (hi : f i < g i) (hf : HasSum f sf) (hg : HasSum g sg) : sf < sg := by
  have A : ∀ a : α, (f a : ℝ) ≤ g a := fun a => NNReal.coe_le_coe.2 (h a)
  have : (sf : ℝ) < sg := hasSum_lt A (NNReal.coe_lt_coe.2 hi) (hasSum_coe.2 hf) (hasSum_coe.2 hg)
  exact NNReal.coe_lt_coe.1 this

@[mono]
theorem hasSum_strict_mono {f g : α → ℝ≥0} {sf sg : ℝ≥0} (hf : HasSum f sf) (hg : HasSum g sg)
    (h : f < g) : sf < sg :=
  let ⟨hle, _i, hi⟩ := Pi.lt_def.mp h
  hasSum_lt hle hi hf hg

theorem tsum_lt_tsum {f g : α → ℝ≥0} {i : α} (h : ∀ a : α, f a ≤ g a) (hi : f i < g i)
    (hg : Summable g) : ∑' n, f n < ∑' n, g n :=
  hasSum_lt h hi (summable_of_le h hg).hasSum hg.hasSum

@[mono]
theorem tsum_strict_mono {f g : α → ℝ≥0} (hg : Summable g) (h : f < g) : ∑' n, f n < ∑' n, g n :=
  let ⟨hle, _i, hi⟩ := Pi.lt_def.mp h
  tsum_lt_tsum hle hi hg

theorem tsum_pos {g : α → ℝ≥0} (hg : Summable g) (i : α) (hi : 0 < g i) : 0 < ∑' b, g b := by
  rw [← tsum_zero]
  exact tsum_lt_tsum (fun a => zero_le _) hi hg

open Classical in
theorem tsum_eq_add_tsum_ite {f : α → ℝ≥0} (hf : Summable f) (i : α) :
    ∑' x, f x = f i + ∑' x, ite (x = i) 0 (f x) := by
  refine tsum_eq_add_tsum_ite' i (NNReal.summable_of_le (fun i' => ?_) hf)
  rw [Function.update_apply]
  split_ifs <;> simp only [zero_le', le_rfl]

end NNReal

namespace ENNReal

theorem tsum_toNNReal_eq {f : α → ℝ≥0∞} (hf : ∀ a, f a ≠ ∞) :
    (∑' a, f a).toNNReal = ∑' a, (f a).toNNReal :=
  (congr_arg ENNReal.toNNReal (tsum_congr fun x => (coe_toNNReal (hf x)).symm)).trans
    NNReal.tsum_eq_toNNReal_tsum.symm

theorem tsum_toReal_eq {f : α → ℝ≥0∞} (hf : ∀ a, f a ≠ ∞) :
    (∑' a, f a).toReal = ∑' a, (f a).toReal := by
  simp only [ENNReal.toReal, tsum_toNNReal_eq hf, NNReal.coe_tsum]

theorem tendsto_sum_nat_add (f : ℕ → ℝ≥0∞) (hf : ∑' i, f i ≠ ∞) :
    Tendsto (fun i => ∑' k, f (k + i)) atTop (𝓝 0) := by
  lift f to ℕ → ℝ≥0 using ENNReal.ne_top_of_tsum_ne_top hf
  replace hf : Summable f := tsum_coe_ne_top_iff_summable.1 hf
  simp only [← ENNReal.coe_tsum, NNReal.summable_nat_add _ hf, ← ENNReal.coe_zero]
  exact mod_cast NNReal.tendsto_sum_nat_add f

theorem tsum_le_of_sum_range_le {f : ℕ → ℝ≥0∞} {c : ℝ≥0∞}
    (h : ∀ n, ∑ i ∈ Finset.range n, f i ≤ c) : ∑' n, f n ≤ c :=
  _root_.tsum_le_of_sum_range_le ENNReal.summable h

theorem hasSum_lt {f g : α → ℝ≥0∞} {sf sg : ℝ≥0∞} {i : α} (h : ∀ a : α, f a ≤ g a) (hi : f i < g i)
    (hsf : sf ≠ ∞) (hf : HasSum f sf) (hg : HasSum g sg) : sf < sg := by
  by_cases hsg : sg = ∞
  · exact hsg.symm ▸ lt_of_le_of_ne le_top hsf
  · have hg' : ∀ x, g x ≠ ∞ := ENNReal.ne_top_of_tsum_ne_top (hg.tsum_eq.symm ▸ hsg)
    lift f to α → ℝ≥0 using fun x =>
      ne_of_lt (lt_of_le_of_lt (h x) <| lt_of_le_of_ne le_top (hg' x))
    lift g to α → ℝ≥0 using hg'
    lift sf to ℝ≥0 using hsf
    lift sg to ℝ≥0 using hsg
    simp only [coe_le_coe, coe_lt_coe] at h hi ⊢
    exact NNReal.hasSum_lt h hi (ENNReal.hasSum_coe.1 hf) (ENNReal.hasSum_coe.1 hg)

theorem tsum_lt_tsum {f g : α → ℝ≥0∞} {i : α} (hfi : tsum f ≠ ∞) (h : ∀ a : α, f a ≤ g a)
    (hi : f i < g i) : ∑' x, f x < ∑' x, g x :=
  hasSum_lt h hi hfi ENNReal.summable.hasSum ENNReal.summable.hasSum

end ENNReal

theorem tsum_comp_le_tsum_of_inj {β : Type*} {f : α → ℝ} (hf : Summable f) (hn : ∀ a, 0 ≤ f a)
    {i : β → α} (hi : Function.Injective i) : tsum (f ∘ i) ≤ tsum f := by
  lift f to α → ℝ≥0 using hn
  rw [NNReal.summable_coe] at hf
  simpa only [(· ∘ ·), ← NNReal.coe_tsum] using NNReal.tsum_comp_le_tsum_of_inj hf hi

/-- Comparison test of convergence of series of non-negative real numbers. -/
theorem Summable.of_nonneg_of_le {f g : β → ℝ} (hg : ∀ b, 0 ≤ g b) (hgf : ∀ b, g b ≤ f b)
    (hf : Summable f) : Summable g := by
  lift f to β → ℝ≥0 using fun b => (hg b).trans (hgf b)
  lift g to β → ℝ≥0 using hg
  rw [NNReal.summable_coe] at hf ⊢
  exact NNReal.summable_of_le (fun b => NNReal.coe_le_coe.1 (hgf b)) hf

theorem Summable.toNNReal {f : α → ℝ} (hf : Summable f) : Summable fun n => (f n).toNNReal := by
  apply NNReal.summable_coe.1
  refine .of_nonneg_of_le (fun n => NNReal.coe_nonneg _) (fun n => ?_) hf.abs
  simp only [le_abs_self, Real.coe_toNNReal', max_le_iff, abs_nonneg, and_self_iff]

/-- Finitely summable non-negative functions have countable support -/
theorem _root_.Summable.countable_support_ennreal {f : α → ℝ≥0∞} (h : ∑' (i : α), f i ≠ ∞) :
    f.support.Countable := by
  lift f to α → ℝ≥0 using ENNReal.ne_top_of_tsum_ne_top h
  simpa [support] using (ENNReal.tsum_coe_ne_top_iff_summable.1 h).countable_support_nnreal

/-- A series of non-negative real numbers converges to `r` in the sense of `HasSum` if and only if
the sequence of partial sum converges to `r`. -/
theorem hasSum_iff_tendsto_nat_of_nonneg {f : ℕ → ℝ} (hf : ∀ i, 0 ≤ f i) (r : ℝ) :
    HasSum f r ↔ Tendsto (fun n : ℕ => ∑ i ∈ Finset.range n, f i) atTop (𝓝 r) := by
  lift f to ℕ → ℝ≥0 using hf
  simp only [HasSum, ← NNReal.coe_sum, NNReal.tendsto_coe']
  exact exists_congr fun hr => NNReal.hasSum_iff_tendsto_nat

theorem ENNReal.ofReal_tsum_of_nonneg {f : α → ℝ} (hf_nonneg : ∀ n, 0 ≤ f n) (hf : Summable f) :
    ENNReal.ofReal (∑' n, f n) = ∑' n, ENNReal.ofReal (f n) := by
  simp_rw [ENNReal.ofReal, ENNReal.tsum_coe_eq (NNReal.hasSum_real_toNNReal_of_nonneg hf_nonneg hf)]

section

variable [EMetricSpace β]

open ENNReal Filter EMetric

/-- In an emetric ball, the distance between points is everywhere finite -/
theorem edist_ne_top_of_mem_ball {a : β} {r : ℝ≥0∞} (x y : ball a r) : edist x.1 y.1 ≠ ∞ :=
  ne_of_lt <|
    calc
      edist x y ≤ edist a x + edist a y := edist_triangle_left x.1 y.1 a
      _ < r + r := by rw [edist_comm a x, edist_comm a y]; exact add_lt_add x.2 y.2
      _ ≤ ∞ := le_top

/-- Each ball in an extended metric space gives us a metric space, as the edist
is everywhere finite. -/
def metricSpaceEMetricBall (a : β) (r : ℝ≥0∞) : MetricSpace (ball a r) :=
  EMetricSpace.toMetricSpace edist_ne_top_of_mem_ball

theorem nhds_eq_nhds_emetric_ball (a x : β) (r : ℝ≥0∞) (h : x ∈ ball a r) :
    𝓝 x = map ((↑) : ball a r → β) (𝓝 ⟨x, h⟩) :=
  (map_nhds_subtype_coe_eq_nhds _ <| IsOpen.mem_nhds EMetric.isOpen_ball h).symm

end

section

variable [PseudoEMetricSpace α]

open EMetric

theorem tendsto_iff_edist_tendsto_0 {l : Filter β} {f : β → α} {y : α} :
    Tendsto f l (𝓝 y) ↔ Tendsto (fun x => edist (f x) y) l (𝓝 0) := by
  simp only [EMetric.nhds_basis_eball.tendsto_right_iff, EMetric.mem_ball,
    @tendsto_order ℝ≥0∞ β _ _, forall_prop_of_false ENNReal.not_lt_zero, forall_const, true_and_iff]

/-- Yet another metric characterization of Cauchy sequences on integers. This one is often the
most efficient. -/
theorem EMetric.cauchySeq_iff_le_tendsto_0 [Nonempty β] [SemilatticeSup β] {s : β → α} :
    CauchySeq s ↔ ∃ b : β → ℝ≥0∞, (∀ n m N : β, N ≤ n → N ≤ m → edist (s n) (s m) ≤ b N) ∧
      Tendsto b atTop (𝓝 0) := EMetric.cauchySeq_iff.trans <| by
  constructor
  · intro hs
    /- `s` is Cauchy sequence. Let `b n` be the diameter of the set `s '' Set.Ici n`. -/
    refine ⟨fun N => EMetric.diam (s '' Ici N), fun n m N hn hm => ?_, ?_⟩
    -- Prove that it bounds the distances of points in the Cauchy sequence
    · exact EMetric.edist_le_diam_of_mem (mem_image_of_mem _ hn) (mem_image_of_mem _ hm)
    -- Prove that it tends to `0`, by using the Cauchy property of `s`
    · refine ENNReal.tendsto_nhds_zero.2 fun ε ε0 => ?_
      rcases hs ε ε0 with ⟨N, hN⟩
      refine (eventually_ge_atTop N).mono fun n hn => EMetric.diam_le ?_
      rintro _ ⟨k, hk, rfl⟩ _ ⟨l, hl, rfl⟩
      exact (hN _ (hn.trans hk) _ (hn.trans hl)).le
  · rintro ⟨b, ⟨b_bound, b_lim⟩⟩ ε εpos
    have : ∀ᶠ n in atTop, b n < ε := b_lim.eventually (gt_mem_nhds εpos)
    rcases this.exists with ⟨N, hN⟩
    refine ⟨N, fun m hm n hn => ?_⟩
    calc edist (s m) (s n) ≤ b N := b_bound m n N hm hn
    _ < ε := hN

theorem continuous_of_le_add_edist {f : α → ℝ≥0∞} (C : ℝ≥0∞) (hC : C ≠ ∞)
    (h : ∀ x y, f x ≤ f y + C * edist x y) : Continuous f := by
  refine continuous_iff_continuousAt.2 fun x => ENNReal.tendsto_nhds_of_Icc fun ε ε0 => ?_
  rcases ENNReal.exists_nnreal_pos_mul_lt hC ε0.ne' with ⟨δ, δ0, hδ⟩
  rw [mul_comm] at hδ
  filter_upwards [EMetric.closedBall_mem_nhds x (ENNReal.coe_pos.2 δ0)] with y hy
  refine ⟨tsub_le_iff_right.2 <| (h x y).trans ?_, (h y x).trans ?_⟩ <;>
    refine add_le_add_left (le_trans (mul_le_mul_left' ?_ _) hδ.le) _
  exacts [EMetric.mem_closedBall'.1 hy, EMetric.mem_closedBall.1 hy]

theorem continuous_edist : Continuous fun p : α × α => edist p.1 p.2 := by
  apply continuous_of_le_add_edist 2 (by decide)
  rintro ⟨x, y⟩ ⟨x', y'⟩
  calc
    edist x y ≤ edist x x' + edist x' y' + edist y' y := edist_triangle4 _ _ _ _
    _ = edist x' y' + (edist x x' + edist y y') := by simp only [edist_comm]; ac_rfl
    _ ≤ edist x' y' + (edist (x, y) (x', y') + edist (x, y) (x', y')) :=
      (add_le_add_left (add_le_add (le_max_left _ _) (le_max_right _ _)) _)
    _ = edist x' y' + 2 * edist (x, y) (x', y') := by rw [← mul_two, mul_comm]

@[continuity, fun_prop]
theorem Continuous.edist [TopologicalSpace β] {f g : β → α} (hf : Continuous f)
    (hg : Continuous g) : Continuous fun b => edist (f b) (g b) :=
  continuous_edist.comp (hf.prod_mk hg : _)

theorem Filter.Tendsto.edist {f g : β → α} {x : Filter β} {a b : α} (hf : Tendsto f x (𝓝 a))
    (hg : Tendsto g x (𝓝 b)) : Tendsto (fun x => edist (f x) (g x)) x (𝓝 (edist a b)) :=
  (continuous_edist.tendsto (a, b)).comp (hf.prod_mk_nhds hg)

/-- If the extended distance between consecutive points of a sequence is estimated
by a summable series of `NNReal`s, then the original sequence is a Cauchy sequence. -/
theorem cauchySeq_of_edist_le_of_summable {f : ℕ → α} (d : ℕ → ℝ≥0)
    (hf : ∀ n, edist (f n) (f n.succ) ≤ d n) (hd : Summable d) : CauchySeq f := by
  refine EMetric.cauchySeq_iff_NNReal.2 fun ε εpos ↦ ?_
  -- Actually we need partial sums of `d` to be a Cauchy sequence.
  replace hd : CauchySeq fun n : ℕ ↦ ∑ x ∈ Finset.range n, d x :=
    let ⟨_, H⟩ := hd
    H.tendsto_sum_nat.cauchySeq
  -- Now we take the same `N` as in one of the definitions of a Cauchy sequence.
  refine (Metric.cauchySeq_iff'.1 hd ε (NNReal.coe_pos.2 εpos)).imp fun N hN n hn ↦ ?_
  specialize hN n hn
  -- We simplify the known inequality.
  rw [dist_nndist, NNReal.nndist_eq, ← Finset.sum_range_add_sum_Ico _ hn, add_tsub_cancel_left,
    NNReal.coe_lt_coe, max_lt_iff] at hN
  rw [edist_comm]
  -- Then use `hf` to simplify the goal to the same form.
  refine lt_of_le_of_lt (edist_le_Ico_sum_of_edist_le hn fun _ _ ↦ hf _) ?_
  exact mod_cast hN.1

theorem cauchySeq_of_edist_le_of_tsum_ne_top {f : ℕ → α} (d : ℕ → ℝ≥0∞)
    (hf : ∀ n, edist (f n) (f n.succ) ≤ d n) (hd : tsum d ≠ ∞) : CauchySeq f := by
  lift d to ℕ → NNReal using fun i => ENNReal.ne_top_of_tsum_ne_top hd i
  rw [ENNReal.tsum_coe_ne_top_iff_summable] at hd
  exact cauchySeq_of_edist_le_of_summable d hf hd

theorem EMetric.isClosed_ball {a : α} {r : ℝ≥0∞} : IsClosed (closedBall a r) :=
  isClosed_le (continuous_id.edist continuous_const) continuous_const

@[simp]
theorem EMetric.diam_closure (s : Set α) : diam (closure s) = diam s := by
  refine le_antisymm (diam_le fun x hx y hy => ?_) (diam_mono subset_closure)
  have : edist x y ∈ closure (Iic (diam s)) :=
    map_mem_closure₂ continuous_edist hx hy fun x hx y hy => edist_le_diam_of_mem hx hy
  rwa [closure_Iic] at this

@[simp]
theorem Metric.diam_closure {α : Type*} [PseudoMetricSpace α] (s : Set α) :
    Metric.diam (closure s) = diam s := by simp only [Metric.diam, EMetric.diam_closure]

theorem isClosed_setOf_lipschitzOnWith {α β} [PseudoEMetricSpace α] [PseudoEMetricSpace β] (K : ℝ≥0)
    (s : Set α) : IsClosed { f : α → β | LipschitzOnWith K f s } := by
  simp only [LipschitzOnWith, setOf_forall]
  refine isClosed_biInter fun x _ => isClosed_biInter fun y _ => isClosed_le ?_ ?_
  exacts [.edist (continuous_apply x) (continuous_apply y), continuous_const]

theorem isClosed_setOf_lipschitzWith {α β} [PseudoEMetricSpace α] [PseudoEMetricSpace β] (K : ℝ≥0) :
    IsClosed { f : α → β | LipschitzWith K f } := by
  simp only [← lipschitzOnWith_univ, isClosed_setOf_lipschitzOnWith]

namespace Real

/-- For a bounded set `s : Set ℝ`, its `EMetric.diam` is equal to `sSup s - sInf s` reinterpreted as
`ℝ≥0∞`. -/
theorem ediam_eq {s : Set ℝ} (h : Bornology.IsBounded s) :
    EMetric.diam s = ENNReal.ofReal (sSup s - sInf s) := by
  rcases eq_empty_or_nonempty s with (rfl | hne)
  · simp
  refine le_antisymm (Metric.ediam_le_of_forall_dist_le fun x hx y hy => ?_) ?_
  · exact Real.dist_le_of_mem_Icc (h.subset_Icc_sInf_sSup hx) (h.subset_Icc_sInf_sSup hy)
  · apply ENNReal.ofReal_le_of_le_toReal
    rw [← Metric.diam, ← Metric.diam_closure]
    calc sSup s - sInf s ≤ dist (sSup s) (sInf s) := le_abs_self _
    _ ≤ Metric.diam (closure s) := dist_le_diam_of_mem h.closure (csSup_mem_closure hne h.bddAbove)
        (csInf_mem_closure hne h.bddBelow)

/-- For a bounded set `s : Set ℝ`, its `Metric.diam` is equal to `sSup s - sInf s`. -/
theorem diam_eq {s : Set ℝ} (h : Bornology.IsBounded s) : Metric.diam s = sSup s - sInf s := by
  rw [Metric.diam, Real.ediam_eq h, ENNReal.toReal_ofReal]
  exact sub_nonneg.2 (Real.sInf_le_sSup s h.bddBelow h.bddAbove)

@[simp]
theorem ediam_Ioo (a b : ℝ) : EMetric.diam (Ioo a b) = ENNReal.ofReal (b - a) := by
  rcases le_or_lt b a with (h | h)
  · simp [h]
  · rw [Real.ediam_eq (isBounded_Ioo _ _), csSup_Ioo h, csInf_Ioo h]

@[simp]
theorem ediam_Icc (a b : ℝ) : EMetric.diam (Icc a b) = ENNReal.ofReal (b - a) := by
  rcases le_or_lt a b with (h | h)
  · rw [Real.ediam_eq (isBounded_Icc _ _), csSup_Icc h, csInf_Icc h]
  · simp [h, h.le]

@[simp]
theorem ediam_Ico (a b : ℝ) : EMetric.diam (Ico a b) = ENNReal.ofReal (b - a) :=
  le_antisymm (ediam_Icc a b ▸ diam_mono Ico_subset_Icc_self)
    (ediam_Ioo a b ▸ diam_mono Ioo_subset_Ico_self)

@[simp]
theorem ediam_Ioc (a b : ℝ) : EMetric.diam (Ioc a b) = ENNReal.ofReal (b - a) :=
  le_antisymm (ediam_Icc a b ▸ diam_mono Ioc_subset_Icc_self)
    (ediam_Ioo a b ▸ diam_mono Ioo_subset_Ioc_self)

theorem diam_Icc {a b : ℝ} (h : a ≤ b) : Metric.diam (Icc a b) = b - a := by
  simp [Metric.diam, ENNReal.toReal_ofReal (sub_nonneg.2 h)]

theorem diam_Ico {a b : ℝ} (h : a ≤ b) : Metric.diam (Ico a b) = b - a := by
  simp [Metric.diam, ENNReal.toReal_ofReal (sub_nonneg.2 h)]

theorem diam_Ioc {a b : ℝ} (h : a ≤ b) : Metric.diam (Ioc a b) = b - a := by
  simp [Metric.diam, ENNReal.toReal_ofReal (sub_nonneg.2 h)]

theorem diam_Ioo {a b : ℝ} (h : a ≤ b) : Metric.diam (Ioo a b) = b - a := by
  simp [Metric.diam, ENNReal.toReal_ofReal (sub_nonneg.2 h)]

end Real

/-- If `edist (f n) (f (n+1))` is bounded above by a function `d : ℕ → ℝ≥0∞`,
then the distance from `f n` to the limit is bounded by `∑'_{k=n}^∞ d k`. -/
theorem edist_le_tsum_of_edist_le_of_tendsto {f : ℕ → α} (d : ℕ → ℝ≥0∞)
    (hf : ∀ n, edist (f n) (f n.succ) ≤ d n) {a : α} (ha : Tendsto f atTop (𝓝 a)) (n : ℕ) :
    edist (f n) a ≤ ∑' m, d (n + m) := by
  refine le_of_tendsto (tendsto_const_nhds.edist ha) (mem_atTop_sets.2 ⟨n, fun m hnm => ?_⟩)
  change edist _ _ ≤ _
  refine le_trans (edist_le_Ico_sum_of_edist_le hnm fun _ _ => hf _) ?_
  rw [Finset.sum_Ico_eq_sum_range]
  exact sum_le_tsum _ (fun _ _ => zero_le _) ENNReal.summable

/-- If `edist (f n) (f (n+1))` is bounded above by a function `d : ℕ → ℝ≥0∞`,
then the distance from `f 0` to the limit is bounded by `∑'_{k=0}^∞ d k`. -/
theorem edist_le_tsum_of_edist_le_of_tendsto₀ {f : ℕ → α} (d : ℕ → ℝ≥0∞)
    (hf : ∀ n, edist (f n) (f n.succ) ≤ d n) {a : α} (ha : Tendsto f atTop (𝓝 a)) :
    edist (f 0) a ≤ ∑' m, d m := by simpa using edist_le_tsum_of_edist_le_of_tendsto d hf ha 0

end

namespace ENNReal

section truncateToReal

/-- With truncation level `t`, the truncated cast `ℝ≥0∞ → ℝ` is given by `x ↦ (min t x).toReal`.
Unlike `ENNReal.toReal`, this cast is continuous and monotone when `t ≠ ∞`. -/
noncomputable def truncateToReal (t x : ℝ≥0∞) : ℝ := (min t x).toReal

lemma truncateToReal_eq_toReal {t x : ℝ≥0∞} (t_ne_top : t ≠ ∞) (x_le : x ≤ t) :
    truncateToReal t x = x.toReal := by
  have x_lt_top : x < ∞ := lt_of_le_of_lt x_le t_ne_top.lt_top
  have obs : min t x ≠ ∞ := by
    simp_all only [ne_eq, min_eq_top, false_and, not_false_eq_true]
  exact (ENNReal.toReal_eq_toReal obs x_lt_top.ne).mpr (min_eq_right x_le)

lemma truncateToReal_le {t : ℝ≥0∞} (t_ne_top : t ≠ ∞) {x : ℝ≥0∞} :
    truncateToReal t x ≤ t.toReal := by
  rw [truncateToReal]
  apply (toReal_le_toReal _ t_ne_top).mpr (min_le_left t x)
  simp_all only [ne_eq, min_eq_top, false_and, not_false_eq_true]

lemma truncateToReal_nonneg {t x : ℝ≥0∞} : 0 ≤ truncateToReal t x := toReal_nonneg

/-- The truncated cast `ENNReal.truncateToReal t : ℝ≥0∞ → ℝ` is monotone when `t ≠ ∞`. -/
lemma monotone_truncateToReal {t : ℝ≥0∞} (t_ne_top : t ≠ ∞) : Monotone (truncateToReal t) := by
  intro x y x_le_y
  have obs_x : min t x ≠ ∞ := by
    simp_all only [ne_eq, min_eq_top, false_and, not_false_eq_true]
  have obs_y : min t y ≠ ∞ := by
    simp_all only [ne_eq, min_eq_top, false_and, not_false_eq_true]
  exact (ENNReal.toReal_le_toReal obs_x obs_y).mpr (min_le_min_left t x_le_y)

/-- The truncated cast `ENNReal.truncateToReal t : ℝ≥0∞ → ℝ` is continuous when `t ≠ ∞`. -/
lemma continuous_truncateToReal {t : ℝ≥0∞} (t_ne_top : t ≠ ∞) : Continuous (truncateToReal t) := by
  apply continuousOn_toReal.comp_continuous (continuous_min.comp (Continuous.Prod.mk t))
  simp [t_ne_top]

end truncateToReal

section LimsupLiminf

variable {ι : Type*} (F : Filter ι)

section NeBot

variable [NeBot F]

lemma limsup_sub_const (f : ι → ℝ≥0∞) (c : ℝ≥0∞) :
    Filter.limsup (fun i ↦ f i - c) F = Filter.limsup f F - c :=
  (Monotone.map_limsSup_of_continuousAt (F := F.map f) (f := fun (x : ℝ≥0∞) ↦ x - c)
    (fun _ _ h ↦ tsub_le_tsub_right h c) (continuous_sub_right c).continuousAt).symm

lemma liminf_sub_const (f : ι → ℝ≥0∞) (c : ℝ≥0∞) :
    Filter.liminf (fun i ↦ f i - c) F = Filter.liminf f F - c :=
  (Monotone.map_limsInf_of_continuousAt (F := F.map f) (f := fun (x : ℝ≥0∞) ↦ x - c)
    (fun _ _ h ↦ tsub_le_tsub_right h c) (continuous_sub_right c).continuousAt).symm

lemma limsup_const_sub (f : ι → ℝ≥0∞)
    {c : ℝ≥0∞} (c_ne_top : c ≠ ∞) :
    Filter.limsup (fun i ↦ c - f i) F = c - Filter.liminf f F :=
  (Antitone.map_limsInf_of_continuousAt (F := F.map f) (f := fun (x : ℝ≥0∞) ↦ c - x)
    (fun _ _ h ↦ tsub_le_tsub_left h c) (continuous_sub_left c_ne_top).continuousAt).symm

lemma liminf_const_sub (f : ι → ℝ≥0∞)
    {c : ℝ≥0∞} (c_ne_top : c ≠ ∞) :
    Filter.liminf (fun i ↦ c - f i) F = c - Filter.limsup f F :=
  (Antitone.map_limsSup_of_continuousAt (F := F.map f) (f := fun (x : ℝ≥0∞) ↦ c - x)
    (fun _ _ h ↦ tsub_le_tsub_left h c) (continuous_sub_left c_ne_top).continuousAt).symm

variable {F}

/-- If `xs : ι → ℝ≥0∞` is bounded, then we have `liminf (toReal ∘ xs) = toReal (liminf xs)`. -/
lemma liminf_toReal_eq_of_eventually_le {b : ℝ≥0∞} (b_ne_top : b ≠ ∞) {xs : ι → ℝ≥0∞}
    (le_b : ∀ᶠ i in F, xs i ≤ b) :
    F.liminf (fun i ↦ (xs i).toReal) = (F.liminf xs).toReal := by
  have liminf_le : F.liminf xs ≤ b := by
    apply liminf_le_of_le ⟨0, by simp⟩
    intro y h
    obtain ⟨i, hi⟩ := (Eventually.and h le_b).exists
    exact hi.1.trans hi.2
  have aux : ∀ᶠ i in F, (xs i).toReal = ENNReal.truncateToReal b (xs i) := by
    filter_upwards [le_b] with i i_le_b
    simp only [truncateToReal_eq_toReal b_ne_top i_le_b, implies_true]
  have aux' : (F.liminf xs).toReal = ENNReal.truncateToReal b (F.liminf xs) := by
    rw [truncateToReal_eq_toReal b_ne_top liminf_le]
  simp_rw [liminf_congr aux, aux']
  rw [(monotone_truncateToReal b_ne_top).map_liminf_of_continuousAt xs
        (continuous_truncateToReal b_ne_top).continuousAt]
  rfl

/-- If `xs : ι → ℝ≥0∞` is bounded, then we have `liminf (toReal ∘ xs) = toReal (liminf xs)`. -/
lemma limsup_toReal_eq_of_eventually_le {b : ℝ≥0∞} (b_ne_top : b ≠ ∞) {xs : ι → ℝ≥0∞}
    (le_b : ∀ᶠ i in F, xs i ≤ b) :
    F.limsup (fun i ↦ (xs i).toReal) = (F.limsup xs).toReal := by
  have aux : ∀ᶠ i in F, (xs i).toReal = ENNReal.truncateToReal b (xs i) := by
    filter_upwards [le_b] with i i_le_b
    simp only [truncateToReal_eq_toReal b_ne_top i_le_b, implies_true]
  have aux' : (F.limsup xs).toReal = ENNReal.truncateToReal b (F.limsup xs) := by
    rw [truncateToReal_eq_toReal b_ne_top (limsup_le_of_le ⟨0, by simp⟩ le_b)]
  simp_rw [limsup_congr aux, aux']
  rw [(monotone_truncateToReal b_ne_top).map_limsup_of_continuousAt xs
        (continuous_truncateToReal b_ne_top).continuousAt]
  rfl

lemma isCoboundedUnder_toReal_of_liminf_ne_top
    {F : Filter ι} {xs : ι → ℝ≥0∞} (liminf_ne_top : F.liminf xs ≠ ∞) :
    IsCoboundedUnder (· ≥ ·) F (fun i ↦ (xs i).toReal) := by
  let b := F.liminf xs + 1
  have b_ne_top : b ≠ ∞ := by simp [b, liminf_ne_top]
  have freq_eq_min : ∃ᶠ i in F, (xs i).toReal = min (xs i).toReal b.toReal := by
    have lt_b : F.liminf xs < b := lt_add_right liminf_ne_top one_ne_zero
    have freq_eq_min' : ∃ᶠ i in F, xs i = min (xs i) b :=
      (frequently_lt_of_liminf_lt ⟨∞, by simp⟩ lt_b).mono fun i hi ↦ by rw [min_eq_left hi.le]
    apply freq_eq_min'.mono fun i hi ↦ ?_
    nth_rw 1 [hi]
    exact toReal_min (ne_top_of_le_ne_top b_ne_top <| hi ▸ min_le_right (xs i) b) b_ne_top
  apply IsCobounded.of_frequently_le (u := b.toReal)
  exact frequently_map.mpr <| freq_eq_min.mono fun i hi ↦ hi ▸ min_le_right (xs i).toReal b.toReal

end NeBot

variable {F}

lemma isCoboundedUnder_toNNReal_of_liminf_ne_top {xs : ι → ℝ≥0∞} (liminf_ne_top : F.liminf xs ≠ ∞) :
    IsCoboundedUnder (· ≥ ·) F (fun i ↦ (xs i).toNNReal) := by
  obtain ⟨b, hb⟩ := isCoboundedUnder_toReal_of_liminf_ne_top liminf_ne_top
  refine ⟨Real.toNNReal b, ?_⟩
  exact fun a ha ↦ NNReal.le_toNNReal_of_coe_le <| hb a <| by filter_upwards [ha] with i hi using hi

lemma liminf_toReal_eq_zero_of_liminf_eq_top {xs : ι → ℝ≥0∞} (liminf_eq_top : F.liminf xs = ∞) :
    F.liminf (fun i ↦ (xs i).toReal) = 0 := by
  by_cases ev_ne_top : ∀ᶠ i in F, xs i ≠ ∞
  · have not_bdd : ¬ BddAbove {a | ∀ᶠ i in F, a ≤ (xs i).toReal} := by
      rw [not_bddAbove_iff]
      intro x
      refine ⟨max (x + 1) 0, ?_⟩
      simp only [mem_setOf_eq, lt_add_iff_pos_right, zero_lt_one, and_true]
      refine ⟨?_, lt_of_lt_of_le (by simp) (le_max_left (x + 1) 0)⟩
      filter_upwards [eventually_lt_of_lt_liminf
                        (show ENNReal.ofReal (max (x + 1) 0) < liminf xs F by simp [liminf_eq_top]),
                      ev_ne_top] with i hi hi'
      simpa using (toReal_le_toReal top_ne_ofReal.symm hi').mpr hi.le
    simp [liminf, limsInf, sSup, not_bdd]
  · simp only [ne_eq, not_eventually, Decidable.not_not] at ev_ne_top
    by_cases bdd : BddAbove {a | ∀ᶠ i in F, a ≤ (xs i).toReal}
    · apply le_antisymm
      · exact liminf_le_of_frequently_le (ev_ne_top.mono fun i hi ↦ by simp [hi]) ⟨0, by simp⟩
      · apply le_liminf_of_le ?_ (Eventually.of_forall fun i ↦ toReal_nonneg)
        obtain ⟨b, hb⟩ := bdd
        apply IsCobounded.of_frequently_le (u := b + 1)
        by_contra con
        simp only [not_frequently, not_le] at con
        linarith [hb <| con.mono fun i hi ↦ hi.le]
    · simp [liminf, limsInf, sSup, bdd]

lemma limsup_toReal_eq_zero_of_limsup_eq_top {xs : ι → ℝ≥0∞}
    (limsup_eq_top : F.limsup xs = ∞) (ev_ne_top : ∀ᶠ i in F, xs i ≠ ∞) :
    F.limsup (fun i ↦ (xs i).toReal) = 0 := by
  have not_bdd : {a | ∀ᶠ (a_1 : ι) in F, (xs a_1).toReal ≤ a} = ∅ := by
    apply eq_empty_iff_forall_not_mem.mpr fun b hb ↦ ?_
    have xs_bdd : ∀ᶠ i in F, xs i ≤ ENNReal.ofReal b := by
      filter_upwards [ev_ne_top, hb] with i ne_top le_b
      exact (ENNReal.le_ofReal_iff_toReal_le ne_top (le_trans toReal_nonneg le_b)).mpr le_b
    have oops := limsup_eq_top ▸ limsup_le_of_le ⟨0, by simp⟩ xs_bdd
    simp at oops
  simp [limsup, limsSup, sInf, sSup, not_bdd]

lemma liminf_toNNReal_eq_zero_of_liminf_eq_top
    [NeBot F] {xs : ι → ℝ≥0∞} (liminf_eq_top : F.liminf xs = ∞) :
    F.liminf (fun i ↦ (xs i).toNNReal) = 0 := by
  by_cases cobdd : IsCoboundedUnder (· ≥ ·) F (fun i ↦ (xs i).toReal)
  · simp_rw [← toNNReal_toReal_eq _]
    rw [← show
            (liminf (fun i ↦ (xs i).toReal) F).toNNReal = liminf (fun i ↦ (xs i).toReal.toNNReal) F
          from Monotone.map_liminf_of_continuousAt Real.toNNReal_mono _
                continuous_real_toNNReal.continuousAt cobdd ⟨0, by simp⟩]
    simp [liminf_toReal_eq_zero_of_liminf_eq_top liminf_eq_top]
  · refine NNReal.sSup_of_not_bddAbove ?_
    rw [not_bddAbove_iff]
    simp only [IsCoboundedUnder, ge_iff_le, isCobounded_ge_iff_frequently_le, frequently_map,
               not_exists, not_frequently, not_le] at cobdd
    exact fun x ↦ ⟨x + 1, by filter_upwards [cobdd (x + 1)] with i hi using hi.le, lt_add_one x⟩

lemma limsup_toNNReal_eq_zero_of_limsup_eq_top {xs : ι → ℝ≥0∞}
    (limsup_eq_top : F.limsup xs = ∞) (ev_ne_top : ∀ᶠ i in F, xs i ≠ ∞) :
    F.limsup (fun i ↦ (xs i).toNNReal) = 0 := by
  have not_bdd : {a | ∀ᶠ (a_1 : ι) in F, (xs a_1).toNNReal ≤ a} = ∅ := by
    apply eq_empty_iff_forall_not_mem.mpr fun b hb ↦ ?_
    have xs_bdd : ∀ᶠ i in F, xs i ≤ b := by
      filter_upwards [ev_ne_top, hb] with i ne_top le_b
      exact (toNNReal_le_toNNReal ne_top coe_ne_top).mp le_b
    have oops := limsup_eq_top ▸ limsup_le_of_le ⟨0, by simp⟩ xs_bdd
    simp at oops
  simp [limsup, limsSup, sInf, sSup, not_bdd]

section NeBot

variable [NeBot F]

/-- If `xs : ι → ℝ≥0∞` is eventually finite, then we have
`liminf (toReal ∘ xs) = toReal (liminf xs)`. -/
lemma liminf_toReal_eq {xs : ι → ℝ≥0∞} (ev_ne_top : ∀ᶠ i in F, xs i ≠ ∞) :
    F.liminf (fun i ↦ (xs i).toReal) = (F.liminf xs).toReal := by
  by_cases infty : F.liminf xs = ∞
  · simp [infty, liminf_toReal_eq_zero_of_liminf_eq_top infty]
  let b := F.liminf xs + 1
  have b_ne_top : b ≠ ∞ := by simp [b, infty]
  have lt_b : F.liminf xs < b := lt_add_right infty one_ne_zero
  have obs : F.liminf xs = F.liminf (fun i ↦ min (xs i) b) := by
    apply le_antisymm
    · have aux₁ : min (liminf xs F) b = liminf (fun i ↦ min (xs i) b) F :=
        Monotone.map_liminf_of_continuousAt (fun x y hxy ↦ by simp [hxy]) _
          (Continuous.min continuous_id continuous_const).continuousAt
      simpa [← aux₁] using le_of_eq (min_eq_left_of_lt lt_b).symm
    · apply liminf_le_liminf ?_ ⟨0, by simp⟩ ⟨∞, by simp⟩
      exact Eventually.of_forall fun i ↦ min_le_left (xs i) b
  have aux : ∀ᶠ i in F, (min (xs i) b).toReal = min (xs i).toReal b.toReal := by
    filter_upwards [ev_ne_top] with i hi using by simp [toReal_min hi b_ne_top]
  rw [obs]
  rw [← liminf_toReal_eq_of_eventually_le b_ne_top <|
          Eventually.of_forall (fun i ↦ min_le_right _ b)]
  rw [liminf_congr aux]
  rw [← show min (liminf (fun i ↦ (xs i).toReal) F) b.toReal = F.liminf (fun i ↦ (xs i).toReal) by
          refine min_eq_left <| liminf_le_of_frequently_le ?_ ⟨0, by simp⟩
          apply ((frequently_lt_of_liminf_lt ⟨∞, by simp⟩ lt_b).and_eventually ev_ne_top).mono
          exact fun i hi ↦ (toReal_le_toReal hi.2 b_ne_top).mpr hi.1.le]
  simpa using Monotone.map_liminf_of_continuousAt (F := F) (f := fun z ↦ min z b.toReal)
      (fun x y hxy ↦ by simp [hxy]) _ (Continuous.min continuous_id continuous_const).continuousAt
      (isCoboundedUnder_toReal_of_liminf_ne_top infty) ⟨0, by simp⟩

/-- If `xs : ι → ℝ≥0∞` is eventually finite, then we have
`limsup (toReal ∘ xs) = toReal (limsup xs)`. -/
lemma limsup_toReal_eq {xs : ι → ℝ≥0∞} (ev_ne_top : ∀ᶠ i in F, xs i ≠ ∞) :
    F.limsup (fun i ↦ (xs i).toReal) = (F.limsup xs).toReal := by
  by_cases infty : F.limsup xs = ∞
  · simp [infty, limsup_toReal_eq_zero_of_limsup_eq_top infty ev_ne_top]
  rw [limsup_toReal_eq_of_eventually_le (show F.limsup xs + 1 ≠ ∞ by simpa using infty)]
  filter_upwards [eventually_lt_of_limsup_lt <| lt_add_right infty one_ne_zero] with i h using h.le

/-- If `xs : ι → ℝ≥0∞` is eventually finite, then we have
`liminf (toNNReal ∘ xs) = toNNReal (liminf xs)`. -/
lemma liminf_toNNReal_eq {xs : ι → ℝ≥0∞} (ev_ne_top : ∀ᶠ i in F, xs i ≠ ∞) :
    F.liminf (fun i ↦ (xs i).toNNReal) = (F.liminf xs).toNNReal := by
  by_cases infty : F.liminf xs = ∞
  · simpa [infty] using liminf_toNNReal_eq_zero_of_liminf_eq_top infty
  have obs :
      (liminf (fun i ↦ (xs i).toReal) F).toNNReal = liminf (fun i ↦ (xs i).toNNReal) F := by
    rw [Real.toNNReal_mono.map_liminf_of_continuousAt _ continuous_real_toNNReal.continuousAt
          (isCoboundedUnder_toReal_of_liminf_ne_top infty) ⟨0, by simp⟩]
    congr; funext i; simp
  simp [← obs, liminf_toReal_eq ev_ne_top]

/-- If `xs : ι → ℝ≥0∞`  is eventually finite, then we have
`liminf (toNNReal ∘ xs) = toNNReal (liminf xs)`. -/
lemma limsup_toNNReal_eq {xs : ι → ℝ≥0∞} (ev_ne_top : ∀ᶠ i in F, xs i ≠ ∞) :
    F.limsup (fun i ↦ (xs i).toNNReal) = (F.limsup xs).toNNReal := by
  by_cases infty : F.limsup xs = ∞
  · simpa [infty] using limsup_toNNReal_eq_zero_of_limsup_eq_top infty ev_ne_top
  have obs : (limsup (fun i ↦ (xs i).toReal) F).toNNReal = limsup (fun i ↦ (xs i).toNNReal) F := by
    rw [Real.toNNReal_mono.map_limsup_of_continuousAt
          (fun i ↦ (xs i).toReal) continuous_real_toNNReal.continuousAt ?_ ?_]
    · congr; funext i; simp
    · simp only [IsBoundedUnder, IsBounded, eventually_map]
      refine ⟨(F.limsup xs + 1).toReal, ?_⟩
      have ne_infty : F.limsup xs + 1 ≠ ∞ := by
        simpa only [ne_eq, add_eq_top, one_ne_top, or_false] using infty
      filter_upwards [eventually_lt_of_limsup_lt <| lt_add_right infty one_ne_zero, ev_ne_top]
        with i lt_b ne_top using (toReal_le_toReal ne_top ne_infty).mpr lt_b.le
    · refine ⟨0, ?_⟩
      simp only [eventually_map]
      intro b hb
      obtain ⟨c, hc⟩ := hb.exists
      apply le_trans toReal_nonneg hc
  simp [← obs, limsup_toReal_eq ev_ne_top]

/-- If `xs : ι → ℝ≥0∞`  is bounded, then we have
`liminf (toNNReal ∘ xs) = toNNReal (liminf xs)`. -/
lemma limsup_toNNReal_eq_of_eventually_le {b : ℝ≥0∞} (b_ne_top : b ≠ ∞)
    {xs : ι → ℝ≥0∞} (le_b : ∀ᶠ i in F, xs i ≤ b) :
    F.limsup (fun i ↦ (xs i).toNNReal) = (F.limsup xs).toNNReal :=
  limsup_toNNReal_eq <| le_b.mono fun _ h ↦ ne_top_of_le_ne_top b_ne_top h

end NeBot

end LimsupLiminf

end ENNReal -- namespace

<<<<<<< HEAD
set_option linter.style.longFile 1800
=======
set_option linter.style.longFile 1700
>>>>>>> 968aead2
<|MERGE_RESOLUTION|>--- conflicted
+++ resolved
@@ -504,7 +504,7 @@
   ENNReal.inv_top ▸ ENNReal.tendsto_inv_iff.2 tendsto_nat_nhds_top
 
 theorem iSup_add {ι : Sort*} {s : ι → ℝ≥0∞} [Nonempty ι] : iSup s + a = ⨆ b, s b + a :=
-  Monotone.map_ciSup_of_continuousAt (continuousAt_id.add continuousAt_const) <|
+  Monotone.map_iSup_of_continuousAt' (continuousAt_id.add continuousAt_const) <|
     monotone_id.add monotone_const
 
 theorem biSup_add' {ι : Sort*} {p : ι → Prop} (h : ∃ i, p i) {f : ι → ℝ≥0∞} :
@@ -1704,8 +1704,4 @@
 
 end ENNReal -- namespace
 
-<<<<<<< HEAD
-set_option linter.style.longFile 1800
-=======
-set_option linter.style.longFile 1700
->>>>>>> 968aead2
+set_option linter.style.longFile 1800