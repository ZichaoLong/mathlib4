--- conflicted
+++ resolved
@@ -57,11 +57,8 @@
     have : List.Forall₂ (fun a s => IsOpen s ∧ a ∈ s) u v := by
       refine' List.Forall₂.flip _
       replace hv := hv.flip
-<<<<<<< HEAD
-=======
       -- Adaptation note: nightly-2024-03-16: simp was
       -- simp only [List.forall₂_and_left, flip] at hv ⊢
->>>>>>> cc28353b
       simp only [List.forall₂_and_left, Function.flip_def] at hv ⊢
       exact ⟨hv.1, hu.flip⟩
     refine' mem_of_superset _ hvs
