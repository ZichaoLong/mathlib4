/-
Copyright (c) 2024 Mitchell Lee. All rights reserved.
Released under Apache 2.0 license as described in the file LICENSE.
Authors: Mitchell Lee
-/
import Mathlib.Topology.Algebra.Nonarchimedean.Basic
import Mathlib.Topology.Algebra.GroupCompletion
import Mathlib.Topology.Algebra.UniformRing

/-!
# The completion of a nonarchimedean group

The completion of a nonarchimedean group is a nonarchimedean group.

The completion of a nonarchimedean additive group is a nonarchimedean additive group.

The completion of a nonarchimedean ring is a nonarchimedean ring.
-/

open UniformSpace UniformSpace.Completion Subgroup OpenSubgroup Topology

/-- The completion of a nonarchimedean group is a nonarchimedean group. -/
@[to_additive "The completion of a nonarchimedean additive group is a
nonarchimedean additive group."]
instance instNonarchimedeanGroupCompletion {G : Type*} [Group G] [UniformSpace G] [UniformGroup G]
    [NonarchimedeanGroup G] : NonarchimedeanGroup (Completion G) where
  is_nonarchimedean := by
    /- Let `U` be a neighborhood of `1` in `Completion G`. We wish to show that `U` contains an open
    additive subgroup of `Completion G`. -/
    intro U hU
    /- Since `Completion G` is regular, there is a closed neighborhood `C` of `1` which is
    contained in `U`. -/
    obtain ⟨C, ⟨hC, C_closed⟩, C_subset_U⟩ := (closed_nhds_basis 1).mem_iff.mp hU
    /- By continuity, the preimage of `C` in `G`, written `toCompl ⁻¹' U'`,
    is a neighborhood of `0`. -/
    have : toComplMulHom ⁻¹' C ∈ 𝓝 1 :=
      continuous_toComplMulHom.continuousAt.preimage_mem_nhds (by rwa [map_one])
    /- Therefore, since `G` is nonarchimedean, there exists an open subgroup `W` of `G` that is
    contained within `toCompl ⁻¹' C`. -/
    obtain ⟨W, hCW⟩ := NonarchimedeanGroup.is_nonarchimedean (toComplMulHom ⁻¹' C) this
    /- Now, let `V = (W.map toCompl).topologicalClosure` be the result of mapping `W` back to
    `Completion G` and taking the topological closure. -/
    let V : Set (Completion G) := (W.map toComplMulHom).topologicalClosure
    /- We claim that this set `V` satisfies the
    desired properties. There are three conditions to check:

    1. `V` is a subgroup of `Completion G`.
    2. `V` is open.
    3. `V ⊆ U`.

    The first condition follows directly from the fact that the topological closure of a subgroup
    is a subgroup. Now, let us check that `V` is open. -/
    have : IsOpen V := by
      /- Since `V` is a subgroup of `Completion G`, it suffices to show that it is a neighborhood of
<<<<<<< HEAD
      `1` in `Completion G`. This follows from the fact that `toCompl : G → Completion G` is dense
      inducing and `W` is a neighborhood of `1` in `G`. -/
      haveI : ContinuousMul (Completion G) := instContinuousMul
      apply isOpen_of_mem_nhds (g := 1)
      simp only [topologicalClosure_coe, coe_map]
      apply (denseInducing_toComplMulHom _).closure_image_mem_nhds
      rw [coe_toSubgroup]
      exact mem_nhds_one W
=======
      `0` in `Completion G`. This follows from the fact that `toCompl : G → Completion G` is dense
      inducing and `W` is a neighborhood of `0` in `G`. -/
      apply isOpen_of_mem_nhds (g := 0)
      apply (denseInducing_toCompl _).closure_image_mem_nhds
      exact mem_nhds_zero W
>>>>>>> 99454344
    use ⟨_, this⟩
    /- Finally, it remains to show that `V ⊆ U`. It suffices to show that `V ⊆ C`, which
    follows from the fact that `W ⊆ toCompl ⁻¹' C` and `C` is closed. -/
    suffices V ⊆ C from this.trans C_subset_U
    exact closure_minimal (Set.image_subset_iff.mpr hCW) C_closed

/-- The completion of a nonarchimedean ring is a nonarchimedean ring. -/
instance {R : Type*} [Ring R] [UniformSpace R] [TopologicalRing R] [UniformAddGroup R]
    [NonarchimedeanRing R] :
    NonarchimedeanRing (Completion R) where
  is_nonarchimedean := NonarchimedeanAddGroup.is_nonarchimedean<|MERGE_RESOLUTION|>--- conflicted
+++ resolved
@@ -52,22 +52,11 @@
     is a subgroup. Now, let us check that `V` is open. -/
     have : IsOpen V := by
       /- Since `V` is a subgroup of `Completion G`, it suffices to show that it is a neighborhood of
-<<<<<<< HEAD
-      `1` in `Completion G`. This follows from the fact that `toCompl : G → Completion G` is dense
-      inducing and `W` is a neighborhood of `1` in `G`. -/
-      haveI : ContinuousMul (Completion G) := instContinuousMul
-      apply isOpen_of_mem_nhds (g := 1)
-      simp only [topologicalClosure_coe, coe_map]
-      apply (denseInducing_toComplMulHom _).closure_image_mem_nhds
-      rw [coe_toSubgroup]
-      exact mem_nhds_one W
-=======
       `0` in `Completion G`. This follows from the fact that `toCompl : G → Completion G` is dense
       inducing and `W` is a neighborhood of `0` in `G`. -/
       apply isOpen_of_mem_nhds (g := 0)
       apply (denseInducing_toCompl _).closure_image_mem_nhds
       exact mem_nhds_zero W
->>>>>>> 99454344
     use ⟨_, this⟩
     /- Finally, it remains to show that `V ⊆ U`. It suffices to show that `V ⊆ C`, which
     follows from the fact that `W ⊆ toCompl ⁻¹' C` and `C` is closed. -/
