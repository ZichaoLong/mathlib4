/-
Copyright (c) 2019 Johan Commelin. All rights reserved.
Released under Apache 2.0 license as described in the file LICENSE.
Authors: Johan Commelin, Nailin Guan, Yi Song, Xuchun Li
-/
import Mathlib.GroupTheory.Index
import Mathlib.RingTheory.Ideal.Basic
import Mathlib.Topology.Algebra.Ring.Basic
import Mathlib.Topology.Algebra.ClosedSubgroup
import Mathlib.Topology.Sets.Opens

/-!
# Open subgroups of a topological group

This files builds the lattice `OpenSubgroup G` of open subgroups in a topological group `G`,
and its additive version `OpenAddSubgroup`.  This lattice has a top element, the subgroup of all
elements, but no bottom element in general. The trivial subgroup which is the natural candidate
bottom has no reason to be open (this happens only in discrete groups).

Note that this notion is especially relevant in a non-archimedean context, for instance for
`p`-adic groups.

## Main declarations

* `OpenSubgroup.isClosed`: An open subgroup is automatically closed.
* `Subgroup.isOpen_mono`: A subgroup containing an open subgroup is open.
                           There are also versions for additive groups, submodules and ideals.
* `OpenSubgroup.comap`: Open subgroups can be pulled back by a continuous group morphism.

## TODO
* Prove that the identity component of a locally path connected group is an open subgroup.
  Up to now this file is really geared towards non-archimedean algebra, not Lie groups.
-/


open TopologicalSpace Topology Function

/-- The type of open subgroups of a topological additive group. -/
structure OpenAddSubgroup (G : Type*) [AddGroup G] [TopologicalSpace G] extends AddSubgroup G where
  isOpen' : IsOpen carrier

/-- The type of open subgroups of a topological group. -/
@[to_additive]
structure OpenSubgroup (G : Type*) [Group G] [TopologicalSpace G] extends Subgroup G where
  isOpen' : IsOpen carrier

/-- Reinterpret an `OpenSubgroup` as a `Subgroup`. -/
add_decl_doc OpenSubgroup.toSubgroup

/-- Reinterpret an `OpenAddSubgroup` as an `AddSubgroup`. -/
add_decl_doc OpenAddSubgroup.toAddSubgroup

attribute [coe] OpenSubgroup.toSubgroup OpenAddSubgroup.toAddSubgroup

namespace OpenSubgroup

variable {G : Type*} [Group G] [TopologicalSpace G]
variable {U V : OpenSubgroup G} {g : G}

@[to_additive]
instance hasCoeSubgroup : CoeTC (OpenSubgroup G) (Subgroup G) :=
  ⟨toSubgroup⟩

@[to_additive]
theorem toSubgroup_injective : Injective ((↑) : OpenSubgroup G → Subgroup G)
  | ⟨_, _⟩, ⟨_, _⟩, rfl => rfl

@[to_additive]
instance : SetLike (OpenSubgroup G) G where
  coe U := U.1
  coe_injective' _ _ h := toSubgroup_injective <| SetLike.ext' h

@[to_additive]
instance : SubgroupClass (OpenSubgroup G) G where
  mul_mem := Subsemigroup.mul_mem' _
  one_mem U := U.one_mem'
  inv_mem := Subgroup.inv_mem' _

/-- Coercion from `OpenSubgroup G` to `Opens G`. -/
@[to_additive (attr := coe) "Coercion from `OpenAddSubgroup G` to `Opens G`."]
def toOpens (U : OpenSubgroup G) : Opens G := ⟨U, U.isOpen'⟩

@[to_additive]
instance hasCoeOpens : CoeTC (OpenSubgroup G) (Opens G) := ⟨toOpens⟩

@[to_additive (attr := simp, norm_cast)]
theorem coe_toOpens : ((U : Opens G) : Set G) = U :=
  rfl

@[to_additive (attr := simp, norm_cast)]
theorem coe_toSubgroup : ((U : Subgroup G) : Set G) = U := rfl

@[to_additive (attr := simp, norm_cast)]
theorem mem_toOpens : g ∈ (U : Opens G) ↔ g ∈ U := Iff.rfl

@[to_additive (attr := simp, norm_cast)]
theorem mem_toSubgroup : g ∈ (U : Subgroup G) ↔ g ∈ U := Iff.rfl

@[to_additive (attr := ext)]
theorem ext (h : ∀ x, x ∈ U ↔ x ∈ V) : U = V :=
  SetLike.ext h

variable (U)

@[to_additive]
protected theorem isOpen : IsOpen (U : Set G) :=
  U.isOpen'

@[to_additive]
theorem mem_nhds_one : (U : Set G) ∈ 𝓝 (1 : G) :=
  U.isOpen.mem_nhds U.one_mem

variable {U}

@[to_additive] instance : Top (OpenSubgroup G) := ⟨⟨⊤, isOpen_univ⟩⟩

@[to_additive (attr := simp)]
theorem mem_top (x : G) : x ∈ (⊤ : OpenSubgroup G) :=
  trivial

@[to_additive (attr := simp, norm_cast)]
theorem coe_top : ((⊤ : OpenSubgroup G) : Set G) = Set.univ :=
  rfl

@[to_additive (attr := simp, norm_cast)]
theorem toSubgroup_top : ((⊤ : OpenSubgroup G) : Subgroup G) = ⊤ :=
  rfl

@[to_additive (attr := simp, norm_cast)]
theorem toOpens_top : ((⊤ : OpenSubgroup G) : Opens G) = ⊤ :=
  rfl

@[to_additive]
instance : Inhabited (OpenSubgroup G) :=
  ⟨⊤⟩

@[to_additive]
theorem isClosed [ContinuousMul G] (U : OpenSubgroup G) : IsClosed (U : Set G) := by
  apply isOpen_compl_iff.1
  refine isOpen_iff_forall_mem_open.2 fun x hx ↦ ⟨(fun y ↦ y * x⁻¹) ⁻¹' U, ?_, ?_, ?_⟩
  · refine fun u hux hu ↦ hx ?_
    simp only [Set.mem_preimage, SetLike.mem_coe] at hux hu ⊢
    convert U.mul_mem (U.inv_mem hux) hu
    simp
  · exact U.isOpen.preimage (continuous_mul_right _)
  · simp [one_mem]

@[to_additive]
theorem isClopen [ContinuousMul G] (U : OpenSubgroup G) : IsClopen (U : Set G) :=
  ⟨U.isClosed, U.isOpen⟩

section

variable {H : Type*} [Group H] [TopologicalSpace H]

/-- The product of two open subgroups as an open subgroup of the product group. -/
@[to_additive "The product of two open subgroups as an open subgroup of the product group."]
def prod (U : OpenSubgroup G) (V : OpenSubgroup H) : OpenSubgroup (G × H) :=
  ⟨.prod U V, U.isOpen.prod V.isOpen⟩

@[to_additive (attr := simp, norm_cast)]
theorem coe_prod (U : OpenSubgroup G) (V : OpenSubgroup H) :
    (U.prod V : Set (G × H)) = (U : Set G) ×ˢ (V : Set H) :=
  rfl

@[to_additive (attr := simp, norm_cast)]
theorem toSubgroup_prod (U : OpenSubgroup G) (V : OpenSubgroup H) :
    (U.prod V : Subgroup (G × H)) = (U : Subgroup G).prod V :=
  rfl

end

@[to_additive]
instance instInfOpenSubgroup : Inf (OpenSubgroup G) :=
  ⟨fun U V ↦ ⟨U ⊓ V, U.isOpen.inter V.isOpen⟩⟩

@[to_additive (attr := simp, norm_cast)]
theorem coe_inf : (↑(U ⊓ V) : Set G) = (U : Set G) ∩ V :=
  rfl

@[to_additive (attr := simp, norm_cast)]
theorem toSubgroup_inf : (↑(U ⊓ V) : Subgroup G) = ↑U ⊓ ↑V :=
  rfl

@[to_additive (attr := simp, norm_cast)]
theorem toOpens_inf : (↑(U ⊓ V) : Opens G) = ↑U ⊓ ↑V :=
  rfl

@[to_additive (attr := simp)]
theorem mem_inf {x} : x ∈ U ⊓ V ↔ x ∈ U ∧ x ∈ V :=
  Iff.rfl

@[to_additive]
instance instPartialOrderOpenSubgroup : PartialOrder (OpenSubgroup G) := inferInstance

-- Porting note: we override `toPartialorder` to get better `le`
@[to_additive]
instance instSemilatticeInfOpenSubgroup : SemilatticeInf (OpenSubgroup G) :=
  { SetLike.coe_injective.semilatticeInf ((↑) : OpenSubgroup G → Set G) fun _ _ ↦ rfl with
    toInf := instInfOpenSubgroup
    toPartialOrder := instPartialOrderOpenSubgroup }

@[to_additive]
instance : OrderTop (OpenSubgroup G) where
  top := ⊤
  le_top _ := Set.subset_univ _

@[to_additive (attr := simp, norm_cast)]
theorem toSubgroup_le : (U : Subgroup G) ≤ (V : Subgroup G) ↔ U ≤ V :=
  Iff.rfl

variable {N : Type*} [Group N] [TopologicalSpace N]

/-- The preimage of an `OpenSubgroup` along a continuous `Monoid` homomorphism
  is an `OpenSubgroup`. -/
@[to_additive "The preimage of an `OpenAddSubgroup` along a continuous `AddMonoid` homomorphism
is an `OpenAddSubgroup`."]
def comap (f : G →* N) (hf : Continuous f) (H : OpenSubgroup N) : OpenSubgroup G :=
  ⟨.comap f H, H.isOpen.preimage hf⟩

@[to_additive (attr := simp, norm_cast)]
theorem coe_comap (H : OpenSubgroup N) (f : G →* N) (hf : Continuous f) :
    (H.comap f hf : Set G) = f ⁻¹' H :=
  rfl

@[to_additive (attr := simp, norm_cast)]
theorem toSubgroup_comap (H : OpenSubgroup N) (f : G →* N) (hf : Continuous f) :
    (H.comap f hf : Subgroup G) = (H : Subgroup N).comap f :=
  rfl

@[to_additive (attr := simp)]
theorem mem_comap {H : OpenSubgroup N} {f : G →* N} {hf : Continuous f} {x : G} :
    x ∈ H.comap f hf ↔ f x ∈ H :=
  Iff.rfl

@[to_additive]
theorem comap_comap {P : Type*} [Group P] [TopologicalSpace P] (K : OpenSubgroup P) (f₂ : N →* P)
    (hf₂ : Continuous f₂) (f₁ : G →* N) (hf₁ : Continuous f₁) :
    (K.comap f₂ hf₂).comap f₁ hf₁ = K.comap (f₂.comp f₁) (hf₂.comp hf₁) :=
  rfl

end OpenSubgroup
namespace Subgroup

variable {G : Type*} [Group G] [TopologicalSpace G]

@[to_additive]
theorem isOpen_of_mem_nhds [ContinuousMul G] (H : Subgroup G) {g : G} (hg : (H : Set G) ∈ 𝓝 g) :
    IsOpen (H : Set G) := by
  refine isOpen_iff_mem_nhds.2 fun x hx ↦ ?_
  have hg' : g ∈ H := SetLike.mem_coe.1 (mem_of_mem_nhds hg)
  have : Filter.Tendsto (fun y ↦ y * (x⁻¹ * g)) (𝓝 x) (𝓝 g) :=
    (continuous_id.mul continuous_const).tendsto' _ _ (mul_inv_cancel_left _ _)
  simpa only [SetLike.mem_coe, Filter.mem_map',
    H.mul_mem_cancel_right (H.mul_mem (H.inv_mem hx) hg')] using this hg

@[to_additive]
theorem isOpen_mono [ContinuousMul G] {H₁ H₂ : Subgroup G} (h : H₁ ≤ H₂)
    (h₁ : IsOpen (H₁ : Set G)) : IsOpen (H₂ : Set G) :=
  isOpen_of_mem_nhds _ <| Filter.mem_of_superset (h₁.mem_nhds <| one_mem H₁) h

@[to_additive]
theorem isOpen_of_openSubgroup [ContinuousMul G] (H: Subgroup G) {U : OpenSubgroup G} (h : ↑U ≤ H) :
    IsOpen (H : Set G) :=
  isOpen_mono h U.isOpen

/-- If a subgroup of a topological group has `1` in its interior, then it is open. -/
@[to_additive "If a subgroup of an additive topological group has `0` in its interior, then it is
open."]
theorem isOpen_of_one_mem_interior [ContinuousMul G] (H: Subgroup G)
    (h_1_int : (1 : G) ∈ interior (H : Set G)) : IsOpen (H : Set G) :=
  isOpen_of_mem_nhds H <| mem_interior_iff_mem_nhds.1 h_1_int

@[to_additive]
lemma isClosed_of_isOpen [ContinuousMul G] (U : Subgroup G) (h : IsOpen (U : Set G)) :
    IsClosed (U : Set G) :=
  OpenSubgroup.isClosed ⟨U, h⟩

@[to_additive]
lemma subgroupOf_isOpen (U K : Subgroup G) (h : IsOpen (K : Set G)) :
    IsOpen (K.subgroupOf U : Set U) :=
  Continuous.isOpen_preimage (continuous_iff_le_induced.mpr fun _ ↦ id) _ h

@[to_additive]
lemma discreteTopology [ContinuousMul G] (U : Subgroup G) (h : IsOpen (U : Set G)) :
    DiscreteTopology (G ⧸ U) := by
  refine singletons_open_iff_discrete.mp (fun g ↦ ?_)
  induction' g using Quotient.inductionOn with g
  show IsOpen (QuotientGroup.mk ⁻¹' {QuotientGroup.mk g})
  convert_to IsOpen ((g * ·) '' U)
  · ext g'
    simp only [Set.mem_preimage, Set.mem_singleton_iff, QuotientGroup.eq, Set.image_mul_left]
    rw [← U.inv_mem_iff]
    simp
  · exact Homeomorph.mulLeft g |>.isOpen_image |>.mpr h

@[to_additive]
instance [ContinuousMul G] (U : OpenSubgroup G) : DiscreteTopology (G ⧸ U.toSubgroup) :=
  discreteTopology U.toSubgroup U.isOpen

@[to_additive]
lemma quotient_finite_of_isOpen [ContinuousMul G] [CompactSpace G] (U : Subgroup G)
    (h : IsOpen (U : Set G)) : Finite (G ⧸ U) :=
  have : DiscreteTopology (G ⧸ U) := U.discreteTopology h
  finite_of_compact_of_discrete

@[to_additive]
instance [ContinuousMul G] [CompactSpace G] (U : OpenSubgroup G) : Finite (G ⧸ U.toSubgroup) :=
  quotient_finite_of_isOpen U.toSubgroup U.isOpen

@[to_additive]
lemma quotient_finite_of_isOpen' [TopologicalGroup G] [CompactSpace G] (U : Subgroup G)
    (K : Subgroup U) (hUopen : IsOpen (U : Set G)) (hKopen : IsOpen (K : Set U)) :
    Finite (U ⧸ K) :=
  have : CompactSpace U := isCompact_iff_compactSpace.mp <| IsClosed.isCompact <|
    U.isClosed_of_isOpen hUopen
  K.quotient_finite_of_isOpen hKopen

@[to_additive]
instance [TopologicalGroup G] [CompactSpace G] (U : OpenSubgroup G) (K : OpenSubgroup U) :
    Finite (U ⧸ K.toSubgroup) :=
  quotient_finite_of_isOpen' U.toSubgroup K.toSubgroup U.isOpen K.isOpen

end Subgroup

namespace OpenSubgroup

variable {G : Type*} [Group G] [TopologicalSpace G] [ContinuousMul G]

@[to_additive]
instance : Sup (OpenSubgroup G) :=
  ⟨fun U V ↦ ⟨U ⊔ V, Subgroup.isOpen_mono (le_sup_left : U.1 ≤ U.1 ⊔ V.1) U.isOpen⟩⟩

@[to_additive (attr := simp, norm_cast)]
theorem toSubgroup_sup (U V : OpenSubgroup G) : (↑(U ⊔ V) : Subgroup G) = ↑U ⊔ ↑V := rfl

-- Porting note: we override `toPartialorder` to get better `le`
@[to_additive]
instance : Lattice (OpenSubgroup G) :=
  { instSemilatticeInfOpenSubgroup,
    toSubgroup_injective.semilatticeSup ((↑) : OpenSubgroup G → Subgroup G) fun _ _ ↦ rfl with
    toPartialOrder := instPartialOrderOpenSubgroup }

end OpenSubgroup

namespace Submodule

open OpenAddSubgroup

variable {R : Type*} {M : Type*} [CommRing R]
variable [AddCommGroup M] [TopologicalSpace M] [TopologicalAddGroup M] [Module R M]

theorem isOpen_mono {U P : Submodule R M} (h : U ≤ P) (hU : IsOpen (U : Set M)) :
    IsOpen (P : Set M) :=
  @AddSubgroup.isOpen_mono M _ _ _ U.toAddSubgroup P.toAddSubgroup h hU

end Submodule

namespace Ideal

variable {R : Type*} [CommRing R]
variable [TopologicalSpace R] [TopologicalRing R]

theorem isOpen_of_isOpen_subideal {U I : Ideal R} (h : U ≤ I) (hU : IsOpen (U : Set R)) :
    IsOpen (I : Set R) :=
  @Submodule.isOpen_mono R R _ _ _ _ Semiring.toModule _ _ h hU

end Ideal

/-!
# Open normal subgroups of a topological group

This section builds the lattice `OpenNormalSubgroup G` of open subgroups in a topological group `G`,
and its additive version `OpenNormalAddSubgroup`.

-/

section

universe u

/-- The type of open normal subgroups of a topological group. -/
@[ext]
structure OpenNormalSubgroup (G : Type u) [Group G] [TopologicalSpace G]
  extends OpenSubgroup G where
  isNormal' : toSubgroup.Normal := by infer_instance

/-- The type of open normal subgroups of a topological additive group. -/
@[ext]
structure OpenNormalAddSubgroup (G : Type u) [AddGroup G] [TopologicalSpace G]
  extends OpenAddSubgroup G where
  isNormal' : toAddSubgroup.Normal := by infer_instance

attribute [to_additive] OpenNormalSubgroup

namespace OpenNormalSubgroup

variable {G : Type u} [Group G] [TopologicalSpace G]

@[to_additive]
instance (H : OpenNormalSubgroup G) : H.toSubgroup.Normal := H.isNormal'

@[to_additive]
theorem toSubgroup_injective : Function.Injective
<<<<<<< HEAD
    (fun H => H.toOpenSubgroup.toSubgroup : OpenNormalSubgroup G → Subgroup G) :=
  fun A B h => by
=======
    (fun H ↦ H.toOpenSubgroup.toSubgroup : OpenNormalSubgroup G → Subgroup G) :=
  fun A B h ↦ by
>>>>>>> 6a1a2751
  ext
  dsimp at h
  rw [h]

@[to_additive]
instance : SetLike (OpenNormalSubgroup G) G where
  coe U := U.1
  coe_injective' _ _ h := toSubgroup_injective <| SetLike.ext' h

@[to_additive]
instance : SubgroupClass (OpenNormalSubgroup G) G where
  mul_mem := Subsemigroup.mul_mem' _
  one_mem U := U.one_mem'
  inv_mem := Subgroup.inv_mem' _

@[to_additive]
instance : Coe (OpenNormalSubgroup G) (Subgroup G) where
<<<<<<< HEAD
  coe := fun H => H.toOpenSubgroup.toSubgroup
=======
  coe := fun H ↦ H.toOpenSubgroup.toSubgroup
>>>>>>> 6a1a2751

@[to_additive]
instance instPartialOrderOpenNormalSubgroup : PartialOrder (OpenNormalSubgroup G) := inferInstance

@[to_additive]
instance instInfOpenNormalSubgroup : Inf (OpenNormalSubgroup G) :=
<<<<<<< HEAD
  ⟨fun U V => ⟨U.toOpenSubgroup ⊓ V.toOpenSubgroup,
=======
  ⟨fun U V ↦ ⟨U.toOpenSubgroup ⊓ V.toOpenSubgroup,
>>>>>>> 6a1a2751
    Subgroup.normal_inf_normal U.toSubgroup V.toSubgroup⟩⟩

@[to_additive]
instance instSemilatticeInfOpenNormalSubgroup : SemilatticeInf (OpenNormalSubgroup G) :=
<<<<<<< HEAD
  SetLike.coe_injective.semilatticeInf ((↑) : OpenNormalSubgroup G → Set G) fun _ _ => rfl

@[to_additive]
instance [ContinuousMul G] : Sup (OpenNormalSubgroup G) :=
  ⟨fun U V => ⟨U.toOpenSubgroup ⊔ V.toOpenSubgroup,
=======
  SetLike.coe_injective.semilatticeInf ((↑) : OpenNormalSubgroup G → Set G) fun _ _ ↦ rfl

@[to_additive]
instance [ContinuousMul G] : Sup (OpenNormalSubgroup G) :=
  ⟨fun U V ↦ ⟨U.toOpenSubgroup ⊔ V.toOpenSubgroup,
>>>>>>> 6a1a2751
    Subgroup.sup_normal U.toOpenSubgroup.1 V.toOpenSubgroup.1⟩⟩

@[to_additive]
instance instSemilatticeSupOpenNormalSubgroup [ContinuousMul G] :
    SemilatticeSup (OpenNormalSubgroup G) :=
  toSubgroup_injective.semilatticeSup
<<<<<<< HEAD
    (fun (H : OpenNormalSubgroup G) ↦ ↑H.toOpenSubgroup) (fun _ _ => rfl)
=======
    (fun (H : OpenNormalSubgroup G) ↦ ↑H.toOpenSubgroup) (fun _ _ ↦ rfl)
>>>>>>> 6a1a2751

@[to_additive]
instance [ContinuousMul G] : Lattice (OpenNormalSubgroup G) :=
  { instSemilatticeInfOpenNormalSubgroup,
    instSemilatticeSupOpenNormalSubgroup with
    toPartialOrder := instPartialOrderOpenNormalSubgroup}

end OpenNormalSubgroup

end

/-!
## The Open Normal Subgroup in a Clopen Neighborhood of One
This section define `OpenSubgroupSubClopenNhdsOfOne` (`OpenNormalSubgroupSubClopenNhdsOfOne`),
which can pick an open subgroup (open normal subgroup) contained in aclopen neighborhood of `1`.
-/

namespace TopologicalGroup

open scoped Pointwise

variable {G : Type*} [Group G]

/-- Define the largest symmetric (self inverse) subset of a set. -/
def symmCore (V : Set G) : Set G := V ∩ V⁻¹

lemma symmCore_spec (V : Set G) : (symmCore V) = (symmCore V)⁻¹ := by
  ext
  simp only [symmCore, Set.mem_inter_iff, Set.mem_inv, Set.inter_inv, inv_inv, and_comm]

lemma inter_symmCore_symm {α : Type*}
    (S : Set α) (V : α → Set G) : ⋂ a ∈ S, symmCore (V a) = (⋂ a ∈ S, symmCore (V a))⁻¹ := by
  ext x
  constructor <;>
  · intro h
    simp only [Set.iInter_coe_set, Set.mem_iInter, Set.iInter_inv, Set.mem_inv] at h ⊢
    intro s hs
    rw [symmCore_spec]
    simp only [Set.mem_inv, inv_inv, h s hs]

/-- Define the set of tuples `(x,y)` in a set `W` which `x * y` is in `W` too. -/
private def mulClosurePairs (W : Set G) : Set (G × G) :=
<<<<<<< HEAD
  (fun (x, y) => x * y)⁻¹' W ∩ (W ×ˢ W)

private lemma mulClosurePairs_open [TopologicalSpace G]  [TopologicalGroup G]
    {W : Set G} (WOpen : IsOpen W) : IsOpen (mulClosurePairs W) := by
  let μ : G × G → G := fun (x, y) => x * y
=======
  (fun (x, y) ↦ x * y)⁻¹' W ∩ (W ×ˢ W)

private lemma mulClosurePairs_open [TopologicalSpace G]  [TopologicalGroup G]
    {W : Set G} (WOpen : IsOpen W) : IsOpen (mulClosurePairs W) := by
  let μ : G × G → G := fun (x, y) ↦ x * y
>>>>>>> 6a1a2751
  have μCont : Continuous μ := continuous_mul
  simp only [mulClosurePairs]
  apply IsOpen.inter (μCont.isOpen_preimage W <| WOpen) _
  apply IsOpen.prod <;> (exact WOpen)

private lemma mem_mulClosurePairs
    {W : Set G} (einW : 1 ∈ W) (w : W) : ((w : G), 1) ∈ mulClosurePairs W := by
  simp only [mulClosurePairs, Set.mem_inter_iff, Set.mem_preimage, Set.mem_prod, mul_one,
    Subtype.coe_prop, Subtype.coe_prop, einW, and_self]

/-- Define the first side of rectangle neighborhood of `(w,1)` in `mulClosurePairs`. -/
<<<<<<< HEAD
private def nhdsSide' [TopologicalSpace G]  [TopologicalGroup G]
=======
private def nhdProdSide [TopologicalSpace G]  [TopologicalGroup G]
>>>>>>> 6a1a2751
    {W : Set G} (WOpen : IsOpen W) (einW : 1 ∈ W) (w : W) : Set G :=
  Classical.choose <| isOpen_prod_iff.mp
    (mulClosurePairs_open WOpen) w 1 (mem_mulClosurePairs einW w)

/-- Define the second side of rectangle neighborhood of `(w,1)` in `mulClosurePairs`. -/
<<<<<<< HEAD
private def nhdsSide [TopologicalSpace G]  [TopologicalGroup G]
=======
private def nhdProdSideOne [TopologicalSpace G]  [TopologicalGroup G]
>>>>>>> 6a1a2751
    {W : Set G} (WOpen : IsOpen W) (einW : 1 ∈ W) (w : W) : Set G :=
  Classical.choose <| Classical.choose_spec <| isOpen_prod_iff.mp
    (mulClosurePairs_open WOpen) w 1 (mem_mulClosurePairs einW w)

<<<<<<< HEAD
private lemma nhdsSide'_open [TopologicalSpace G]  [TopologicalGroup G]
    {W : Set G} (WOpen : IsOpen W) (einW : 1 ∈ W) (w : W) :
    IsOpen (nhdsSide' WOpen einW w) :=
  (Classical.choose_spec <| Classical.choose_spec <| isOpen_prod_iff.mp
    (mulClosurePairs_open WOpen) w 1 (mem_mulClosurePairs einW w)).1

private lemma nhdsSide_open [TopologicalSpace G]  [TopologicalGroup G]
    {W : Set G} (WOpen : IsOpen W) (einW : 1 ∈ W) (w : W) :
    IsOpen (nhdsSide WOpen einW w) :=
  (Classical.choose_spec <| Classical.choose_spec <| isOpen_prod_iff.mp
    (mulClosurePairs_open WOpen) w 1 (mem_mulClosurePairs einW w)).2.1

private lemma w_mem_nhdsSide' [TopologicalSpace G]  [TopologicalGroup G]
    {W : Set G} (WOpen : IsOpen W) (einW : 1 ∈ W) (w : W) :
    w.1 ∈ (nhdsSide' WOpen einW w) :=
    (Classical.choose_spec <| Classical.choose_spec <| isOpen_prod_iff.mp
      (mulClosurePairs_open WOpen) w 1 (mem_mulClosurePairs einW w)).2.2.1

private lemma one_mem_nhdsSide [TopologicalSpace G]  [TopologicalGroup G]
    {W : Set G} (WOpen : IsOpen W) (einW : 1 ∈ W) (w : W) :
    1 ∈ (nhdsSide WOpen einW w) :=
=======
private lemma nhdProdSide_open [TopologicalSpace G]  [TopologicalGroup G]
    {W : Set G} (WOpen : IsOpen W) (einW : 1 ∈ W) (w : W) :
    IsOpen (nhdProdSide WOpen einW w) :=
  (Classical.choose_spec <| Classical.choose_spec <| isOpen_prod_iff.mp
    (mulClosurePairs_open WOpen) w 1 (mem_mulClosurePairs einW w)).1

private lemma nhdProdSideOne_open [TopologicalSpace G]  [TopologicalGroup G]
    {W : Set G} (WOpen : IsOpen W) (einW : 1 ∈ W) (w : W) :
    IsOpen (nhdProdSideOne WOpen einW w) :=
  (Classical.choose_spec <| Classical.choose_spec <| isOpen_prod_iff.mp
    (mulClosurePairs_open WOpen) w 1 (mem_mulClosurePairs einW w)).2.1

private lemma mem_nhdProdSide [TopologicalSpace G]  [TopologicalGroup G]
    {W : Set G} (WOpen : IsOpen W) (einW : 1 ∈ W) (w : W) :
    w.1 ∈ (nhdProdSide WOpen einW w) :=
    (Classical.choose_spec <| Classical.choose_spec <| isOpen_prod_iff.mp
      (mulClosurePairs_open WOpen) w 1 (mem_mulClosurePairs einW w)).2.2.1

private lemma one_mem_nhdProdSideOne [TopologicalSpace G]  [TopologicalGroup G]
    {W : Set G} (WOpen : IsOpen W) (einW : 1 ∈ W) (w : W) :
    1 ∈ (nhdProdSideOne WOpen einW w) :=
>>>>>>> 6a1a2751
    (Classical.choose_spec <| Classical.choose_spec <| isOpen_prod_iff.mp
      (mulClosurePairs_open WOpen) w 1 (mem_mulClosurePairs einW w)).2.2.2.1

private lemma nhds_side_mul_sub [TopologicalSpace G]  [TopologicalGroup G]
    {W : Set G} (WOpen : IsOpen W) (einW : 1 ∈ W) (w : W) :
<<<<<<< HEAD
    (nhdsSide' WOpen einW w) ×ˢ (nhdsSide WOpen einW w) ⊆ mulClosurePairs W :=
  (Classical.choose_spec <| Classical.choose_spec <| isOpen_prod_iff.mp
    (mulClosurePairs_open WOpen) w 1 (mem_mulClosurePairs einW w)).2.2.2.2

/-- The symm core of `nhdsSide`. -/
private def nhdsSideCore [TopologicalSpace G]  [TopologicalGroup G]
    {W : Set G} (WOpen : IsOpen W) (einW : 1 ∈ W) (w : W) : Set G :=
  symmCore (nhdsSide WOpen einW w)

private lemma nhdsSideCore_open [TopologicalSpace G]  [TopologicalGroup G]
    {W : Set G} (WOpen : IsOpen W) (einW : 1 ∈ W) (w : W) :
    IsOpen (nhdsSideCore WOpen einW w) := by
  simp only [nhdsSideCore, symmCore]
  apply IsOpen.inter (nhdsSide_open WOpen einW w)
    (IsOpen.inv (nhdsSide_open WOpen einW w))

private lemma one_mem_nhdsSideCore [TopologicalSpace G]  [TopologicalGroup G]
    {W : Set G} (WOpen : IsOpen W) (einW : 1 ∈ W) (w : W) :
    1 ∈ (nhdsSideCore WOpen einW w) := by
  simp only [nhdsSideCore, symmCore, Set.mem_inter_iff, Set.mem_inv, inv_one, and_self]
  exact (one_mem_nhdsSide WOpen einW w)

private lemma nhds_side_sub [TopologicalSpace G]  [TopologicalGroup G]
    {W : Set G} (WOpen : IsOpen W) (einW : 1 ∈ W) (w : W) :
    (nhdsSide' WOpen einW w) ⊆ W ∧ (nhdsSide WOpen einW w) ⊆ W:= by
=======
    (nhdProdSide WOpen einW w) ×ˢ (nhdProdSideOne WOpen einW w) ⊆ mulClosurePairs W :=
  (Classical.choose_spec <| Classical.choose_spec <| isOpen_prod_iff.mp
    (mulClosurePairs_open WOpen) w 1 (mem_mulClosurePairs einW w)).2.2.2.2

/-- The symm core of `nhdProdSideOne`. -/
private def nhdProdSideOneCore [TopologicalSpace G]  [TopologicalGroup G]
    {W : Set G} (WOpen : IsOpen W) (einW : 1 ∈ W) (w : W) : Set G :=
  symmCore (nhdProdSideOne WOpen einW w)

private lemma nhdProdSideOneCore_open [TopologicalSpace G]  [TopologicalGroup G]
    {W : Set G} (WOpen : IsOpen W) (einW : 1 ∈ W) (w : W) :
    IsOpen (nhdProdSideOneCore WOpen einW w) := by
  simp only [nhdProdSideOneCore, symmCore]
  apply IsOpen.inter (nhdProdSideOne_open WOpen einW w)
    (IsOpen.inv (nhdProdSideOne_open WOpen einW w))

private lemma one_mem_nhdProdSideOneCore [TopologicalSpace G]  [TopologicalGroup G]
    {W : Set G} (WOpen : IsOpen W) (einW : 1 ∈ W) (w : W) :
    1 ∈ (nhdProdSideOneCore WOpen einW w) := by
  simp only [nhdProdSideOneCore, symmCore, Set.mem_inter_iff, Set.mem_inv, inv_one, and_self]
  exact (one_mem_nhdProdSideOne WOpen einW w)

private lemma nhds_side_sub [TopologicalSpace G]  [TopologicalGroup G]
    {W : Set G} (WOpen : IsOpen W) (einW : 1 ∈ W) (w : W) :
    (nhdProdSide WOpen einW w) ⊆ W ∧ (nhdProdSideOne WOpen einW w) ⊆ W:= by
>>>>>>> 6a1a2751
  have mulClosurePairssubWp : mulClosurePairs W ⊆ (W ×ˢ W) := Set.inter_subset_right
  have := Set.Subset.trans (nhds_side_mul_sub WOpen einW w) mulClosurePairssubWp
  rw [Set.prod_subset_prod_iff] at this
  rcases this with h | e1 | e2
  · exact h
  · absurd e1
<<<<<<< HEAD
    exact ne_of_mem_of_not_mem' (w_mem_nhdsSide' WOpen einW w) fun a ↦ a
  · absurd e2
    exact ne_of_mem_of_not_mem' (one_mem_nhdsSide WOpen einW w) fun a ↦ a

private lemma nhdsSide'_sub [TopologicalSpace G]  [TopologicalGroup G]
    {W : Set G} (WOpen : IsOpen W) (einW : 1 ∈ W) (w : W) :
    (nhdsSide' WOpen einW w) ⊆ W := (nhds_side_sub WOpen einW w).1

private lemma nhdsSideCore_sub [TopologicalSpace G]  [TopologicalGroup G]
    {W : Set G} (WOpen : IsOpen W) (einW : 1 ∈ W) (w : W) :
    (nhdsSideCore WOpen einW w) ⊆ W := by
  simp only [nhdsSideCore, symmCore]
  exact Set.Subset.trans Set.inter_subset_left (nhds_side_sub WOpen einW w).2

private lemma nhdsSide'_cover [TopologicalSpace G]  [TopologicalGroup G]
    {W : Set G} (WOpen : IsOpen W) (einW : 1 ∈ W) :
    W ⊆ ⋃ w : W, (nhdsSide' WOpen einW w) := by
  intro x xinW
  simp only [Set.iUnion_coe_set, Set.mem_iUnion]
  exact ⟨x, xinW, (w_mem_nhdsSide' WOpen einW ⟨x, xinW⟩)⟩
=======
    exact ne_of_mem_of_not_mem' (mem_nhdProdSide WOpen einW w) fun a ↦ a
  · absurd e2
    exact ne_of_mem_of_not_mem' (one_mem_nhdProdSideOne WOpen einW w) fun a ↦ a

private lemma nhdProdSide_sub [TopologicalSpace G]  [TopologicalGroup G]
    {W : Set G} (WOpen : IsOpen W) (einW : 1 ∈ W) (w : W) :
    (nhdProdSide WOpen einW w) ⊆ W := (nhds_side_sub WOpen einW w).1

private lemma nhdProdSideOneCore_sub [TopologicalSpace G]  [TopologicalGroup G]
    {W : Set G} (WOpen : IsOpen W) (einW : 1 ∈ W) (w : W) :
    (nhdProdSideOneCore WOpen einW w) ⊆ W := by
  simp only [nhdProdSideOneCore, symmCore]
  exact Set.Subset.trans Set.inter_subset_left (nhds_side_sub WOpen einW w).2

private lemma nhdProdSide_cover [TopologicalSpace G]  [TopologicalGroup G]
    {W : Set G} (WOpen : IsOpen W) (einW : 1 ∈ W) :
    W ⊆ ⋃ w : W, (nhdProdSide WOpen einW w) := by
  intro x xinW
  simp only [Set.iUnion_coe_set, Set.mem_iUnion]
  exact ⟨x, xinW, (mem_nhdProdSide WOpen einW ⟨x, xinW⟩)⟩
>>>>>>> 6a1a2751

/-- The index of the finite subcover of the rectangle neighbors covering `(W,1)`. -/
noncomputable def openSymmSubClopenNhdsOfOneIndex [TopologicalSpace G]  [TopologicalGroup G]
    [CompactSpace G] {W : Set G} (WClopen : IsClopen W) (einW : 1 ∈ W) : Finset W :=
  Classical.choose (IsCompact.elim_finite_subcover (IsClosed.isCompact (IsClopen.isClosed WClopen))
<<<<<<< HEAD
    _ (fun (w : W) => (nhdsSide'_open WClopen.isOpen einW w)) (nhdsSide'_cover WClopen.isOpen einW))

lemma openSymmSubClopenNhdsOfOneIndex_spec [TopologicalSpace G]  [TopologicalGroup G]
    [CompactSpace G] {W : Set G} (WClopen : IsClopen W) (einW : 1 ∈ W) :
    W ⊆ ⋃ i ∈ (openSymmSubClopenNhdsOfOneIndex WClopen einW), nhdsSide' WClopen.isOpen einW i :=
  Classical.choose_spec (IsCompact.elim_finite_subcover (IsClosed.isCompact
  (IsClopen.isClosed WClopen)) _ (fun (w : W) => (nhdsSide'_open WClopen.isOpen einW w))
  (nhdsSide'_cover WClopen.isOpen einW))
=======
    _ (fun (w : W) ↦
    (nhdProdSide_open WClopen.isOpen einW w)) (nhdProdSide_cover WClopen.isOpen einW))

lemma openSymmSubClopenNhdsOfOneIndex_spec [TopologicalSpace G]  [TopologicalGroup G]
    [CompactSpace G] {W : Set G} (WClopen : IsClopen W) (einW : 1 ∈ W) :
    W ⊆ ⋃ i ∈ (openSymmSubClopenNhdsOfOneIndex WClopen einW), nhdProdSide WClopen.isOpen einW i :=
  Classical.choose_spec (IsCompact.elim_finite_subcover (IsClosed.isCompact
  (IsClopen.isClosed WClopen)) _ (fun (w : W) ↦ (nhdProdSide_open WClopen.isOpen einW w))
  (nhdProdSide_cover WClopen.isOpen einW))
>>>>>>> 6a1a2751

/-- Define an open symmetric neighborhood of `1` such that it is contained in a given
  clopen neighborhood of `1` and the given neighborhood is closed under multiplying by
  an element in it. -/
def openSymmSubClopenNhdsOfOne [TopologicalSpace G]  [TopologicalGroup G]
    [CompactSpace G] {W : Set G} (WClopen : IsClopen W) (einW : 1 ∈ W) : Set G :=
<<<<<<< HEAD
  ⋂ w ∈ (openSymmSubClopenNhdsOfOneIndex WClopen einW) , nhdsSideCore WClopen.isOpen einW w
=======
  ⋂ w ∈ (openSymmSubClopenNhdsOfOneIndex WClopen einW) , nhdProdSideOneCore WClopen.isOpen einW w
>>>>>>> 6a1a2751

namespace openSymmSubClopenNhdsOfOne

variable [TopologicalSpace G]  [TopologicalGroup G]

lemma isopen [CompactSpace G] {W : Set G} (WClopen : IsClopen W) (einW : 1 ∈ W) :
    IsOpen (openSymmSubClopenNhdsOfOne WClopen einW) :=
<<<<<<< HEAD
  isOpen_biInter_finset (fun w _ => nhdsSideCore_open WClopen.isOpen einW w)

lemma symm [CompactSpace G] {W : Set G} (WClopen : IsClopen W) (einW : 1 ∈ W) :
    (openSymmSubClopenNhdsOfOne WClopen einW) = (openSymmSubClopenNhdsOfOne WClopen einW)⁻¹ := by
  simp only [openSymmSubClopenNhdsOfOne, nhdsSideCore]
=======
  isOpen_biInter_finset (fun w _ ↦ nhdProdSideOneCore_open WClopen.isOpen einW w)

lemma symm [CompactSpace G] {W : Set G} (WClopen : IsClopen W) (einW : 1 ∈ W) :
    (openSymmSubClopenNhdsOfOne WClopen einW) = (openSymmSubClopenNhdsOfOne WClopen einW)⁻¹ := by
  simp only [openSymmSubClopenNhdsOfOne, nhdProdSideOneCore]
>>>>>>> 6a1a2751
  apply inter_symmCore_symm

lemma one_mem [CompactSpace G] {W : Set G} (WClopen : IsClopen W) (einW : 1 ∈ W) :
    1 ∈ (openSymmSubClopenNhdsOfOne WClopen einW) := by
  simp only [openSymmSubClopenNhdsOfOne, Set.mem_iInter]
<<<<<<< HEAD
  exact fun w _ => one_mem_nhdsSideCore WClopen.isOpen einW w

lemma mul_sub [CompactSpace G] {W : Set G} (WClopen : IsClopen W) (einW : 1 ∈ W) :
    W * (openSymmSubClopenNhdsOfOne WClopen einW) ⊆ W := by
  intro a ainmul
  rcases ainmul with ⟨x,xinW,y,yinInter,xmuly⟩
  have fincover := openSymmSubClopenNhdsOfOneIndex_spec WClopen einW
  have := fincover xinW
  simp_rw [Set.mem_iUnion, exists_prop', nonempty_prop] at this
=======
  exact fun w _ ↦ one_mem_nhdProdSideOneCore WClopen.isOpen einW w

lemma mul_sub [CompactSpace G] {W : Set G} (WClopen : IsClopen W) (einW : 1 ∈ W) :
    W * (openSymmSubClopenNhdsOfOne WClopen einW) ⊆ W := by
  rintro a ⟨x,xinW,y,yinInter,xmuly⟩
  have := openSymmSubClopenNhdsOfOneIndex_spec WClopen einW xinW
  simp only [Set.mem_iUnion] at this
>>>>>>> 6a1a2751
  rcases this with ⟨w,winfin,xinU⟩
  simp only [openSymmSubClopenNhdsOfOne, Set.iUnion_coe_set, Set.iInter_coe_set,
    Set.mem_iInter ] at yinInter
  have yinV := Set.mem_of_mem_inter_left (yinInter w w.2 winfin)
<<<<<<< HEAD
  have := Set.mem_of_mem_inter_left <|
    nhds_side_mul_sub WClopen.isOpen einW w <| Set.mk_mem_prod xinU yinV
  simpa only [Set.mem_preimage, xmuly] using this
=======
  simpa only [Set.mem_preimage, xmuly] using Set.mem_of_mem_inter_left <|
    nhds_side_mul_sub WClopen.isOpen einW w <| Set.mk_mem_prod xinU yinV
>>>>>>> 6a1a2751

lemma sub [CompactSpace G] {W : Set G} (WClopen : IsClopen W) (einW : 1 ∈ W) :
    (openSymmSubClopenNhdsOfOne WClopen einW) ⊆ W :=
  Set.Subset.trans (Set.subset_mul_right (openSymmSubClopenNhdsOfOne WClopen einW) einW)
    (mul_sub WClopen einW)

end openSymmSubClopenNhdsOfOne

end TopologicalGroup

section

open scoped Pointwise

open TopologicalGroup

private lemma iUnion_pow {G : Type*} [Group G] {V : Set G} (einV : 1 ∈ V) :
    {x : G | ∃ n : ℕ, x ∈ V ^ n} = ⋃ n , V ^ (n + 1) := by
  ext x
  rw [Set.mem_setOf_eq, Set.mem_iUnion]
  constructor
  all_goals rintro ⟨n,hn⟩
  · by_cases h : n = 0
    · use 0
      simp only [h, pow_zero, Set.mem_one] at hn
      simpa only [zero_add, pow_one, hn] using einV
    · use n - 1
      rwa [Nat.sub_add_cancel <| Nat.one_le_iff_ne_zero.mpr h]
  · use n + 1

namespace TopologicalGroup

/-- Define an open symmetric neighborhood of `1` that is contained in a given
  clopen neighborhood of `1`. -/
def OpenSubgroupSubClopenNhdsOfOne {G : Type*} [Group G] [TopologicalSpace G]  [TopologicalGroup G]
    [CompactSpace G] {W : Set G} (WClopen : IsClopen W) (einW : 1 ∈ W) : OpenSubgroup G where
  carrier := {x : G | ∃ n : ℕ, x ∈ (openSymmSubClopenNhdsOfOne WClopen einW) ^ n}
  mul_mem':= by
    rintro a b ⟨na, hna⟩ ⟨nb, hnb⟩
    simp only [Set.mem_setOf_eq] at *
    use na + nb
    rw [pow_add]
    exact Set.mul_mem_mul hna hnb
  one_mem':= by
    use 1
    simp only [pow_one, openSymmSubClopenNhdsOfOne.one_mem WClopen einW]
  inv_mem':= by
    simp only [Set.mem_setOf_eq, forall_exists_index] at *
    intro x m hm
    use m
    rw [TopologicalGroup.openSymmSubClopenNhdsOfOne.symm]
    simpa only [inv_pow, Set.mem_inv, inv_inv] using hm
  isOpen' := by
    set V := (openSymmSubClopenNhdsOfOne WClopen einW)
    simp only [iUnion_pow (openSymmSubClopenNhdsOfOne.one_mem WClopen einW)]
    apply isOpen_iUnion
    intro n
    rw [pow_succ]
    exact IsOpen.mul_left (openSymmSubClopenNhdsOfOne.isopen WClopen einW)

theorem openSubgroupSubClopenNhdsOfOne_spec {G : Type*} [Group G] [TopologicalSpace G]
    [TopologicalGroup G] [CompactSpace G] {W : Set G} (WClopen : IsClopen W) (einW : 1 ∈ W) :
    ((OpenSubgroupSubClopenNhdsOfOne WClopen einW) : Set G) ⊆ W := by
  let V := (openSymmSubClopenNhdsOfOne WClopen einW)
  show {x : G | ∃ n : ℕ, x ∈ V ^ n} ⊆ W
  simp_rw [iUnion_pow (openSymmSubClopenNhdsOfOne.one_mem WClopen einW), Set.iUnion_subset_iff]
  intro n nge
  have mulVpow: W * V ^ (n + 1) ⊆ W := by
    induction' n with n ih
    · simp only [zero_add, pow_one]
      exact openSymmSubClopenNhdsOfOne.mul_sub WClopen einW
    · rw [pow_succ, ← mul_assoc]
      exact le_trans (Set.mul_subset_mul_right ih) <|
        openSymmSubClopenNhdsOfOne.mul_sub WClopen einW
  apply le_trans _ mulVpow
  intro x xin
  rw [Set.mem_mul]
  use 1, einW, x, xin
  rw [one_mul]

/-- The open normal subgroup contained in a clopen nhd of `1` in a compact topological group. -/
noncomputable def OpenNormalSubgroupSubClopenNhdsOfOne {G : Type*} [Group G] [TopologicalSpace G]
    [TopologicalGroup G] [CompactSpace G] {U : Set G}
    (UClopen : IsClopen U) (einU : 1 ∈ U) : OpenNormalSubgroup G :=
  let H := OpenSubgroupSubClopenNhdsOfOne UClopen einU
  letI : Subgroup.FiniteIndex H.1 := Subgroup.finiteIndex_of_finite_quotient H.1
  { toSubgroup := Subgroup.normalCore H
    isOpen' := Subgroup.isOpen_of_isClosed_of_finiteIndex _ <|
      Subgroup.normalCore_isClosed H.1 <| OpenSubgroup.isClosed H }

theorem openNormalSubgroupSubClopenNhdsOfOne_spec {G : Type*} [Group G] [TopologicalSpace G]
    [TopologicalGroup G] [CompactSpace G] {U : Set G}
    (UClopen : IsClopen U) (einU : 1 ∈ U) :
    ((OpenNormalSubgroupSubClopenNhdsOfOne UClopen einU) : Set G) ⊆ U :=
    fun _ b ↦ openSubgroupSubClopenNhdsOfOne_spec UClopen einU
      (Subgroup.normalCore_le (OpenSubgroupSubClopenNhdsOfOne UClopen einU).1 b)

end TopologicalGroup

end<|MERGE_RESOLUTION|>--- conflicted
+++ resolved
@@ -402,13 +402,8 @@
 
 @[to_additive]
 theorem toSubgroup_injective : Function.Injective
-<<<<<<< HEAD
-    (fun H => H.toOpenSubgroup.toSubgroup : OpenNormalSubgroup G → Subgroup G) :=
-  fun A B h => by
-=======
     (fun H ↦ H.toOpenSubgroup.toSubgroup : OpenNormalSubgroup G → Subgroup G) :=
   fun A B h ↦ by
->>>>>>> 6a1a2751
   ext
   dsimp at h
   rw [h]
@@ -426,50 +421,30 @@
 
 @[to_additive]
 instance : Coe (OpenNormalSubgroup G) (Subgroup G) where
-<<<<<<< HEAD
-  coe := fun H => H.toOpenSubgroup.toSubgroup
-=======
   coe := fun H ↦ H.toOpenSubgroup.toSubgroup
->>>>>>> 6a1a2751
 
 @[to_additive]
 instance instPartialOrderOpenNormalSubgroup : PartialOrder (OpenNormalSubgroup G) := inferInstance
 
 @[to_additive]
 instance instInfOpenNormalSubgroup : Inf (OpenNormalSubgroup G) :=
-<<<<<<< HEAD
-  ⟨fun U V => ⟨U.toOpenSubgroup ⊓ V.toOpenSubgroup,
-=======
   ⟨fun U V ↦ ⟨U.toOpenSubgroup ⊓ V.toOpenSubgroup,
->>>>>>> 6a1a2751
     Subgroup.normal_inf_normal U.toSubgroup V.toSubgroup⟩⟩
 
 @[to_additive]
 instance instSemilatticeInfOpenNormalSubgroup : SemilatticeInf (OpenNormalSubgroup G) :=
-<<<<<<< HEAD
-  SetLike.coe_injective.semilatticeInf ((↑) : OpenNormalSubgroup G → Set G) fun _ _ => rfl
-
-@[to_additive]
-instance [ContinuousMul G] : Sup (OpenNormalSubgroup G) :=
-  ⟨fun U V => ⟨U.toOpenSubgroup ⊔ V.toOpenSubgroup,
-=======
   SetLike.coe_injective.semilatticeInf ((↑) : OpenNormalSubgroup G → Set G) fun _ _ ↦ rfl
 
 @[to_additive]
 instance [ContinuousMul G] : Sup (OpenNormalSubgroup G) :=
   ⟨fun U V ↦ ⟨U.toOpenSubgroup ⊔ V.toOpenSubgroup,
->>>>>>> 6a1a2751
     Subgroup.sup_normal U.toOpenSubgroup.1 V.toOpenSubgroup.1⟩⟩
 
 @[to_additive]
 instance instSemilatticeSupOpenNormalSubgroup [ContinuousMul G] :
     SemilatticeSup (OpenNormalSubgroup G) :=
   toSubgroup_injective.semilatticeSup
-<<<<<<< HEAD
-    (fun (H : OpenNormalSubgroup G) ↦ ↑H.toOpenSubgroup) (fun _ _ => rfl)
-=======
     (fun (H : OpenNormalSubgroup G) ↦ ↑H.toOpenSubgroup) (fun _ _ ↦ rfl)
->>>>>>> 6a1a2751
 
 @[to_additive]
 instance [ContinuousMul G] : Lattice (OpenNormalSubgroup G) :=
@@ -512,19 +487,11 @@
 
 /-- Define the set of tuples `(x,y)` in a set `W` which `x * y` is in `W` too. -/
 private def mulClosurePairs (W : Set G) : Set (G × G) :=
-<<<<<<< HEAD
-  (fun (x, y) => x * y)⁻¹' W ∩ (W ×ˢ W)
-
-private lemma mulClosurePairs_open [TopologicalSpace G]  [TopologicalGroup G]
-    {W : Set G} (WOpen : IsOpen W) : IsOpen (mulClosurePairs W) := by
-  let μ : G × G → G := fun (x, y) => x * y
-=======
   (fun (x, y) ↦ x * y)⁻¹' W ∩ (W ×ˢ W)
 
 private lemma mulClosurePairs_open [TopologicalSpace G]  [TopologicalGroup G]
     {W : Set G} (WOpen : IsOpen W) : IsOpen (mulClosurePairs W) := by
   let μ : G × G → G := fun (x, y) ↦ x * y
->>>>>>> 6a1a2751
   have μCont : Continuous μ := continuous_mul
   simp only [mulClosurePairs]
   apply IsOpen.inter (μCont.isOpen_preimage W <| WOpen) _
@@ -536,48 +503,17 @@
     Subtype.coe_prop, Subtype.coe_prop, einW, and_self]
 
 /-- Define the first side of rectangle neighborhood of `(w,1)` in `mulClosurePairs`. -/
-<<<<<<< HEAD
-private def nhdsSide' [TopologicalSpace G]  [TopologicalGroup G]
-=======
 private def nhdProdSide [TopologicalSpace G]  [TopologicalGroup G]
->>>>>>> 6a1a2751
     {W : Set G} (WOpen : IsOpen W) (einW : 1 ∈ W) (w : W) : Set G :=
   Classical.choose <| isOpen_prod_iff.mp
     (mulClosurePairs_open WOpen) w 1 (mem_mulClosurePairs einW w)
 
 /-- Define the second side of rectangle neighborhood of `(w,1)` in `mulClosurePairs`. -/
-<<<<<<< HEAD
-private def nhdsSide [TopologicalSpace G]  [TopologicalGroup G]
-=======
 private def nhdProdSideOne [TopologicalSpace G]  [TopologicalGroup G]
->>>>>>> 6a1a2751
     {W : Set G} (WOpen : IsOpen W) (einW : 1 ∈ W) (w : W) : Set G :=
   Classical.choose <| Classical.choose_spec <| isOpen_prod_iff.mp
     (mulClosurePairs_open WOpen) w 1 (mem_mulClosurePairs einW w)
 
-<<<<<<< HEAD
-private lemma nhdsSide'_open [TopologicalSpace G]  [TopologicalGroup G]
-    {W : Set G} (WOpen : IsOpen W) (einW : 1 ∈ W) (w : W) :
-    IsOpen (nhdsSide' WOpen einW w) :=
-  (Classical.choose_spec <| Classical.choose_spec <| isOpen_prod_iff.mp
-    (mulClosurePairs_open WOpen) w 1 (mem_mulClosurePairs einW w)).1
-
-private lemma nhdsSide_open [TopologicalSpace G]  [TopologicalGroup G]
-    {W : Set G} (WOpen : IsOpen W) (einW : 1 ∈ W) (w : W) :
-    IsOpen (nhdsSide WOpen einW w) :=
-  (Classical.choose_spec <| Classical.choose_spec <| isOpen_prod_iff.mp
-    (mulClosurePairs_open WOpen) w 1 (mem_mulClosurePairs einW w)).2.1
-
-private lemma w_mem_nhdsSide' [TopologicalSpace G]  [TopologicalGroup G]
-    {W : Set G} (WOpen : IsOpen W) (einW : 1 ∈ W) (w : W) :
-    w.1 ∈ (nhdsSide' WOpen einW w) :=
-    (Classical.choose_spec <| Classical.choose_spec <| isOpen_prod_iff.mp
-      (mulClosurePairs_open WOpen) w 1 (mem_mulClosurePairs einW w)).2.2.1
-
-private lemma one_mem_nhdsSide [TopologicalSpace G]  [TopologicalGroup G]
-    {W : Set G} (WOpen : IsOpen W) (einW : 1 ∈ W) (w : W) :
-    1 ∈ (nhdsSide WOpen einW w) :=
-=======
 private lemma nhdProdSide_open [TopologicalSpace G]  [TopologicalGroup G]
     {W : Set G} (WOpen : IsOpen W) (einW : 1 ∈ W) (w : W) :
     IsOpen (nhdProdSide WOpen einW w) :=
@@ -599,39 +535,11 @@
 private lemma one_mem_nhdProdSideOne [TopologicalSpace G]  [TopologicalGroup G]
     {W : Set G} (WOpen : IsOpen W) (einW : 1 ∈ W) (w : W) :
     1 ∈ (nhdProdSideOne WOpen einW w) :=
->>>>>>> 6a1a2751
     (Classical.choose_spec <| Classical.choose_spec <| isOpen_prod_iff.mp
       (mulClosurePairs_open WOpen) w 1 (mem_mulClosurePairs einW w)).2.2.2.1
 
 private lemma nhds_side_mul_sub [TopologicalSpace G]  [TopologicalGroup G]
     {W : Set G} (WOpen : IsOpen W) (einW : 1 ∈ W) (w : W) :
-<<<<<<< HEAD
-    (nhdsSide' WOpen einW w) ×ˢ (nhdsSide WOpen einW w) ⊆ mulClosurePairs W :=
-  (Classical.choose_spec <| Classical.choose_spec <| isOpen_prod_iff.mp
-    (mulClosurePairs_open WOpen) w 1 (mem_mulClosurePairs einW w)).2.2.2.2
-
-/-- The symm core of `nhdsSide`. -/
-private def nhdsSideCore [TopologicalSpace G]  [TopologicalGroup G]
-    {W : Set G} (WOpen : IsOpen W) (einW : 1 ∈ W) (w : W) : Set G :=
-  symmCore (nhdsSide WOpen einW w)
-
-private lemma nhdsSideCore_open [TopologicalSpace G]  [TopologicalGroup G]
-    {W : Set G} (WOpen : IsOpen W) (einW : 1 ∈ W) (w : W) :
-    IsOpen (nhdsSideCore WOpen einW w) := by
-  simp only [nhdsSideCore, symmCore]
-  apply IsOpen.inter (nhdsSide_open WOpen einW w)
-    (IsOpen.inv (nhdsSide_open WOpen einW w))
-
-private lemma one_mem_nhdsSideCore [TopologicalSpace G]  [TopologicalGroup G]
-    {W : Set G} (WOpen : IsOpen W) (einW : 1 ∈ W) (w : W) :
-    1 ∈ (nhdsSideCore WOpen einW w) := by
-  simp only [nhdsSideCore, symmCore, Set.mem_inter_iff, Set.mem_inv, inv_one, and_self]
-  exact (one_mem_nhdsSide WOpen einW w)
-
-private lemma nhds_side_sub [TopologicalSpace G]  [TopologicalGroup G]
-    {W : Set G} (WOpen : IsOpen W) (einW : 1 ∈ W) (w : W) :
-    (nhdsSide' WOpen einW w) ⊆ W ∧ (nhdsSide WOpen einW w) ⊆ W:= by
-=======
     (nhdProdSide WOpen einW w) ×ˢ (nhdProdSideOne WOpen einW w) ⊆ mulClosurePairs W :=
   (Classical.choose_spec <| Classical.choose_spec <| isOpen_prod_iff.mp
     (mulClosurePairs_open WOpen) w 1 (mem_mulClosurePairs einW w)).2.2.2.2
@@ -657,35 +565,12 @@
 private lemma nhds_side_sub [TopologicalSpace G]  [TopologicalGroup G]
     {W : Set G} (WOpen : IsOpen W) (einW : 1 ∈ W) (w : W) :
     (nhdProdSide WOpen einW w) ⊆ W ∧ (nhdProdSideOne WOpen einW w) ⊆ W:= by
->>>>>>> 6a1a2751
   have mulClosurePairssubWp : mulClosurePairs W ⊆ (W ×ˢ W) := Set.inter_subset_right
   have := Set.Subset.trans (nhds_side_mul_sub WOpen einW w) mulClosurePairssubWp
   rw [Set.prod_subset_prod_iff] at this
   rcases this with h | e1 | e2
   · exact h
   · absurd e1
-<<<<<<< HEAD
-    exact ne_of_mem_of_not_mem' (w_mem_nhdsSide' WOpen einW w) fun a ↦ a
-  · absurd e2
-    exact ne_of_mem_of_not_mem' (one_mem_nhdsSide WOpen einW w) fun a ↦ a
-
-private lemma nhdsSide'_sub [TopologicalSpace G]  [TopologicalGroup G]
-    {W : Set G} (WOpen : IsOpen W) (einW : 1 ∈ W) (w : W) :
-    (nhdsSide' WOpen einW w) ⊆ W := (nhds_side_sub WOpen einW w).1
-
-private lemma nhdsSideCore_sub [TopologicalSpace G]  [TopologicalGroup G]
-    {W : Set G} (WOpen : IsOpen W) (einW : 1 ∈ W) (w : W) :
-    (nhdsSideCore WOpen einW w) ⊆ W := by
-  simp only [nhdsSideCore, symmCore]
-  exact Set.Subset.trans Set.inter_subset_left (nhds_side_sub WOpen einW w).2
-
-private lemma nhdsSide'_cover [TopologicalSpace G]  [TopologicalGroup G]
-    {W : Set G} (WOpen : IsOpen W) (einW : 1 ∈ W) :
-    W ⊆ ⋃ w : W, (nhdsSide' WOpen einW w) := by
-  intro x xinW
-  simp only [Set.iUnion_coe_set, Set.mem_iUnion]
-  exact ⟨x, xinW, (w_mem_nhdsSide' WOpen einW ⟨x, xinW⟩)⟩
-=======
     exact ne_of_mem_of_not_mem' (mem_nhdProdSide WOpen einW w) fun a ↦ a
   · absurd e2
     exact ne_of_mem_of_not_mem' (one_mem_nhdProdSideOne WOpen einW w) fun a ↦ a
@@ -706,22 +591,11 @@
   intro x xinW
   simp only [Set.iUnion_coe_set, Set.mem_iUnion]
   exact ⟨x, xinW, (mem_nhdProdSide WOpen einW ⟨x, xinW⟩)⟩
->>>>>>> 6a1a2751
 
 /-- The index of the finite subcover of the rectangle neighbors covering `(W,1)`. -/
 noncomputable def openSymmSubClopenNhdsOfOneIndex [TopologicalSpace G]  [TopologicalGroup G]
     [CompactSpace G] {W : Set G} (WClopen : IsClopen W) (einW : 1 ∈ W) : Finset W :=
   Classical.choose (IsCompact.elim_finite_subcover (IsClosed.isCompact (IsClopen.isClosed WClopen))
-<<<<<<< HEAD
-    _ (fun (w : W) => (nhdsSide'_open WClopen.isOpen einW w)) (nhdsSide'_cover WClopen.isOpen einW))
-
-lemma openSymmSubClopenNhdsOfOneIndex_spec [TopologicalSpace G]  [TopologicalGroup G]
-    [CompactSpace G] {W : Set G} (WClopen : IsClopen W) (einW : 1 ∈ W) :
-    W ⊆ ⋃ i ∈ (openSymmSubClopenNhdsOfOneIndex WClopen einW), nhdsSide' WClopen.isOpen einW i :=
-  Classical.choose_spec (IsCompact.elim_finite_subcover (IsClosed.isCompact
-  (IsClopen.isClosed WClopen)) _ (fun (w : W) => (nhdsSide'_open WClopen.isOpen einW w))
-  (nhdsSide'_cover WClopen.isOpen einW))
-=======
     _ (fun (w : W) ↦
     (nhdProdSide_open WClopen.isOpen einW w)) (nhdProdSide_cover WClopen.isOpen einW))
 
@@ -731,18 +605,13 @@
   Classical.choose_spec (IsCompact.elim_finite_subcover (IsClosed.isCompact
   (IsClopen.isClosed WClopen)) _ (fun (w : W) ↦ (nhdProdSide_open WClopen.isOpen einW w))
   (nhdProdSide_cover WClopen.isOpen einW))
->>>>>>> 6a1a2751
 
 /-- Define an open symmetric neighborhood of `1` such that it is contained in a given
   clopen neighborhood of `1` and the given neighborhood is closed under multiplying by
   an element in it. -/
 def openSymmSubClopenNhdsOfOne [TopologicalSpace G]  [TopologicalGroup G]
     [CompactSpace G] {W : Set G} (WClopen : IsClopen W) (einW : 1 ∈ W) : Set G :=
-<<<<<<< HEAD
-  ⋂ w ∈ (openSymmSubClopenNhdsOfOneIndex WClopen einW) , nhdsSideCore WClopen.isOpen einW w
-=======
   ⋂ w ∈ (openSymmSubClopenNhdsOfOneIndex WClopen einW) , nhdProdSideOneCore WClopen.isOpen einW w
->>>>>>> 6a1a2751
 
 namespace openSymmSubClopenNhdsOfOne
 
@@ -750,35 +619,16 @@
 
 lemma isopen [CompactSpace G] {W : Set G} (WClopen : IsClopen W) (einW : 1 ∈ W) :
     IsOpen (openSymmSubClopenNhdsOfOne WClopen einW) :=
-<<<<<<< HEAD
-  isOpen_biInter_finset (fun w _ => nhdsSideCore_open WClopen.isOpen einW w)
-
-lemma symm [CompactSpace G] {W : Set G} (WClopen : IsClopen W) (einW : 1 ∈ W) :
-    (openSymmSubClopenNhdsOfOne WClopen einW) = (openSymmSubClopenNhdsOfOne WClopen einW)⁻¹ := by
-  simp only [openSymmSubClopenNhdsOfOne, nhdsSideCore]
-=======
   isOpen_biInter_finset (fun w _ ↦ nhdProdSideOneCore_open WClopen.isOpen einW w)
 
 lemma symm [CompactSpace G] {W : Set G} (WClopen : IsClopen W) (einW : 1 ∈ W) :
     (openSymmSubClopenNhdsOfOne WClopen einW) = (openSymmSubClopenNhdsOfOne WClopen einW)⁻¹ := by
   simp only [openSymmSubClopenNhdsOfOne, nhdProdSideOneCore]
->>>>>>> 6a1a2751
   apply inter_symmCore_symm
 
 lemma one_mem [CompactSpace G] {W : Set G} (WClopen : IsClopen W) (einW : 1 ∈ W) :
     1 ∈ (openSymmSubClopenNhdsOfOne WClopen einW) := by
   simp only [openSymmSubClopenNhdsOfOne, Set.mem_iInter]
-<<<<<<< HEAD
-  exact fun w _ => one_mem_nhdsSideCore WClopen.isOpen einW w
-
-lemma mul_sub [CompactSpace G] {W : Set G} (WClopen : IsClopen W) (einW : 1 ∈ W) :
-    W * (openSymmSubClopenNhdsOfOne WClopen einW) ⊆ W := by
-  intro a ainmul
-  rcases ainmul with ⟨x,xinW,y,yinInter,xmuly⟩
-  have fincover := openSymmSubClopenNhdsOfOneIndex_spec WClopen einW
-  have := fincover xinW
-  simp_rw [Set.mem_iUnion, exists_prop', nonempty_prop] at this
-=======
   exact fun w _ ↦ one_mem_nhdProdSideOneCore WClopen.isOpen einW w
 
 lemma mul_sub [CompactSpace G] {W : Set G} (WClopen : IsClopen W) (einW : 1 ∈ W) :
@@ -786,19 +636,12 @@
   rintro a ⟨x,xinW,y,yinInter,xmuly⟩
   have := openSymmSubClopenNhdsOfOneIndex_spec WClopen einW xinW
   simp only [Set.mem_iUnion] at this
->>>>>>> 6a1a2751
   rcases this with ⟨w,winfin,xinU⟩
   simp only [openSymmSubClopenNhdsOfOne, Set.iUnion_coe_set, Set.iInter_coe_set,
     Set.mem_iInter ] at yinInter
   have yinV := Set.mem_of_mem_inter_left (yinInter w w.2 winfin)
-<<<<<<< HEAD
-  have := Set.mem_of_mem_inter_left <|
-    nhds_side_mul_sub WClopen.isOpen einW w <| Set.mk_mem_prod xinU yinV
-  simpa only [Set.mem_preimage, xmuly] using this
-=======
   simpa only [Set.mem_preimage, xmuly] using Set.mem_of_mem_inter_left <|
     nhds_side_mul_sub WClopen.isOpen einW w <| Set.mk_mem_prod xinU yinV
->>>>>>> 6a1a2751
 
 lemma sub [CompactSpace G] {W : Set G} (WClopen : IsClopen W) (einW : 1 ∈ W) :
     (openSymmSubClopenNhdsOfOne WClopen einW) ⊆ W :=
