/-
Copyright (c) 2017 Johannes Hölzl. All rights reserved.
Released under Apache 2.0 license as described in the file LICENSE.
Authors: Johannes Hölzl, Mario Carneiro
-/
import Mathlib.Algebra.BigOperators.Finprod
import Mathlib.Order.Filter.Pointwise
import Mathlib.Topology.Algebra.MulAction
import Mathlib.Algebra.BigOperators.Pi
import Mathlib.Algebra.Group.ULift
import Mathlib.Topology.ContinuousMap.Defs

/-!
# Theory of topological monoids

In this file we define mixin classes `ContinuousMul` and `ContinuousAdd`. While in many
applications the underlying type is a monoid (multiplicative or additive), we do not require this in
the definitions.
-/

universe u v

<<<<<<< HEAD
open Set Filter TopologicalSpace
=======
open Set Filter TopologicalSpace Topology
>>>>>>> d0df76bd
open scoped Topology Pointwise

variable {ι α M N X : Type*} [TopologicalSpace X]

@[to_additive (attr := continuity, fun_prop)]
theorem continuous_one [TopologicalSpace M] [One M] : Continuous (1 : X → M) :=
  @continuous_const _ _ _ _ 1

/-- Basic hypothesis to talk about a topological additive monoid or a topological additive
semigroup. A topological additive monoid over `M`, for example, is obtained by requiring both the
instances `AddMonoid M` and `ContinuousAdd M`.

Continuity in only the left/right argument can be stated using
`ContinuousConstVAdd α α`/`ContinuousConstVAdd αᵐᵒᵖ α`. -/
class ContinuousAdd (M : Type u) [TopologicalSpace M] [Add M] : Prop where
  continuous_add : Continuous fun p : M × M => p.1 + p.2

/-- Basic hypothesis to talk about a topological monoid or a topological semigroup.
A topological monoid over `M`, for example, is obtained by requiring both the instances `Monoid M`
and `ContinuousMul M`.

Continuity in only the left/right argument can be stated using
`ContinuousConstSMul α α`/`ContinuousConstSMul αᵐᵒᵖ α`. -/
@[to_additive]
class ContinuousMul (M : Type u) [TopologicalSpace M] [Mul M] : Prop where
  continuous_mul : Continuous fun p : M × M => p.1 * p.2

section ContinuousMul

variable [TopologicalSpace M] [Mul M] [ContinuousMul M]

@[to_additive]
instance : ContinuousMul Mᵒᵈ :=
  ‹ContinuousMul M›

@[to_additive (attr := continuity, fun_prop)]
theorem continuous_mul : Continuous fun p : M × M => p.1 * p.2 :=
  ContinuousMul.continuous_mul

@[to_additive]
instance : ContinuousMul (ULift.{u} M) := by
  constructor
  apply continuous_uLift_up.comp
  exact continuous_mul.comp₂ (continuous_uLift_down.comp continuous_fst)
    (continuous_uLift_down.comp continuous_snd)

@[to_additive]
instance ContinuousMul.to_continuousSMul : ContinuousSMul M M :=
  ⟨continuous_mul⟩

@[to_additive]
instance ContinuousMul.to_continuousSMul_op : ContinuousSMul Mᵐᵒᵖ M :=
  ⟨show Continuous ((fun p : M × M => p.1 * p.2) ∘ Prod.swap ∘ Prod.map MulOpposite.unop id) from
      continuous_mul.comp <|
        continuous_swap.comp <| Continuous.prodMap MulOpposite.continuous_unop continuous_id⟩

@[to_additive]
theorem ContinuousMul.induced {α : Type*} {β : Type*} {F : Type*} [FunLike F α β] [MulOneClass α]
    [MulOneClass β] [MonoidHomClass F α β] [tβ : TopologicalSpace β] [ContinuousMul β] (f : F) :
    @ContinuousMul α (tβ.induced f) _ := by
  let tα := tβ.induced f
  refine ⟨continuous_induced_rng.2 ?_⟩
  simp only [Function.comp_def, map_mul]
  fun_prop

@[to_additive (attr := continuity, fun_prop)]
theorem Continuous.mul {f g : X → M} (hf : Continuous f) (hg : Continuous g) :
    Continuous fun x => f x * g x :=
  continuous_mul.comp (hf.prod_mk hg : _)

@[to_additive (attr := continuity)]
theorem continuous_mul_left (a : M) : Continuous fun b : M => a * b :=
  continuous_const.mul continuous_id

@[to_additive (attr := continuity)]
theorem continuous_mul_right (a : M) : Continuous fun b : M => b * a :=
  continuous_id.mul continuous_const

@[to_additive (attr := fun_prop)]
theorem ContinuousOn.mul {f g : X → M} {s : Set X} (hf : ContinuousOn f s) (hg : ContinuousOn g s) :
    ContinuousOn (fun x => f x * g x) s :=
  (continuous_mul.comp_continuousOn (hf.prod hg) : _)

@[to_additive]
theorem tendsto_mul {a b : M} : Tendsto (fun p : M × M => p.fst * p.snd) (𝓝 (a, b)) (𝓝 (a * b)) :=
  continuous_iff_continuousAt.mp ContinuousMul.continuous_mul (a, b)

@[to_additive]
theorem Filter.Tendsto.mul {f g : α → M} {x : Filter α} {a b : M} (hf : Tendsto f x (𝓝 a))
    (hg : Tendsto g x (𝓝 b)) : Tendsto (fun x => f x * g x) x (𝓝 (a * b)) :=
  tendsto_mul.comp (hf.prod_mk_nhds hg)

@[to_additive]
theorem Filter.Tendsto.const_mul (b : M) {c : M} {f : α → M} {l : Filter α}
    (h : Tendsto (fun k : α => f k) l (𝓝 c)) : Tendsto (fun k : α => b * f k) l (𝓝 (b * c)) :=
  tendsto_const_nhds.mul h

@[to_additive]
theorem Filter.Tendsto.mul_const (b : M) {c : M} {f : α → M} {l : Filter α}
    (h : Tendsto (fun k : α => f k) l (𝓝 c)) : Tendsto (fun k : α => f k * b) l (𝓝 (c * b)) :=
  h.mul tendsto_const_nhds

@[to_additive]
theorem le_nhds_mul (a b : M) : 𝓝 a * 𝓝 b ≤ 𝓝 (a * b) := by
  rw [← map₂_mul, ← map_uncurry_prod, ← nhds_prod_eq]
  exact continuous_mul.tendsto _

@[to_additive (attr := simp)]
theorem nhds_one_mul_nhds {M} [MulOneClass M] [TopologicalSpace M] [ContinuousMul M] (a : M) :
    𝓝 (1 : M) * 𝓝 a = 𝓝 a :=
  ((le_nhds_mul _ _).trans_eq <| congr_arg _ (one_mul a)).antisymm <|
    le_mul_of_one_le_left' <| pure_le_nhds 1

@[to_additive (attr := simp)]
theorem nhds_mul_nhds_one {M} [MulOneClass M] [TopologicalSpace M] [ContinuousMul M] (a : M) :
    𝓝 a * 𝓝 1 = 𝓝 a :=
  ((le_nhds_mul _ _).trans_eq <| congr_arg _ (mul_one a)).antisymm <|
    le_mul_of_one_le_right' <| pure_le_nhds 1

section tendsto_nhds

variable {𝕜 : Type*} [Preorder 𝕜] [Zero 𝕜] [Mul 𝕜] [TopologicalSpace 𝕜] [ContinuousMul 𝕜]
  {l : Filter α} {f : α → 𝕜} {b c : 𝕜} (hb : 0 < b)
include hb

theorem Filter.TendstoNhdsWithinIoi.const_mul [PosMulStrictMono 𝕜] [PosMulReflectLT 𝕜]
    (h : Tendsto f l (𝓝[>] c)) : Tendsto (fun a => b * f a) l (𝓝[>] (b * c)) :=
  tendsto_nhdsWithin_of_tendsto_nhds_of_eventually_within _
      ((tendsto_nhds_of_tendsto_nhdsWithin h).const_mul b) <|
    (tendsto_nhdsWithin_iff.mp h).2.mono fun _ => (mul_lt_mul_left hb).mpr

theorem Filter.TendstoNhdsWithinIio.const_mul [PosMulStrictMono 𝕜] [PosMulReflectLT 𝕜]
    (h : Tendsto f l (𝓝[<] c)) : Tendsto (fun a => b * f a) l (𝓝[<] (b * c)) :=
  tendsto_nhdsWithin_of_tendsto_nhds_of_eventually_within _
      ((tendsto_nhds_of_tendsto_nhdsWithin h).const_mul b) <|
    (tendsto_nhdsWithin_iff.mp h).2.mono fun _ => (mul_lt_mul_left hb).mpr

theorem Filter.TendstoNhdsWithinIoi.mul_const [MulPosStrictMono 𝕜] [MulPosReflectLT 𝕜]
    (h : Tendsto f l (𝓝[>] c)) : Tendsto (fun a => f a * b) l (𝓝[>] (c * b)) :=
  tendsto_nhdsWithin_of_tendsto_nhds_of_eventually_within _
      ((tendsto_nhds_of_tendsto_nhdsWithin h).mul_const b) <|
    (tendsto_nhdsWithin_iff.mp h).2.mono fun _ => (mul_lt_mul_right hb).mpr

theorem Filter.TendstoNhdsWithinIio.mul_const [MulPosStrictMono 𝕜] [MulPosReflectLT 𝕜]
    (h : Tendsto f l (𝓝[<] c)) : Tendsto (fun a => f a * b) l (𝓝[<] (c * b)) :=
  tendsto_nhdsWithin_of_tendsto_nhds_of_eventually_within _
      ((tendsto_nhds_of_tendsto_nhdsWithin h).mul_const b) <|
    (tendsto_nhdsWithin_iff.mp h).2.mono fun _ => (mul_lt_mul_right hb).mpr

end tendsto_nhds

@[to_additive]
protected theorem Specializes.mul {a b c d : M} (hab : a ⤳ b) (hcd : c ⤳ d) : (a * c) ⤳ (b * d) :=
  hab.smul hcd

@[to_additive]
protected theorem Inseparable.mul {a b c d : M} (hab : Inseparable a b) (hcd : Inseparable c d) :
    Inseparable (a * c) (b * d) :=
  hab.smul hcd

@[to_additive]
protected theorem Specializes.pow {M : Type*} [Monoid M] [TopologicalSpace M] [ContinuousMul M]
    {a b : M} (h : a ⤳ b) (n : ℕ) : (a ^ n) ⤳ (b ^ n) :=
  Nat.recOn n (by simp only [pow_zero, specializes_rfl]) fun _ ihn ↦ by
    simpa only [pow_succ] using ihn.mul h

@[to_additive]
protected theorem Inseparable.pow {M : Type*} [Monoid M] [TopologicalSpace M] [ContinuousMul M]
    {a b : M} (h : Inseparable a b) (n : ℕ) : Inseparable (a ^ n) (b ^ n) :=
  (h.specializes.pow n).antisymm (h.specializes'.pow n)

/-- Construct a unit from limits of units and their inverses. -/
@[to_additive (attr := simps)
  "Construct an additive unit from limits of additive units and their negatives."]
def Filter.Tendsto.units [TopologicalSpace N] [Monoid N] [ContinuousMul N] [T2Space N]
    {f : ι → Nˣ} {r₁ r₂ : N} {l : Filter ι} [l.NeBot] (h₁ : Tendsto (fun x => ↑(f x)) l (𝓝 r₁))
    (h₂ : Tendsto (fun x => ↑(f x)⁻¹) l (𝓝 r₂)) : Nˣ where
  val := r₁
  inv := r₂
  val_inv := by
    symm
    simpa using h₁.mul h₂
  inv_val := by
    symm
    simpa using h₂.mul h₁

@[to_additive (attr := fun_prop)]
theorem ContinuousAt.mul {f g : X → M} {x : X} (hf : ContinuousAt f x) (hg : ContinuousAt g x) :
    ContinuousAt (fun x => f x * g x) x :=
  Filter.Tendsto.mul hf hg

@[to_additive]
theorem ContinuousWithinAt.mul {f g : X → M} {s : Set X} {x : X} (hf : ContinuousWithinAt f s x)
    (hg : ContinuousWithinAt g s x) : ContinuousWithinAt (fun x => f x * g x) s x :=
  Filter.Tendsto.mul hf hg

@[to_additive]
instance Prod.continuousMul [TopologicalSpace N] [Mul N] [ContinuousMul N] :
    ContinuousMul (M × N) :=
  ⟨(continuous_fst.fst'.mul continuous_fst.snd').prod_mk
      (continuous_snd.fst'.mul continuous_snd.snd')⟩

@[to_additive]
instance Pi.continuousMul {C : ι → Type*} [∀ i, TopologicalSpace (C i)] [∀ i, Mul (C i)]
    [∀ i, ContinuousMul (C i)] : ContinuousMul (∀ i, C i) where
  continuous_mul :=
    continuous_pi fun i => (continuous_apply i).fst'.mul (continuous_apply i).snd'

/-- A version of `Pi.continuousMul` for non-dependent functions. It is needed because sometimes
Lean 3 fails to use `Pi.continuousMul` for non-dependent functions. -/
@[to_additive "A version of `Pi.continuousAdd` for non-dependent functions. It is needed
because sometimes Lean fails to use `Pi.continuousAdd` for non-dependent functions."]
instance Pi.continuousMul' : ContinuousMul (ι → M) :=
  Pi.continuousMul

@[to_additive]
instance (priority := 100) continuousMul_of_discreteTopology [TopologicalSpace N] [Mul N]
    [DiscreteTopology N] : ContinuousMul N :=
  ⟨continuous_of_discreteTopology⟩

open Filter

open Function

@[to_additive]
theorem ContinuousMul.of_nhds_one {M : Type u} [Monoid M] [TopologicalSpace M]
    (hmul : Tendsto (uncurry ((· * ·) : M → M → M)) (𝓝 1 ×ˢ 𝓝 1) <| 𝓝 1)
    (hleft : ∀ x₀ : M, 𝓝 x₀ = map (fun x => x₀ * x) (𝓝 1))
    (hright : ∀ x₀ : M, 𝓝 x₀ = map (fun x => x * x₀) (𝓝 1)) : ContinuousMul M :=
  ⟨by
    rw [continuous_iff_continuousAt]
    rintro ⟨x₀, y₀⟩
    have key : (fun p : M × M => x₀ * p.1 * (p.2 * y₀)) =
        ((fun x => x₀ * x) ∘ fun x => x * y₀) ∘ uncurry (· * ·) := by
      ext p
      simp [uncurry, mul_assoc]
    have key₂ : ((fun x => x₀ * x) ∘ fun x => y₀ * x) = fun x => x₀ * y₀ * x := by
      ext x
      simp [mul_assoc]
    calc
      map (uncurry (· * ·)) (𝓝 (x₀, y₀)) = map (uncurry (· * ·)) (𝓝 x₀ ×ˢ 𝓝 y₀) := by
        rw [nhds_prod_eq]
      _ = map (fun p : M × M => x₀ * p.1 * (p.2 * y₀)) (𝓝 1 ×ˢ 𝓝 1) := by
        -- Porting note: `rw` was able to prove this
        -- Now it fails with `failed to rewrite using equation theorems for 'Function.uncurry'`
        -- and `failed to rewrite using equation theorems for 'Function.comp'`.
        -- Removing those two lemmas, the `rw` would succeed, but then needs a `rfl`.
        simp (config := { unfoldPartialApp := true }) only [uncurry]
        simp_rw [hleft x₀, hright y₀, prod_map_map_eq, Filter.map_map, Function.comp_def]
      _ = map ((fun x => x₀ * x) ∘ fun x => x * y₀) (map (uncurry (· * ·)) (𝓝 1 ×ˢ 𝓝 1)) := by
        rw [key, ← Filter.map_map]
      _ ≤ map ((fun x : M => x₀ * x) ∘ fun x => x * y₀) (𝓝 1) := map_mono hmul
      _ = 𝓝 (x₀ * y₀) := by
        rw [← Filter.map_map, ← hright, hleft y₀, Filter.map_map, key₂, ← hleft]⟩

@[to_additive]
theorem continuousMul_of_comm_of_nhds_one (M : Type u) [CommMonoid M] [TopologicalSpace M]
    (hmul : Tendsto (uncurry ((· * ·) : M → M → M)) (𝓝 1 ×ˢ 𝓝 1) (𝓝 1))
    (hleft : ∀ x₀ : M, 𝓝 x₀ = map (fun x => x₀ * x) (𝓝 1)) : ContinuousMul M := by
  apply ContinuousMul.of_nhds_one hmul hleft
  intro x₀
  simp_rw [mul_comm, hleft x₀]

end ContinuousMul

section PointwiseLimits

variable (M₁ M₂ : Type*) [TopologicalSpace M₂] [T2Space M₂]

@[to_additive]
theorem isClosed_setOf_map_one [One M₁] [One M₂] : IsClosed { f : M₁ → M₂ | f 1 = 1 } :=
  isClosed_eq (continuous_apply 1) continuous_const

@[to_additive]
theorem isClosed_setOf_map_mul [Mul M₁] [Mul M₂] [ContinuousMul M₂] :
    IsClosed { f : M₁ → M₂ | ∀ x y, f (x * y) = f x * f y } := by
  simp only [setOf_forall]
  exact
    isClosed_iInter fun x =>
      isClosed_iInter fun y =>
        isClosed_eq (continuous_apply _)
          (by continuity)

section Semigroup

variable {M₁ M₂} [Mul M₁] [Mul M₂] [ContinuousMul M₂]
  {F : Type*} [FunLike F M₁ M₂] [MulHomClass F M₁ M₂] {l : Filter α}

/-- Construct a bundled semigroup homomorphism `M₁ →ₙ* M₂` from a function `f` and a proof that it
belongs to the closure of the range of the coercion from `M₁ →ₙ* M₂` (or another type of bundled
homomorphisms that has a `MulHomClass` instance) to `M₁ → M₂`. -/
@[to_additive (attr := simps (config := .asFn))
  "Construct a bundled additive semigroup homomorphism `M₁ →ₙ+ M₂` from a function `f`
and a proof that it belongs to the closure of the range of the coercion from `M₁ →ₙ+ M₂` (or another
type of bundled homomorphisms that has an `AddHomClass` instance) to `M₁ → M₂`."]
def mulHomOfMemClosureRangeCoe (f : M₁ → M₂)
    (hf : f ∈ closure (range fun (f : F) (x : M₁) => f x)) : M₁ →ₙ* M₂ where
  toFun := f
  map_mul' := (isClosed_setOf_map_mul M₁ M₂).closure_subset_iff.2 (range_subset_iff.2 map_mul) hf

/-- Construct a bundled semigroup homomorphism from a pointwise limit of semigroup homomorphisms. -/
@[to_additive (attr := simps! (config := .asFn))
  "Construct a bundled additive semigroup homomorphism from a pointwise limit of additive
semigroup homomorphisms"]
def mulHomOfTendsto (f : M₁ → M₂) (g : α → F) [l.NeBot]
    (h : Tendsto (fun a x => g a x) l (𝓝 f)) : M₁ →ₙ* M₂ :=
  mulHomOfMemClosureRangeCoe f <|
    mem_closure_of_tendsto h <| Eventually.of_forall fun _ => mem_range_self _

variable (M₁ M₂)

@[to_additive]
theorem MulHom.isClosed_range_coe : IsClosed (Set.range ((↑) : (M₁ →ₙ* M₂) → M₁ → M₂)) :=
  isClosed_of_closure_subset fun f hf => ⟨mulHomOfMemClosureRangeCoe f hf, rfl⟩

end Semigroup

section Monoid

variable {M₁ M₂} [MulOneClass M₁] [MulOneClass M₂] [ContinuousMul M₂]
  {F : Type*} [FunLike F M₁ M₂] [MonoidHomClass F M₁ M₂] {l : Filter α}

/-- Construct a bundled monoid homomorphism `M₁ →* M₂` from a function `f` and a proof that it
belongs to the closure of the range of the coercion from `M₁ →* M₂` (or another type of bundled
homomorphisms that has a `MonoidHomClass` instance) to `M₁ → M₂`. -/
@[to_additive (attr := simps (config := .asFn))
  "Construct a bundled additive monoid homomorphism `M₁ →+ M₂` from a function `f`
and a proof that it belongs to the closure of the range of the coercion from `M₁ →+ M₂` (or another
type of bundled homomorphisms that has an `AddMonoidHomClass` instance) to `M₁ → M₂`."]
def monoidHomOfMemClosureRangeCoe (f : M₁ → M₂)
    (hf : f ∈ closure (range fun (f : F) (x : M₁) => f x)) : M₁ →* M₂ where
  toFun := f
  map_one' := (isClosed_setOf_map_one M₁ M₂).closure_subset_iff.2 (range_subset_iff.2 map_one) hf
  map_mul' := (isClosed_setOf_map_mul M₁ M₂).closure_subset_iff.2 (range_subset_iff.2 map_mul) hf

/-- Construct a bundled monoid homomorphism from a pointwise limit of monoid homomorphisms. -/
@[to_additive (attr := simps! (config := .asFn))
  "Construct a bundled additive monoid homomorphism from a pointwise limit of additive
monoid homomorphisms"]
def monoidHomOfTendsto (f : M₁ → M₂) (g : α → F) [l.NeBot]
    (h : Tendsto (fun a x => g a x) l (𝓝 f)) : M₁ →* M₂ :=
  monoidHomOfMemClosureRangeCoe f <|
    mem_closure_of_tendsto h <| Eventually.of_forall fun _ => mem_range_self _

variable (M₁ M₂)

@[to_additive]
theorem MonoidHom.isClosed_range_coe : IsClosed (Set.range ((↑) : (M₁ →* M₂) → M₁ → M₂)) :=
  isClosed_of_closure_subset fun f hf => ⟨monoidHomOfMemClosureRangeCoe f hf, rfl⟩

end Monoid

end PointwiseLimits

@[to_additive]
theorem Topology.IsInducing.continuousMul {M N F : Type*} [Mul M] [Mul N] [FunLike F M N]
    [MulHomClass F M N] [TopologicalSpace M] [TopologicalSpace N] [ContinuousMul N] (f : F)
    (hf : IsInducing f) : ContinuousMul M :=
  ⟨(hf.continuousSMul hf.continuous (map_mul f _ _)).1⟩

@[deprecated (since := "2024-10-28")] alias Inducing.continuousMul := IsInducing.continuousMul

@[to_additive]
theorem continuousMul_induced {M N F : Type*} [Mul M] [Mul N] [FunLike F M N] [MulHomClass F M N]
    [TopologicalSpace N] [ContinuousMul N] (f : F) : @ContinuousMul M (induced f ‹_›) _ :=
  letI := induced f ‹_›
  IsInducing.continuousMul f ⟨rfl⟩

@[to_additive]
instance Subsemigroup.continuousMul [TopologicalSpace M] [Semigroup M] [ContinuousMul M]
    (S : Subsemigroup M) : ContinuousMul S :=
  IsInducing.continuousMul ({ toFun := (↑), map_mul' := fun _ _ => rfl} : MulHom S M) ⟨rfl⟩

@[to_additive]
instance Submonoid.continuousMul [TopologicalSpace M] [Monoid M] [ContinuousMul M]
    (S : Submonoid M) : ContinuousMul S :=
  S.toSubsemigroup.continuousMul

section MulOneClass

variable [TopologicalSpace M] [MulOneClass M] [ContinuousMul M]

@[to_additive exists_open_nhds_zero_half]
theorem exists_open_nhds_one_split {s : Set M} (hs : s ∈ 𝓝 (1 : M)) :
    ∃ V : Set M, IsOpen V ∧ (1 : M) ∈ V ∧ ∀ v ∈ V, ∀ w ∈ V, v * w ∈ s := by
  have : (fun a : M × M => a.1 * a.2) ⁻¹' s ∈ 𝓝 ((1, 1) : M × M) :=
    tendsto_mul (by simpa only [one_mul] using hs)
  simpa only [prod_subset_iff] using exists_nhds_square this

@[to_additive exists_nhds_zero_half]
theorem exists_nhds_one_split {s : Set M} (hs : s ∈ 𝓝 (1 : M)) :
    ∃ V ∈ 𝓝 (1 : M), ∀ v ∈ V, ∀ w ∈ V, v * w ∈ s :=
  let ⟨V, Vo, V1, hV⟩ := exists_open_nhds_one_split hs
  ⟨V, IsOpen.mem_nhds Vo V1, hV⟩

/-- Given a neighborhood `U` of `1` there is an open neighborhood `V` of `1`
such that `V * V ⊆ U`. -/
@[to_additive "Given an open neighborhood `U` of `0` there is an open neighborhood `V` of `0`
  such that `V + V ⊆ U`."]
theorem exists_open_nhds_one_mul_subset {U : Set M} (hU : U ∈ 𝓝 (1 : M)) :
    ∃ V : Set M, IsOpen V ∧ (1 : M) ∈ V ∧ V * V ⊆ U := by
  simpa only [mul_subset_iff] using exists_open_nhds_one_split hU

end MulOneClass

section ContinuousMul

section Semigroup

variable [TopologicalSpace M] [Semigroup M] [ContinuousMul M]

@[to_additive]
theorem Subsemigroup.top_closure_mul_self_subset (s : Subsemigroup M) :
    _root_.closure (s : Set M) * _root_.closure s ⊆ _root_.closure s :=
  image2_subset_iff.2 fun _ hx _ hy =>
    map_mem_closure₂ continuous_mul hx hy fun _ ha _ hb => s.mul_mem ha hb

/-- The (topological-space) closure of a subsemigroup of a space `M` with `ContinuousMul` is
itself a subsemigroup. -/
@[to_additive "The (topological-space) closure of an additive submonoid of a space `M` with
`ContinuousAdd` is itself an additive submonoid."]
def Subsemigroup.topologicalClosure (s : Subsemigroup M) : Subsemigroup M where
  carrier := _root_.closure (s : Set M)
  mul_mem' ha hb := s.top_closure_mul_self_subset ⟨_, ha, _, hb, rfl⟩

@[to_additive]
theorem Subsemigroup.coe_topologicalClosure (s : Subsemigroup M) :
    (s.topologicalClosure : Set M) = _root_.closure (s : Set M) := rfl

@[to_additive]
theorem Subsemigroup.le_topologicalClosure (s : Subsemigroup M) : s ≤ s.topologicalClosure :=
  _root_.subset_closure

@[to_additive]
theorem Subsemigroup.isClosed_topologicalClosure (s : Subsemigroup M) :
    IsClosed (s.topologicalClosure : Set M) := isClosed_closure

@[to_additive]
theorem Subsemigroup.topologicalClosure_minimal (s : Subsemigroup M) {t : Subsemigroup M}
    (h : s ≤ t) (ht : IsClosed (t : Set M)) : s.topologicalClosure ≤ t := closure_minimal h ht

/-- If a subsemigroup of a topological semigroup is commutative, then so is its topological
closure.

See note [reducible non-instances] -/
@[to_additive "If a submonoid of an additive topological monoid is commutative, then so is its
topological closure.

See note [reducible non-instances]"]
abbrev Subsemigroup.commSemigroupTopologicalClosure [T2Space M] (s : Subsemigroup M)
    (hs : ∀ x y : s, x * y = y * x) : CommSemigroup s.topologicalClosure :=
  { MulMemClass.toSemigroup s.topologicalClosure with
    mul_comm :=
      have : ∀ x ∈ s, ∀ y ∈ s, x * y = y * x := fun x hx y hy =>
        congr_arg Subtype.val (hs ⟨x, hx⟩ ⟨y, hy⟩)
      fun ⟨x, hx⟩ ⟨y, hy⟩ =>
      Subtype.ext <|
        eqOn_closure₂ this continuous_mul (continuous_snd.mul continuous_fst) x hx y hy }

@[to_additive]
theorem IsCompact.mul {s t : Set M} (hs : IsCompact s) (ht : IsCompact t) : IsCompact (s * t) := by
  rw [← image_mul_prod]
  exact (hs.prod ht).image continuous_mul

end Semigroup

variable [TopologicalSpace M] [Monoid M] [ContinuousMul M]

@[to_additive]
theorem Submonoid.top_closure_mul_self_subset (s : Submonoid M) :
    _root_.closure (s : Set M) * _root_.closure s ⊆ _root_.closure s :=
  image2_subset_iff.2 fun _ hx _ hy =>
    map_mem_closure₂ continuous_mul hx hy fun _ ha _ hb => s.mul_mem ha hb

@[to_additive]
theorem Submonoid.top_closure_mul_self_eq (s : Submonoid M) :
    _root_.closure (s : Set M) * _root_.closure s = _root_.closure s :=
  Subset.antisymm s.top_closure_mul_self_subset fun x hx =>
    ⟨x, hx, 1, _root_.subset_closure s.one_mem, mul_one _⟩

/-- The (topological-space) closure of a submonoid of a space `M` with `ContinuousMul` is
itself a submonoid. -/
@[to_additive "The (topological-space) closure of an additive submonoid of a space `M` with
`ContinuousAdd` is itself an additive submonoid."]
def Submonoid.topologicalClosure (s : Submonoid M) : Submonoid M where
  carrier := _root_.closure (s : Set M)
  one_mem' := _root_.subset_closure s.one_mem
  mul_mem' ha hb := s.top_closure_mul_self_subset ⟨_, ha, _, hb, rfl⟩

@[to_additive]
theorem Submonoid.coe_topologicalClosure (s : Submonoid M) :
    (s.topologicalClosure : Set M) = _root_.closure (s : Set M) := rfl

@[to_additive]
theorem Submonoid.le_topologicalClosure (s : Submonoid M) : s ≤ s.topologicalClosure :=
  _root_.subset_closure

@[to_additive]
theorem Submonoid.isClosed_topologicalClosure (s : Submonoid M) :
    IsClosed (s.topologicalClosure : Set M) := isClosed_closure

@[to_additive]
theorem Submonoid.topologicalClosure_minimal (s : Submonoid M) {t : Submonoid M} (h : s ≤ t)
    (ht : IsClosed (t : Set M)) : s.topologicalClosure ≤ t := closure_minimal h ht

/-- If a submonoid of a topological monoid is commutative, then so is its topological closure. -/
@[to_additive "If a submonoid of an additive topological monoid is commutative, then so is its
topological closure.

See note [reducible non-instances]."]
abbrev Submonoid.commMonoidTopologicalClosure [T2Space M] (s : Submonoid M)
    (hs : ∀ x y : s, x * y = y * x) : CommMonoid s.topologicalClosure :=
  { s.topologicalClosure.toMonoid, s.toSubsemigroup.commSemigroupTopologicalClosure hs with }

@[to_additive exists_nhds_zero_quarter]
theorem exists_nhds_one_split4 {u : Set M} (hu : u ∈ 𝓝 (1 : M)) :
    ∃ V ∈ 𝓝 (1 : M), ∀ {v w s t}, v ∈ V → w ∈ V → s ∈ V → t ∈ V → v * w * s * t ∈ u := by
  rcases exists_nhds_one_split hu with ⟨W, W1, h⟩
  rcases exists_nhds_one_split W1 with ⟨V, V1, h'⟩
  use V, V1
  intro v w s t v_in w_in s_in t_in
  simpa only [mul_assoc] using h _ (h' v v_in w w_in) _ (h' s s_in t t_in)

@[to_additive]
theorem tendsto_list_prod {f : ι → α → M} {x : Filter α} {a : ι → M} :
    ∀ l : List ι,
      (∀ i ∈ l, Tendsto (f i) x (𝓝 (a i))) →
        Tendsto (fun b => (l.map fun c => f c b).prod) x (𝓝 (l.map a).prod)
  | [], _ => by simp [tendsto_const_nhds]
  | f::l, h => by
    simp only [List.map_cons, List.prod_cons]
    exact
      (h f (List.mem_cons_self _ _)).mul
        (tendsto_list_prod l fun c hc => h c (List.mem_cons_of_mem _ hc))

@[to_additive (attr := continuity)]
theorem continuous_list_prod {f : ι → X → M} (l : List ι) (h : ∀ i ∈ l, Continuous (f i)) :
    Continuous fun a => (l.map fun i => f i a).prod :=
  continuous_iff_continuousAt.2 fun x =>
    tendsto_list_prod l fun c hc => continuous_iff_continuousAt.1 (h c hc) x

@[to_additive]
theorem continuousOn_list_prod {f : ι → X → M} (l : List ι) {t : Set X}
    (h : ∀ i ∈ l, ContinuousOn (f i) t) :
    ContinuousOn (fun a => (l.map fun i => f i a).prod) t := by
  intro x hx
  rw [continuousWithinAt_iff_continuousAt_restrict _ hx]
  refine tendsto_list_prod _ fun i hi => ?_
  specialize h i hi x hx
  rw [continuousWithinAt_iff_continuousAt_restrict _ hx] at h
  exact h

@[to_additive (attr := continuity)]
theorem continuous_pow : ∀ n : ℕ, Continuous fun a : M => a ^ n
  | 0 => by simpa using continuous_const
  | k + 1 => by
    simp only [pow_succ']
    exact continuous_id.mul (continuous_pow _)

instance AddMonoid.continuousConstSMul_nat {A} [AddMonoid A] [TopologicalSpace A]
    [ContinuousAdd A] : ContinuousConstSMul ℕ A :=
  ⟨continuous_nsmul⟩

instance AddMonoid.continuousSMul_nat {A} [AddMonoid A] [TopologicalSpace A]
    [ContinuousAdd A] : ContinuousSMul ℕ A :=
  ⟨continuous_prod_of_discrete_left.mpr continuous_nsmul⟩

-- We register `Continuous.pow` as a `continuity` lemma with low penalty (so
-- `continuity` will try it before other `continuity` lemmas). This is a
-- workaround for goals of the form `Continuous fun x => x ^ 2`, where
-- `continuity` applies `Continuous.mul` since the goal is defeq to
-- `Continuous fun x => x * x`.
--
-- To properly fix this, we should make sure that `continuity` applies its
-- lemmas with reducible transparency, preventing the unfolding of `^`. But this
-- is quite an invasive change.
@[to_additive (attr := aesop safe -100 (rule_sets := [Continuous]), fun_prop)]
theorem Continuous.pow {f : X → M} (h : Continuous f) (n : ℕ) : Continuous fun b => f b ^ n :=
  (continuous_pow n).comp h

@[to_additive]
theorem continuousOn_pow {s : Set M} (n : ℕ) : ContinuousOn (fun (x : M) => x ^ n) s :=
  (continuous_pow n).continuousOn

@[to_additive]
theorem continuousAt_pow (x : M) (n : ℕ) : ContinuousAt (fun (x : M) => x ^ n) x :=
  (continuous_pow n).continuousAt

@[to_additive]
theorem Filter.Tendsto.pow {l : Filter α} {f : α → M} {x : M} (hf : Tendsto f l (𝓝 x)) (n : ℕ) :
    Tendsto (fun x => f x ^ n) l (𝓝 (x ^ n)) :=
  (continuousAt_pow _ _).tendsto.comp hf

@[to_additive]
theorem ContinuousWithinAt.pow {f : X → M} {x : X} {s : Set X} (hf : ContinuousWithinAt f s x)
    (n : ℕ) : ContinuousWithinAt (fun x => f x ^ n) s x :=
  Filter.Tendsto.pow hf n

@[to_additive (attr := fun_prop)]
theorem ContinuousAt.pow {f : X → M} {x : X} (hf : ContinuousAt f x) (n : ℕ) :
    ContinuousAt (fun x => f x ^ n) x :=
  Filter.Tendsto.pow hf n

@[to_additive (attr := fun_prop)]
theorem ContinuousOn.pow {f : X → M} {s : Set X} (hf : ContinuousOn f s) (n : ℕ) :
    ContinuousOn (fun x => f x ^ n) s := fun x hx => (hf x hx).pow n

/-- Left-multiplication by a left-invertible element of a topological monoid is proper, i.e.,
inverse images of compact sets are compact. -/
theorem Filter.tendsto_cocompact_mul_left {a b : M} (ha : b * a = 1) :
    Filter.Tendsto (fun x : M => a * x) (Filter.cocompact M) (Filter.cocompact M) := by
  refine Filter.Tendsto.of_tendsto_comp ?_ (Filter.comap_cocompact_le (continuous_mul_left b))
  convert Filter.tendsto_id
  ext x
  simp [← mul_assoc, ha]

/-- Right-multiplication by a right-invertible element of a topological monoid is proper, i.e.,
inverse images of compact sets are compact. -/
theorem Filter.tendsto_cocompact_mul_right {a b : M} (ha : a * b = 1) :
    Filter.Tendsto (fun x : M => x * a) (Filter.cocompact M) (Filter.cocompact M) := by
  refine Filter.Tendsto.of_tendsto_comp ?_ (Filter.comap_cocompact_le (continuous_mul_right b))
  simp only [comp_mul_right, ha, mul_one]
  exact Filter.tendsto_id
  -- Porting note: changed proof

/-- If `R` acts on `A` via `A`, then continuous multiplication implies continuous scalar
multiplication by constants.

Notably, this instances applies when `R = A`, or when `[Algebra R A]` is available. -/
@[to_additive "If `R` acts on `A` via `A`, then continuous addition implies
continuous affine addition by constants."]
instance (priority := 100) IsScalarTower.continuousConstSMul {R A : Type*} [Monoid A] [SMul R A]
    [IsScalarTower R A A] [TopologicalSpace A] [ContinuousMul A] : ContinuousConstSMul R A where
  continuous_const_smul q := by
    simp (config := { singlePass := true }) only [← smul_one_mul q (_ : A)]
    exact continuous_const.mul continuous_id

/-- If the action of `R` on `A` commutes with left-multiplication, then continuous multiplication
implies continuous scalar multiplication by constants.

Notably, this instances applies when `R = Aᵐᵒᵖ`. -/
@[to_additive "If the action of `R` on `A` commutes with left-addition, then
continuous addition implies continuous affine addition by constants.

Notably, this instances applies when `R = Aᵃᵒᵖ`."]
instance (priority := 100) SMulCommClass.continuousConstSMul {R A : Type*} [Monoid A] [SMul R A]
    [SMulCommClass R A A] [TopologicalSpace A] [ContinuousMul A] : ContinuousConstSMul R A where
  continuous_const_smul q := by
    simp (config := { singlePass := true }) only [← mul_smul_one q (_ : A)]
    exact continuous_id.mul continuous_const

end ContinuousMul

namespace MulOpposite

/-- If multiplication is continuous in `α`, then it also is in `αᵐᵒᵖ`. -/
@[to_additive "If addition is continuous in `α`, then it also is in `αᵃᵒᵖ`."]
instance [TopologicalSpace α] [Mul α] [ContinuousMul α] : ContinuousMul αᵐᵒᵖ :=
  ⟨continuous_op.comp (continuous_unop.snd'.mul continuous_unop.fst')⟩

end MulOpposite

namespace Units

open MulOpposite

variable [TopologicalSpace α] [Monoid α] [ContinuousMul α]

/-- If multiplication on a monoid is continuous, then multiplication on the units of the monoid,
with respect to the induced topology, is continuous.

Inversion is also continuous, but we register this in a later file, `Topology.Algebra.Group`,
because the predicate `ContinuousInv` has not yet been defined. -/
@[to_additive "If addition on an additive monoid is continuous, then addition on the additive units
of the monoid, with respect to the induced topology, is continuous.

Negation is also continuous, but we register this in a later file, `Topology.Algebra.Group`, because
the predicate `ContinuousNeg` has not yet been defined."]
instance : ContinuousMul αˣ := isInducing_embedProduct.continuousMul (embedProduct α)

end Units

@[to_additive]
theorem Continuous.units_map [Monoid M] [Monoid N] [TopologicalSpace M] [TopologicalSpace N]
    (f : M →* N) (hf : Continuous f) : Continuous (Units.map f) :=
  Units.continuous_iff.2 ⟨hf.comp Units.continuous_val, hf.comp Units.continuous_coe_inv⟩

section

variable [TopologicalSpace M] [CommMonoid M]

@[to_additive]
theorem Submonoid.mem_nhds_one (S : Submonoid M) (oS : IsOpen (S : Set M)) :
    (S : Set M) ∈ 𝓝 (1 : M) :=
  IsOpen.mem_nhds oS S.one_mem

variable [ContinuousMul M]

@[to_additive]
theorem tendsto_multiset_prod {f : ι → α → M} {x : Filter α} {a : ι → M} (s : Multiset ι) :
    (∀ i ∈ s, Tendsto (f i) x (𝓝 (a i))) →
      Tendsto (fun b => (s.map fun c => f c b).prod) x (𝓝 (s.map a).prod) := by
  rcases s with ⟨l⟩
  simpa using tendsto_list_prod l

@[to_additive]
theorem tendsto_finset_prod {f : ι → α → M} {x : Filter α} {a : ι → M} (s : Finset ι) :
    (∀ i ∈ s, Tendsto (f i) x (𝓝 (a i))) →
      Tendsto (fun b => ∏ c ∈ s, f c b) x (𝓝 (∏ c ∈ s, a c)) :=
  tendsto_multiset_prod _

@[to_additive (attr := continuity)]
theorem continuous_multiset_prod {f : ι → X → M} (s : Multiset ι) :
    (∀ i ∈ s, Continuous (f i)) → Continuous fun a => (s.map fun i => f i a).prod := by
  rcases s with ⟨l⟩
  simpa using continuous_list_prod l

@[to_additive]
theorem continuousOn_multiset_prod {f : ι → X → M} (s : Multiset ι) {t : Set X} :
    (∀ i ∈ s, ContinuousOn (f i) t) → ContinuousOn (fun a => (s.map fun i => f i a).prod) t := by
  rcases s with ⟨l⟩
  simpa using continuousOn_list_prod l

@[to_additive (attr := continuity, fun_prop)]
theorem continuous_finset_prod {f : ι → X → M} (s : Finset ι) :
    (∀ i ∈ s, Continuous (f i)) → Continuous fun a => ∏ i ∈ s, f i a :=
  continuous_multiset_prod _

@[to_additive]
theorem continuousOn_finset_prod {f : ι → X → M} (s : Finset ι) {t : Set X} :
    (∀ i ∈ s, ContinuousOn (f i) t) → ContinuousOn (fun a => ∏ i ∈ s, f i a) t :=
  continuousOn_multiset_prod _

@[to_additive]
theorem eventuallyEq_prod {X M : Type*} [CommMonoid M] {s : Finset ι} {l : Filter X}
    {f g : ι → X → M} (hs : ∀ i ∈ s, f i =ᶠ[l] g i) : ∏ i ∈ s, f i =ᶠ[l] ∏ i ∈ s, g i := by
  replace hs : ∀ᶠ x in l, ∀ i ∈ s, f i x = g i x := by rwa [eventually_all_finset]
  filter_upwards [hs] with x hx
  simp only [Finset.prod_apply, Finset.prod_congr rfl hx]

open Function

@[to_additive]
theorem LocallyFinite.exists_finset_mulSupport {M : Type*} [CommMonoid M] {f : ι → X → M}
    (hf : LocallyFinite fun i => mulSupport <| f i) (x₀ : X) :
    ∃ I : Finset ι, ∀ᶠ x in 𝓝 x₀, (mulSupport fun i => f i x) ⊆ I := by
  rcases hf x₀ with ⟨U, hxU, hUf⟩
  refine ⟨hUf.toFinset, mem_of_superset hxU fun y hy i hi => ?_⟩
  rw [hUf.coe_toFinset]
  exact ⟨y, hi, hy⟩

@[to_additive]
theorem finprod_eventually_eq_prod {M : Type*} [CommMonoid M] {f : ι → X → M}
    (hf : LocallyFinite fun i => mulSupport (f i)) (x : X) :
    ∃ s : Finset ι, ∀ᶠ y in 𝓝 x, ∏ᶠ i, f i y = ∏ i ∈ s, f i y :=
  let ⟨I, hI⟩ := hf.exists_finset_mulSupport x
  ⟨I, hI.mono fun _ hy => finprod_eq_prod_of_mulSupport_subset _ fun _ hi => hy hi⟩

@[to_additive]
theorem continuous_finprod {f : ι → X → M} (hc : ∀ i, Continuous (f i))
    (hf : LocallyFinite fun i => mulSupport (f i)) : Continuous fun x => ∏ᶠ i, f i x := by
  refine continuous_iff_continuousAt.2 fun x => ?_
  rcases finprod_eventually_eq_prod hf x with ⟨s, hs⟩
  refine ContinuousAt.congr ?_ (EventuallyEq.symm hs)
  exact tendsto_finset_prod _ fun i _ => (hc i).continuousAt

@[to_additive]
theorem continuous_finprod_cond {f : ι → X → M} {p : ι → Prop} (hc : ∀ i, p i → Continuous (f i))
    (hf : LocallyFinite fun i => mulSupport (f i)) :
    Continuous fun x => ∏ᶠ (i) (_ : p i), f i x := by
  simp only [← finprod_subtype_eq_finprod_cond]
  exact continuous_finprod (fun i => hc i i.2) (hf.comp_injective Subtype.coe_injective)

end

instance [TopologicalSpace M] [Mul M] [ContinuousMul M] : ContinuousAdd (Additive M) where
  continuous_add := @continuous_mul M _ _ _

instance [TopologicalSpace M] [Add M] [ContinuousAdd M] : ContinuousMul (Multiplicative M) where
  continuous_mul := @continuous_add M _ _ _

section LatticeOps

variable {ι' : Sort*} [Mul M]

@[to_additive]
theorem continuousMul_sInf {ts : Set (TopologicalSpace M)}
    (h : ∀ t ∈ ts, @ContinuousMul M t _) : @ContinuousMul M (sInf ts) _ :=
  letI := sInf ts
  { continuous_mul :=
      continuous_sInf_rng.2 fun t ht =>
        continuous_sInf_dom₂ ht ht (@ContinuousMul.continuous_mul M t _ (h t ht)) }

@[to_additive]
theorem continuousMul_iInf {ts : ι' → TopologicalSpace M}
    (h' : ∀ i, @ContinuousMul M (ts i) _) : @ContinuousMul M (⨅ i, ts i) _ := by
  rw [← sInf_range]
  exact continuousMul_sInf (Set.forall_mem_range.mpr h')

@[to_additive]
theorem continuousMul_inf {t₁ t₂ : TopologicalSpace M} (h₁ : @ContinuousMul M t₁ _)
    (h₂ : @ContinuousMul M t₂ _) : @ContinuousMul M (t₁ ⊓ t₂) _ := by
  rw [inf_eq_iInf]
  refine continuousMul_iInf fun b => ?_
  cases b <;> assumption

end LatticeOps

namespace ContinuousMap

variable [Mul X] [ContinuousMul X]

/-- The continuous map `fun y => y * x` -/
@[to_additive "The continuous map `fun y => y + x`"]
protected def mulRight (x : X) : C(X, X) :=
  mk _ (continuous_mul_right x)

@[to_additive (attr := simp)]
theorem coe_mulRight (x : X) : ⇑(ContinuousMap.mulRight x) = fun y => y * x :=
  rfl

/-- The continuous map `fun y => x * y` -/
@[to_additive "The continuous map `fun y => x + y`"]
protected def mulLeft (x : X) : C(X, X) :=
  mk _ (continuous_mul_left x)

@[to_additive (attr := simp)]
theorem coe_mulLeft (x : X) : ⇑(ContinuousMap.mulLeft x) = fun y => x * y :=
  rfl

end ContinuousMap<|MERGE_RESOLUTION|>--- conflicted
+++ resolved
@@ -20,11 +20,7 @@
 
 universe u v
 
-<<<<<<< HEAD
-open Set Filter TopologicalSpace
-=======
 open Set Filter TopologicalSpace Topology
->>>>>>> d0df76bd
 open scoped Topology Pointwise
 
 variable {ι α M N X : Type*} [TopologicalSpace X]
