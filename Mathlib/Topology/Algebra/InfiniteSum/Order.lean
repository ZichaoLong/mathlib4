/-
Copyright (c) 2017 Johannes Hölzl. All rights reserved.
Released under Apache 2.0 license as described in the file LICENSE.
Authors: Johannes Hölzl
-/
import Mathlib.Algebra.Order.Archimedean.Basic
import Mathlib.Topology.Algebra.InfiniteSum.NatInt
import Mathlib.Topology.Algebra.Order.Field
import Mathlib.Topology.Order.MonotoneConvergence

/-!
# Infinite sum or product in an order

This file provides lemmas about the interaction of infinite sums and products and order operations.
-/

<<<<<<< HEAD

open Finset Filter Function BigOperators
open scoped Classical AlgebraOrderInstances
=======
open Finset Filter Function
>>>>>>> 0d4b02ed

variable {ι κ α : Type*}

section Preorder

variable [Preorder α] [CommMonoid α] [TopologicalSpace α] [OrderClosedTopology α] [T2Space α]
  {f : ℕ → α} {c : α}

@[to_additive]
theorem tprod_le_of_prod_range_le (hf : Multipliable f) (h : ∀ n, ∏ i ∈ range n, f i ≤ c) :
    ∏' n, f n ≤ c :=
  let ⟨_l, hl⟩ := hf
  hl.tprod_eq.symm ▸ le_of_tendsto' hl.tendsto_prod_nat h

end Preorder

section OrderedCommMonoid

variable [OrderedCommMonoid α] [TopologicalSpace α] [OrderClosedTopology α] {f g : ι → α}
  {a a₁ a₂ : α}

@[to_additive]
theorem hasProd_le (h : ∀ i, f i ≤ g i) (hf : HasProd f a₁) (hg : HasProd g a₂) : a₁ ≤ a₂ :=
  le_of_tendsto_of_tendsto' hf hg fun _ ↦ prod_le_prod' fun i _ ↦ h i

@[to_additive]
theorem hasProd_mono (hf : HasProd f a₁) (hg : HasProd g a₂) (h : f ≤ g) : a₁ ≤ a₂ :=
  hasProd_le h hf hg

@[to_additive]
theorem hasProd_le_of_prod_le (hf : HasProd f a) (h : ∀ s, ∏ i ∈ s, f i ≤ a₂) : a ≤ a₂ :=
  le_of_tendsto' hf h

@[to_additive]
theorem le_hasProd_of_le_prod (hf : HasProd f a) (h : ∀ s, a₂ ≤ ∏ i ∈ s, f i) : a₂ ≤ a :=
  ge_of_tendsto' hf h

@[to_additive]
theorem hasProd_le_inj {g : κ → α} (e : ι → κ) (he : Injective e)
    (hs : ∀ c, c ∉ Set.range e → 1 ≤ g c) (h : ∀ i, f i ≤ g (e i)) (hf : HasProd f a₁)
    (hg : HasProd g a₂) : a₁ ≤ a₂ := by
  rw [← hasProd_extend_one he] at hf
  refine hasProd_le (fun c ↦ ?_) hf hg
  obtain ⟨i, rfl⟩ | h := em (c ∈ Set.range e)
  · rw [he.extend_apply]
    exact h _
  · rw [extend_apply' _ _ _ h]
    exact hs _ h

@[to_additive]
theorem tprod_le_tprod_of_inj {g : κ → α} (e : ι → κ) (he : Injective e)
    (hs : ∀ c, c ∉ Set.range e → 1 ≤ g c) (h : ∀ i, f i ≤ g (e i)) (hf : Multipliable f)
    (hg : Multipliable g) : tprod f ≤ tprod g :=
  hasProd_le_inj _ he hs h hf.hasProd hg.hasProd

@[to_additive]
lemma tprod_subtype_le {κ γ : Type*} [OrderedCommGroup γ] [UniformSpace γ] [UniformGroup γ]
    [OrderClosedTopology γ] [CompleteSpace γ] (f : κ → γ) (β : Set κ) (h : ∀ a : κ, 1 ≤ f a)
    (hf : Multipliable f) : (∏' (b : β), f b) ≤ (∏' (a : κ), f a) := by
  apply tprod_le_tprod_of_inj _
    (Subtype.coe_injective)
    (by simp only [Subtype.range_coe_subtype, Set.setOf_mem_eq, h, implies_true])
    (by simp only [le_refl, Subtype.forall, implies_true])
    (by apply hf.subtype)
  apply hf

@[to_additive]
theorem prod_le_hasProd (s : Finset ι) (hs : ∀ i, i ∉ s → 1 ≤ f i) (hf : HasProd f a) :
    ∏ i ∈ s, f i ≤ a :=
  ge_of_tendsto hf (eventually_atTop.2
    ⟨s, fun _t hst ↦ prod_le_prod_of_subset_of_one_le' hst fun i _ hbs ↦ hs i hbs⟩)

@[to_additive]
theorem isLUB_hasProd (h : ∀ i, 1 ≤ f i) (hf : HasProd f a) :
    IsLUB (Set.range fun s ↦ ∏ i ∈ s, f i) a := by
  classical
  exact isLUB_of_tendsto_atTop (Finset.prod_mono_set_of_one_le' h) hf

@[to_additive]
theorem le_hasProd (hf : HasProd f a) (i : ι) (hb : ∀ j, j ≠ i → 1 ≤ f j) : f i ≤ a :=
  calc
    f i = ∏ i ∈ {i}, f i := by rw [prod_singleton]
    _ ≤ a := prod_le_hasProd _ (by simpa) hf

@[to_additive]
theorem prod_le_tprod {f : ι → α} (s : Finset ι) (hs : ∀ i, i ∉ s → 1 ≤ f i) (hf : Multipliable f) :
    ∏ i ∈ s, f i ≤ ∏' i, f i :=
  prod_le_hasProd s hs hf.hasProd

@[to_additive]
theorem le_tprod (hf : Multipliable f) (i : ι) (hb : ∀ j, j ≠ i → 1 ≤ f j) : f i ≤ ∏' i, f i :=
  le_hasProd hf.hasProd i hb

@[to_additive]
theorem tprod_le_tprod (h : ∀ i, f i ≤ g i) (hf : Multipliable f) (hg : Multipliable g) :
    ∏' i, f i ≤ ∏' i, g i :=
  hasProd_le h hf.hasProd hg.hasProd

@[to_additive (attr := mono)]
theorem tprod_mono (hf : Multipliable f) (hg : Multipliable g) (h : f ≤ g) :
    ∏' n, f n ≤ ∏' n, g n :=
  tprod_le_tprod h hf hg

@[to_additive]
theorem tprod_le_of_prod_le (hf : Multipliable f) (h : ∀ s, ∏ i ∈ s, f i ≤ a₂) : ∏' i, f i ≤ a₂ :=
  hasProd_le_of_prod_le hf.hasProd h

@[to_additive]
theorem tprod_le_of_prod_le' (ha₂ : 1 ≤ a₂) (h : ∀ s, ∏ i ∈ s, f i ≤ a₂) : ∏' i, f i ≤ a₂ := by
  by_cases hf : Multipliable f
  · exact tprod_le_of_prod_le hf h
  · rw [tprod_eq_one_of_not_multipliable hf]
    exact ha₂

@[to_additive]
theorem HasProd.one_le (h : ∀ i, 1 ≤ g i) (ha : HasProd g a) : 1 ≤ a :=
  hasProd_le h hasProd_one ha

@[to_additive]
theorem HasProd.le_one (h : ∀ i, g i ≤ 1) (ha : HasProd g a) : a ≤ 1 :=
  hasProd_le h ha hasProd_one

@[to_additive tsum_nonneg]
theorem one_le_tprod (h : ∀ i, 1 ≤ g i) : 1 ≤ ∏' i, g i := by
  by_cases hg : Multipliable g
  · exact hg.hasProd.one_le h
  · rw [tprod_eq_one_of_not_multipliable hg]

@[to_additive]
theorem tprod_le_one (h : ∀ i, f i ≤ 1) : ∏' i, f i ≤ 1 := by
  by_cases hf : Multipliable f
  · exact hf.hasProd.le_one h
  · rw [tprod_eq_one_of_not_multipliable hf]

-- Porting note: generalized from `OrderedAddCommGroup` to `OrderedAddCommMonoid`
@[to_additive]
theorem hasProd_one_iff_of_one_le (hf : ∀ i, 1 ≤ f i) : HasProd f 1 ↔ f = 1 := by
  refine ⟨fun hf' ↦ ?_, ?_⟩
  · ext i
    exact (hf i).antisymm' (le_hasProd hf' _ fun j _ ↦ hf j)
  · rintro rfl
    exact hasProd_one

end OrderedCommMonoid

section OrderedCommGroup

variable [OrderedCommGroup α] [TopologicalSpace α] [TopologicalGroup α]
  [OrderClosedTopology α] {f g : ι → α} {a₁ a₂ : α} {i : ι}

@[to_additive]
theorem hasProd_lt (h : f ≤ g) (hi : f i < g i) (hf : HasProd f a₁) (hg : HasProd g a₂) :
    a₁ < a₂ := by
  classical
  have : update f i 1 ≤ update g i 1 := update_le_update_iff.mpr ⟨rfl.le, fun i _ ↦ h i⟩
  have : 1 / f i * a₁ ≤ 1 / g i * a₂ := hasProd_le this (hf.update i 1) (hg.update i 1)
  simpa only [one_div, mul_inv_cancel_left] using mul_lt_mul_of_lt_of_le hi this

@[to_additive (attr := mono)]
theorem hasProd_strict_mono (hf : HasProd f a₁) (hg : HasProd g a₂) (h : f < g) : a₁ < a₂ :=
  let ⟨hle, _i, hi⟩ := Pi.lt_def.mp h
  hasProd_lt hle hi hf hg

@[to_additive]
theorem tprod_lt_tprod (h : f ≤ g) (hi : f i < g i) (hf : Multipliable f) (hg : Multipliable g) :
    ∏' n, f n < ∏' n, g n :=
  hasProd_lt h hi hf.hasProd hg.hasProd

@[to_additive (attr := mono)]
theorem tprod_strict_mono (hf : Multipliable f) (hg : Multipliable g) (h : f < g) :
    ∏' n, f n < ∏' n, g n :=
  let ⟨hle, _i, hi⟩ := Pi.lt_def.mp h
  tprod_lt_tprod hle hi hf hg

@[to_additive tsum_pos]
theorem one_lt_tprod (hsum : Multipliable g) (hg : ∀ i, 1 ≤ g i) (i : ι) (hi : 1 < g i) :
    1 < ∏' i, g i := by
  rw [← tprod_one]
  exact tprod_lt_tprod hg hi multipliable_one hsum

end OrderedCommGroup

section CanonicallyOrderedCommMonoid

variable [CanonicallyOrderedCommMonoid α] [TopologicalSpace α] [OrderClosedTopology α]
  {f : ι → α} {a : α}

@[to_additive]
theorem le_hasProd' (hf : HasProd f a) (i : ι) : f i ≤ a :=
  le_hasProd hf i fun _ _ ↦ one_le _

@[to_additive]
theorem le_tprod' (hf : Multipliable f) (i : ι) : f i ≤ ∏' i, f i :=
  le_tprod hf i fun _ _ ↦ one_le _

@[to_additive]
theorem hasProd_one_iff : HasProd f 1 ↔ ∀ x, f x = 1 :=
  (hasProd_one_iff_of_one_le fun _ ↦ one_le _).trans funext_iff

@[to_additive]
theorem tprod_eq_one_iff (hf : Multipliable f) : ∏' i, f i = 1 ↔ ∀ x, f x = 1 := by
  rw [← hasProd_one_iff, hf.hasProd_iff]

@[to_additive]
theorem tprod_ne_one_iff (hf : Multipliable f) : ∏' i, f i ≠ 1 ↔ ∃ x, f x ≠ 1 := by
  rw [Ne, tprod_eq_one_iff hf, not_forall]

@[to_additive]
theorem isLUB_hasProd' (hf : HasProd f a) : IsLUB (Set.range fun s ↦ ∏ i ∈ s, f i) a := by
  classical
  exact isLUB_of_tendsto_atTop (Finset.prod_mono_set' f) hf

end CanonicallyOrderedCommMonoid

section LinearOrder

/-!
For infinite sums taking values in a linearly ordered monoid, the existence of a least upper
bound for the finite sums is a criterion for summability.

This criterion is useful when applied in a linearly ordered monoid which is also a complete or
conditionally complete linear order, such as `ℝ`, `ℝ≥0`, `ℝ≥0∞`, because it is then easy to check
the existence of a least upper bound.
-/

@[to_additive]
theorem hasProd_of_isLUB_of_one_le [LinearOrderedCommMonoid α] [TopologicalSpace α]
    [OrderTopology α] {f : ι → α} (i : α) (h : ∀ i, 1 ≤ f i)
    (hf : IsLUB (Set.range fun s ↦ ∏ i ∈ s, f i) i) : HasProd f i :=
  tendsto_atTop_isLUB (Finset.prod_mono_set_of_one_le' h) hf

@[to_additive]
theorem hasProd_of_isLUB [CanonicallyLinearOrderedCommMonoid α] [TopologicalSpace α]
    [OrderTopology α] {f : ι → α} (b : α) (hf : IsLUB (Set.range fun s ↦ ∏ i ∈ s, f i) b) :
    HasProd f b :=
  tendsto_atTop_isLUB (Finset.prod_mono_set' f) hf

@[to_additive]
theorem multipliable_mabs_iff [LinearOrderedCommGroup α] [UniformSpace α] [UniformGroup α]
    [CompleteSpace α] {f : ι → α} : (Multipliable fun x ↦ mabs (f x)) ↔ Multipliable f :=
  let s := { x | 1 ≤ f x }
  have h1 : ∀ x : s, mabs (f x) = f x := fun x ↦ mabs_of_one_le x.2
  have h2 : ∀ x : ↑sᶜ, mabs (f x) = (f x)⁻¹ := fun x ↦ mabs_of_lt_one (not_le.1 x.2)
  calc (Multipliable fun x ↦ mabs (f x)) ↔
      (Multipliable fun x : s ↦ mabs (f x)) ∧ Multipliable fun x : ↑sᶜ ↦ mabs (f x) :=
        multipliable_subtype_and_compl.symm
  _ ↔ (Multipliable fun x : s ↦ f x) ∧ Multipliable fun x : ↑sᶜ ↦ (f x)⁻¹ := by simp only [h1, h2]
  _ ↔ Multipliable f := by simp only [multipliable_inv_iff, multipliable_subtype_and_compl]

alias ⟨Summable.of_abs, Summable.abs⟩ := summable_abs_iff

theorem Finite.of_summable_const [LinearOrderedAddCommGroup α] [TopologicalSpace α] [Archimedean α]
    [OrderClosedTopology α] {b : α} (hb : 0 < b) (hf : Summable fun _ : ι ↦ b) :
    Finite ι := by
  have H : ∀ s : Finset ι, s.card • b ≤ ∑' _ : ι, b := fun s ↦ by
    simpa using sum_le_hasSum s (fun a _ ↦ hb.le) hf.hasSum
  obtain ⟨n, hn⟩ := Archimedean.arch (∑' _ : ι, b) hb
  have : ∀ s : Finset ι, s.card ≤ n := fun s ↦ by
    simpa [nsmul_le_nsmul_iff_left hb] using (H s).trans hn
  have : Fintype ι := fintypeOfFinsetCardLe n this
  infer_instance

theorem Set.Finite.of_summable_const [LinearOrderedAddCommGroup α] [TopologicalSpace α]
    [Archimedean α] [OrderClosedTopology α] {b : α} (hb : 0 < b) (hf : Summable fun _ : ι ↦ b) :
    (Set.univ : Set ι).Finite :=
  finite_univ_iff.2 <| .of_summable_const hb hf

end LinearOrder

theorem Summable.tendsto_atTop_of_pos [LinearOrderedField α] [TopologicalSpace α] [OrderTopology α]
    {f : ℕ → α} (hf : Summable f⁻¹) (hf' : ∀ n, 0 < f n) : Tendsto f atTop atTop :=
  inv_inv f ▸ Filter.Tendsto.inv_tendsto_zero <|
    tendsto_nhdsWithin_of_tendsto_nhds_of_eventually_within _ hf.tendsto_atTop_zero <|
      Eventually.of_forall fun _ ↦ inv_pos.2 (hf' _)<|MERGE_RESOLUTION|>--- conflicted
+++ resolved
@@ -14,13 +14,9 @@
 This file provides lemmas about the interaction of infinite sums and products and order operations.
 -/
 
-<<<<<<< HEAD
-
-open Finset Filter Function BigOperators
-open scoped Classical AlgebraOrderInstances
-=======
+
 open Finset Filter Function
->>>>>>> 0d4b02ed
+open scoped AlgebraOrderInstances
 
 variable {ι κ α : Type*}
 
