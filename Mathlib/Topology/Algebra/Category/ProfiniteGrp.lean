/-
Copyright (c) 2024 Jujian Zhang. All rights reserved.
Released under Apache 2.0 license as described in the file LICENSE.
Authors: Jujian Zhang, Nailin Guan, Yuyang Zhao
-/
import Mathlib.Algebra.Category.Grp.FiniteGrp
import Mathlib.Topology.Algebra.ContinuousMonoidHom
import Mathlib.Topology.Category.Profinite.Basic


/-!

# Category of Profinite Groups

We say `G` is a profinite group if it is a topological group which is compact and totally
disconnected.

## Main definitions and results

* `ProfiniteGrp` is the category of profinite groups.

* `ProfiniteGrp.pi` : The pi-type of profinite groups is also a profinite group.

* `ofFiniteGrp` : A `FiniteGrp` when given the discrete topology can be considered as a
  profinite group.

-/

universe u v

open CategoryTheory Topology

/--
The category of profinite groups. A term of this type consists of a profinite
set with a topological group structure.
-/
@[pp_with_univ]
structure ProfiniteGrp where
  /-- The underlying profinite topological space. -/
  toProfinite : Profinite
  /-- The group structure. -/
  [group : Group toProfinite]
  /-- The above data together form a topological group. -/
  [topologicalGroup : TopologicalGroup toProfinite]

/--
The category of profinite additive groups. A term of this type consists of a profinite
set with a topological additive group structure.
-/
@[pp_with_univ]
structure ProfiniteAddGrp where
  /-- The underlying profinite topological space. -/
  toProfinite : Profinite
  /-- The additive group structure. -/
  [addGroup : AddGroup toProfinite]
  /-- The above data together form a topological additive group. -/
  [topologicalAddGroup : TopologicalAddGroup toProfinite]

attribute [to_additive] ProfiniteGrp

namespace ProfiniteGrp

@[to_additive]
instance : CoeSort ProfiniteGrp (Type u) where
  coe G := G.toProfinite

attribute [instance] group topologicalGroup
    ProfiniteAddGrp.addGroup ProfiniteAddGrp.topologicalAddGroup

@[to_additive]
instance : Category ProfiniteGrp where
  Hom A B := ContinuousMonoidHom A B
  id A := ContinuousMonoidHom.id A
  comp f g := ContinuousMonoidHom.comp g f

@[to_additive]
instance (G H : ProfiniteGrp) : FunLike (G ⟶ H) G H :=
  inferInstanceAs <| FunLike (ContinuousMonoidHom G H) G H

@[to_additive]
instance (G H : ProfiniteGrp) : MonoidHomClass (G ⟶ H) G H :=
  inferInstanceAs <| MonoidHomClass (ContinuousMonoidHom G H) G H

@[to_additive]
instance (G H : ProfiniteGrp) : ContinuousMapClass (G ⟶ H) G H :=
  inferInstanceAs <| ContinuousMapClass (ContinuousMonoidHom G H) G H

@[to_additive]
instance : ConcreteCategory ProfiniteGrp where
  forget :=
  { obj := fun G => G
    map := fun f => f }
  forget_faithful :=
    { map_injective := by
        intro G H f g h
        exact DFunLike.ext _ _ <| fun x => congr_fun h x }

/-- Construct a term of `ProfiniteGrp` from a type endowed with the structure of a
compact and totally disconnected topological group.
(The condition of being Hausdorff can be omitted here because totally disconnected implies that {1}
is a closed set, thus implying Hausdorff in a topological group.)-/
@[to_additive "Construct a term of `ProfiniteAddGrp` from a type endowed with the structure of a
compact and totally disconnected topological additive group.
(The condition of being Hausdorff can be omitted here because totally disconnected implies that {0}
is a closed set, thus implying Hausdorff in a topological additive group.)"]
def of (G : Type u) [Group G] [TopologicalSpace G] [TopologicalGroup G]
    [CompactSpace G] [TotallyDisconnectedSpace G] : ProfiniteGrp where
  toProfinite := .of G
  group := ‹_›
  topologicalGroup := ‹_›

@[to_additive (attr := simp)]
theorem coe_of (X : ProfiniteGrp) : (of X : Type _) = X :=
  rfl

@[to_additive (attr := simp)]
theorem coe_id (X : ProfiniteGrp) : (𝟙 ((forget ProfiniteGrp).obj X)) = id :=
  rfl

@[to_additive (attr := simp)]
theorem coe_comp {X Y Z : ProfiniteGrp} (f : X ⟶ Y) (g : Y ⟶ Z) :
    ((forget ProfiniteGrp).map f ≫ (forget ProfiniteGrp).map g) = g ∘ f :=
  rfl

/-- Construct a term of `ProfiniteGrp` from a type endowed with the structure of a
profinite topological group. -/
@[to_additive "Construct a term of `ProfiniteAddGrp` from a type endowed with the structure of a
profinite topological additive group."]
abbrev ofProfinite (G : Profinite) [Group G] [TopologicalGroup G] :
    ProfiniteGrp := of G

/-- The pi-type of profinite groups is a profinite group. -/
@[to_additive "The pi-type of profinite additive groups is a
profinite additive group."]
def pi {α : Type u} (β : α → ProfiniteGrp) : ProfiniteGrp :=
  let pitype := Profinite.pi fun (a : α) => (β a).toProfinite
  letI (a : α): Group (β a).toProfinite := (β a).group
  letI : Group pitype := Pi.group
  letI : TopologicalGroup pitype := Pi.topologicalGroup
  ofProfinite pitype

/-- A `FiniteGrp` when given the discrete topology can be considered as a profinite group. -/
@[to_additive "A `FiniteAddGrp` when given the discrete topology can be considered as a
profinite additive group."]
def ofFiniteGrp (G : FiniteGrp) : ProfiniteGrp :=
  letI : TopologicalSpace G := ⊥
  letI : DiscreteTopology G := ⟨rfl⟩
  letI : TopologicalGroup G := {}
  of G

@[to_additive]
instance : HasForget₂ FiniteGrp ProfiniteGrp where
  forget₂ :=
  { obj := ofFiniteGrp
    map := fun f => ⟨f, by continuity⟩ }

@[to_additive]
instance : HasForget₂ ProfiniteGrp Grp where
  forget₂ := {
    obj := fun P => ⟨P, P.group⟩
    map := fun f => f.toMonoidHom
  }

<<<<<<< HEAD
/-- A topological group that has a ContinuousMulEquiv to a profinite group is profinite. -/
def ofContinuousMulEquivProfiniteGrp {G : ProfiniteGrp.{u}} {H : Type v} [TopologicalSpace H]
    [Group H] [TopologicalGroup H] (e : G ≃ₜ* H) : ProfiniteGrp.{v} :=
  letI : CompactSpace H := Homeomorph.compactSpace e.toHomeomorph
  letI : TotallyDisconnectedSpace G := Profinite.instTotallyDisconnectedSpaceαTopologicalSpaceToTop
  letI : TotallyDisconnectedSpace H := Homeomorph.totallyDisconnectedSpace e.toHomeomorph
  .of H
=======
/--The functor mapping a profinite group to its underlying profinite space-/
def profiniteGrpToProfinite : ProfiniteGrp ⥤ Profinite where
  obj G := G.toProfinite
  map f := ⟨f, by continuity⟩

instance : profiniteGrpToProfinite.Faithful := {
  map_injective := fun {_ _} _ _ h =>
    ConcreteCategory.hom_ext_iff.mpr (congrFun (congrArg ContinuousMap.toFun h)) }
>>>>>>> 51c5052e

end ProfiniteGrp

/-!
# The projective limit of finite groups is profinite

* `ProfiniteGrp.limitConePtAux` : the auxiliary construction (in the pi-type) to obtain
  the group structure on the limit of profinite groups.

* `ProfiniteGrp.limit`: the abbreviation for the limit of `ProfiniteGrp`s.

-/

section Profiniteoflimit

/- In this section, we prove that the projective limit of finite groups is profinite-/

universe w w'

namespace ProfiniteGrp

section

variable {J : Type v} [SmallCategory J] (F : J ⥤ ProfiniteGrp.{max v w'})

/-- Auxiliary construction to obtain the group structure on the limit of profinite groups. -/
def limitConePtAux : Subgroup (Π j : J, F.obj j) where
  carrier := {x | ∀ ⦃i j : J⦄ (π : i ⟶ j), F.map π (x i) = x j}
  mul_mem' hx hy _ _ π := by simp only [Pi.mul_apply, map_mul, hx π, hy π]
  one_mem' := by simp only [Set.mem_setOf_eq, Pi.one_apply, map_one, implies_true]
  inv_mem' h _ _ π := by simp only [Pi.inv_apply, map_inv, h π]

instance : Group (Profinite.limitCone (F ⋙ profiniteGrpToProfinite.{max v w'})).pt :=
  inferInstanceAs (Group (limitConePtAux F))

instance : TopologicalGroup (Profinite.limitCone (F ⋙ profiniteGrpToProfinite.{max v w'})).pt :=
  inferInstanceAs (TopologicalGroup (limitConePtAux F))

/-- The explicit limit cone in `ProfiniteGrp`. -/
def limitCone : Limits.Cone F where
  pt := ofProfinite (Profinite.limitCone (F ⋙ profiniteGrpToProfinite.{max v w'})).pt
  π :=
  { app := fun j => {
      toFun := fun x => x.1 j
      map_one' := rfl
      map_mul' := fun x y => rfl
      continuous_toFun := by
        exact (continuous_apply j).comp (continuous_iff_le_induced.mpr fun U a => a) }
    naturality := fun i j f => by
      simp only [Functor.const_obj_obj, Functor.comp_obj,
        Functor.const_obj_map, Category.id_comp, Functor.comp_map]
      congr
      exact funext fun x => (x.2 f).symm }

/-- `ProfiniteGrp.limitCone` is a limit cone. -/
def limitConeIsLimit : Limits.IsLimit (limitCone F) where
  lift cone := {
    toFun := ((Profinite.limitConeIsLimit (F ⋙ profiniteGrpToProfinite)).lift
      (profiniteGrpToProfinite.mapCone cone)).toFun
    map_one' := by
      apply SetCoe.ext
      ext j
      exact map_one (cone.π.app j)
    map_mul' := fun _ _ ↦ by
      apply SetCoe.ext
      ext j
      exact map_mul (cone.π.app j) _ _
    continuous_toFun := ((Profinite.limitConeIsLimit (F ⋙ profiniteGrpToProfinite)).lift
      (profiniteGrpToProfinite.mapCone cone)).continuous }
  uniq cone m h := by
    apply profiniteGrpToProfinite.map_injective
    simpa using (Profinite.limitConeIsLimit (F ⋙ profiniteGrpToProfinite)).uniq
      (profiniteGrpToProfinite.mapCone cone) (profiniteGrpToProfinite.map m)
      (fun j ↦ congrArg profiniteGrpToProfinite.map (h j))

instance : Limits.HasLimit F where
  exists_limit := Nonempty.intro
    { cone := limitCone F
      isLimit := limitConeIsLimit F }

/--The abbreviation for the limit of `ProfiniteGrp`s. -/
abbrev limit : ProfiniteGrp := (ProfiniteGrp.limitCone F).pt

end

instance : Limits.PreservesLimits profiniteGrpToProfinite.{u} := {
  preservesLimitsOfShape := {
    preservesLimit := fun {F} ↦ CategoryTheory.Limits.preservesLimitOfPreservesLimitCone
      (limitConeIsLimit F) (Profinite.limitConeIsLimit (F ⋙ profiniteGrpToProfinite)) }}

end ProfiniteGrp

end Profiniteoflimit<|MERGE_RESOLUTION|>--- conflicted
+++ resolved
@@ -161,7 +161,6 @@
     map := fun f => f.toMonoidHom
   }
 
-<<<<<<< HEAD
 /-- A topological group that has a ContinuousMulEquiv to a profinite group is profinite. -/
 def ofContinuousMulEquivProfiniteGrp {G : ProfiniteGrp.{u}} {H : Type v} [TopologicalSpace H]
     [Group H] [TopologicalGroup H] (e : G ≃ₜ* H) : ProfiniteGrp.{v} :=
@@ -169,7 +168,7 @@
   letI : TotallyDisconnectedSpace G := Profinite.instTotallyDisconnectedSpaceαTopologicalSpaceToTop
   letI : TotallyDisconnectedSpace H := Homeomorph.totallyDisconnectedSpace e.toHomeomorph
   .of H
-=======
+
 /--The functor mapping a profinite group to its underlying profinite space-/
 def profiniteGrpToProfinite : ProfiniteGrp ⥤ Profinite where
   obj G := G.toProfinite
@@ -178,7 +177,6 @@
 instance : profiniteGrpToProfinite.Faithful := {
   map_injective := fun {_ _} _ _ h =>
     ConcreteCategory.hom_ext_iff.mpr (congrFun (congrArg ContinuousMap.toFun h)) }
->>>>>>> 51c5052e
 
 end ProfiniteGrp
 
