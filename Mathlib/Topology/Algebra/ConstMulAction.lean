/-
Copyright (c) 2021 Alex Kontorovich, Heather Macbeth. All rights reserved.
Released under Apache 2.0 license as described in the file LICENSE.
Authors: Alex Kontorovich, Heather Macbeth
-/
import Mathlib.Algebra.Module.ULift
import Mathlib.Data.Set.Pointwise.SMul
import Mathlib.GroupTheory.GroupAction.Defs
import Mathlib.Topology.Algebra.Constructions
import Mathlib.Topology.Bases
import Mathlib.Topology.Homeomorph
import Mathlib.Topology.Support

/-!
# Monoid actions continuous in the second variable

In this file we define class `ContinuousConstSMul`. We say `ContinuousConstSMul Γ T` if
`Γ` acts on `T` and for each `γ`, the map `x ↦ γ • x` is continuous. (This differs from
`ContinuousSMul`, which requires simultaneous continuity in both variables.)

## Main definitions

* `ContinuousConstSMul Γ T` : typeclass saying that the map `x ↦ γ • x` is continuous on `T`;
* `ProperlyDiscontinuousSMul`: says that the scalar multiplication `(•) : Γ → T → T`
  is properly discontinuous, that is, for any pair of compact sets `K, L` in `T`, only finitely
  many `γ:Γ` move `K` to have nontrivial intersection with `L`.
* `Homeomorph.smul`: scalar multiplication by an element of a group `Γ` acting on `T`
  is a homeomorphism of `T`.

## Main results

* `isOpenMap_quotient_mk'_mul` : The quotient map by a group action is open.
* `t2Space_of_properlyDiscontinuousSMul_of_t2Space` : The quotient by a discontinuous group
  action of a locally compact t2 space is t2.

## Tags

Hausdorff, discrete group, properly discontinuous, quotient space

-/

open Topology Pointwise Filter Set TopologicalSpace

/-- Class `ContinuousConstSMul Γ T` says that the scalar multiplication `(•) : Γ → T → T`
is continuous in the second argument. We use the same class for all kinds of multiplicative
actions, including (semi)modules and algebras.

Note that both `ContinuousConstSMul α α` and `ContinuousConstSMul αᵐᵒᵖ α` are
weaker versions of `ContinuousMul α`. -/
class ContinuousConstSMul (Γ : Type*) (T : Type*) [TopologicalSpace T] [SMul Γ T] : Prop where
  /-- The scalar multiplication `(•) : Γ → T → T` is continuous in the second argument. -/
  continuous_const_smul : ∀ γ : Γ, Continuous fun x : T => γ • x

/-- Class `ContinuousConstVAdd Γ T` says that the additive action `(+ᵥ) : Γ → T → T`
is continuous in the second argument. We use the same class for all kinds of additive actions,
including (semi)modules and algebras.

Note that both `ContinuousConstVAdd α α` and `ContinuousConstVAdd αᵐᵒᵖ α` are
weaker versions of `ContinuousVAdd α`. -/
class ContinuousConstVAdd (Γ : Type*) (T : Type*) [TopologicalSpace T] [VAdd Γ T] : Prop where
  /-- The additive action `(+ᵥ) : Γ → T → T` is continuous in the second argument. -/
  continuous_const_vadd : ∀ γ : Γ, Continuous fun x : T => γ +ᵥ x

attribute [to_additive] ContinuousConstSMul

export ContinuousConstSMul (continuous_const_smul)
export ContinuousConstVAdd (continuous_const_vadd)

variable {M α β : Type*}

section SMul

variable [TopologicalSpace α] [SMul M α] [ContinuousConstSMul M α]

@[to_additive]
instance : ContinuousConstSMul (ULift M) α := ⟨fun γ ↦ continuous_const_smul (ULift.down γ)⟩

@[to_additive]
theorem Filter.Tendsto.const_smul {f : β → α} {l : Filter β} {a : α} (hf : Tendsto f l (𝓝 a))
    (c : M) : Tendsto (fun x => c • f x) l (𝓝 (c • a)) :=
  ((continuous_const_smul _).tendsto _).comp hf

variable [TopologicalSpace β] {g : β → α} {b : β} {s : Set β}

@[to_additive]
nonrec theorem ContinuousWithinAt.const_smul (hg : ContinuousWithinAt g s b) (c : M) :
    ContinuousWithinAt (fun x => c • g x) s b :=
  hg.const_smul c

@[to_additive (attr := fun_prop)]
nonrec theorem ContinuousAt.const_smul (hg : ContinuousAt g b) (c : M) :
    ContinuousAt (fun x => c • g x) b :=
  hg.const_smul c

@[to_additive (attr := fun_prop)]
theorem ContinuousOn.const_smul (hg : ContinuousOn g s) (c : M) :
    ContinuousOn (fun x => c • g x) s := fun x hx => (hg x hx).const_smul c

@[to_additive (attr := continuity, fun_prop)]
theorem Continuous.const_smul (hg : Continuous g) (c : M) : Continuous fun x => c • g x :=
  (continuous_const_smul _).comp hg

/-- If a scalar is central, then its right action is continuous when its left action is. -/
@[to_additive "If an additive action is central, then its right action is continuous when its left
action is."]
instance ContinuousConstSMul.op [SMul Mᵐᵒᵖ α] [IsCentralScalar M α] :
    ContinuousConstSMul Mᵐᵒᵖ α :=
  ⟨MulOpposite.rec' fun c => by simpa only [op_smul_eq_smul] using continuous_const_smul c⟩

@[to_additive]
instance MulOpposite.continuousConstSMul : ContinuousConstSMul M αᵐᵒᵖ :=
  ⟨fun c => MulOpposite.continuous_op.comp <| MulOpposite.continuous_unop.const_smul c⟩

@[to_additive]
instance : ContinuousConstSMul M αᵒᵈ := ‹ContinuousConstSMul M α›

@[to_additive]
instance OrderDual.continuousConstSMul' : ContinuousConstSMul Mᵒᵈ α :=
  ‹ContinuousConstSMul M α›

@[to_additive]
instance Prod.continuousConstSMul [SMul M β] [ContinuousConstSMul M β] :
    ContinuousConstSMul M (α × β) :=
  ⟨fun _ => (continuous_fst.const_smul _).prod_mk (continuous_snd.const_smul _)⟩

@[to_additive]
instance {ι : Type*} {γ : ι → Type*} [∀ i, TopologicalSpace (γ i)] [∀ i, SMul M (γ i)]
    [∀ i, ContinuousConstSMul M (γ i)] : ContinuousConstSMul M (∀ i, γ i) :=
  ⟨fun _ => continuous_pi fun i => (continuous_apply i).const_smul _⟩

@[to_additive]
theorem IsCompact.smul {α β} [SMul α β] [TopologicalSpace β] [ContinuousConstSMul α β] (a : α)
    {s : Set β} (hs : IsCompact s) : IsCompact (a • s) :=
  hs.image (continuous_id.const_smul a)

@[to_additive]
theorem Specializes.const_smul {x y : α} (h : x ⤳ y) (c : M) : (c • x) ⤳ (c • y) :=
  h.map (continuous_const_smul c)

@[to_additive]
theorem Inseparable.const_smul {x y : α} (h : Inseparable x y) (c : M) :
    Inseparable (c • x) (c • y) :=
  h.map (continuous_const_smul c)

@[to_additive]
<<<<<<< HEAD
theorem Inducing.continuousConstSMul {N β : Type*} [SMul N β] [TopologicalSpace β]
    {g : β → α} (hg : Inducing g) (f : N → M) (hf : ∀ {c : N} {x : β}, g (c • x) = f c • g x) :
=======
theorem Topology.IsInducing.continuousConstSMul {N β : Type*} [SMul N β] [TopologicalSpace β]
    {g : β → α} (hg : IsInducing g) (f : N → M) (hf : ∀ {c : N} {x : β}, g (c • x) = f c • g x) :
>>>>>>> d0df76bd
    ContinuousConstSMul N β where
  continuous_const_smul c := by
    simpa only [Function.comp_def, hf, hg.continuous_iff] using hg.continuous.const_smul (f c)

<<<<<<< HEAD
=======
@[deprecated (since := "2024-10-28")]
alias Inducing.continuousConstSMul := IsInducing.continuousConstSMul

>>>>>>> d0df76bd
end SMul

section Monoid

variable [TopologicalSpace α]
variable [Monoid M] [MulAction M α] [ContinuousConstSMul M α]

@[to_additive]
instance Units.continuousConstSMul : ContinuousConstSMul Mˣ α where
  continuous_const_smul m := (continuous_const_smul (m : M) : _)

@[to_additive]
theorem smul_closure_subset (c : M) (s : Set α) : c • closure s ⊆ closure (c • s) :=
  ((Set.mapsTo_image _ _).closure <| continuous_const_smul c).image_subset

@[to_additive]
theorem smul_closure_orbit_subset (c : M) (x : α) :
    c • closure (MulAction.orbit M x) ⊆ closure (MulAction.orbit M x) :=
  (smul_closure_subset c _).trans <| closure_mono <| MulAction.smul_orbit_subset _ _

theorem isClosed_setOf_map_smul {N : Type*} [Monoid N] (α β) [MulAction M α] [MulAction N β]
    [TopologicalSpace β] [T2Space β] [ContinuousConstSMul N β] (σ : M → N) :
    IsClosed { f : α → β | ∀ c x, f (c • x) = σ c • f x } := by
  simp only [Set.setOf_forall]
  exact isClosed_iInter fun c => isClosed_iInter fun x =>
    isClosed_eq (continuous_apply _) ((continuous_apply _).const_smul _)

end Monoid

section Group

variable {G : Type*} [TopologicalSpace α] [Group G] [MulAction G α] [ContinuousConstSMul G α]

@[to_additive]
theorem tendsto_const_smul_iff {f : β → α} {l : Filter β} {a : α} (c : G) :
    Tendsto (fun x => c • f x) l (𝓝 <| c • a) ↔ Tendsto f l (𝓝 a) :=
  ⟨fun h => by simpa only [inv_smul_smul] using h.const_smul c⁻¹, fun h => h.const_smul _⟩

variable [TopologicalSpace β] {f : β → α} {b : β} {s : Set β}

@[to_additive]
theorem continuousWithinAt_const_smul_iff (c : G) :
    ContinuousWithinAt (fun x => c • f x) s b ↔ ContinuousWithinAt f s b :=
  tendsto_const_smul_iff c

@[to_additive]
theorem continuousOn_const_smul_iff (c : G) :
    ContinuousOn (fun x => c • f x) s ↔ ContinuousOn f s :=
  forall₂_congr fun _ _ => continuousWithinAt_const_smul_iff c

@[to_additive]
theorem continuousAt_const_smul_iff (c : G) :
    ContinuousAt (fun x => c • f x) b ↔ ContinuousAt f b :=
  tendsto_const_smul_iff c

@[to_additive]
theorem continuous_const_smul_iff (c : G) : (Continuous fun x => c • f x) ↔ Continuous f := by
  simp only [continuous_iff_continuousAt, continuousAt_const_smul_iff]

/-- The homeomorphism given by scalar multiplication by a given element of a group `Γ` acting on
  `T` is a homeomorphism from `T` to itself. -/
@[to_additive (attr := simps!)]
def Homeomorph.smul (γ : G) : α ≃ₜ α where
  toEquiv := MulAction.toPerm γ
  continuous_toFun := continuous_const_smul γ
  continuous_invFun := continuous_const_smul γ⁻¹

/-- The homeomorphism given by affine-addition by an element of an additive group `Γ` acting on
  `T` is a homeomorphism from `T` to itself. -/
add_decl_doc Homeomorph.vadd

@[to_additive]
theorem isOpenMap_smul (c : G) : IsOpenMap fun x : α => c • x :=
  (Homeomorph.smul c).isOpenMap

@[to_additive]
theorem IsOpen.smul {s : Set α} (hs : IsOpen s) (c : G) : IsOpen (c • s) :=
  isOpenMap_smul c s hs

@[to_additive]
theorem isClosedMap_smul (c : G) : IsClosedMap fun x : α => c • x :=
  (Homeomorph.smul c).isClosedMap

@[to_additive]
theorem IsClosed.smul {s : Set α} (hs : IsClosed s) (c : G) : IsClosed (c • s) :=
  isClosedMap_smul c s hs

@[to_additive]
theorem closure_smul (c : G) (s : Set α) : closure (c • s) = c • closure s :=
  ((Homeomorph.smul c).image_closure s).symm

@[to_additive]
theorem Dense.smul (c : G) {s : Set α} (hs : Dense s) : Dense (c • s) := by
  rw [dense_iff_closure_eq] at hs ⊢; rw [closure_smul, hs, smul_set_univ]

@[to_additive]
theorem interior_smul (c : G) (s : Set α) : interior (c • s) = c • interior s :=
  ((Homeomorph.smul c).image_interior s).symm

@[to_additive]
theorem IsOpen.smul_left {s : Set G} {t : Set α} (ht : IsOpen t) : IsOpen (s • t) := by
  rw [← iUnion_smul_set]
  exact isOpen_biUnion fun a _ => ht.smul _

@[to_additive]
theorem subset_interior_smul_right {s : Set G} {t : Set α} : s • interior t ⊆ interior (s • t) :=
  interior_maximal (Set.smul_subset_smul_left interior_subset) isOpen_interior.smul_left

@[to_additive (attr := simp)]
theorem smul_mem_nhds_smul_iff {t : Set α} (g : G) {a : α} : g • t ∈ 𝓝 (g • a) ↔ t ∈ 𝓝 a :=
<<<<<<< HEAD
  (Homeomorph.smul g).openEmbedding.image_mem_nhds
=======
  (Homeomorph.smul g).isOpenEmbedding.image_mem_nhds
>>>>>>> d0df76bd

@[to_additive] alias ⟨_, smul_mem_nhds_smul⟩ := smul_mem_nhds_smul_iff

@[to_additive (attr := deprecated (since := "2024-08-06"))]
alias smul_mem_nhds := smul_mem_nhds_smul

@[to_additive (attr := simp)]
theorem smul_mem_nhds_self [TopologicalSpace G] [ContinuousConstSMul G G] {g : G} {s : Set G} :
    g • s ∈ 𝓝 g ↔ s ∈ 𝓝 1 := by
  rw [← smul_mem_nhds_smul_iff g⁻¹]; simp

end Group

section GroupWithZero

variable {G₀ : Type*} [TopologicalSpace α] [GroupWithZero G₀] [MulAction G₀ α]
  [ContinuousConstSMul G₀ α]

theorem tendsto_const_smul_iff₀ {f : β → α} {l : Filter β} {a : α} {c : G₀} (hc : c ≠ 0) :
    Tendsto (fun x => c • f x) l (𝓝 <| c • a) ↔ Tendsto f l (𝓝 a) :=
  tendsto_const_smul_iff (Units.mk0 c hc)

variable [TopologicalSpace β] {f : β → α} {b : β} {c : G₀} {s : Set β}

theorem continuousWithinAt_const_smul_iff₀ (hc : c ≠ 0) :
    ContinuousWithinAt (fun x => c • f x) s b ↔ ContinuousWithinAt f s b :=
  tendsto_const_smul_iff (Units.mk0 c hc)

theorem continuousOn_const_smul_iff₀ (hc : c ≠ 0) :
    ContinuousOn (fun x => c • f x) s ↔ ContinuousOn f s :=
  continuousOn_const_smul_iff (Units.mk0 c hc)

theorem continuousAt_const_smul_iff₀ (hc : c ≠ 0) :
    ContinuousAt (fun x => c • f x) b ↔ ContinuousAt f b :=
  continuousAt_const_smul_iff (Units.mk0 c hc)

theorem continuous_const_smul_iff₀ (hc : c ≠ 0) : (Continuous fun x => c • f x) ↔ Continuous f :=
  continuous_const_smul_iff (Units.mk0 c hc)

/-- Scalar multiplication by a non-zero element of a group with zero acting on `α` is a
homeomorphism from `α` onto itself. -/
@[simps! (config := .asFn) apply]
protected def Homeomorph.smulOfNeZero (c : G₀) (hc : c ≠ 0) : α ≃ₜ α :=
  Homeomorph.smul (Units.mk0 c hc)

@[simp]
theorem Homeomorph.smulOfNeZero_symm_apply {c : G₀} (hc : c ≠ 0) :
    ⇑(Homeomorph.smulOfNeZero c hc).symm = (c⁻¹ • · : α → α) :=
  rfl

theorem isOpenMap_smul₀ {c : G₀} (hc : c ≠ 0) : IsOpenMap fun x : α => c • x :=
  (Homeomorph.smulOfNeZero c hc).isOpenMap

theorem IsOpen.smul₀ {c : G₀} {s : Set α} (hs : IsOpen s) (hc : c ≠ 0) : IsOpen (c • s) :=
  isOpenMap_smul₀ hc s hs

theorem interior_smul₀ {c : G₀} (hc : c ≠ 0) (s : Set α) : interior (c • s) = c • interior s :=
  ((Homeomorph.smulOfNeZero c hc).image_interior s).symm

theorem closure_smul₀' {c : G₀} (hc : c ≠ 0) (s : Set α) :
    closure (c • s) = c • closure s :=
  ((Homeomorph.smulOfNeZero c hc).image_closure s).symm

theorem closure_smul₀ {E} [Zero E] [MulActionWithZero G₀ E] [TopologicalSpace E] [T1Space E]
    [ContinuousConstSMul G₀ E] (c : G₀) (s : Set E) : closure (c • s) = c • closure s := by
  rcases eq_or_ne c 0 with (rfl | hc)
  · rcases eq_empty_or_nonempty s with (rfl | hs)
    · simp
    · rw [zero_smul_set hs, zero_smul_set hs.closure]
      exact closure_singleton
  · exact closure_smul₀' hc s

/-- `smul` is a closed map in the second argument.

The lemma that `smul` is a closed map in the first argument (for a normed space over a complete
normed field) is `isClosedMap_smul_left` in `Analysis.Normed.Module.FiniteDimension`. -/
theorem isClosedMap_smul_of_ne_zero {c : G₀} (hc : c ≠ 0) : IsClosedMap fun x : α => c • x :=
  (Homeomorph.smulOfNeZero c hc).isClosedMap

theorem IsClosed.smul_of_ne_zero {c : G₀} {s : Set α} (hs : IsClosed s) (hc : c ≠ 0) :
    IsClosed (c • s) :=
  isClosedMap_smul_of_ne_zero hc s hs

/-- `smul` is a closed map in the second argument.

The lemma that `smul` is a closed map in the first argument (for a normed space over a complete
normed field) is `isClosedMap_smul_left` in `Analysis.Normed.Module.FiniteDimension`. -/
theorem isClosedMap_smul₀ {E : Type*} [Zero E] [MulActionWithZero G₀ E] [TopologicalSpace E]
    [T1Space E] [ContinuousConstSMul G₀ E] (c : G₀) : IsClosedMap fun x : E => c • x := by
  rcases eq_or_ne c 0 with (rfl | hne)
  · simp only [zero_smul]
    exact isClosedMap_const
  · exact (Homeomorph.smulOfNeZero c hne).isClosedMap

theorem IsClosed.smul₀ {E : Type*} [Zero E] [MulActionWithZero G₀ E] [TopologicalSpace E]
    [T1Space E] [ContinuousConstSMul G₀ E] (c : G₀) {s : Set E} (hs : IsClosed s) :
    IsClosed (c • s) :=
  isClosedMap_smul₀ c s hs

theorem HasCompactMulSupport.comp_smul {β : Type*} [One β] {f : α → β} (h : HasCompactMulSupport f)
    {c : G₀} (hc : c ≠ 0) : HasCompactMulSupport fun x => f (c • x) :=
  h.comp_homeomorph (Homeomorph.smulOfNeZero c hc)

theorem HasCompactSupport.comp_smul {β : Type*} [Zero β] {f : α → β} (h : HasCompactSupport f)
    {c : G₀} (hc : c ≠ 0) : HasCompactSupport fun x => f (c • x) :=
  h.comp_homeomorph (Homeomorph.smulOfNeZero c hc)

attribute [to_additive existing HasCompactSupport.comp_smul] HasCompactMulSupport.comp_smul

end GroupWithZero

namespace IsUnit

variable [Monoid M] [TopologicalSpace α] [MulAction M α] [ContinuousConstSMul M α]

nonrec theorem tendsto_const_smul_iff {f : β → α} {l : Filter β} {a : α} {c : M} (hc : IsUnit c) :
    Tendsto (fun x => c • f x) l (𝓝 <| c • a) ↔ Tendsto f l (𝓝 a) :=
  tendsto_const_smul_iff hc.unit

variable [TopologicalSpace β] {f : β → α} {b : β} {c : M} {s : Set β}

nonrec theorem continuousWithinAt_const_smul_iff (hc : IsUnit c) :
    ContinuousWithinAt (fun x => c • f x) s b ↔ ContinuousWithinAt f s b :=
  continuousWithinAt_const_smul_iff hc.unit

nonrec theorem continuousOn_const_smul_iff (hc : IsUnit c) :
    ContinuousOn (fun x => c • f x) s ↔ ContinuousOn f s :=
  continuousOn_const_smul_iff hc.unit

nonrec theorem continuousAt_const_smul_iff (hc : IsUnit c) :
    ContinuousAt (fun x => c • f x) b ↔ ContinuousAt f b :=
  continuousAt_const_smul_iff hc.unit

nonrec theorem continuous_const_smul_iff (hc : IsUnit c) :
    (Continuous fun x => c • f x) ↔ Continuous f :=
  continuous_const_smul_iff hc.unit

nonrec theorem isOpenMap_smul (hc : IsUnit c) : IsOpenMap fun x : α => c • x :=
  isOpenMap_smul hc.unit

nonrec theorem isClosedMap_smul (hc : IsUnit c) : IsClosedMap fun x : α => c • x :=
  isClosedMap_smul hc.unit

nonrec theorem smul_mem_nhds_smul_iff (hc : IsUnit c) {s : Set α} {a : α} :
    c • s ∈ 𝓝 (c • a) ↔ s ∈ 𝓝 a :=
  smul_mem_nhds_smul_iff hc.unit

end IsUnit

-- Porting note (https://github.com/leanprover-community/mathlib4/issues/11215): TODO: use `Set.Nonempty`
/-- Class `ProperlyDiscontinuousSMul Γ T` says that the scalar multiplication `(•) : Γ → T → T`
is properly discontinuous, that is, for any pair of compact sets `K, L` in `T`, only finitely many
`γ:Γ` move `K` to have nontrivial intersection with `L`.
-/
class ProperlyDiscontinuousSMul (Γ : Type*) (T : Type*) [TopologicalSpace T] [SMul Γ T] :
    Prop where
  /-- Given two compact sets `K` and `L`, `γ • K ∩ L` is nonempty for finitely many `γ`. -/
  finite_disjoint_inter_image :
    ∀ {K L : Set T}, IsCompact K → IsCompact L → Set.Finite { γ : Γ | (γ • ·) '' K ∩ L ≠ ∅ }

/-- Class `ProperlyDiscontinuousVAdd Γ T` says that the additive action `(+ᵥ) : Γ → T → T`
is properly discontinuous, that is, for any pair of compact sets `K, L` in `T`, only finitely many
`γ:Γ` move `K` to have nontrivial intersection with `L`.
-/
class ProperlyDiscontinuousVAdd (Γ : Type*) (T : Type*) [TopologicalSpace T] [VAdd Γ T] :
  Prop where
  /-- Given two compact sets `K` and `L`, `γ +ᵥ K ∩ L` is nonempty for finitely many `γ`. -/
  finite_disjoint_inter_image :
    ∀ {K L : Set T}, IsCompact K → IsCompact L → Set.Finite { γ : Γ | (γ +ᵥ ·) '' K ∩ L ≠ ∅ }

attribute [to_additive] ProperlyDiscontinuousSMul

variable {Γ : Type*} [Group Γ] {T : Type*} [TopologicalSpace T] [MulAction Γ T]

/-- A finite group action is always properly discontinuous. -/
@[to_additive "A finite group action is always properly discontinuous."]
instance (priority := 100) Finite.to_properlyDiscontinuousSMul [Finite Γ] :
    ProperlyDiscontinuousSMul Γ T where finite_disjoint_inter_image _ _ := Set.toFinite _

export ProperlyDiscontinuousSMul (finite_disjoint_inter_image)
export ProperlyDiscontinuousVAdd (finite_disjoint_inter_image)

/-- The quotient map by a group action is open, i.e. the quotient by a group action is an open
  quotient. -/
@[to_additive "The quotient map by a group action is open, i.e. the quotient by a group
action is an open quotient. "]
theorem isOpenMap_quotient_mk'_mul [ContinuousConstSMul Γ T] :
    letI := MulAction.orbitRel Γ T
    IsOpenMap (Quotient.mk' : T → Quotient (MulAction.orbitRel Γ T)) := fun U hU => by
  rw [isOpen_coinduced, MulAction.quotient_preimage_image_eq_union_mul U]
  exact isOpen_iUnion fun γ => isOpenMap_smul γ U hU

@[to_additive]
theorem MulAction.isOpenQuotientMap_quotientMk [ContinuousConstSMul Γ T] :
    IsOpenQuotientMap (Quotient.mk (MulAction.orbitRel Γ T)) :=
  ⟨Quot.mk_surjective, continuous_quot_mk, isOpenMap_quotient_mk'_mul⟩

/-- The quotient by a discontinuous group action of a locally compact t2 space is t2. -/
@[to_additive "The quotient by a discontinuous group action of a locally compact t2
space is t2."]
instance (priority := 100) t2Space_of_properlyDiscontinuousSMul_of_t2Space [T2Space T]
    [LocallyCompactSpace T] [ContinuousConstSMul Γ T] [ProperlyDiscontinuousSMul Γ T] :
    T2Space (Quotient (MulAction.orbitRel Γ T)) := by
  letI := MulAction.orbitRel Γ T
  set Q := Quotient (MulAction.orbitRel Γ T)
  rw [t2Space_iff_nhds]
  let f : T → Q := Quotient.mk'
  have f_op : IsOpenMap f := isOpenMap_quotient_mk'_mul
  rintro ⟨x₀⟩ ⟨y₀⟩ (hxy : f x₀ ≠ f y₀)
  show ∃ U ∈ 𝓝 (f x₀), ∃ V ∈ 𝓝 (f y₀), _
  have hγx₀y₀ : ∀ γ : Γ, γ • x₀ ≠ y₀ := not_exists.mp (mt Quotient.sound hxy.symm : _)
  obtain ⟨K₀, hK₀, K₀_in⟩ := exists_compact_mem_nhds x₀
  obtain ⟨L₀, hL₀, L₀_in⟩ := exists_compact_mem_nhds y₀
  let bad_Γ_set := { γ : Γ | (γ • ·) '' K₀ ∩ L₀ ≠ ∅ }
  have bad_Γ_finite : bad_Γ_set.Finite := finite_disjoint_inter_image (Γ := Γ) hK₀ hL₀
  choose u v hu hv u_v_disjoint using fun γ => t2_separation_nhds (hγx₀y₀ γ)
  let U₀₀ := ⋂ γ ∈ bad_Γ_set, (γ • ·) ⁻¹' u γ
  let U₀ := U₀₀ ∩ K₀
  let V₀₀ := ⋂ γ ∈ bad_Γ_set, v γ
  let V₀ := V₀₀ ∩ L₀
  have U_nhds : f '' U₀ ∈ 𝓝 (f x₀) := by
    refine f_op.image_mem_nhds (inter_mem ((biInter_mem bad_Γ_finite).mpr fun γ _ => ?_) K₀_in)
    exact (continuous_const_smul _).continuousAt (hu γ)
  have V_nhds : f '' V₀ ∈ 𝓝 (f y₀) :=
    f_op.image_mem_nhds (inter_mem ((biInter_mem bad_Γ_finite).mpr fun γ _ => hv γ) L₀_in)
  refine ⟨f '' U₀, U_nhds, f '' V₀, V_nhds, MulAction.disjoint_image_image_iff.2 ?_⟩
  rintro x ⟨x_in_U₀₀, x_in_K₀⟩ γ
  by_cases H : γ ∈ bad_Γ_set
  · exact fun h => (u_v_disjoint γ).le_bot ⟨mem_iInter₂.mp x_in_U₀₀ γ H, mem_iInter₂.mp h.1 γ H⟩
  · rintro ⟨-, h'⟩
    simp only [bad_Γ_set, image_smul, Classical.not_not, mem_setOf_eq, Ne] at H
    exact eq_empty_iff_forall_not_mem.mp H (γ • x) ⟨mem_image_of_mem _ x_in_K₀, h'⟩

/-- The quotient of a second countable space by a group action is second countable. -/
@[to_additive "The quotient of a second countable space by an additive group action is second
countable."]
theorem ContinuousConstSMul.secondCountableTopology [SecondCountableTopology T]
    [ContinuousConstSMul Γ T] : SecondCountableTopology (Quotient (MulAction.orbitRel Γ T)) :=
  TopologicalSpace.Quotient.secondCountableTopology isOpenMap_quotient_mk'_mul

section nhds

section MulAction

variable {G₀ : Type*} [GroupWithZero G₀] [MulAction G₀ α] [TopologicalSpace α]
  [ContinuousConstSMul G₀ α]

/-- Scalar multiplication by a nonzero scalar preserves neighborhoods. -/
theorem smul_mem_nhds_smul_iff₀ {c : G₀} {s : Set α} {x : α} (hc : c ≠ 0) :
    c • s ∈ 𝓝 (c • x : α) ↔ s ∈ 𝓝 x :=
  smul_mem_nhds_smul_iff (Units.mk0 c hc)

@[deprecated (since := "2024-08-06")]
alias set_smul_mem_nhds_smul_iff := smul_mem_nhds_smul_iff₀

alias ⟨_, smul_mem_nhds_smul₀⟩ := smul_mem_nhds_smul_iff₀

@[deprecated smul_mem_nhds_smul₀ (since := "2024-08-06")]
theorem set_smul_mem_nhds_smul {c : G₀} {s : Set α} {x : α} (hs : s ∈ 𝓝 x) (hc : c ≠ 0) :
    c • s ∈ 𝓝 (c • x : α) :=
  smul_mem_nhds_smul₀ hc hs

end MulAction

section DistribMulAction

variable {G₀ : Type*} [GroupWithZero G₀] [AddMonoid α] [DistribMulAction G₀ α] [TopologicalSpace α]
  [ContinuousConstSMul G₀ α]

theorem set_smul_mem_nhds_zero_iff {s : Set α} {c : G₀} (hc : c ≠ 0) :
    c • s ∈ 𝓝 (0 : α) ↔ s ∈ 𝓝 (0 : α) := by
  refine Iff.trans ?_ (smul_mem_nhds_smul_iff₀ hc)
  rw [smul_zero]

end DistribMulAction

end nhds<|MERGE_RESOLUTION|>--- conflicted
+++ resolved
@@ -143,23 +143,15 @@
   h.map (continuous_const_smul c)
 
 @[to_additive]
-<<<<<<< HEAD
-theorem Inducing.continuousConstSMul {N β : Type*} [SMul N β] [TopologicalSpace β]
-    {g : β → α} (hg : Inducing g) (f : N → M) (hf : ∀ {c : N} {x : β}, g (c • x) = f c • g x) :
-=======
 theorem Topology.IsInducing.continuousConstSMul {N β : Type*} [SMul N β] [TopologicalSpace β]
     {g : β → α} (hg : IsInducing g) (f : N → M) (hf : ∀ {c : N} {x : β}, g (c • x) = f c • g x) :
->>>>>>> d0df76bd
     ContinuousConstSMul N β where
   continuous_const_smul c := by
     simpa only [Function.comp_def, hf, hg.continuous_iff] using hg.continuous.const_smul (f c)
 
-<<<<<<< HEAD
-=======
 @[deprecated (since := "2024-10-28")]
 alias Inducing.continuousConstSMul := IsInducing.continuousConstSMul
 
->>>>>>> d0df76bd
 end SMul
 
 section Monoid
@@ -270,11 +262,7 @@
 
 @[to_additive (attr := simp)]
 theorem smul_mem_nhds_smul_iff {t : Set α} (g : G) {a : α} : g • t ∈ 𝓝 (g • a) ↔ t ∈ 𝓝 a :=
-<<<<<<< HEAD
-  (Homeomorph.smul g).openEmbedding.image_mem_nhds
-=======
   (Homeomorph.smul g).isOpenEmbedding.image_mem_nhds
->>>>>>> d0df76bd
 
 @[to_additive] alias ⟨_, smul_mem_nhds_smul⟩ := smul_mem_nhds_smul_iff
 
