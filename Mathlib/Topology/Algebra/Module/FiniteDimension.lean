--- conflicted
+++ resolved
@@ -490,11 +490,7 @@
 include 𝕜 in
 theorem FiniteDimensional.complete [FiniteDimensional 𝕜 E] : CompleteSpace E := by
   set e := ContinuousLinearEquiv.ofFinrankEq (@finrank_fin_fun 𝕜 _ _ (finrank 𝕜 E)).symm
-<<<<<<< HEAD
-  have : UniformEmbedding e.toEquiv.symm := e.symm.uniformEmbedding
-=======
   have : IsUniformEmbedding e.toEquiv.symm := e.symm.isUniformEmbedding
->>>>>>> d43cd043
   exact (completeSpace_congr this).1 inferInstance
 
 variable {𝕜 E}
