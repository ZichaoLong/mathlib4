--- conflicted
+++ resolved
@@ -32,11 +32,7 @@
   .induced toContinuousMultilinearMap inferInstance
 
 lemma isClosed_range_toContinuousMultilinearMap [ContinuousSMul 𝕜 E] [T2Space F] :
-<<<<<<< HEAD
-    IsClosed (Set.range (toContinuousMultilinearMap : E [⋀^ι]→L[𝕜] F →
-=======
     IsClosed (Set.range (toContinuousMultilinearMap : (E [⋀^ι]→L[𝕜] F) →
->>>>>>> d244ef26
       ContinuousMultilinearMap 𝕜 (fun _ : ι ↦ E) F)) := by
   simp only [range_toContinuousMultilinearMap, setOf_forall]
   repeat refine isClosed_iInter fun _ ↦ ?_
@@ -153,12 +149,8 @@
 variable [ContinuousSMul 𝕜 E]
 
 lemma closedEmbedding_toContinuousMultilinearMap [T2Space F] :
-<<<<<<< HEAD
-    ClosedEmbedding (toContinuousMultilinearMap : (E [⋀^ι]→L[𝕜] F → _)) :=
-=======
     ClosedEmbedding (toContinuousMultilinearMap :
       (E [⋀^ι]→L[𝕜] F) → ContinuousMultilinearMap 𝕜 (fun _ : ι ↦ E) F) :=
->>>>>>> d244ef26
   ⟨embedding_toContinuousMultilinearMap, isClosed_range_toContinuousMultilinearMap⟩
 
 @[continuity, fun_prop]
