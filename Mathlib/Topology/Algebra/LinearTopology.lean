/-
Copyright (c) 2024 Antoine Chambert-Loir, María Inés de Frutos-Fernández. All rights reserved.
Released under Apache 2.0 license as described in the file LICENSE.
Authors: Antoine Chambert-Loir, María Inés de Frutos-Fernández
-/

import Mathlib.RingTheory.Ideal.Defs
import Mathlib.Topology.Algebra.Ring.Basic

/-! # Linear topologies on rings

Following Bourbaki, *Algebra II*, chapter 4, §2, n° 3, a topology on a ring `R` is *linear* if
it is invariant by translation and there admits a basis of neighborhoods of 0 consisting of
two-sided ideals.

- `LinearTopology.tendsto_zero_mul`: for `f, g : ι → R` such that `f i` converges to `0`,
`f i * g i` converges to `0`.

<<<<<<< HEAD
TODO. For the moment, it is only done on commutative rings.
=======
TODO. For the moment, only commutative rings are considered. The general case
requires to use two-sided ideals, and it is not clear whether I wish to use `TwoSidedIdeal α`
or a predicate on `Ideal α`.
>>>>>>> 6ac0696d

-/

section Definition

variable (α : Type*) [CommRing α]

/-- A topology on a ring is linear if its topology is defined by a family of ideals. -/
class LinearTopology [TopologicalSpace α] [TopologicalRing α] where
  isLinearTopology : (nhds (0 : α)).HasBasis
    (fun I : Ideal α ↦ IsOpen (I : Set α)) (fun I : Ideal α ↦ (I : Set α))

end Definition

namespace LinearTopology

variable {α : Type*} [CommRing α] [TopologicalSpace α] [TopologicalRing α] [LinearTopology α]

theorem mem_nhds_zero_iff (s : Set α) :
    (s ∈ nhds 0) ↔
    (∃ I : Ideal α, ((I : Set α) ∈ nhds 0) ∧ (I : Set α) ⊆ s) := by
  rw [isLinearTopology.mem_iff]
  apply exists_congr
  intro I
  apply and_congr_left
  intro hI
  rw [isOpen_iff_nhds]
  constructor
  · exact fun hI' ↦ hI' 0 I.zero_mem fun ⦃_⦄ a ↦ a
  · intro hI' x hx s hs
    rw [Filter.mem_principal] at hs
    rw [← vadd_mem_nhds_vadd_iff (-x)]
    simp only [vadd_eq_add, neg_add_cancel]
    apply Filter.mem_of_superset hI'
    intro y hy
    rw [Set.mem_neg_vadd_set_iff]
    exact hs (add_mem hx hy)

theorem tendsto_zero_mul {ι : Type*} {f : Filter ι}
    (a b : ι → α) (hb : Filter.Tendsto b f (nhds 0)) :
    Filter.Tendsto (a * b) f (nhds 0) := by
  intro v hv
  obtain ⟨I, I_mem, I_le⟩ := (LinearTopology.mem_nhds_zero_iff _).mp hv
  apply Filter.sets_of_superset _ _ I_le
  simp only [Filter.mem_sets, Filter.mem_map]
  rw [Filter.tendsto_def] at hb
  exact Filter.sets_of_superset _ (hb _ I_mem) (fun x hx ↦ Ideal.mul_mem_left _ _ hx)

end LinearTopology<|MERGE_RESOLUTION|>--- conflicted
+++ resolved
@@ -16,13 +16,9 @@
 - `LinearTopology.tendsto_zero_mul`: for `f, g : ι → R` such that `f i` converges to `0`,
 `f i * g i` converges to `0`.
 
-<<<<<<< HEAD
-TODO. For the moment, it is only done on commutative rings.
-=======
 TODO. For the moment, only commutative rings are considered. The general case
 requires to use two-sided ideals, and it is not clear whether I wish to use `TwoSidedIdeal α`
 or a predicate on `Ideal α`.
->>>>>>> 6ac0696d
 
 -/
 
