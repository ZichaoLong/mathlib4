/-
Copyright (c) 2022 Thomas Browning. All rights reserved.
Released under Apache 2.0 license as described in the file LICENSE.
Authors: Thomas Browning, Nailin Guan
-/
import Mathlib.Topology.Algebra.Equicontinuity
import Mathlib.Topology.Algebra.Group.Compact
import Mathlib.Topology.ContinuousMap.Algebra
import Mathlib.Topology.UniformSpace.Ascoli

/-!

# Continuous Monoid Homs

This file defines the space of continuous homomorphisms between two topological groups.

## Main definitions

* `ContinuousMonoidHom A B`: The continuous homomorphisms `A →* B`.
* `ContinuousAddMonoidHom A B`: The continuous additive homomorphisms `A →+ B`.
-/

section

open Function Topology
open scoped Pointwise

variable (F A B C D E : Type*) [Monoid A] [Monoid B] [Monoid C] [Monoid D] [CommGroup E]
  [TopologicalSpace A] [TopologicalSpace B] [TopologicalSpace C] [TopologicalSpace D]
  [TopologicalSpace E] [TopologicalGroup E]

/-- The type of continuous additive monoid homomorphisms from `A` to `B`.

When possible, instead of parametrizing results over `(f : ContinuousAddMonoidHom A B)`,
you should parametrize
over `(F : Type*) [FunLike F A B] [ContinuousMapClass F A B] [AddMonoidHomClass F A B] (f : F)`.

When you extend this structure,
make sure to extend `ContinuousMapClass` and/or `AddMonoidHomClass`, if needed. -/
structure ContinuousAddMonoidHom (A B : Type*) [AddMonoid A] [AddMonoid B] [TopologicalSpace A]
  [TopologicalSpace B] extends A →+ B, C(A, B)

/-- The type of continuous monoid homomorphisms from `A` to `B`.

When possible, instead of parametrizing results over `(f : ContinuousMonoidHom A B)`,
you should parametrize
over `(F : Type*) [FunLike F A B] [ContinuousMapClass F A B] [MonoidHomClass F A B] (f : F)`.

When you extend this structure,
make sure to extend `ContinuousMapClass` and/or `MonoidHomClass`, if needed. -/
@[to_additive "The type of continuous additive monoid homomorphisms from `A` to `B`."]
structure ContinuousMonoidHom extends A →* B, C(A, B)

section

/-- `ContinuousAddMonoidHomClass F A B` states that `F` is a type of continuous additive monoid
homomorphisms.

Deprecated and changed from a `class` to a `structure`.
Use `[AddMonoidHomClass F A B] [ContinuousMapClass F A B]` instead. -/
structure ContinuousAddMonoidHomClass (A B : outParam Type*) [AddMonoid A] [AddMonoid B]
    [TopologicalSpace A] [TopologicalSpace B] [FunLike F A B]
    extends AddMonoidHomClass F A B, ContinuousMapClass F A B : Prop

/-- `ContinuousMonoidHomClass F A B` states that `F` is a type of continuous monoid
homomorphisms.

Deprecated and changed from a `class` to a `structure`.
Use `[MonoidHomClass F A B] [ContinuousMapClass F A B]` instead. -/
@[to_additive (attr := deprecated "Use `[MonoidHomClass F A B] [ContinuousMapClass F A B]` instead."
  (since := "2024-10-08"))]
structure ContinuousMonoidHomClass (A B : outParam Type*) [Monoid A] [Monoid B]
    [TopologicalSpace A] [TopologicalSpace B] [FunLike F A B]
    extends MonoidHomClass F A B, ContinuousMapClass F A B : Prop

end

/-- Reinterpret a `ContinuousMonoidHom` as a `MonoidHom`. -/
add_decl_doc ContinuousMonoidHom.toMonoidHom

/-- Reinterpret a `ContinuousAddMonoidHom` as an `AddMonoidHom`. -/
add_decl_doc ContinuousAddMonoidHom.toAddMonoidHom

/-- Reinterpret a `ContinuousMonoidHom` as a `ContinuousMap`. -/
add_decl_doc ContinuousMonoidHom.toContinuousMap

/-- Reinterpret a `ContinuousAddMonoidHom` as a `ContinuousMap`. -/
add_decl_doc ContinuousAddMonoidHom.toContinuousMap

namespace ContinuousMonoidHom

variable {A B C D E}

@[to_additive]
instance instFunLike : FunLike (ContinuousMonoidHom A B) A B where
  coe f := f.toFun
  coe_injective' f g h := by
    obtain ⟨⟨⟨ _ , _ ⟩, _⟩, _⟩ := f
    obtain ⟨⟨⟨ _ , _ ⟩, _⟩, _⟩ := g
    congr

@[to_additive]
instance instMonoidHomClass : MonoidHomClass (ContinuousMonoidHom A B) A B where
  map_mul f := f.map_mul'
  map_one f := f.map_one'

@[to_additive]
instance instContinuousMapClass : ContinuousMapClass (ContinuousMonoidHom A B) A B where
  map_continuous f := f.continuous_toFun

@[to_additive (attr := ext)]
theorem ext {f g : ContinuousMonoidHom A B} (h : ∀ x, f x = g x) : f = g :=
  DFunLike.ext _ _ h

@[to_additive]
theorem toContinuousMap_injective : Injective (toContinuousMap : _ → C(A, B)) := fun f g h =>
  ext <| by convert DFunLike.ext_iff.1 h

@[deprecated (since := "2024-10-08")] protected alias mk' := mk

@[deprecated (since := "2024-10-08")]
protected alias _root_.ContinuousAddMonoidHom.mk' := ContinuousAddMonoidHom.mk

set_option linter.existingAttributeWarning false in
attribute [to_additive existing] ContinuousMonoidHom.mk'

/-- Composition of two continuous homomorphisms. -/
@[to_additive (attr := simps!) "Composition of two continuous homomorphisms."]
def comp (g : ContinuousMonoidHom B C) (f : ContinuousMonoidHom A B) : ContinuousMonoidHom A C :=
  ⟨g.toMonoidHom.comp f.toMonoidHom, (map_continuous g).comp (map_continuous f)⟩

/-- Product of two continuous homomorphisms on the same space. -/
@[to_additive (attr := simps!) prod "Product of two continuous homomorphisms on the same space."]
def prod (f : ContinuousMonoidHom A B) (g : ContinuousMonoidHom A C) :
    ContinuousMonoidHom A (B × C) :=
  ⟨f.toMonoidHom.prod g.toMonoidHom, f.continuous_toFun.prod_mk g.continuous_toFun⟩

/-- Product of two continuous homomorphisms on different spaces. -/
@[to_additive (attr := simps!) prodMap
  "Product of two continuous homomorphisms on different spaces."]
def prodMap (f : ContinuousMonoidHom A C) (g : ContinuousMonoidHom B D) :
    ContinuousMonoidHom (A × B) (C × D) :=
  ⟨f.toMonoidHom.prodMap g.toMonoidHom, f.continuous_toFun.prodMap g.continuous_toFun⟩

@[deprecated (since := "2024-10-05")] alias prod_map := prodMap
@[deprecated (since := "2024-10-05")]
alias _root_.ContinuousAddMonoidHom.sum_map := ContinuousAddMonoidHom.prodMap

set_option linter.existingAttributeWarning false in
attribute [to_additive existing] prod_map

variable (A B C D E)

/-- The trivial continuous homomorphism. -/
@[to_additive (attr := simps!) "The trivial continuous homomorphism."]
def one : ContinuousMonoidHom A B :=
  ⟨1, continuous_const⟩

@[to_additive]
instance : Inhabited (ContinuousMonoidHom A B) :=
  ⟨one A B⟩

/-- The identity continuous homomorphism. -/
@[to_additive (attr := simps!) "The identity continuous homomorphism."]
def id : ContinuousMonoidHom A A :=
  ⟨.id A, continuous_id⟩

/-- The continuous homomorphism given by projection onto the first factor. -/
@[to_additive (attr := simps!)
  "The continuous homomorphism given by projection onto the first factor."]
def fst : ContinuousMonoidHom (A × B) A :=
  ⟨MonoidHom.fst A B, continuous_fst⟩

/-- The continuous homomorphism given by projection onto the second factor. -/
@[to_additive (attr := simps!)
  "The continuous homomorphism given by projection onto the second factor."]
def snd : ContinuousMonoidHom (A × B) B :=
  ⟨MonoidHom.snd A B, continuous_snd⟩

/-- The continuous homomorphism given by inclusion of the first factor. -/
@[to_additive (attr := simps!)
  "The continuous homomorphism given by inclusion of the first factor."]
def inl : ContinuousMonoidHom A (A × B) :=
  prod (id A) (one A B)

/-- The continuous homomorphism given by inclusion of the second factor. -/
@[to_additive (attr := simps!)
  "The continuous homomorphism given by inclusion of the second factor."]
def inr : ContinuousMonoidHom B (A × B) :=
  prod (one B A) (id B)

/-- The continuous homomorphism given by the diagonal embedding. -/
@[to_additive (attr := simps!) "The continuous homomorphism given by the diagonal embedding."]
def diag : ContinuousMonoidHom A (A × A) :=
  prod (id A) (id A)

/-- The continuous homomorphism given by swapping components. -/
@[to_additive (attr := simps!) "The continuous homomorphism given by swapping components."]
def swap : ContinuousMonoidHom (A × B) (B × A) :=
  prod (snd A B) (fst A B)

/-- The continuous homomorphism given by multiplication. -/
@[to_additive (attr := simps!) "The continuous homomorphism given by addition."]
def mul : ContinuousMonoidHom (E × E) E :=
  ⟨mulMonoidHom, continuous_mul⟩

/-- The continuous homomorphism given by inversion. -/
@[to_additive (attr := simps!) "The continuous homomorphism given by negation."]
def inv : ContinuousMonoidHom E E :=
  ⟨invMonoidHom, continuous_inv⟩

variable {A B C D E}

/-- Coproduct of two continuous homomorphisms to the same space. -/
@[to_additive (attr := simps!) "Coproduct of two continuous homomorphisms to the same space."]
def coprod (f : ContinuousMonoidHom A E) (g : ContinuousMonoidHom B E) :
    ContinuousMonoidHom (A × B) E :=
  (mul E).comp (f.prodMap g)

@[to_additive]
instance : CommGroup (ContinuousMonoidHom A E) where
  mul f g := (mul E).comp (f.prod g)
  mul_comm f g := ext fun x => mul_comm (f x) (g x)
  mul_assoc f g h := ext fun x => mul_assoc (f x) (g x) (h x)
  one := one A E
  one_mul f := ext fun x => one_mul (f x)
  mul_one f := ext fun x => mul_one (f x)
  inv f := (inv E).comp f
  inv_mul_cancel f := ext fun x => inv_mul_cancel (f x)

@[to_additive]
instance : TopologicalSpace (ContinuousMonoidHom A B) :=
  TopologicalSpace.induced toContinuousMap ContinuousMap.compactOpen

variable (A B C D E)

@[to_additive]
theorem isInducing_toContinuousMap :
    IsInducing (toContinuousMap : ContinuousMonoidHom A B → C(A, B)) := ⟨rfl⟩

@[deprecated (since := "2024-10-28")] alias inducing_toContinuousMap := isInducing_toContinuousMap

@[to_additive]
theorem isEmbedding_toContinuousMap :
    IsEmbedding (toContinuousMap : ContinuousMonoidHom A B → C(A, B)) :=
  ⟨isInducing_toContinuousMap A B, toContinuousMap_injective⟩

@[deprecated (since := "2024-10-26")]
alias embedding_toContinuousMap := isEmbedding_toContinuousMap

@[to_additive]
instance instContinuousEvalConst : ContinuousEvalConst (ContinuousMonoidHom A B) A B :=
  .of_continuous_forget (isInducing_toContinuousMap A B).continuous

@[to_additive]
instance instContinuousEval [LocallyCompactPair A B] :
    ContinuousEval (ContinuousMonoidHom A B) A B :=
  .of_continuous_forget (isInducing_toContinuousMap A B).continuous

@[to_additive]
lemma range_toContinuousMap :
    Set.range (toContinuousMap : ContinuousMonoidHom A B → C(A, B)) =
      {f : C(A, B) | f 1 = 1 ∧ ∀ x y, f (x * y) = f x * f y} := by
  refine Set.Subset.antisymm (Set.range_subset_iff.2 fun f ↦ ⟨map_one f, map_mul f⟩) ?_
  rintro f ⟨h1, hmul⟩
  exact ⟨{ f with map_one' := h1, map_mul' := hmul }, rfl⟩

@[to_additive]
theorem isClosedEmbedding_toContinuousMap [ContinuousMul B] [T2Space B] :
    IsClosedEmbedding (toContinuousMap : ContinuousMonoidHom A B → C(A, B)) where
  toIsEmbedding := isEmbedding_toContinuousMap A B
  isClosed_range := by
    simp only [range_toContinuousMap, Set.setOf_and, Set.setOf_forall]
    refine .inter (isClosed_singleton.preimage (continuous_eval_const 1)) <|
      isClosed_iInter fun x ↦ isClosed_iInter fun y ↦ ?_
    exact isClosed_eq (continuous_eval_const (x * y)) <|
      .mul (continuous_eval_const x) (continuous_eval_const y)

@[deprecated (since := "2024-10-20")]
alias closedEmbedding_toContinuousMap := isClosedEmbedding_toContinuousMap

variable {A B C D E}

@[to_additive]
instance [T2Space B] : T2Space (ContinuousMonoidHom A B) :=
  (isEmbedding_toContinuousMap A B).t2Space

@[to_additive]
instance : TopologicalGroup (ContinuousMonoidHom A E) :=
  let hi := isInducing_toContinuousMap A E
  let hc := hi.continuous
  { continuous_mul := hi.continuous_iff.mpr (continuous_mul.comp (Continuous.prodMap hc hc))
    continuous_inv := hi.continuous_iff.mpr (continuous_inv.comp hc) }

@[to_additive]
theorem continuous_of_continuous_uncurry {A : Type*} [TopologicalSpace A]
    (f : A → ContinuousMonoidHom B C) (h : Continuous (Function.uncurry fun x y => f x y)) :
    Continuous f :=
  (isInducing_toContinuousMap _ _).continuous_iff.mpr
    (ContinuousMap.continuous_of_continuous_uncurry _ h)

@[to_additive]
theorem continuous_comp [LocallyCompactSpace B] :
    Continuous fun f : ContinuousMonoidHom A B × ContinuousMonoidHom B C => f.2.comp f.1 :=
  (isInducing_toContinuousMap A C).continuous_iff.2 <|
    ContinuousMap.continuous_comp'.comp
      ((isInducing_toContinuousMap A B).prodMap (isInducing_toContinuousMap B C)).continuous

@[to_additive]
theorem continuous_comp_left (f : ContinuousMonoidHom A B) :
    Continuous fun g : ContinuousMonoidHom B C => g.comp f :=
  (isInducing_toContinuousMap A C).continuous_iff.2 <|
    f.toContinuousMap.continuous_precomp.comp (isInducing_toContinuousMap B C).continuous

@[to_additive]
theorem continuous_comp_right (f : ContinuousMonoidHom B C) :
    Continuous fun g : ContinuousMonoidHom A B => f.comp g :=
  (isInducing_toContinuousMap A C).continuous_iff.2 <|
    f.toContinuousMap.continuous_postcomp.comp (isInducing_toContinuousMap A B).continuous

variable (E)

/-- `ContinuousMonoidHom _ f` is a functor. -/
@[to_additive "`ContinuousAddMonoidHom _ f` is a functor."]
def compLeft (f : ContinuousMonoidHom A B) :
    ContinuousMonoidHom (ContinuousMonoidHom B E) (ContinuousMonoidHom A E) where
  toFun g := g.comp f
  map_one' := rfl
  map_mul' _g _h := rfl
  continuous_toFun := f.continuous_comp_left

variable (A) {E}

/-- `ContinuousMonoidHom f _` is a functor. -/
@[to_additive "`ContinuousAddMonoidHom f _` is a functor."]
def compRight {B : Type*} [CommGroup B] [TopologicalSpace B] [TopologicalGroup B]
    (f : ContinuousMonoidHom B E) :
    ContinuousMonoidHom (ContinuousMonoidHom A B) (ContinuousMonoidHom A E) where
  toFun g := f.comp g
  map_one' := ext fun _a => map_one f
  map_mul' g h := ext fun a => map_mul f (g a) (h a)
  continuous_toFun := f.continuous_comp_right

section LocallyCompact

variable {X Y : Type*} [TopologicalSpace X] [Group X] [TopologicalGroup X]
  [UniformSpace Y] [CommGroup Y] [UniformGroup Y] [T0Space Y] [CompactSpace Y]

@[to_additive]
theorem locallyCompactSpace_of_equicontinuousAt (U : Set X) (V : Set Y)
    (hU : IsCompact U) (hV : V ∈ nhds (1 : Y))
    (h : EquicontinuousAt (fun f : {f : X →* Y | Set.MapsTo f U V} ↦ (f : X → Y)) 1) :
    LocallyCompactSpace (ContinuousMonoidHom X Y) := by
  replace h := equicontinuous_of_equicontinuousAt_one _ h
  obtain ⟨W, hWo, hWV, hWc⟩ := local_compact_nhds hV
  let S1 : Set (X →* Y) := {f | Set.MapsTo f U W}
  let S2 : Set (ContinuousMonoidHom X Y) := {f | Set.MapsTo f U W}
  let S3 : Set C(X, Y) := (↑) '' S2
  let S4 : Set (X → Y) := (↑) '' S3
  replace h : Equicontinuous ((↑) : S1 → X → Y) :=
    h.comp (Subtype.map _root_.id fun f hf ↦ hf.mono_right hWV)
  have hS4 : S4 = (↑) '' S1 := by
    ext
    constructor
    · rintro ⟨-, ⟨f, hf, rfl⟩, rfl⟩
      exact ⟨f, hf, rfl⟩
    · rintro ⟨f, hf, rfl⟩
      exact ⟨⟨f, h.continuous ⟨f, hf⟩⟩, ⟨⟨f, h.continuous ⟨f, hf⟩⟩, hf, rfl⟩, rfl⟩
  replace h : Equicontinuous ((↑) : S3 → X → Y) := by
    rw [equicontinuous_iff_range, ← Set.image_eq_range] at h ⊢
    rwa [← hS4] at h
  replace hS4 : S4 = Set.pi U (fun _ ↦ W) ∩ Set.range ((↑) : (X →* Y) → (X → Y)) := by
    simp_rw [hS4, Set.ext_iff, Set.mem_image, S1, Set.mem_setOf_eq]
    exact fun f ↦ ⟨fun ⟨g, hg, hf⟩ ↦ hf ▸ ⟨hg, g, rfl⟩, fun ⟨hg, g, hf⟩ ↦ ⟨g, hf ▸ hg, hf⟩⟩
  replace hS4 : IsClosed S4 :=
    hS4.symm ▸ (isClosed_set_pi (fun _ _ ↦ hWc.isClosed)).inter (MonoidHom.isClosed_range_coe X Y)
  have hS2 : (interior S2).Nonempty := by
    let T : Set (ContinuousMonoidHom X Y) := {f | Set.MapsTo f U (interior W)}
    have h1 : T.Nonempty := ⟨1, fun _ _ ↦ mem_interior_iff_mem_nhds.mpr hWo⟩
    have h2 : T ⊆ S2 := fun f hf ↦ hf.mono_right interior_subset
    have h3 : IsOpen T := isOpen_induced (ContinuousMap.isOpen_setOf_mapsTo hU isOpen_interior)
    exact h1.mono (interior_maximal h2 h3)
  exact TopologicalSpace.PositiveCompacts.locallyCompactSpace_of_group
    ⟨⟨S2, (isInducing_toContinuousMap X Y).isCompact_iff.mpr
      (ArzelaAscoli.isCompact_of_equicontinuous S3 hS4.isCompact h)⟩, hS2⟩

variable [LocallyCompactSpace X]

@[to_additive]
theorem locallyCompactSpace_of_hasBasis (V : ℕ → Set Y)
    (hV : ∀ {n x}, x ∈ V n → x * x ∈ V n → x ∈ V (n + 1))
    (hVo : Filter.HasBasis (nhds 1) (fun _ ↦ True) V) :
    LocallyCompactSpace (ContinuousMonoidHom X Y) := by
  obtain ⟨U0, hU0c, hU0o⟩ := exists_compact_mem_nhds (1 : X)
  let U_aux : ℕ → {S : Set X | S ∈ nhds 1} :=
    Nat.rec ⟨U0, hU0o⟩ <| fun _ S ↦ let h := exists_closed_nhds_one_inv_eq_mul_subset S.2
      ⟨Classical.choose h, (Classical.choose_spec h).1⟩
  let U : ℕ → Set X := fun n ↦ (U_aux n).1
  have hU1 : ∀ n, U n ∈ nhds 1 := fun n ↦ (U_aux n).2
  have hU2 : ∀ n, U (n + 1) * U (n + 1) ⊆ U n :=
    fun n ↦ (Classical.choose_spec (exists_closed_nhds_one_inv_eq_mul_subset (U_aux n).2)).2.2.2
  have hU3 : ∀ n, U (n + 1) ⊆ U n :=
    fun n x hx ↦ hU2 n (mul_one x ▸ Set.mul_mem_mul hx (mem_of_mem_nhds (hU1 (n + 1))))
  have hU4 : ∀ f : X →* Y, Set.MapsTo f (U 0) (V 0) → ∀ n, Set.MapsTo f (U n) (V n) := by
    intro f hf n
    induction' n with n ih
    · exact hf
    · exact fun x hx ↦ hV (ih (hU3 n hx)) (map_mul f x x ▸ ih (hU2 n (Set.mul_mem_mul hx hx)))
  apply locallyCompactSpace_of_equicontinuousAt (U 0) (V 0) hU0c (hVo.mem_of_mem trivial)
  rw [hVo.uniformity_of_nhds_one.equicontinuousAt_iff_right]
  refine fun n _ ↦ Filter.eventually_iff_exists_mem.mpr ⟨U n, hU1 n, fun x hx ⟨f, hf⟩ ↦ ?_⟩
  rw [Set.mem_setOf_eq, map_one, div_one]
  exact hU4 f hf n hx

end LocallyCompact

end ContinuousMonoidHom

end

section

/-!

# Continuous MulEquiv

This section defines the space of continuous isomorphisms between two topological groups.

## Main definitions

-/

universe u v

variable (G : Type u) [TopologicalSpace G] (H : Type v) [TopologicalSpace H]

<<<<<<< HEAD
/-- Define the structure of two-sided continuous isomorphism of additive groups. -/
structure ContinuousAddEquiv [Add G] [Add H] extends AddEquiv G H , Homeomorph G H

/-- Define the structure of two-sided continuous isomorphism of groups. -/
@[to_additive "The type of two-sided continuous isomorphism of additive groups."]
structure ContinuousMulEquiv [Mul G] [Mul H] extends MulEquiv G H , Homeomorph G H

/-- The Homeomorphism induced from a two-sided continuous isomorphism of groups. -/
add_decl_doc ContinuousMulEquiv.toHomeomorph

/-- The Homeomorphism induced from a two-sided continuous isomorphism additive groups. -/
add_decl_doc ContinuousAddEquiv.toHomeomorph

/-- Notation for a `ContinuousMulEquiv`. -/
infixl:25 " ≃ₜ* " => ContinuousMulEquiv

/-- Notation for an `ContinuousAddEquiv`. -/
=======
/-- The structure of two-sided continuous isomorphisms between additive groups.
Note that both the map and its inverse have to be continuous. -/
structure ContinuousAddEquiv [Add G] [Add H] extends AddEquiv G H , Homeomorph G H

/-- The structure of two-sided continuous isomorphisms between groups.
Note that both the map and its inverse have to be continuous. -/
@[to_additive "The structure of two-sided continuous isomorphisms between additive groups.
Note that both the map and its inverse have to be continuous."]
structure ContinuousMulEquiv [Mul G] [Mul H] extends MulEquiv G H , Homeomorph G H

/-- The homeomorphism induced from a two-sided continuous isomorphism of groups. -/
add_decl_doc ContinuousMulEquiv.toHomeomorph

/-- The homeomorphism induced from a two-sided continuous isomorphism additive groups. -/
add_decl_doc ContinuousAddEquiv.toHomeomorph

@[inherit_doc]
infixl:25 " ≃ₜ* " => ContinuousMulEquiv

@[inherit_doc]
>>>>>>> 52101827
infixl:25 " ≃ₜ+ " => ContinuousAddEquiv

section

namespace ContinuousMulEquiv

variable {M N : Type*} [TopologicalSpace M] [TopologicalSpace N] [Mul M] [Mul N]

section coe

@[to_additive]
instance : EquivLike (M ≃ₜ* N) M N where
  coe f := f.toFun
  inv f := f.invFun
  left_inv f := f.left_inv
  right_inv f := f.right_inv
  coe_injective' f g h₁ h₂ := by
    cases f
    cases g
    congr
    exact MulEquiv.ext_iff.mpr (congrFun h₁)

@[to_additive]
instance : MulEquivClass (M ≃ₜ* N) M N where
  map_mul f := f.map_mul'

@[to_additive]
instance : HomeomorphClass (M ≃ₜ* N) M N where
  map_continuous f := f.continuous_toFun
  inv_continuous f := f.continuous_invFun

@[to_additive] -- shortcut instance that doesn't generate any subgoals
instance : CoeFun (M ≃ₜ* N) fun _ ↦ M → N where
  coe f := f

/-- Two continuous multiplicative isomorphisms agree if they are defined by the
same underlying function. -/
@[to_additive (attr := ext)
  "Two continuous additive isomorphisms agree if they are defined by the same underlying function."]
theorem ext {f g : M ≃ₜ* N} (h : ∀ x, f x = g x) : f = g :=
  DFunLike.ext f g h

@[to_additive]
protected theorem congr_arg {f : M ≃ₜ* N} {x x' : M} : x = x' → f x = f x' :=
  DFunLike.congr_arg f

@[to_additive]
protected theorem congr_fun {f g : M ≃ₜ* N} (h : f = g) (x : M) : f x = g x :=
  DFunLike.congr_fun h x

@[to_additive (attr := simp)]
<<<<<<< HEAD
theorem coe_mk (f : M ≃* N) (hf1 : Continuous f.toFun) (hf2 : Continuous f.invFun) :
    (mk f hf1 hf2 : M → N) = f := rfl
=======
theorem coe_mk (f : M ≃* N) (hf1 hf2) : (mk f hf1 hf2 : M → N) = f := rfl
>>>>>>> 52101827

@[to_additive]
theorem toEquiv_eq_coe (f : M ≃ₜ* N) : f.toEquiv = f :=
  rfl

<<<<<<< HEAD
=======
@[to_additive, simp]
theorem toMulEquiv_eq_coe (f : M ≃ₜ* N) : f.toMulEquiv = f :=
  rfl

@[to_additive]
theorem toHomeomorph_eq_coe (f : M ≃ₜ* N) : f.toHomeomorph = f :=
  rfl

>>>>>>> 52101827
/-- Makes a continuous multiplicative isomorphism from
a homeomorphism which preserves multiplication. -/
@[to_additive "Makes an continuous additive isomorphism from
a homeomorphism which preserves addition."]
def mk' (f : M ≃ₜ N) (h : ∀ x y, f (x * y) = f x * f y) : M ≃ₜ* N :=
  ⟨⟨f.toEquiv,h⟩, f.continuous_toFun, f.continuous_invFun⟩

<<<<<<< HEAD
=======
/--The coersion for `ContinuousMulEquiv.mk'`, so the name end with `'`-/
@[simp]
lemma coe_mk' (f : M ≃ₜ N) (h : ∀ x y, f (x * y) = f x * f y)  : ⇑(mk' f h) = f := rfl

>>>>>>> 52101827
end coe

section bijective

@[to_additive]
protected theorem bijective (e : M ≃ₜ* N) : Function.Bijective e :=
  EquivLike.bijective e

@[to_additive]
protected theorem injective (e : M ≃ₜ* N) : Function.Injective e :=
  EquivLike.injective e

@[to_additive]
protected theorem surjective (e : M ≃ₜ* N) : Function.Surjective e :=
  EquivLike.surjective e

<<<<<<< HEAD
-- Porting note (#10618): `simp` can prove this
=======
>>>>>>> 52101827
@[to_additive]
theorem apply_eq_iff_eq (e : M ≃ₜ* N) {x y : M} : e x = e y ↔ x = y :=
  e.injective.eq_iff

end bijective

section refl

variable (M)

/-- The identity map is a continuous multiplicative isomorphism. -/
@[to_additive (attr := refl) "The identity map is a continuous additive isomorphism."]
def refl : M ≃ₜ* M :=
<<<<<<< HEAD
  { MulEquiv.refl _ with
  continuous_toFun := by continuity
  continuous_invFun := by continuity }
=======
  { MulEquiv.refl _ with }
>>>>>>> 52101827

@[to_additive]
instance : Inhabited (M ≃ₜ* M) := ⟨ContinuousMulEquiv.refl M⟩

@[to_additive (attr := simp)]
theorem coe_refl : ↑(refl M) = id := rfl

@[to_additive (attr := simp)]
theorem refl_apply (m : M) : refl M m = m := rfl

end refl

section symm

/-- The inverse of a ContinuousMulEquiv. -/
<<<<<<< HEAD
@[to_additive "The inverse of a ContinuousAddEquiv."]
=======
@[to_additive (attr := symm) "The inverse of a ContinuousAddEquiv."]
>>>>>>> 52101827
def symm (cme : M ≃ₜ* N) : N ≃ₜ* M :=
  { cme.toMulEquiv.symm with
  continuous_toFun := cme.continuous_invFun
  continuous_invFun := cme.continuous_toFun }

@[to_additive]
theorem invFun_eq_symm {f : M ≃ₜ* N} : f.invFun = f.symm := rfl

@[to_additive (attr := simp)]
theorem coe_toHomeomorph_symm (f : M ≃ₜ* N) : (f : M ≃ₜ N).symm = (f.symm : N ≃ₜ M) := rfl

@[to_additive (attr := simp)]
theorem equivLike_inv_eq_symm (f : M ≃ₜ* N) : EquivLike.inv f = f.symm := rfl

@[to_additive (attr := simp)]
theorem symm_symm (f : M ≃ₜ* N) : f.symm.symm = f := rfl

/-- `e.symm` is a right inverse of `e`, written as `e (e.symm y) = y`. -/
@[to_additive (attr := simp) "`e.symm` is a right inverse of `e`, written as `e (e.symm y) = y`."]
theorem apply_symm_apply (e : M ≃ₜ* N) (y : N) : e (e.symm y) = y :=
  e.toEquiv.apply_symm_apply y

/-- `e.symm` is a left inverse of `e`, written as `e.symm (e y) = y`. -/
@[to_additive (attr := simp) "`e.symm` is a left inverse of `e`, written as `e.symm (e y) = y`."]
theorem symm_apply_apply (e : M ≃ₜ* N) (x : M) : e.symm (e x) = x :=
  e.toEquiv.symm_apply_apply x

@[to_additive (attr := simp)]
theorem symm_comp_self (e : M ≃ₜ* N) : e.symm ∘ e = id :=
  funext e.symm_apply_apply

@[to_additive (attr := simp)]
theorem self_comp_symm (e : M ≃ₜ* N) : e ∘ e.symm = id :=
  funext e.apply_symm_apply

@[to_additive]
theorem apply_eq_iff_symm_apply (e : M ≃ₜ* N) {x : M} {y : N} : e x = y ↔ x = e.symm y :=
  e.toEquiv.apply_eq_iff_eq_symm_apply

@[to_additive]
theorem symm_apply_eq (e : M ≃ₜ* N) {x y} : e.symm x = y ↔ x = e y :=
  e.toEquiv.symm_apply_eq

@[to_additive]
theorem eq_symm_apply (e : M ≃ₜ* N) {x y} : y = e.symm x ↔ e y = x :=
  e.toEquiv.eq_symm_apply

@[to_additive]
theorem eq_comp_symm {α : Type*} (e : M ≃ₜ* N) (f : N → α) (g : M → α) :
    f = g ∘ e.symm ↔ f ∘ e = g :=
  e.toEquiv.eq_comp_symm f g

@[to_additive]
theorem comp_symm_eq {α : Type*} (e : M ≃ₜ* N) (f : N → α) (g : M → α) :
    g ∘ e.symm = f ↔ g = f ∘ e :=
  e.toEquiv.comp_symm_eq f g

@[to_additive]
theorem eq_symm_comp {α : Type*} (e : M ≃ₜ* N) (f : α → M) (g : α → N) :
    f = e.symm ∘ g ↔ e ∘ f = g :=
  e.toEquiv.eq_symm_comp f g

@[to_additive]
theorem symm_comp_eq {α : Type*} (e : M ≃ₜ* N) (f : α → M) (g : α → N) :
    e.symm ∘ g = f ↔ g = e ∘ f :=
  e.toEquiv.symm_comp_eq f g

end symm

section trans

variable {L : Type*} [Mul L] [TopologicalSpace L]

/-- The composition of two ContinuousMulEquiv. -/
@[to_additive "The composition of two ContinuousAddEquiv."]
def trans (cme1 : M ≃ₜ* N) (cme2 : N ≃ₜ* L) : M ≃ₜ* L :=
  { cme1.toMulEquiv.trans cme2.toMulEquiv with
  continuous_toFun := by convert Continuous.comp cme2.continuous_toFun cme1.continuous_toFun
  continuous_invFun := by convert Continuous.comp cme1.continuous_invFun cme2.continuous_invFun }

@[to_additive (attr := simp)]
theorem coe_trans (e₁ : M ≃ₜ* N) (e₂ : N ≃ₜ* L) : ↑(e₁.trans e₂) = e₂ ∘ e₁ := rfl

@[to_additive (attr := simp)]
theorem trans_apply (e₁ : M ≃ₜ* N) (e₂ : N ≃ₜ* L) (m : M) : e₁.trans e₂ m = e₂ (e₁ m) := rfl

@[to_additive (attr := simp)]
theorem symm_trans_apply (e₁ : M ≃ₜ* N) (e₂ : N ≃ₜ* L) (l : L) :
    (e₁.trans e₂).symm l = e₁.symm (e₂.symm l) := rfl

@[to_additive (attr := simp)]
theorem symm_trans_self (e : M ≃ₜ* N) : e.symm.trans e = refl N :=
  DFunLike.ext _ _ e.apply_symm_apply

@[to_additive (attr := simp)]
theorem self_trans_symm (e : M ≃ₜ* N) : e.trans e.symm = refl M :=
  DFunLike.ext _ _ e.symm_apply_apply

end trans

section unique

/-- The `MulEquiv` between two monoids with a unique element. -/
@[to_additive "The `AddEquiv` between two `AddMonoid`s with a unique element."]
def continuousMulEquivOfUnique {M N} [Unique M] [Unique N] [Mul M] [Mul N]
    [TopologicalSpace M] [TopologicalSpace N] : M ≃ₜ* N :=
  { MulEquiv.mulEquivOfUnique with
  continuous_toFun := by continuity
  continuous_invFun := by continuity }

/-- There is a unique monoid homomorphism between two monoids with a unique element. -/
@[to_additive "There is a unique additive monoid homomorphism between two additive monoids with
  a unique element."]
instance {M N} [Unique M] [Unique N] [Mul M] [Mul N]
    [TopologicalSpace M] [TopologicalSpace N] : Unique (M ≃ₜ* N) where
  default := continuousMulEquivOfUnique
  uniq _ := ext fun _ ↦ Subsingleton.elim _ _

end unique

end ContinuousMulEquiv

end

end<|MERGE_RESOLUTION|>--- conflicted
+++ resolved
@@ -434,25 +434,6 @@
 
 variable (G : Type u) [TopologicalSpace G] (H : Type v) [TopologicalSpace H]
 
-<<<<<<< HEAD
-/-- Define the structure of two-sided continuous isomorphism of additive groups. -/
-structure ContinuousAddEquiv [Add G] [Add H] extends AddEquiv G H , Homeomorph G H
-
-/-- Define the structure of two-sided continuous isomorphism of groups. -/
-@[to_additive "The type of two-sided continuous isomorphism of additive groups."]
-structure ContinuousMulEquiv [Mul G] [Mul H] extends MulEquiv G H , Homeomorph G H
-
-/-- The Homeomorphism induced from a two-sided continuous isomorphism of groups. -/
-add_decl_doc ContinuousMulEquiv.toHomeomorph
-
-/-- The Homeomorphism induced from a two-sided continuous isomorphism additive groups. -/
-add_decl_doc ContinuousAddEquiv.toHomeomorph
-
-/-- Notation for a `ContinuousMulEquiv`. -/
-infixl:25 " ≃ₜ* " => ContinuousMulEquiv
-
-/-- Notation for an `ContinuousAddEquiv`. -/
-=======
 /-- The structure of two-sided continuous isomorphisms between additive groups.
 Note that both the map and its inverse have to be continuous. -/
 structure ContinuousAddEquiv [Add G] [Add H] extends AddEquiv G H , Homeomorph G H
@@ -473,7 +454,6 @@
 infixl:25 " ≃ₜ* " => ContinuousMulEquiv
 
 @[inherit_doc]
->>>>>>> 52101827
 infixl:25 " ≃ₜ+ " => ContinuousAddEquiv
 
 section
@@ -525,19 +505,12 @@
   DFunLike.congr_fun h x
 
 @[to_additive (attr := simp)]
-<<<<<<< HEAD
-theorem coe_mk (f : M ≃* N) (hf1 : Continuous f.toFun) (hf2 : Continuous f.invFun) :
-    (mk f hf1 hf2 : M → N) = f := rfl
-=======
 theorem coe_mk (f : M ≃* N) (hf1 hf2) : (mk f hf1 hf2 : M → N) = f := rfl
->>>>>>> 52101827
 
 @[to_additive]
 theorem toEquiv_eq_coe (f : M ≃ₜ* N) : f.toEquiv = f :=
   rfl
 
-<<<<<<< HEAD
-=======
 @[to_additive, simp]
 theorem toMulEquiv_eq_coe (f : M ≃ₜ* N) : f.toMulEquiv = f :=
   rfl
@@ -546,7 +519,6 @@
 theorem toHomeomorph_eq_coe (f : M ≃ₜ* N) : f.toHomeomorph = f :=
   rfl
 
->>>>>>> 52101827
 /-- Makes a continuous multiplicative isomorphism from
 a homeomorphism which preserves multiplication. -/
 @[to_additive "Makes an continuous additive isomorphism from
@@ -554,13 +526,10 @@
 def mk' (f : M ≃ₜ N) (h : ∀ x y, f (x * y) = f x * f y) : M ≃ₜ* N :=
   ⟨⟨f.toEquiv,h⟩, f.continuous_toFun, f.continuous_invFun⟩
 
-<<<<<<< HEAD
-=======
 /--The coersion for `ContinuousMulEquiv.mk'`, so the name end with `'`-/
 @[simp]
 lemma coe_mk' (f : M ≃ₜ N) (h : ∀ x y, f (x * y) = f x * f y)  : ⇑(mk' f h) = f := rfl
 
->>>>>>> 52101827
 end coe
 
 section bijective
@@ -577,10 +546,6 @@
 protected theorem surjective (e : M ≃ₜ* N) : Function.Surjective e :=
   EquivLike.surjective e
 
-<<<<<<< HEAD
--- Porting note (#10618): `simp` can prove this
-=======
->>>>>>> 52101827
 @[to_additive]
 theorem apply_eq_iff_eq (e : M ≃ₜ* N) {x y : M} : e x = e y ↔ x = y :=
   e.injective.eq_iff
@@ -594,13 +559,7 @@
 /-- The identity map is a continuous multiplicative isomorphism. -/
 @[to_additive (attr := refl) "The identity map is a continuous additive isomorphism."]
 def refl : M ≃ₜ* M :=
-<<<<<<< HEAD
-  { MulEquiv.refl _ with
-  continuous_toFun := by continuity
-  continuous_invFun := by continuity }
-=======
   { MulEquiv.refl _ with }
->>>>>>> 52101827
 
 @[to_additive]
 instance : Inhabited (M ≃ₜ* M) := ⟨ContinuousMulEquiv.refl M⟩
@@ -616,11 +575,7 @@
 section symm
 
 /-- The inverse of a ContinuousMulEquiv. -/
-<<<<<<< HEAD
-@[to_additive "The inverse of a ContinuousAddEquiv."]
-=======
 @[to_additive (attr := symm) "The inverse of a ContinuousAddEquiv."]
->>>>>>> 52101827
 def symm (cme : M ≃ₜ* N) : N ≃ₜ* M :=
   { cme.toMulEquiv.symm with
   continuous_toFun := cme.continuous_invFun
