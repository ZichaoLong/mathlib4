--- conflicted
+++ resolved
@@ -591,15 +591,9 @@
   map_mul f
 
 protected lemma isClosedMap (f : M ≃ₜ* N) : IsClosedMap f := f.toHomeomorph.isClosedMap
-<<<<<<< HEAD
-protected lemma inducing (f : M ≃ₜ* N) : Inducing f := f.toHomeomorph.inducing
-protected lemma isQuotientMap (f : M ≃ₜ* N) : IsQuotientMap f := f.toHomeomorph.isQuotientMap
-protected lemma isEmbedding (f : M ≃ₜ* N) : IsEmbedding f := f.toHomeomorph.isEmbedding
-=======
 lemma isInducing (f : M ≃ₜ* N) : IsInducing f := f.toHomeomorph.isInducing
 lemma isQuotientMap (f : M ≃ₜ* N) : IsQuotientMap f := f.toHomeomorph.isQuotientMap
 lemma isEmbedding (f : M ≃ₜ* N) : IsEmbedding f := f.toHomeomorph.isEmbedding
->>>>>>> f4ce0ca8
 lemma isOpenEmbedding (f : M ≃ₜ* N) : IsOpenEmbedding f := f.toHomeomorph.isOpenEmbedding
 lemma isClosedEmbedding (f : M ≃ₜ* N) : IsClosedEmbedding f := f.toHomeomorph.isClosedEmbedding
 lemma isDenseEmbedding (f : M ≃ₜ* N) : IsDenseEmbedding f := f.toHomeomorph.isDenseEmbedding
