/-
Copyright (c) 2022 Thomas Browning. All rights reserved.
Released under Apache 2.0 license as described in the file LICENSE.
Authors: Thomas Browning
-/
import Mathlib.Topology.Algebra.Equicontinuity
import Mathlib.Topology.Algebra.Group.Compact
import Mathlib.Topology.ContinuousMap.Algebra
import Mathlib.Topology.UniformSpace.Ascoli

/-!

# Continuous Monoid Homs

This file defines the space of continuous homomorphisms between two topological groups.

## Main definitions

* `ContinuousMonoidHom A B`: The continuous homomorphisms `A →* B`.
* `ContinuousAddMonoidHom A B`: The continuous additive homomorphisms `A →+ B`.
-/


section

open Pointwise Function

variable (F A B C D E : Type*) [Monoid A] [Monoid B] [Monoid C] [Monoid D] [CommGroup E]
  [TopologicalSpace A] [TopologicalSpace B] [TopologicalSpace C] [TopologicalSpace D]
  [TopologicalSpace E] [TopologicalGroup E]

/-- The type of continuous additive monoid homomorphisms from `A` to `B`.

When possible, instead of parametrizing results over `(f : ContinuousAddMonoidHom A B)`,
you should parametrize
over `(F : Type*) [FunLike F A B] [ContinuousMapClass F A B] [AddMonoidHomClass F A B] (f : F)`.

When you extend this structure,
make sure to extend `ContinuousMapClass` and/or `AddMonoidHomClass`, if needed. -/
structure ContinuousAddMonoidHom (A B : Type*) [AddMonoid A] [AddMonoid B] [TopologicalSpace A]
  [TopologicalSpace B] extends A →+ B, C(A, B)

/-- The type of continuous monoid homomorphisms from `A` to `B`.

When possible, instead of parametrizing results over `(f : ContinuousMonoidHom A B)`,
you should parametrize
over `(F : Type*) [FunLike F A B] [ContinuousMapClass F A B] [MonoidHomClass F A B] (f : F)`.

When you extend this structure,
make sure to extend `ContinuousMapClass` and/or `MonoidHomClass`, if needed. -/
@[to_additive "The type of continuous additive monoid homomorphisms from `A` to `B`."]
structure ContinuousMonoidHom extends A →* B, C(A, B)

section

/-- `ContinuousAddMonoidHomClass F A B` states that `F` is a type of continuous additive monoid
homomorphisms.

Deprecated and changed from a `class` to a `structure`.
Use `[AddMonoidHomClass F A B] [ContinuousMapClass F A B]` instead. -/
structure ContinuousAddMonoidHomClass (A B : outParam Type*) [AddMonoid A] [AddMonoid B]
    [TopologicalSpace A] [TopologicalSpace B] [FunLike F A B]
    extends AddMonoidHomClass F A B, ContinuousMapClass F A B : Prop

/-- `ContinuousMonoidHomClass F A B` states that `F` is a type of continuous monoid
homomorphisms.

Deprecated and changed from a `class` to a `structure`.
Use `[MonoidHomClass F A B] [ContinuousMapClass F A B]` instead. -/
@[to_additive (attr := deprecated (since := "2024-10-08"))]
structure ContinuousMonoidHomClass (A B : outParam Type*) [Monoid A] [Monoid B]
    [TopologicalSpace A] [TopologicalSpace B] [FunLike F A B]
    extends MonoidHomClass F A B, ContinuousMapClass F A B : Prop

end

/-- Reinterpret a `ContinuousMonoidHom` as a `MonoidHom`. -/
add_decl_doc ContinuousMonoidHom.toMonoidHom

/-- Reinterpret a `ContinuousAddMonoidHom` as an `AddMonoidHom`. -/
add_decl_doc ContinuousAddMonoidHom.toAddMonoidHom

/-- Reinterpret a `ContinuousMonoidHom` as a `ContinuousMap`. -/
add_decl_doc ContinuousMonoidHom.toContinuousMap

/-- Reinterpret a `ContinuousAddMonoidHom` as a `ContinuousMap`. -/
add_decl_doc ContinuousAddMonoidHom.toContinuousMap

namespace ContinuousMonoidHom

variable {A B C D E}

@[to_additive]
instance instFunLike : FunLike (ContinuousMonoidHom A B) A B where
  coe f := f.toFun
  coe_injective' f g h := by
    obtain ⟨⟨⟨ _ , _ ⟩, _⟩, _⟩ := f
    obtain ⟨⟨⟨ _ , _ ⟩, _⟩, _⟩ := g
    congr

@[to_additive]
instance instMonoidHomClass : MonoidHomClass (ContinuousMonoidHom A B) A B where
  map_mul f := f.map_mul'
  map_one f := f.map_one'

@[to_additive]
instance instContinuousMapClass : ContinuousMapClass (ContinuousMonoidHom A B) A B where
  map_continuous f := f.continuous_toFun

@[to_additive (attr := ext)]
theorem ext {f g : ContinuousMonoidHom A B} (h : ∀ x, f x = g x) : f = g :=
  DFunLike.ext _ _ h

@[to_additive]
theorem toContinuousMap_injective : Injective (toContinuousMap : _ → C(A, B)) := fun f g h =>
  ext <| by convert DFunLike.ext_iff.1 h

@[deprecated (since := "2024-10-08")] protected alias mk' := mk

@[deprecated (since := "2024-10-08")]
protected alias _root_.ContinuousAddMonoidHom.mk' := ContinuousAddMonoidHom.mk

set_option linter.existingAttributeWarning false in
attribute [to_additive existing] ContinuousMonoidHom.mk'

/-- Composition of two continuous homomorphisms. -/
@[to_additive (attr := simps!) "Composition of two continuous homomorphisms."]
def comp (g : ContinuousMonoidHom B C) (f : ContinuousMonoidHom A B) : ContinuousMonoidHom A C :=
  ⟨g.toMonoidHom.comp f.toMonoidHom, (map_continuous g).comp (map_continuous f)⟩

/-- Product of two continuous homomorphisms on the same space. -/
@[to_additive (attr := simps!) prod "Product of two continuous homomorphisms on the same space."]
def prod (f : ContinuousMonoidHom A B) (g : ContinuousMonoidHom A C) :
    ContinuousMonoidHom A (B × C) :=
  ⟨f.toMonoidHom.prod g.toMonoidHom, f.continuous_toFun.prod_mk g.continuous_toFun⟩

/-- Product of two continuous homomorphisms on different spaces. -/
@[to_additive (attr := simps!) prodMap
  "Product of two continuous homomorphisms on different spaces."]
def prodMap (f : ContinuousMonoidHom A C) (g : ContinuousMonoidHom B D) :
    ContinuousMonoidHom (A × B) (C × D) :=
  ⟨f.toMonoidHom.prodMap g.toMonoidHom, f.continuous_toFun.prodMap g.continuous_toFun⟩

@[deprecated (since := "2024-10-05")] alias prod_map := prodMap
@[deprecated (since := "2024-10-05")]
alias _root_.ContinuousAddMonoidHom.sum_map := ContinuousAddMonoidHom.prodMap

set_option linter.existingAttributeWarning false in
attribute [to_additive existing] prod_map

variable (A B C D E)

/-- The trivial continuous homomorphism. -/
@[to_additive (attr := simps!) "The trivial continuous homomorphism."]
def one : ContinuousMonoidHom A B :=
  ⟨1, continuous_const⟩

@[to_additive]
instance : Inhabited (ContinuousMonoidHom A B) :=
  ⟨one A B⟩

/-- The identity continuous homomorphism. -/
@[to_additive (attr := simps!) "The identity continuous homomorphism."]
def id : ContinuousMonoidHom A A :=
  ⟨.id A, continuous_id⟩

/-- The continuous homomorphism given by projection onto the first factor. -/
@[to_additive (attr := simps!)
  "The continuous homomorphism given by projection onto the first factor."]
def fst : ContinuousMonoidHom (A × B) A :=
  ⟨MonoidHom.fst A B, continuous_fst⟩

/-- The continuous homomorphism given by projection onto the second factor. -/
@[to_additive (attr := simps!)
  "The continuous homomorphism given by projection onto the second factor."]
def snd : ContinuousMonoidHom (A × B) B :=
  ⟨MonoidHom.snd A B, continuous_snd⟩

/-- The continuous homomorphism given by inclusion of the first factor. -/
@[to_additive (attr := simps!)
  "The continuous homomorphism given by inclusion of the first factor."]
def inl : ContinuousMonoidHom A (A × B) :=
  prod (id A) (one A B)

/-- The continuous homomorphism given by inclusion of the second factor. -/
@[to_additive (attr := simps!)
  "The continuous homomorphism given by inclusion of the second factor."]
def inr : ContinuousMonoidHom B (A × B) :=
  prod (one B A) (id B)

/-- The continuous homomorphism given by the diagonal embedding. -/
@[to_additive (attr := simps!) "The continuous homomorphism given by the diagonal embedding."]
def diag : ContinuousMonoidHom A (A × A) :=
  prod (id A) (id A)

/-- The continuous homomorphism given by swapping components. -/
@[to_additive (attr := simps!) "The continuous homomorphism given by swapping components."]
def swap : ContinuousMonoidHom (A × B) (B × A) :=
  prod (snd A B) (fst A B)

/-- The continuous homomorphism given by multiplication. -/
@[to_additive (attr := simps!) "The continuous homomorphism given by addition."]
def mul : ContinuousMonoidHom (E × E) E :=
  ⟨mulMonoidHom, continuous_mul⟩

/-- The continuous homomorphism given by inversion. -/
@[to_additive (attr := simps!) "The continuous homomorphism given by negation."]
def inv : ContinuousMonoidHom E E :=
  ⟨invMonoidHom, continuous_inv⟩

variable {A B C D E}

/-- Coproduct of two continuous homomorphisms to the same space. -/
@[to_additive (attr := simps!) "Coproduct of two continuous homomorphisms to the same space."]
def coprod (f : ContinuousMonoidHom A E) (g : ContinuousMonoidHom B E) :
    ContinuousMonoidHom (A × B) E :=
  (mul E).comp (f.prodMap g)

@[to_additive]
instance : CommGroup (ContinuousMonoidHom A E) where
  mul f g := (mul E).comp (f.prod g)
  mul_comm f g := ext fun x => mul_comm (f x) (g x)
  mul_assoc f g h := ext fun x => mul_assoc (f x) (g x) (h x)
  one := one A E
  one_mul f := ext fun x => one_mul (f x)
  mul_one f := ext fun x => mul_one (f x)
  inv f := (inv E).comp f
  inv_mul_cancel f := ext fun x => inv_mul_cancel (f x)

@[to_additive]
instance : TopologicalSpace (ContinuousMonoidHom A B) :=
  TopologicalSpace.induced toContinuousMap ContinuousMap.compactOpen

variable (A B C D E)

@[to_additive]
theorem inducing_toContinuousMap : Inducing (toContinuousMap : ContinuousMonoidHom A B → C(A, B)) :=
  ⟨rfl⟩

@[to_additive]
theorem isEmbedding_toContinuousMap :
    IsEmbedding (toContinuousMap : ContinuousMonoidHom A B → C(A, B)) :=
  ⟨inducing_toContinuousMap A B, toContinuousMap_injective⟩

@[deprecated (since := "2024-10-26")]
alias embedding_toContinuousMap := isEmbedding_toContinuousMap

@[to_additive]
instance instContinuousEvalConst : ContinuousEvalConst (ContinuousMonoidHom A B) A B :=
  .of_continuous_forget (inducing_toContinuousMap A B).continuous

@[to_additive]
instance instContinuousEval [LocallyCompactPair A B] :
    ContinuousEval (ContinuousMonoidHom A B) A B :=
  .of_continuous_forget (inducing_toContinuousMap A B).continuous

@[to_additive]
lemma range_toContinuousMap :
    Set.range (toContinuousMap : ContinuousMonoidHom A B → C(A, B)) =
      {f : C(A, B) | f 1 = 1 ∧ ∀ x y, f (x * y) = f x * f y} := by
  refine Set.Subset.antisymm (Set.range_subset_iff.2 fun f ↦ ⟨map_one f, map_mul f⟩) ?_
  rintro f ⟨h1, hmul⟩
  exact ⟨{ f with map_one' := h1, map_mul' := hmul }, rfl⟩

@[to_additive]
theorem isClosedEmbedding_toContinuousMap [ContinuousMul B] [T2Space B] :
    IsClosedEmbedding (toContinuousMap : ContinuousMonoidHom A B → C(A, B)) where
  toIsEmbedding := isEmbedding_toContinuousMap A B
  isClosed_range := by
    simp only [range_toContinuousMap, Set.setOf_and, Set.setOf_forall]
    refine .inter (isClosed_singleton.preimage (continuous_eval_const 1)) <|
      isClosed_iInter fun x ↦ isClosed_iInter fun y ↦ ?_
    exact isClosed_eq (continuous_eval_const (x * y)) <|
      .mul (continuous_eval_const x) (continuous_eval_const y)

@[deprecated (since := "2024-10-20")]
alias closedEmbedding_toContinuousMap := isClosedEmbedding_toContinuousMap

variable {A B C D E}

@[to_additive]
instance [T2Space B] : T2Space (ContinuousMonoidHom A B) :=
  (isEmbedding_toContinuousMap A B).t2Space

@[to_additive]
instance : TopologicalGroup (ContinuousMonoidHom A E) :=
  let hi := inducing_toContinuousMap A E
  let hc := hi.continuous
  { continuous_mul := hi.continuous_iff.mpr (continuous_mul.comp (Continuous.prodMap hc hc))
    continuous_inv := hi.continuous_iff.mpr (continuous_inv.comp hc) }

@[to_additive]
theorem continuous_of_continuous_uncurry {A : Type*} [TopologicalSpace A]
    (f : A → ContinuousMonoidHom B C) (h : Continuous (Function.uncurry fun x y => f x y)) :
    Continuous f :=
  (inducing_toContinuousMap _ _).continuous_iff.mpr
    (ContinuousMap.continuous_of_continuous_uncurry _ h)

@[to_additive]
theorem continuous_comp [LocallyCompactSpace B] :
    Continuous fun f : ContinuousMonoidHom A B × ContinuousMonoidHom B C => f.2.comp f.1 :=
  (inducing_toContinuousMap A C).continuous_iff.2 <|
    ContinuousMap.continuous_comp'.comp
      ((inducing_toContinuousMap A B).prodMap (inducing_toContinuousMap B C)).continuous

@[to_additive]
theorem continuous_comp_left (f : ContinuousMonoidHom A B) :
    Continuous fun g : ContinuousMonoidHom B C => g.comp f :=
  (inducing_toContinuousMap A C).continuous_iff.2 <|
    f.toContinuousMap.continuous_precomp.comp (inducing_toContinuousMap B C).continuous

@[to_additive]
theorem continuous_comp_right (f : ContinuousMonoidHom B C) :
    Continuous fun g : ContinuousMonoidHom A B => f.comp g :=
  (inducing_toContinuousMap A C).continuous_iff.2 <|
    f.toContinuousMap.continuous_postcomp.comp (inducing_toContinuousMap A B).continuous

variable (E)

/-- `ContinuousMonoidHom _ f` is a functor. -/
@[to_additive "`ContinuousAddMonoidHom _ f` is a functor."]
def compLeft (f : ContinuousMonoidHom A B) :
    ContinuousMonoidHom (ContinuousMonoidHom B E) (ContinuousMonoidHom A E) where
  toFun g := g.comp f
  map_one' := rfl
  map_mul' _g _h := rfl
  continuous_toFun := f.continuous_comp_left

variable (A) {E}

/-- `ContinuousMonoidHom f _` is a functor. -/
@[to_additive "`ContinuousAddMonoidHom f _` is a functor."]
def compRight {B : Type*} [CommGroup B] [TopologicalSpace B] [TopologicalGroup B]
    (f : ContinuousMonoidHom B E) :
    ContinuousMonoidHom (ContinuousMonoidHom A B) (ContinuousMonoidHom A E) where
  toFun g := f.comp g
  map_one' := ext fun _a => map_one f
  map_mul' g h := ext fun a => map_mul f (g a) (h a)
  continuous_toFun := f.continuous_comp_right

section LocallyCompact

variable {X Y : Type*} [TopologicalSpace X] [Group X] [TopologicalGroup X]
  [UniformSpace Y] [CommGroup Y] [UniformGroup Y] [T0Space Y] [CompactSpace Y]

@[to_additive]
theorem locallyCompactSpace_of_equicontinuousAt (U : Set X) (V : Set Y)
    (hU : IsCompact U) (hV : V ∈ nhds (1 : Y))
    (h : EquicontinuousAt (fun f : {f : X →* Y | Set.MapsTo f U V} ↦ (f : X → Y)) 1) :
    LocallyCompactSpace (ContinuousMonoidHom X Y) := by
  replace h := equicontinuous_of_equicontinuousAt_one _ h
  obtain ⟨W, hWo, hWV, hWc⟩ := local_compact_nhds hV
  let S1 : Set (X →* Y) := {f | Set.MapsTo f U W}
  let S2 : Set (ContinuousMonoidHom X Y) := {f | Set.MapsTo f U W}
  let S3 : Set C(X, Y) := (↑) '' S2
  let S4 : Set (X → Y) := (↑) '' S3
  replace h : Equicontinuous ((↑) : S1 → X → Y) :=
    h.comp (Subtype.map _root_.id fun f hf ↦ hf.mono_right hWV)
  have hS4 : S4 = (↑) '' S1 := by
    ext
    constructor
    · rintro ⟨-, ⟨f, hf, rfl⟩, rfl⟩
      exact ⟨f, hf, rfl⟩
    · rintro ⟨f, hf, rfl⟩
      exact ⟨⟨f, h.continuous ⟨f, hf⟩⟩, ⟨⟨f, h.continuous ⟨f, hf⟩⟩, hf, rfl⟩, rfl⟩
  replace h : Equicontinuous ((↑) : S3 → X → Y) := by
    rw [equicontinuous_iff_range, ← Set.image_eq_range] at h ⊢
    rwa [← hS4] at h
  replace hS4 : S4 = Set.pi U (fun _ ↦ W) ∩ Set.range ((↑) : (X →* Y) → (X → Y)) := by
    simp_rw [hS4, Set.ext_iff, Set.mem_image, S1, Set.mem_setOf_eq]
    exact fun f ↦ ⟨fun ⟨g, hg, hf⟩ ↦ hf ▸ ⟨hg, g, rfl⟩, fun ⟨hg, g, hf⟩ ↦ ⟨g, hf ▸ hg, hf⟩⟩
  replace hS4 : IsClosed S4 :=
    hS4.symm ▸ (isClosed_set_pi (fun _ _ ↦ hWc.isClosed)).inter (MonoidHom.isClosed_range_coe X Y)
  have hS2 : (interior S2).Nonempty := by
    let T : Set (ContinuousMonoidHom X Y) := {f | Set.MapsTo f U (interior W)}
    have h1 : T.Nonempty := ⟨1, fun _ _ ↦ mem_interior_iff_mem_nhds.mpr hWo⟩
    have h2 : T ⊆ S2 := fun f hf ↦ hf.mono_right interior_subset
    have h3 : IsOpen T := isOpen_induced (ContinuousMap.isOpen_setOf_mapsTo hU isOpen_interior)
    exact h1.mono (interior_maximal h2 h3)
  exact TopologicalSpace.PositiveCompacts.locallyCompactSpace_of_group
    ⟨⟨S2, (inducing_toContinuousMap X Y).isCompact_iff.mpr
      (ArzelaAscoli.isCompact_of_equicontinuous S3 hS4.isCompact h)⟩, hS2⟩

variable [LocallyCompactSpace X]

@[to_additive]
theorem locallyCompactSpace_of_hasBasis (V : ℕ → Set Y)
    (hV : ∀ {n x}, x ∈ V n → x * x ∈ V n → x ∈ V (n + 1))
    (hVo : Filter.HasBasis (nhds 1) (fun _ ↦ True) V) :
    LocallyCompactSpace (ContinuousMonoidHom X Y) := by
  obtain ⟨U0, hU0c, hU0o⟩ := exists_compact_mem_nhds (1 : X)
  let U_aux : ℕ → {S : Set X | S ∈ nhds 1} :=
    Nat.rec ⟨U0, hU0o⟩ <| fun _ S ↦ let h := exists_closed_nhds_one_inv_eq_mul_subset S.2
      ⟨Classical.choose h, (Classical.choose_spec h).1⟩
  let U : ℕ → Set X := fun n ↦ (U_aux n).1
  have hU1 : ∀ n, U n ∈ nhds 1 := fun n ↦ (U_aux n).2
  have hU2 : ∀ n, U (n + 1) * U (n + 1) ⊆ U n :=
    fun n ↦ (Classical.choose_spec (exists_closed_nhds_one_inv_eq_mul_subset (U_aux n).2)).2.2.2
  have hU3 : ∀ n, U (n + 1) ⊆ U n :=
    fun n x hx ↦ hU2 n (mul_one x ▸ Set.mul_mem_mul hx (mem_of_mem_nhds (hU1 (n + 1))))
  have hU4 : ∀ f : X →* Y, Set.MapsTo f (U 0) (V 0) → ∀ n, Set.MapsTo f (U n) (V n) := by
    intro f hf n
    induction' n with n ih
    · exact hf
    · exact fun x hx ↦ hV (ih (hU3 n hx)) (map_mul f x x ▸ ih (hU2 n (Set.mul_mem_mul hx hx)))
  apply locallyCompactSpace_of_equicontinuousAt (U 0) (V 0) hU0c (hVo.mem_of_mem trivial)
  rw [hVo.uniformity_of_nhds_one.equicontinuousAt_iff_right]
  refine fun n _ ↦ Filter.eventually_iff_exists_mem.mpr ⟨U n, hU1 n, fun x hx ⟨f, hf⟩ ↦ ?_⟩
  rw [Set.mem_setOf_eq, map_one, div_one]
  exact hU4 f hf n hx

end LocallyCompact

end ContinuousMonoidHom

end

section

/-!

# Continuous MulEquiv

This section defines the space of continuous isomorphisms between two topological groups.

## Main definitions

-/

universe u v

variable (G : Type u) [TopologicalSpace G] (H : Type v) [TopologicalSpace H]

/-- Define the structure of two-sided continuous isomorphism of additive groups. -/
structure ContinuousAddEquiv [Add G] [Add H] extends AddEquiv G H , Homeomorph G H

/-- Define the structure of two-sided continuous isomorphism of groups. -/
@[to_additive "The type of two-sided continuous isomorphism of additive groups."]
structure ContinuousMulEquiv [Mul G] [Mul H] extends MulEquiv G H , Homeomorph G H

/-- The Homeomorphism induced from a two-sided continuous isomorphism of groups. -/
add_decl_doc ContinuousMulEquiv.toHomeomorph

/-- The Homeomorphism induced from a two-sided continuous isomorphism additive groups. -/
add_decl_doc ContinuousAddEquiv.toHomeomorph

/-- Notation for a `ContinuousMulEquiv`. -/
infixl:25 " ≃ₜ* " => ContinuousMulEquiv

/-- Notation for an `ContinuousAddEquiv`. -/
infixl:25 " ≃ₜ+ " => ContinuousAddEquiv

section

/-- `ContinuousAddEquivClass F A B` states that `F` is a type of two-sided continuous additive
isomomorphisms.-/
class ContinuousAddEquivClass (F : Type*) (A B : outParam Type*) [Add A] [Add B]
    [h : EquivLike F A B] [TopologicalSpace A] [TopologicalSpace B] extends AddEquivClass F A B :
    Prop where
    map_continuous (f : F) : Continuous (h.coe f)
    inv_map_continuous (f : F) : Continuous (h.inv f)

/-- `ContinuousMulEquivClass F A B` states that `F` is a type of two-sided continuous multiplicative
isomomorphisms.-/
@[to_additive]
class ContinuousMulEquivClass (F : Type*) (A B : outParam Type*) [Mul A] [Mul B]
    [h : EquivLike F A B] [TopologicalSpace A] [TopologicalSpace B] extends MulEquivClass F A B :
    Prop where
    map_continuous (f : F) : Continuous (h.coe f)
    inv_map_continuous (f : F) : Continuous (h.inv f)

namespace ContinuousMulEquivClass

variable {F M N : Type*} [TopologicalSpace M] [TopologicalSpace N]

@[to_additive]
theorem map_eq_one_iff [MulOneClass M] [MulOneClass N] [EquivLike F M N]
    [ContinuousMulEquivClass F M N] (h : F) {x : M} :
    h x = 1 ↔ x = 1 := _root_.map_eq_one_iff h (EquivLike.injective h)

@[to_additive]
theorem map_ne_one_iff [MulOneClass M] [MulOneClass N] [EquivLike F M N]
    [ContinuousMulEquivClass F M N] (h : F) {x : M} :
    h x ≠ 1 ↔ x ≠ 1 := _root_.map_ne_one_iff h (EquivLike.injective h)

end ContinuousMulEquivClass

variable {F α β : Type*}[EquivLike F α β] [TopologicalSpace α] [TopologicalSpace β]

/-- Turn an element of a type `F` satisfying `ContinuousMulEquivClass F α β` into an actual
`ContinuousMulEquiv`. This is declared as the default coercion from `F` to `α ≃* β`. -/
@[to_additive (attr := coe)
"Turn an element of a type `F` satisfying `ContinuousAddEquivClass F α β` into an actual
`ContinuousAddEquiv`. This is declared as the default coercion from `F` to `α ≃+ β`."]
def ContinuousMulEquivClass.toContinuousMulEquiv [Mul α] [Mul β] [h : ContinuousMulEquivClass F α β]
    (f : F) : α ≃ₜ* β := {
    (f : α ≃* β) with
    continuous_toFun := h.map_continuous f
    continuous_invFun := h.inv_map_continuous f }

/-- Any type satisfying `MulEquivClass` can be cast into `MulEquiv` via
`MulEquivClass.toMulEquiv`. -/
@[to_additive "Any type satisfying `AddEquivClass` can be cast into `AddEquiv` via
`AddEquivClass.toAddEquiv`. "]
instance [Mul α] [Mul β] [ContinuousMulEquivClass F α β] : CoeTC F (α ≃ₜ* β) :=
  ⟨ContinuousMulEquivClass.toContinuousMulEquiv⟩


@[to_additive]
theorem ContinuousMulEquivClass.toContinuousMulEquiv_injective [Mul α] [Mul β]
    [ContinuousMulEquivClass F α β] : Function.Injective ((↑) : F → α ≃ₜ* β) :=
  fun _ _ e ↦ DFunLike.ext _ _ fun a ↦ congr_arg (fun e : α ≃ₜ* β ↦ e.toFun a) e

namespace ContinuousMulEquiv

variable {M N : Type*} [TopologicalSpace M] [TopologicalSpace N] [Mul M] [Mul N]

section coe

@[to_additive]
instance : EquivLike (M ≃ₜ* N) M N where
  coe f := f.toFun
  inv f := f.invFun
  left_inv f := f.left_inv
  right_inv f := f.right_inv
  coe_injective' f g h₁ h₂ := by
    cases f
    cases g
    congr
    exact MulEquiv.ext_iff.mpr (congrFun h₁)

@[to_additive] -- shortcut instance that doesn't generate any subgoals
instance : CoeFun (M ≃ₜ* N) fun _ ↦ M → N where
  coe f := f

@[to_additive]
instance : ContinuousMulEquivClass (M ≃ₜ* N) M N where
  map_mul f := f.map_mul'
  map_continuous f := f.continuous_toFun
  inv_map_continuous f := f.continuous_invFun

/-- Two continuous multiplicative isomorphisms agree if they are defined by the
same underlying function. -/
@[to_additive (attr := ext)
  "Two continuous additive isomorphisms agree if they are defined by the same underlying function."]
theorem ext {f g : M ≃ₜ* N} (h : ∀ x, f x = g x) : f = g :=
  DFunLike.ext f g h

@[to_additive]
protected theorem congr_arg {f : M ≃ₜ* N} {x x' : M} : x = x' → f x = f x' :=
  DFunLike.congr_arg f

@[to_additive]
protected theorem congr_fun {f g : M ≃ₜ* N} (h : f = g) (x : M) : f x = g x :=
  DFunLike.congr_fun h x

@[to_additive (attr := simp)]
theorem coe_mk (f : M ≃* N) (hf1 : Continuous f.toFun) (hf2 : Continuous f.invFun) :
    (mk f hf1 hf2 : M → N) = f := rfl

@[to_additive]
theorem toEquiv_eq_coe (f : M ≃ₜ* N) : f.toEquiv = f :=
  rfl

@[to_additive (attr := simp)]
theorem toMulEquiv_eq_coe (f : M ≃ₜ* N) : f.toMulEquiv = f :=
  rfl

/-- Makes a continuous multiplicative isomorphism from
a homeomorphism which preserves multiplication. -/
@[to_additive "Makes an continuous additive isomorphism from
a homeomorphism which preserves addition."]
def mk' (f : M ≃ₜ N) (h : ∀ x y, f (x * y) = f x * f y) : M ≃ₜ* N :=
  ⟨⟨f.toEquiv,h⟩, f.continuous_toFun, f.continuous_invFun⟩

instance : Coe (M ≃ₜ* N) (M ≃ₜ N) where
  coe := toHomeomorph

theorem isHomeomorph (f : M ≃ₜ* N) : IsHomeomorph f :=
  Homeomorph.isHomeomorph f

end coe

section map

/-- A continuous multiplicative isomorphism preserves multiplication. -/
@[to_additive "A continuous additive isomorphism preserves addition."]
protected theorem map_mul (f : M ≃ₜ* N) : ∀ x y, f (x * y) = f x * f y :=
  map_mul f

protected lemma isClosedMap (f : M ≃ₜ* N) : IsClosedMap f := f.toHomeomorph.isClosedMap
protected lemma inducing (f : M ≃ₜ* N) : Inducing f := f.toHomeomorph.inducing
<<<<<<< HEAD
protected lemma quotientMap (f : M ≃ₜ* N) : QuotientMap f := f.toHomeomorph.quotientMap
protected lemma embedding (f : M ≃ₜ* N) : Embedding f := f.toHomeomorph.embedding
=======
protected lemma isQuotientMap (f : M ≃ₜ* N) : IsQuotientMap f := f.toHomeomorph.isQuotientMap
protected lemma isEmbedding (f : M ≃ₜ* N) : IsEmbedding f := f.toHomeomorph.isEmbedding
>>>>>>> e772471a
lemma isOpenEmbedding (f : M ≃ₜ* N) : IsOpenEmbedding f := f.toHomeomorph.isOpenEmbedding
lemma isClosedEmbedding (f : M ≃ₜ* N) : IsClosedEmbedding f := f.toHomeomorph.isClosedEmbedding
lemma isDenseEmbedding (f : M ≃ₜ* N) : IsDenseEmbedding f := f.toHomeomorph.isDenseEmbedding

end map

section bijective

@[to_additive]
protected theorem bijective (e : M ≃ₜ* N) : Function.Bijective e :=
  EquivLike.bijective e

@[to_additive]
protected theorem injective (e : M ≃ₜ* N) : Function.Injective e :=
  EquivLike.injective e

@[to_additive]
protected theorem surjective (e : M ≃ₜ* N) : Function.Surjective e :=
  EquivLike.surjective e

-- Porting note (#10618): `simp` can prove this
@[to_additive]
theorem apply_eq_iff_eq (e : M ≃ₜ* N) {x y : M} : e x = e y ↔ x = y :=
  e.injective.eq_iff

end bijective

section refl

variable (M)

/-- The identity map is a continuous multiplicative isomorphism. -/
@[to_additive (attr := refl) "The identity map is an additive isomorphism."]
def refl : M ≃ₜ* M := {
  MulEquiv.refl _ with
  continuous_toFun := by continuity
  continuous_invFun := by continuity }

@[to_additive]
instance : Inhabited (M ≃ₜ* M) := ⟨ContinuousMulEquiv.refl M⟩

@[to_additive (attr := simp)]
theorem coe_refl : ↑(refl M) = id := rfl

@[to_additive (attr := simp)]
theorem refl_apply (m : M) : refl M m = m := rfl

end refl

section symm

/-- The inverse of a ContinuousMulEquiv. -/
@[to_additive "The inverse of a ContinuousAddEquiv."]
def symm (cme : M ≃ₜ* N) : N ≃ₜ* M := {
  cme.toMulEquiv.symm with
  continuous_toFun := cme.continuous_invFun
  continuous_invFun := cme.continuous_toFun
  }

@[to_additive]
theorem invFun_eq_symm {f : M ≃ₜ* N} : f.invFun = f.symm := rfl

@[to_additive]
theorem coe_toMulEquiv_symm (f : M ≃ₜ* N) : (f : M ≃* N).symm = f.symm := rfl

@[to_additive]
theorem coe_toHomeomorph_symm (f : M ≃ₜ* N) : f.toHomeomorph.symm = f.symm.toHomeomorph := rfl

@[to_additive]
theorem equivLike_inv_eq_symm (f : M ≃ₜ* N) : EquivLike.inv f = f.symm := rfl

@[to_additive]
theorem toMulEquiv_symm (f : M ≃ₜ* N) : (f.symm : N ≃* M) = (f : M ≃* N).symm := rfl

@[to_additive]
theorem symm_symm (f : M ≃ₜ* N) : f.symm.symm = f := rfl

/-- `e.symm` is a right inverse of `e`, written as `e (e.symm y) = y`. -/
@[to_additive (attr := simp) "`e.symm` is a right inverse of `e`, written as `e (e.symm y) = y`."]
theorem apply_symm_apply (e : M ≃ₜ* N) (y : N) : e (e.symm y) = y :=
  e.toEquiv.apply_symm_apply y

/-- `e.symm` is a left inverse of `e`, written as `e.symm (e y) = y`. -/
@[to_additive (attr := simp) "`e.symm` is a left inverse of `e`, written as `e.symm (e y) = y`."]
theorem symm_apply_apply (e : M ≃ₜ* N) (x : M) : e.symm (e x) = x :=
  e.toEquiv.symm_apply_apply x

@[to_additive (attr := simp)]
theorem symm_comp_self (e : M ≃ₜ* N) : e.symm ∘ e = id :=
  funext e.symm_apply_apply

@[to_additive (attr := simp)]
theorem self_comp_symm (e : M ≃ₜ* N) : e ∘ e.symm = id :=
  funext e.apply_symm_apply

@[to_additive]
theorem apply_eq_iff_symm_apply (e : M ≃ₜ* N) {x : M} {y : N} : e x = y ↔ x = e.symm y :=
  e.toEquiv.apply_eq_iff_eq_symm_apply

@[to_additive]
theorem symm_apply_eq (e : M ≃ₜ* N) {x y} : e.symm x = y ↔ x = e y :=
  e.toEquiv.symm_apply_eq

@[to_additive]
theorem eq_symm_apply (e : M ≃ₜ* N) {x y} : y = e.symm x ↔ e y = x :=
  e.toEquiv.eq_symm_apply

@[to_additive]
theorem eq_comp_symm {α : Type*} (e : M ≃ₜ* N) (f : N → α) (g : M → α) :
    f = g ∘ e.symm ↔ f ∘ e = g :=
  e.toEquiv.eq_comp_symm f g

@[to_additive]
theorem comp_symm_eq {α : Type*} (e : M ≃ₜ* N) (f : N → α) (g : M → α) :
    g ∘ e.symm = f ↔ g = f ∘ e :=
  e.toEquiv.comp_symm_eq f g

@[to_additive]
theorem eq_symm_comp {α : Type*} (e : M ≃ₜ* N) (f : α → M) (g : α → N) :
    f = e.symm ∘ g ↔ e ∘ f = g :=
  e.toEquiv.eq_symm_comp f g

@[to_additive]
theorem symm_comp_eq {α : Type*} (e : M ≃ₜ* N) (f : α → M) (g : α → N) :
    e.symm ∘ g = f ↔ g = e ∘ f :=
  e.toEquiv.symm_comp_eq f g

end symm

section trans

variable {L : Type*} [Mul L] [TopologicalSpace L]

/-- The composition of two ContinuousMulEquiv. -/
@[to_additive "The composition of two ContinuousAddEquiv."]
def trans (cme1 : M ≃ₜ* N) (cme2 : N ≃ₜ* L) : M ≃ₜ* L := {
  cme1.toMulEquiv.trans cme2.toMulEquiv with
  continuous_toFun := by convert Continuous.comp cme2.continuous_toFun cme1.continuous_toFun
  continuous_invFun := by convert Continuous.comp cme1.continuous_invFun cme2.continuous_invFun }

@[to_additive (attr := simp)]
theorem coe_trans (e₁ : M ≃ₜ* N) (e₂ : N ≃ₜ* L) : ↑(e₁.trans e₂) = e₂ ∘ e₁ := rfl

@[to_additive (attr := simp)]
theorem trans_apply (e₁ : M ≃ₜ* N) (e₂ : N ≃ₜ* L) (m : M) : e₁.trans e₂ m = e₂ (e₁ m) := rfl

@[to_additive (attr := simp)]
theorem symm_trans_apply (e₁ : M ≃ₜ* N) (e₂ : N ≃ₜ* L) (l : L) :
    (e₁.trans e₂).symm l = e₁.symm (e₂.symm l) := rfl

@[to_additive (attr := simp)]
theorem symm_trans_self (e : M ≃ₜ* N) : e.symm.trans e = refl N :=
  DFunLike.ext _ _ e.apply_symm_apply

@[to_additive (attr := simp)]
theorem self_trans_symm (e : M ≃ₜ* N) : e.trans e.symm = refl M :=
  DFunLike.ext _ _ e.symm_apply_apply

end trans

section unique

/-- The `MulEquiv` between two monoids with a unique element. -/
@[to_additive "The `AddEquiv` between two `AddMonoid`s with a unique element."]
def continuousMulEquivOfUnique {M N} [Unique M] [Unique N] [Mul M] [Mul N]
    [TopologicalSpace M] [TopologicalSpace N] : M ≃ₜ* N := {
  MulEquiv.mulEquivOfUnique with
  continuous_toFun := by continuity
  continuous_invFun := by continuity }

/-- There is a unique monoid homomorphism between two monoids with a unique element. -/
@[to_additive "There is a unique additive monoid homomorphism between two additive monoids with
  a unique element."]
instance {M N} [Unique M] [Unique N] [Mul M] [Mul N]
    [TopologicalSpace M] [TopologicalSpace N] : Unique (M ≃ₜ* N) where
  default := continuousMulEquivOfUnique
  uniq _ := ext fun _ ↦ Subsingleton.elim _ _

end unique

end ContinuousMulEquiv

end

end<|MERGE_RESOLUTION|>--- conflicted
+++ resolved
@@ -590,13 +590,8 @@
 
 protected lemma isClosedMap (f : M ≃ₜ* N) : IsClosedMap f := f.toHomeomorph.isClosedMap
 protected lemma inducing (f : M ≃ₜ* N) : Inducing f := f.toHomeomorph.inducing
-<<<<<<< HEAD
-protected lemma quotientMap (f : M ≃ₜ* N) : QuotientMap f := f.toHomeomorph.quotientMap
-protected lemma embedding (f : M ≃ₜ* N) : Embedding f := f.toHomeomorph.embedding
-=======
 protected lemma isQuotientMap (f : M ≃ₜ* N) : IsQuotientMap f := f.toHomeomorph.isQuotientMap
 protected lemma isEmbedding (f : M ≃ₜ* N) : IsEmbedding f := f.toHomeomorph.isEmbedding
->>>>>>> e772471a
 lemma isOpenEmbedding (f : M ≃ₜ* N) : IsOpenEmbedding f := f.toHomeomorph.isOpenEmbedding
 lemma isClosedEmbedding (f : M ≃ₜ* N) : IsClosedEmbedding f := f.toHomeomorph.isClosedEmbedding
 lemma isDenseEmbedding (f : M ≃ₜ* N) : IsDenseEmbedding f := f.toHomeomorph.isDenseEmbedding
