--- conflicted
+++ resolved
@@ -27,25 +27,15 @@
 `Top ⥤ Type`. -/
 @[simps! unit counit]
 def adj₁ : discrete ⊣ forget TopCat.{u} where
-<<<<<<< HEAD
-  unit := { app := fun X => id }
-  counit := { app := fun X => ⟨id, continuous_bot⟩ }
-=======
   unit := { app := fun _ => id }
   counit := { app := fun _ => ⟨id, continuous_bot⟩ }
->>>>>>> d0df76bd
 
 /-- Equipping a type with the trivial topology is right adjoint to the forgetful functor
 `Top ⥤ Type`. -/
 @[simps! unit counit]
 def adj₂ : forget TopCat.{u} ⊣ trivial where
-<<<<<<< HEAD
-  unit := { app := fun X => ⟨id, continuous_top⟩ }
-  counit := { app := fun X => id }
-=======
   unit := { app := fun _ => ⟨id, continuous_top⟩ }
   counit := { app := fun _ => id }
->>>>>>> d0df76bd
 
 instance : (forget TopCat.{u}).IsRightAdjoint :=
   ⟨_, ⟨adj₁⟩⟩
