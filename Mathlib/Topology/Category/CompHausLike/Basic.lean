--- conflicted
+++ resolved
@@ -91,14 +91,10 @@
 
 variable {P}
 
-<<<<<<< HEAD
 lemma hom_ext {X Y : CompHausLike P} {f g : X ⟶ Y} (h : f.hom = g.hom) : f = g :=
   (forget₂ _ TopCat).map_injective h
 
-/-- If `P` imples `P'`, then there is a functor from `CompHausLike P` to `CompHausLike P'`. -/
-=======
 /-- If `P` imples `P'`, then there is a functor from `CompHausLike P` to `CompHausLike P'`. -/
->>>>>>> 63cced2a
 @[simps]
 def toCompHausLike {P P' : TopCat → Prop} (h : ∀ (X : CompHausLike P), P X.toTop → P' X.toTop) :
     CompHausLike P ⥤ CompHausLike P' where
