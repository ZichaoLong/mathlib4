--- conflicted
+++ resolved
@@ -74,15 +74,10 @@
   cases t
   cases t'
   congr
-<<<<<<< HEAD
-#align bornology.ext Bornology.ext
-#align bornology.ext_iff Bornology.ext_iff
-=======
 
 lemma Bornology.ext_iff (t t' : Bornology α) :
     t = t' ↔ @Bornology.cobounded α t = @Bornology.cobounded α t' :=
 ⟨congrArg _, Bornology.ext _ _⟩
->>>>>>> 2fc87a94
 
 /-- A constructor for bornologies by specifying the bounded sets,
 and showing that they satisfy the appropriate conditions. -/
@@ -209,12 +204,7 @@
 
 theorem ext_iff' {t t' : Bornology α} :
     t = t' ↔ ∀ s, s ∈ @cobounded α t ↔ s ∈ @cobounded α t' :=
-<<<<<<< HEAD
-  Bornology.ext_iff.trans Filter.ext_iff
-#align bornology.ext_iff' Bornology.ext_iff'
-=======
   (Bornology.ext_iff _ _).trans Filter.ext_iff
->>>>>>> 2fc87a94
 
 theorem ext_iff_isBounded {t t' : Bornology α} :
     t = t' ↔ ∀ s, @IsBounded α t s ↔ @IsBounded α t' s :=
