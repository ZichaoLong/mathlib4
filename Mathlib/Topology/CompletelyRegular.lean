--- conflicted
+++ resolved
@@ -87,30 +87,15 @@
 @[mk_iff]
 class T35Space (X : Type u) [TopologicalSpace X] extends T1Space X, CompletelyRegularSpace X : Prop
 
-<<<<<<< HEAD
-instance T35Space.instT3space [T35Space X] : T3Space X := by
-  have : T0Space X := T1Space.t0Space
-  have : RegularSpace X := CompletelyRegularSpace.instRegularSpace
-  exact {}
-
-instance T4Space.instT35Space [T4Space X] : T35Space X := by
-  have : T1Space X := T2Space.t1Space
-  have : CompletelyRegularSpace X := NormalSpace.instCompletelyRegularSpace
-  exact {}
-=======
 instance T35Space.instT3space [T35Space X] : T3Space X := {}
 
 instance T4Space.instT35Space [T4Space X] : T35Space X := {}
->>>>>>> 59de845a
 
 lemma separatesPoints_continuous_of_t35Space [T35Space X] :
     SeparatesPoints (Continuous : Set (X → ℝ)) := by
   intro x y x_ne_y
   obtain ⟨f, f_cont, f_zero, f_one⟩ :=
     CompletelyRegularSpace.completely_regular x {y} isClosed_singleton x_ne_y
-<<<<<<< HEAD
-  exact ⟨fun x ↦ f x, continuous_subtype_val.comp f_cont, by aesop⟩
-=======
   exact ⟨fun x ↦ f x, continuous_subtype_val.comp f_cont, by aesop⟩
 
 lemma separatesPoints_continuous_of_t35Space_Icc [T35Space X] :
@@ -125,5 +110,4 @@
   intros a b hab
   contrapose hab
   obtain ⟨f, fc, fab⟩ := separatesPoints_continuous_of_t35Space_Icc hab
-  exact fun q ↦ fab (eq_if_stoneCechUnit_eq fc q)
->>>>>>> 59de845a
+  exact fun q ↦ fab (eq_if_stoneCechUnit_eq fc q)